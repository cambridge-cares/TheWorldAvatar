package uk.ac.cam.cares.jps.ship.listener;

import java.io.*;
import java.nio.charset.StandardCharsets;
import java.nio.file.Files;
import java.util.Map;
import java.util.concurrent.ConcurrentHashMap;
import java.util.concurrent.locks.ReadWriteLock;
import java.util.concurrent.locks.ReentrantReadWriteLock;

import javax.persistence.EntityManager;
import javax.servlet.ServletContextEvent;
import javax.servlet.ServletContextListener;
import javax.servlet.annotation.WebListener;

import org.apache.jena.ontology.OntModel;
import org.apache.jena.ontology.OntModelSpec;
import org.apache.jena.query.Query;
import org.apache.jena.query.QueryExecution;
import org.apache.jena.query.QueryExecutionFactory;
import org.apache.jena.query.QueryFactory;
import org.apache.jena.query.ResultSet;
import org.apache.jena.query.ResultSetFactory;
import org.apache.jena.rdf.model.ModelFactory;
import org.apache.jena.rdf.model.Resource;
import org.apache.jena.shared.Lock;
import org.slf4j.Logger;
import org.slf4j.LoggerFactory;

import uk.ac.cam.cares.jps.base.config.AgentLocator;
import uk.ac.cam.cares.jps.base.config.IKeys;
import uk.ac.cam.cares.jps.base.config.KeyValueManager;
import uk.ac.cam.cares.jps.base.exception.JPSRuntimeException;
import uk.ac.cam.cares.jps.ship.model.ShipEntity;
import uk.ac.cam.cares.jps.ship.model.ShipPollutionEntity;

@WebListener
public class LocalOntologyModelManager implements ServletContextListener {

    private static final String CHIMNEY = "Chimney-1";
    private static final String ABSDIR_ROOT = "C://TOMCAT/webapps/ROOT";
<<<<<<< HEAD
    private static final String ABSDIR_KB = ABSDIR_ROOT + "/kb/";
    private static final String ABSDIR_ROOT_TEST = "/home/arek/IdeaProjects/JParkSimulator-git/JPS_SHIP";
    public static final String ABSDIR_KB_TEST = ABSDIR_ROOT_TEST + "/kb/";
    private static final String PATH_KB_SHIPS = ABSDIR_ROOT + "/kb/ships/";
    public static final String PATH_KB_SHIPS_TEST = ABSDIR_ROOT_TEST + "/kb/ships/";
    private static final String IRI_BASE = "http://www.theworldavatar.com";
    private static final String IRI_KB = IRI_BASE + "/kb/";
=======
    private static final String ABSDIR_ROOT_TEST = "C://Users/KADIT01/TOMCAT/webapps/ROOT";
    private static final String PATH_KB_SHIPS = ABSDIR_ROOT + "/kb/ships/";
    private static final String PATH_KB_SHIPS_TEST = ABSDIR_ROOT_TEST + "/kb/ships/";
    private static final String IRI_KB = "http://www.theworldavatar.com/kb/";
>>>>>>> 48a4db11
    private static final String IRI_KB_SHIPS = IRI_KB + "ships/";
    private static final String IRI_BASE_TEST = "http://localhost:8080/JPS_SHIP";
    private static final String IRI_KB_TEST = IRI_BASE_TEST + "/kb/";
    public static final String IRI_KB_SHIPS_TEST = IRI_KB_TEST + "ships/";
    private static final String OWL_CHIMNEY = CHIMNEY + ".owl";
    private static final String OWL_CHIMNEY_TEMP = CHIMNEY + "-temp.owl";
<<<<<<< HEAD
    public static final String PATH_BASE_CHIMNEY = PATH_KB_SHIPS + OWL_CHIMNEY_TEMP;
    public static final String PATH_BASE_CHIMNEY_TEST = PATH_KB_SHIPS_TEST + OWL_CHIMNEY_TEMP;
=======
    private static final String PATH_BASE_CHIMNEY = PATH_KB_SHIPS + OWL_CHIMNEY_TEMP;
    private static final String PATH_BASE_CHIMNEY_TEST = PATH_KB_SHIPS_TEST + OWL_CHIMNEY_TEMP;
>>>>>>> 48a4db11
    private static final String IRI_ONTOLOGY = "http://www.theworldavatar.com/ontology/";
    private static final String IRI_ONTOCAPE = IRI_ONTOLOGY + "ontocape/";
    private static final String OWL_ONTOCAPE_UPPER = IRI_ONTOCAPE + "upper_level/";
    private static final String OWL_ONTOCAPE_UPPER_SYSTEM = OWL_ONTOCAPE_UPPER + "system.owl";
    private static final String OWL_ONTOCAPE_CPS_BEHAVIOR = IRI_ONTOCAPE + "chemical_process_system/CPS_behavior/behavior.owl";
    private static final String OWL_ONTOCAPE_SUP_CONCEPTS_SI = IRI_ONTOCAPE + "supporting_concepts/SI_unit/";
    private static final String OWL_ONTOCAPE_SUP_CONCEPTS_GEOM = IRI_ONTOCAPE + "supporting_concepts/geometry/geometry.owl";
    private static final String OWL_ONTOCAPE_MAT_PS = IRI_ONTOCAPE + "material/phase_system/phase_system.owl";
    public static final String CPT_NUMVAL = "#numericalValue";
    public static final String CPT_HASPROP = "#hasProperty";
    public static final String CPT_HASVAL = "#hasValue";
    public static final String CPT_HASUOM = "#hasUnitOfMeasure";
    public static final String CPT_SCLVAL = "#ScalarValue";
    public static final String CPT_CONTAINS =  "#contains";
    public static final String CPT_PMAMT = "#ParticulateMaterialAmount";
    public static final String CPT_CONVMFLR = "#ConvectiveMassFlowrate";
    public static final String CPT_SINGPART = "#SingleParticle";
    public static final String CPT_HASREPRPART = "#hasRepresentativeParticle";
    public static final String CPT_SI_M = "SI_unit.owl#m";
    public static final String CPT_SI_GPS = "derived_SI_units.owl#g_per_s";
    public static final String CPT_SI_KGPCM = "derived_SI_units.owl#kg_per_cubic_m";
    public static final String CPT_DIAM = "#Diameter";
    public static final String CPT_HASLEN = "#has_length";
    public static final String CPT_DENS = "#Density";
    public static final String CPT_MASSFR = "#MassFraction";
    public static final String CPT_HASDENS = "#has_density";
    public static final String SPQ_WASTE = "PREFIX j4:<" + IRI_ONTOCAPE + "chemical_process_system/CPS_function/process.owl#> " +
            "PREFIX j7:<" + IRI_ONTOLOGY + "meta_model/topology/topology.owl#> " +
            "SELECT ?wasteStream \r\n" +
            "WHERE " +
            "{ ?chimney j7:hasOutput ?wasteStream ." +
            "  ?wasteStream a j4:NonReusableWasteProduct ." +
            "}";
    private static final String EX_SAVE_OWL =  "Saving OWL failed: ";

    private static OntModel baseChimneyModel;
    private static ConcurrentHashMap<String, Resource> conceptMap = new ConcurrentHashMap<>();
    private static ConcurrentHashMap<String, String> speciesMap = new ConcurrentHashMap<>();
    private static Logger logger = LoggerFactory.getLogger(LocalOntologyModelManager.class);

    @Override
    public void contextInitialized(ServletContextEvent sce) {
    	logger.info("initializing the local ontology manager");
        try {
            baseChimneyModel = createBaseChimneyModel();
        } catch (IOException e) {
        	logger.error("initializing the local ontology manager failed");
            throw new JPSRuntimeException("Could not create base model for chimney: " + PATH_BASE_CHIMNEY);
        } finally {
            setConcepts();
            setSpecies();
        }
    }

    @Override
    public void contextDestroyed(ServletContextEvent sce) {
        baseChimneyModel.close();
    }

    public static OntModel createChimneyModelForMMSI(String mmsi) throws IOException {
        String shipKbURL;
        if (!AgentLocator.isJPSRunningForTest()) {
            shipKbURL = IRI_KB_SHIPS;
        } else {
            shipKbURL = IRI_KB_SHIPS_TEST;
        }

        String content = getBaseChimneyContent();
        content = content.replaceAll(IRI_KB_SHIPS + OWL_CHIMNEY, shipKbURL + mmsi + "/" + OWL_CHIMNEY);

        return createModelFromString(content);
    }

    private static OntModel createModelFromString(String content) {
        byte[] contentBytes = content.getBytes(StandardCharsets.UTF_8);
        OntModel model = ModelFactory.createOntologyModel(OntModelSpec.OWL_MEM);
        model.read(new ByteArrayInputStream(contentBytes), null);
        return model;
    }

    private OntModel createBaseChimneyModel() throws IOException {
        String content = getBaseChimneyContent();
        return createModelFromString(content);
    }

    private static String getBaseChimneyContent() throws IOException {
    	File source;
    	if (!AgentLocator.isJPSRunningForTest()) {
    		source = new File(PATH_BASE_CHIMNEY);
    	} else {
    		source = new File(PATH_BASE_CHIMNEY_TEST);
    	}
        return new String(Files.readAllBytes(source.toPath()), StandardCharsets.UTF_8);
    }

    private void setConcepts() {
        try {
            conceptMap.put(CPT_NUMVAL, baseChimneyModel.getDatatypeProperty(OWL_ONTOCAPE_UPPER_SYSTEM + CPT_NUMVAL));
            conceptMap.put(CPT_HASPROP, baseChimneyModel.getObjectProperty(OWL_ONTOCAPE_UPPER_SYSTEM + CPT_HASPROP));
            conceptMap.put(CPT_HASVAL, baseChimneyModel.getObjectProperty(OWL_ONTOCAPE_UPPER_SYSTEM + CPT_HASVAL));
            conceptMap.put(CPT_HASUOM, baseChimneyModel.getObjectProperty(OWL_ONTOCAPE_UPPER_SYSTEM + CPT_HASUOM));
            conceptMap.put(CPT_SCLVAL, baseChimneyModel.getOntClass(OWL_ONTOCAPE_UPPER_SYSTEM + CPT_SCLVAL));
            conceptMap.put(CPT_CONTAINS, baseChimneyModel.getObjectProperty(OWL_ONTOCAPE_UPPER_SYSTEM + CPT_CONTAINS));
            conceptMap.put(CPT_PMAMT, baseChimneyModel.getOntClass(OWL_ONTOCAPE_CPS_BEHAVIOR + CPT_PMAMT));
            conceptMap.put(CPT_CONVMFLR, baseChimneyModel.getOntClass(OWL_ONTOCAPE_CPS_BEHAVIOR + CPT_CONVMFLR));
            conceptMap.put(CPT_SINGPART, baseChimneyModel.getOntClass(OWL_ONTOCAPE_CPS_BEHAVIOR + CPT_SINGPART));
            conceptMap.put(CPT_HASREPRPART, baseChimneyModel.getObjectProperty(OWL_ONTOCAPE_CPS_BEHAVIOR + CPT_HASREPRPART));
            conceptMap.put(CPT_SI_M, baseChimneyModel.getIndividual(OWL_ONTOCAPE_SUP_CONCEPTS_SI + CPT_SI_M));
            conceptMap.put(CPT_SI_GPS, baseChimneyModel.getIndividual(OWL_ONTOCAPE_SUP_CONCEPTS_SI + CPT_SI_GPS));
            conceptMap.put(CPT_SI_KGPCM, baseChimneyModel.getIndividual(OWL_ONTOCAPE_SUP_CONCEPTS_SI + CPT_SI_KGPCM));
            conceptMap.put(CPT_DIAM, baseChimneyModel.getOntClass(OWL_ONTOCAPE_SUP_CONCEPTS_GEOM + CPT_DIAM));
            conceptMap.put(CPT_HASLEN, baseChimneyModel.getObjectProperty(OWL_ONTOCAPE_SUP_CONCEPTS_GEOM + CPT_HASLEN));
            conceptMap.put(CPT_DENS, baseChimneyModel.getOntClass(OWL_ONTOCAPE_MAT_PS + CPT_DENS));
            conceptMap.put(CPT_MASSFR, baseChimneyModel.getOntClass(OWL_ONTOCAPE_MAT_PS + CPT_MASSFR));
            conceptMap.put(CPT_HASDENS, baseChimneyModel.getObjectProperty(OWL_ONTOCAPE_MAT_PS + CPT_HASDENS));
        } catch (Exception e) {
            throw new JPSRuntimeException("Could not load required " + IRI_ONTOCAPE + " concepts using " + PATH_BASE_CHIMNEY + " model.");
        }
    }

    private void setSpecies() {
        speciesMap.put("CO", "ChemSpecies_Carbon__monoxide");
        speciesMap.put("CO2", "ChemSpecies_Carbon__dioxide");
        speciesMap.put("NO2", "ChemSpecies_Nitrogen__dioxide");
        speciesMap.put("HC", "PseudoComponent_Unburned_Hydrocarbon");
        speciesMap.put("NOx", "PseudoComponent_Nitrogen__oxides");
        speciesMap.put("SO2", "ChemSpecies_Sulfur__dioxide");
        speciesMap.put("O3", "ChemSpecies_Ozone");
    }

    public static Resource getConcept(String name) {
        return conceptMap.get(name);
    }

    public static Map getSpeciesMap() {
        return speciesMap;
    }

    public static void save(OntModel jenaOwlModel, String iriOfChimney, String mmsi) {
        ReadWriteLock readWriteLock = new ReentrantReadWriteLock();
        readWriteLock.writeLock().lock();
        try {
            saveToOwl(jenaOwlModel, iriOfChimney);
        } catch (IOException e) {
            throw new JPSRuntimeException(EX_SAVE_OWL + iriOfChimney);
        } finally {
            readWriteLock.writeLock().unlock();
        }
        if (!AgentLocator.isJPSRunningForTest()) {
        	linkChimneyToShip(iriOfChimney, mmsi);
        }
    }

<<<<<<< HEAD
    public static void saveToOwl(OntModel jenaOwlModel, String iriOfChimney) throws IOException {
    	String filePath2;
    	if (!AgentLocator.isJPSRunningForTest()) {
    		filePath2= iriOfChimney.replaceAll(IRI_KB, ABSDIR_KB).split("#")[0];
    	} else {
            filePath2= iriOfChimney.replaceAll(IRI_KB_TEST, ABSDIR_KB_TEST).split("#")[0];
    	}
    	logger.info("the filepath created= "+filePath2);

=======
    public static void saveToOwl(OntModel jenaOwlModel, String iriOfChimney, String mmsi) throws IOException {
    	String filePath2;
    	if (!AgentLocator.isJPSRunningForTest()) {
    		filePath2= iriOfChimney.replaceAll(IRI_KB, KeyValueManager.get(IKeys.ABSDIR_ROOT) + "/kb/").split("#")[0];
    	} else {
    		filePath2= iriOfChimney.replaceAll("http://localhost/kb", ABSDIR_ROOT_TEST + "/kb").split("#")[0];
    	}
    		logger.info("the filepath created= "+filePath2);
>>>>>>> 48a4db11
        try {
            prepareDirectory(filePath2);
        } catch (IOException e) {
            throw new JPSRuntimeException(EX_SAVE_OWL + filePath2);
        } finally {
            FileOutputStream out = new FileOutputStream(filePath2);

            jenaOwlModel.write(out, "RDF/XML-ABBREV");
            out.close();
        }

    }

    public static void prepareDirectory(String filePath2) throws IOException {
        File stockDir = new File(filePath2).getParentFile();

        boolean stockdir = true;

        if (!stockDir.exists()) {
            stockdir = stockDir.mkdirs();
        }
        if (stockdir) {
            File[] listOfFiles = stockDir.listFiles();
            if (listOfFiles != null) {
                for (File listOfFile : listOfFiles) {
                	listOfFile.delete();
                	//@todo AC: work on general concurrent filesystem access solution for JPS
                	/*
                    if (!listOfFile.delete()) {
                        throw new IOException("Could not clean up: " + filePath2);
                    }*/
                }
            }
        } else {
            throw new IOException("No such directory: " + filePath2);
        }
    }

    /**
     * Creates chimney iri record in PostgreSQL with ship mmsi as foreign key.
     * @see uk.ac.cam.cares.jps.ship.model.ShipDetailsEntity
     * @param iriOfChimney Chimney IRI of ship identified by mmsi
     * @param mmsi Maritime Mobile Service Identity (ID of ship)
     */
    private static void linkChimneyToShip(String iriOfChimney, String mmsi) {
        EntityManager em = LocalEntityManagerFactory.createEntityManager();
        em.getTransaction().begin();
        ShipEntity ship = em.find(ShipEntity.class, Integer.decode(mmsi));
        ShipPollutionEntity pollution = ship.getShipPollutionByMmsi();
        pollution.setChimneyIri(iriOfChimney);
        em.persist(pollution);
        em.getTransaction().commit();
    }

    public static ResultSet getWasteStreamInfo(OntModel jenaOwlModel) {
        return query(SPQ_WASTE, jenaOwlModel);
    }

    public static ResultSet query(String sparql, OntModel model) {
        Query query = QueryFactory.create(sparql);
        ResultSet rs;
        model.enterCriticalSection(Lock.READ);
        try {
            QueryExecution queryExec = QueryExecutionFactory.create(query, model);
            rs = queryExec.execSelect();
        } finally {
            model.leaveCriticalSection() ;
        }

        return ResultSetFactory.copyResults(rs);
    }
}<|MERGE_RESOLUTION|>--- conflicted
+++ resolved
@@ -1,6 +1,9 @@
 package uk.ac.cam.cares.jps.ship.listener;
 
-import java.io.*;
+import java.io.ByteArrayInputStream;
+import java.io.File;
+import java.io.FileOutputStream;
+import java.io.IOException;
 import java.nio.charset.StandardCharsets;
 import java.nio.file.Files;
 import java.util.Map;
@@ -39,7 +42,6 @@
 
     private static final String CHIMNEY = "Chimney-1";
     private static final String ABSDIR_ROOT = "C://TOMCAT/webapps/ROOT";
-<<<<<<< HEAD
     private static final String ABSDIR_KB = ABSDIR_ROOT + "/kb/";
     private static final String ABSDIR_ROOT_TEST = "/home/arek/IdeaProjects/JParkSimulator-git/JPS_SHIP";
     public static final String ABSDIR_KB_TEST = ABSDIR_ROOT_TEST + "/kb/";
@@ -47,25 +49,14 @@
     public static final String PATH_KB_SHIPS_TEST = ABSDIR_ROOT_TEST + "/kb/ships/";
     private static final String IRI_BASE = "http://www.theworldavatar.com";
     private static final String IRI_KB = IRI_BASE + "/kb/";
-=======
-    private static final String ABSDIR_ROOT_TEST = "C://Users/KADIT01/TOMCAT/webapps/ROOT";
-    private static final String PATH_KB_SHIPS = ABSDIR_ROOT + "/kb/ships/";
-    private static final String PATH_KB_SHIPS_TEST = ABSDIR_ROOT_TEST + "/kb/ships/";
-    private static final String IRI_KB = "http://www.theworldavatar.com/kb/";
->>>>>>> 48a4db11
     private static final String IRI_KB_SHIPS = IRI_KB + "ships/";
     private static final String IRI_BASE_TEST = "http://localhost:8080/JPS_SHIP";
     private static final String IRI_KB_TEST = IRI_BASE_TEST + "/kb/";
     public static final String IRI_KB_SHIPS_TEST = IRI_KB_TEST + "ships/";
     private static final String OWL_CHIMNEY = CHIMNEY + ".owl";
     private static final String OWL_CHIMNEY_TEMP = CHIMNEY + "-temp.owl";
-<<<<<<< HEAD
     public static final String PATH_BASE_CHIMNEY = PATH_KB_SHIPS + OWL_CHIMNEY_TEMP;
     public static final String PATH_BASE_CHIMNEY_TEST = PATH_KB_SHIPS_TEST + OWL_CHIMNEY_TEMP;
-=======
-    private static final String PATH_BASE_CHIMNEY = PATH_KB_SHIPS + OWL_CHIMNEY_TEMP;
-    private static final String PATH_BASE_CHIMNEY_TEST = PATH_KB_SHIPS_TEST + OWL_CHIMNEY_TEMP;
->>>>>>> 48a4db11
     private static final String IRI_ONTOLOGY = "http://www.theworldavatar.com/ontology/";
     private static final String IRI_ONTOCAPE = IRI_ONTOLOGY + "ontocape/";
     private static final String OWL_ONTOCAPE_UPPER = IRI_ONTOCAPE + "upper_level/";
@@ -219,7 +210,6 @@
         }
     }
 
-<<<<<<< HEAD
     public static void saveToOwl(OntModel jenaOwlModel, String iriOfChimney) throws IOException {
     	String filePath2;
     	if (!AgentLocator.isJPSRunningForTest()) {
@@ -229,16 +219,6 @@
     	}
     	logger.info("the filepath created= "+filePath2);
 
-=======
-    public static void saveToOwl(OntModel jenaOwlModel, String iriOfChimney, String mmsi) throws IOException {
-    	String filePath2;
-    	if (!AgentLocator.isJPSRunningForTest()) {
-    		filePath2= iriOfChimney.replaceAll(IRI_KB, KeyValueManager.get(IKeys.ABSDIR_ROOT) + "/kb/").split("#")[0];
-    	} else {
-    		filePath2= iriOfChimney.replaceAll("http://localhost/kb", ABSDIR_ROOT_TEST + "/kb").split("#")[0];
-    	}
-    		logger.info("the filepath created= "+filePath2);
->>>>>>> 48a4db11
         try {
             prepareDirectory(filePath2);
         } catch (IOException e) {
