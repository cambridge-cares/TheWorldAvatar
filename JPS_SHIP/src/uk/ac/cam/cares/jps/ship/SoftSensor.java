package uk.ac.cam.cares.jps.ship;

import java.io.File;
import java.io.IOException;
import java.util.ArrayList;
import java.util.HashSet;
import java.util.List;

import javax.servlet.ServletException;
import javax.servlet.annotation.WebServlet;
import javax.servlet.http.HttpServlet;
import javax.servlet.http.HttpServletRequest;
import javax.servlet.http.HttpServletResponse;

import org.json.JSONArray;
import org.json.JSONObject;
import org.slf4j.Logger;
import org.slf4j.LoggerFactory;

import uk.ac.cam.cares.jps.base.annotate.MetaDataQuery;
import uk.ac.cam.cares.jps.base.discovery.AgentCaller;
import uk.ac.cam.cares.jps.base.query.JenaResultSetFormatter;
import uk.ac.cam.cares.jps.base.query.QueryBroker;
import uk.ac.cam.cares.jps.base.util.MatrixConverter;



@WebServlet("/SoftSensor")
public class SoftSensor extends HttpServlet {
	/**
	 * 
	 */
	private static final long serialVersionUID = 1L;
	private Logger logger = LoggerFactory.getLogger(SoftSensor.class);
	double minx=0.0;
	double miny=0.0;
	double minz=0.0;
	double maxx=0.0;
	double maxy=0.0;
	double maxz=0.0;
	int zamount=0;
	public List<String> findtheclosest(List<String[]>simulationResult,double numberx,double numbery,double numberz) {
		int a=2;
		List<Double> xgroup= new ArrayList<Double>();
		List<Double> ygroup= new ArrayList<Double>();
		List<Double> zgroup= new ArrayList<Double>();
		List<String> closest= new ArrayList<String>();
		 minx=Double.valueOf(simulationResult.get(1)[4]);
		
		 miny=Double.valueOf(simulationResult.get(1)[5]);
		//find the x array
		while(Double.valueOf(simulationResult.get(a)[4])-minx!=0) {
			double x=Double.valueOf(simulationResult.get(a)[4]);
			xgroup.add(x);
			
			a++;
		}
		maxx=xgroup.get(xgroup.size()-1);
		//find the overall point for y(as y shows different pattern)
		int b=2;
		while(Double.valueOf(simulationResult.get(b)[5])-miny==0) {
			b++;
		}
		
		//find y array
		for( int anumber=1;anumber<simulationResult.size();anumber+=b) {
			ygroup.add(Double.valueOf(simulationResult.get(anumber)[5]));
		}
		maxy=ygroup.get(ygroup.size()-1);
		
		//find z array
		int arraysize=simulationResult.get(0).length;
		for(int d=0;d<arraysize;d++) {
			if(simulationResult.get(0)[d].contains("Z=")) {
				String zvalue=	simulationResult.get(0)[d].split("Z=")[1].split("m")[0];
				//System.out.println(zvalue);
				zgroup.add(Double.valueOf(zvalue));
			}
		}
	     zgroup = new ArrayList<>(new HashSet<>(zgroup));
	     minz=zgroup.get(0);
	     maxz=zgroup.get(zgroup.size()-1);
	     zamount=zgroup.size();
	     
		int xch= closestIndex(numberx,xgroup);
		int ych = closestIndex(numbery, ygroup);
		int zch = closestIndex(numberz, zgroup);	
		
		if((numberx<minx||numberx>maxx)||(numbery<miny||numbery>maxy)||(numberz<minz||numberz>maxz)) {
			closest.add("-999");
			closest.add("-999");
			closest.add("-999");
		}
		else {	
		 closest.add(""+xgroup.get(xch));
		 closest.add(""+ygroup.get(ych));
		 closest.add(""+zgroup.get(zch));
		}
		
		return closest;
	}



	public int closestIndex(double number, List<Double> group) {
		double comparatory=Math.abs(number-group.get(0));
		int ych=0;
		for(int r=1;r<group.size();r++) {
			if(Math.abs(number-group.get(r))<comparatory) {
				comparatory=Math.abs(number-group.get(r));
				ych=r;
			}
		}
		return ych;
	}
	
	public List<String> findtheconcentration(List<String[]>simulationResult,double datanumberx,double datanumbery,double datanumberz) {
		List<String> conc= new ArrayList<String>();
		int sizerow=simulationResult.size();
		int selectedindex=1;
		for(int ind=0;ind<sizerow;ind++) {
			if(simulationResult.get(ind)[4].contains(String.valueOf(datanumberx))&&simulationResult.get(ind)[5].contains(String.valueOf(datanumbery))) {
				selectedindex=ind;
			}
			
		}
		if (datanumberx!=-999.0&&datanumbery!=-999.0&&datanumberz!=-999.0) {
			for (int ind2=0;ind2<simulationResult.get(0).length;ind2++) {
				if(simulationResult.get(0)[ind2].contains("Z=")) {
					if(Double.valueOf(simulationResult.get(0)[ind2].split("Z=")[1].split("m")[0])-datanumberz==0.0) {
						conc.add(simulationResult.get(0)[ind2]);
						conc.add(simulationResult.get(selectedindex)[ind2]);						
					}
				}
			}
		}
		else {
			//find out the index that is the starting point of concentration of poll
			int k=0;
			for (int ind2=0;ind2<simulationResult.get(0).length;ind2++) {
				if(!simulationResult.get(0)[ind2].contains("Z=")) {
					k++;
				}	
			}
			//put the empty result to the array
			int j=(simulationResult.get(0).length-k)/zamount;
			for(int i=0;i<j;i++) {
				conc.add(simulationResult.get(0)[i+k]);
				conc.add("");
			}
		}
		
		//System.out.println("concentration size= "+conc.size());
		
		
		return conc;
	}
	

	
	
	protected void doGet(HttpServletRequest request, HttpServletResponse response) throws ServletException, IOException {
		
		String jsonInput = AgentCaller.readJsonParameter(request).toString();		
		JSONObject result = new JSONObject(jsonInput);
		JSONArray coordinatelist =result.getJSONArray("coordinates");
		String timefrom=result.getJSONObject("timeinterval").optString("from", "none");
		String timeto=result.getJSONObject("timeinterval").optString("to", "none");
		String agentiri = result.optString("agent",null);			

			String resultfromfuseki = MetaDataQuery.queryResources(timefrom, timeto, agentiri);
			List<String[]> listmap = MatrixConverter.fromCsvToArray(resultfromfuseki);
			
			List<String[]>propercsv=new ArrayList<String[]>();
			String[]header= {"time","x","y","z","crs","pollutant","observes","value","unit"};
			propercsv.add(header);
			//System.out.println("directorysize= "+map.get("directory").size());
			for(int v=1;v<listmap.size();v++) {
<<<<<<< HEAD
				System.out.println("agent involved= "+listmap.get(v)[2]);
				
				String csv = new QueryBroker().readFile(listmap.get(v)[0]);
				List<String[]> simulationResult = MatrixConverter.fromCsvToArray(csv);
				
				for(int v2=0;v2<coordinatelist.length();v2++) {
					double x=coordinatelist.getJSONObject(v2).getDouble("x");
					double y=coordinatelist.getJSONObject(v2).getDouble("y");
					double z=coordinatelist.getJSONObject(v2).getDouble("z");
					double realx=Double.valueOf(findtheclosest(simulationResult,x,y,z).get(0));
					double realy=Double.valueOf(findtheclosest(simulationResult,x,y,z).get(1));
					double realz=Double.valueOf(findtheclosest(simulationResult,x,y,z).get(2));
					logger.info("realx= "+realx);
					logger.info("realy= "+realy);
					logger.info("realz= "+realz);
=======
				File name = new File(listmap.get(v)[0]);
				if(name.exists()&&name.length()!=0) {
					System.out.println("agent involved= "+listmap.get(v)[2]);
>>>>>>> d0ee165a
					
					String csv = new QueryBroker().readFile(listmap.get(v)[0]);
					List<String[]> simulationResult = MatrixConverter.fromCsvToArray(csv);
					
					for(int v2=0;v2<coordinatelist.length();v2++) {
						double x=coordinatelist.getJSONObject(v2).getDouble("x");
						double y=coordinatelist.getJSONObject(v2).getDouble("y");
						double z=coordinatelist.getJSONObject(v2).getDouble("z");
						double realx=Double.valueOf(findtheclosest(simulationResult,x,y,z).get(0));
						double realy=Double.valueOf(findtheclosest(simulationResult,x,y,z).get(1));
						double realz=Double.valueOf(findtheclosest(simulationResult,x,y,z).get(2));
						logger.info("realx= "+realx);
						logger.info("realy= "+realy);
						logger.info("realz= "+realz);
						
						List<String>concentration=findtheconcentration(simulationResult,realx,realy,realz);
						
						String timeinst=listmap.get(v)[1];
						for (int r = 0; r < concentration.size(); r += 2) {
							String content[] = new String[9];
							content[0] = timeinst;
							content[1] = "" + x;
							content[2] = "" + y;
							content[3] = "" + z;
							content[4] = "EPSG:2326";
							content[5] = concentration.get(r).split("\\|")[2]; // later need to be mapped to iri
							content[6] = "http://www.theworldavatar.com/ontology/ontosensor/OntoSensor.owl#MassConcentration";
							content[7] = concentration.get(r + 1);
							content[8] = "http://www.theworldavatar.com/ontology/ontocape/supporting_concepts/SI_unit/derived_SI_units.owl#ug_per_m.m.m";
							propercsv.add(content);
						}
					}
					
				}

			}

			
			
			System.out.println("size= "+propercsv.size());
			String arrayinstring = null;
			for(int n=0;n<propercsv.size();n++) {		
				//System.out.println(convertArrayToStringMethod(propercsv.get(n)));
				arrayinstring=arrayinstring+convertArrayToStringMethod(propercsv.get(n))+"\n";
			}

			String[]headertype= {"xsd:dateTime","xsd:number","xsd:number","xsd:number","literal","literal","uri","xsd:number","uri"};
			
			//System.out.println("result 1st of entities= "+dir.get(0));
			//System.out.println("result number of entities= "+queryresult);
			System.out.println("result csv format= "+arrayinstring);
			
			//System.out.println("result json format= "+new JenaResultSetFormatter().createJSONfromCSV(propercsv,headertype));
			JSONObject dataSet = new JSONObject(new JenaResultSetFormatter().createJSONfromCSV(propercsv,headertype));
			AgentCaller.writeJsonParameter(response, dataSet);
			
		
	}
	
    public static String convertArrayToStringMethod(String[] strArray) {
        StringBuilder stringBuilder = new StringBuilder();
        stringBuilder.append(strArray[0]);
        for (int i = 1; i < strArray.length; i++) {
        	stringBuilder.append(",");
        	stringBuilder.append(strArray[i]); 
        }
        return stringBuilder.toString();
    }
    
	
	
}<|MERGE_RESOLUTION|>--- conflicted
+++ resolved
@@ -176,27 +176,9 @@
 			propercsv.add(header);
 			//System.out.println("directorysize= "+map.get("directory").size());
 			for(int v=1;v<listmap.size();v++) {
-<<<<<<< HEAD
-				System.out.println("agent involved= "+listmap.get(v)[2]);
-				
-				String csv = new QueryBroker().readFile(listmap.get(v)[0]);
-				List<String[]> simulationResult = MatrixConverter.fromCsvToArray(csv);
-				
-				for(int v2=0;v2<coordinatelist.length();v2++) {
-					double x=coordinatelist.getJSONObject(v2).getDouble("x");
-					double y=coordinatelist.getJSONObject(v2).getDouble("y");
-					double z=coordinatelist.getJSONObject(v2).getDouble("z");
-					double realx=Double.valueOf(findtheclosest(simulationResult,x,y,z).get(0));
-					double realy=Double.valueOf(findtheclosest(simulationResult,x,y,z).get(1));
-					double realz=Double.valueOf(findtheclosest(simulationResult,x,y,z).get(2));
-					logger.info("realx= "+realx);
-					logger.info("realy= "+realy);
-					logger.info("realz= "+realz);
-=======
 				File name = new File(listmap.get(v)[0]);
 				if(name.exists()&&name.length()!=0) {
 					System.out.println("agent involved= "+listmap.get(v)[2]);
->>>>>>> d0ee165a
 					
 					String csv = new QueryBroker().readFile(listmap.get(v)[0]);
 					List<String[]> simulationResult = MatrixConverter.fromCsvToArray(csv);
@@ -229,9 +211,7 @@
 							propercsv.add(content);
 						}
 					}
-					
 				}
-
 			}
 
 			
