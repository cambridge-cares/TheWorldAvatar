package uk.ac.cam.cares.jps.ship;

import java.io.File;
import java.io.FileNotFoundException;
import java.io.FileWriter;
import java.io.IOException;
import java.nio.file.Path;
import java.nio.file.Paths;
import java.util.ArrayList;
import java.util.Scanner;

import javax.servlet.ServletException;
import javax.servlet.annotation.WebServlet;
import javax.servlet.http.HttpServlet;
import javax.servlet.http.HttpServletRequest;
import javax.servlet.http.HttpServletResponse;

import org.apache.commons.lang.SystemUtils;
import org.json.JSONObject;

import uk.ac.cam.cares.jps.base.config.AgentLocator;
import uk.ac.cam.cares.jps.base.config.IKeys;
import uk.ac.cam.cares.jps.base.config.KeyValueMap;
import uk.ac.cam.cares.jps.base.discovery.AgentCaller;
import uk.ac.cam.cares.jps.base.util.CommandHelper;

@WebServlet("/SLMAgent")
public class SpeedLoadMapWrapper extends HttpServlet {
	private static final Path slmDir = Paths.get("python","ADMS-speed-load-map");
	private static final String slmScript = "ADMS-Map-SpeedTorque-NOxSoot.py";
	private static final Path slmPython = SystemUtils.IS_OS_LINUX ? Paths.get("env","bin","python") : Paths.get("env","Scripts","python.exe");
	
	private String getSurogateValues(String inputs) {
		//@todo [AC] - detect if, python virtual environment exists in the slmDir and create it first, if necessary
<<<<<<< HEAD
		Path slmWorkingDir =  Paths.get(AgentLocator.getCurrentJpsAppDirectory(this), slmDir.toString());
        Path pythonExec = Paths.get(slmWorkingDir.toString(),slmPython.toString());
		ArrayList<String> args = new ArrayList<String>();
		args.add(pythonExec.toString());
        args.add(slmScript);
		args.add(inputs);
=======
		String smlWorkingDir =  AgentLocator.getCurrentJpsAppDirectory(this) + slmDir;
		String pythonExec = smlWorkingDir + slmPython;
		ArrayList<String> args = new ArrayList<String>();

		if (CommandHelper.isWindows()) {
			args.add(pythonExec);
	        args.add(slmScript);
			args.add(inputs);
		} else {
			smlWorkingDir = AgentLocator.getCurrentJpsAppDirectory(this) +  slmDir.replace("\\", "/");
			args.add(KeyValueMap.getInstance().get(IKeys.SPEED_LOAD_MAP_VENV_DIR));
			args.add(slmScript);
			args.add(inputs);
		}
>>>>>>> 88704f09

		return CommandHelper.executeCommands(slmWorkingDir.toString(), args);
	}
	
	protected void doGet(HttpServletRequest request, HttpServletResponse response)
			throws ServletException, IOException {
		
		JSONObject jo = AgentCaller.readJsonParameter(request);
		JSONObject in= new JSONObject();
		/*
		 * http://betterboat.com/average-boat-speed/ assume fastest medium boat 
		 * max speed= 25knot max rpm= 2500 rpm torque=constant=250Nm then 1knot=100 rpm rpm=
		 * https://www.marineinsight.com/shipping-news/worlds-fastest-ship-built-tasmania-christened-argentinas-president/->fastest=58.1 knot
		 * knot*2500/58.1 roughly 1 ship 33 kg/h 1 boat= 1.1338650741577147e-05*3600 = 0.041
		 * kg/h NO2 (comparison of NO2
		 * https://pdfs.semanticscholar.org/1bd2/52f2ae1ede131d0ef84ee21c84a73fb6b374.pdf) 
		 * 1 boat mass flux=0.0192143028723584 kg/s 

		 */
		double valuecalc=jo.getDouble("speed")*2500/58.1;
		if(valuecalc>2500) {
			valuecalc=2500;
		}
		String type=jo.getString("type").toLowerCase();
		JSONObject speedob= new JSONObject();		
		speedob.put("value", valuecalc); //600-2500
		speedob.put("unit", "RPM");
		JSONObject torob= new JSONObject();
		torob.put("value", 250); //50-550 range
		torob.put("unit", "Nm");
		in.put("speed", speedob);
		in.put("torque", torob);

		JSONObject json = crankUpRealShipModel(type, getSurogateValues(in.toString().replace("\"", "'")));
		
		AgentCaller.writeJsonParameter(response, json);
		
	}

	private JSONObject crankUpRealShipModel(String type, String newjsonfile) {
		JSONObject json = new JSONObject(newjsonfile);
		
		
		for(int gas=0;gas<json.getJSONArray("pollutants").length();gas++) {
			JSONObject pollutantmass=json.getJSONArray("pollutants").getJSONObject(gas);
			Double oldvaluemixmass= pollutantmass.getDouble("value");
			if(type.contains("cargo")) {
				pollutantmass.put("value",oldvaluemixmass*322);	
			}
			else if(type.contains("tanker")) {
				pollutantmass.put("value",oldvaluemixmass*430);	
				
			}
			else if(type.contains("container")) {
				pollutantmass.put("value",oldvaluemixmass*580);	
			}
			else if(type.contains("passenger")) {
				pollutantmass.put("value",oldvaluemixmass*697);	
			}
			else  {
				pollutantmass.put("value",oldvaluemixmass*300);	
			}
		}
		
		
		
		for(int part=0;part<json.getJSONArray("particle").length();part++) {
			JSONObject particlemass=json.getJSONArray("particle").getJSONObject(part).getJSONObject("emission_rate");
			Double oldvaluemixmass= particlemass.getDouble("value");
			JSONObject particleD=json.getJSONArray("particle").getJSONObject(part).getJSONObject("diameter");
			Double oldvaluemixD= particleD.getDouble("value");
			particleD.put("value",(double)Math.round(oldvaluemixD * 1000d) / 1000d);
			if(type.contains("cargo")) {
				
				particlemass.put("value",oldvaluemixmass*322);
			}
			else if(type.contains("tanker")) {
				particlemass.put("value",oldvaluemixmass*430);	
				
			}
			else if(type.contains("container")) {
				particlemass.put("value",oldvaluemixmass*580);	
			}
			else if(type.contains("passenger")) {
				particlemass.put("value",oldvaluemixmass*697);	
			}
			else  {
				particlemass.put("value",oldvaluemixmass*300);	
			}
		}
		
		
		
		JSONObject mixturemass=json.getJSONObject("mixture").getJSONObject("massflux");
		Double oldvaluemixmass= mixturemass.getDouble("value");
		if(type.contains("cargo")) {
			mixturemass.put("value",oldvaluemixmass*322);	
		}
		else if(type.contains("tanker")) {
			mixturemass.put("value",oldvaluemixmass*430);	
			
		}
		else if(type.contains("container")) {
			mixturemass.put("value",oldvaluemixmass*580);	
		}
		else if(type.contains("passenger")) {
			mixturemass.put("value",oldvaluemixmass*697);	
		}
		else  {
			mixturemass.put("value",oldvaluemixmass*300);	
		}
		return json;
	}
	
	
}<|MERGE_RESOLUTION|>--- conflicted
+++ resolved
@@ -4,8 +4,6 @@
 import java.io.FileNotFoundException;
 import java.io.FileWriter;
 import java.io.IOException;
-import java.nio.file.Path;
-import java.nio.file.Paths;
 import java.util.ArrayList;
 import java.util.Scanner;
 
@@ -15,7 +13,6 @@
 import javax.servlet.http.HttpServletRequest;
 import javax.servlet.http.HttpServletResponse;
 
-import org.apache.commons.lang.SystemUtils;
 import org.json.JSONObject;
 
 import uk.ac.cam.cares.jps.base.config.AgentLocator;
@@ -26,20 +23,12 @@
 
 @WebServlet("/SLMAgent")
 public class SpeedLoadMapWrapper extends HttpServlet {
-	private static final Path slmDir = Paths.get("python","ADMS-speed-load-map");
+	private static final String slmDir = "\\python\\ADMS-speed-load-map";
+	private static final String slmPython = "\\env\\Scripts\\python.exe";
 	private static final String slmScript = "ADMS-Map-SpeedTorque-NOxSoot.py";
-	private static final Path slmPython = SystemUtils.IS_OS_LINUX ? Paths.get("env","bin","python") : Paths.get("env","Scripts","python.exe");
 	
 	private String getSurogateValues(String inputs) {
 		//@todo [AC] - detect if, python virtual environment exists in the slmDir and create it first, if necessary
-<<<<<<< HEAD
-		Path slmWorkingDir =  Paths.get(AgentLocator.getCurrentJpsAppDirectory(this), slmDir.toString());
-        Path pythonExec = Paths.get(slmWorkingDir.toString(),slmPython.toString());
-		ArrayList<String> args = new ArrayList<String>();
-		args.add(pythonExec.toString());
-        args.add(slmScript);
-		args.add(inputs);
-=======
 		String smlWorkingDir =  AgentLocator.getCurrentJpsAppDirectory(this) + slmDir;
 		String pythonExec = smlWorkingDir + slmPython;
 		ArrayList<String> args = new ArrayList<String>();
@@ -54,9 +43,8 @@
 			args.add(slmScript);
 			args.add(inputs);
 		}
->>>>>>> 88704f09
 
-		return CommandHelper.executeCommands(slmWorkingDir.toString(), args);
+		return CommandHelper.executeCommands(smlWorkingDir, args);
 	}
 	
 	protected void doGet(HttpServletRequest request, HttpServletResponse response)
@@ -97,7 +85,7 @@
 	private JSONObject crankUpRealShipModel(String type, String newjsonfile) {
 		JSONObject json = new JSONObject(newjsonfile);
 		
-		
+		// these scaling factors are purely to make the results fall within the reasonable range
 		for(int gas=0;gas<json.getJSONArray("pollutants").length();gas++) {
 			JSONObject pollutantmass=json.getJSONArray("pollutants").getJSONObject(gas);
 			Double oldvaluemixmass= pollutantmass.getDouble("value");
