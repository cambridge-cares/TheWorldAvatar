--- conflicted
+++ resolved
@@ -37,404 +37,6 @@
  */
 @WebServlet("/ShipAgent")
 public class ShipAgent extends HttpServlet {
-<<<<<<< HEAD
-	private static final long serialVersionUID = 1L;
-	private Logger logger = LoggerFactory.getLogger(ShipAgent.class);
-	
-	OntModel jenaOwlModel = null;
-	private DatatypeProperty numval = null;
-	private ObjectProperty hasProperty = null;
-	private ObjectProperty hasValue = null;
-	private ObjectProperty contains = null;
-	private ObjectProperty has_density = null;
-	private ObjectProperty has_length = null;
-	private ObjectProperty hasunit = null;
-	private ObjectProperty hasSubsystem=null;
-	private OntClass particleclass = null;
-	private OntClass flowclass = null;
-	private OntClass scalarvalueclass = null;
-	private OntClass partialparticleclass = null;
-	private OntClass diameterclass = null;
-	private OntClass massfractionclass = null;
-	private OntClass densityclass = null;
-	private ObjectProperty  hasRepresentativeParticle = null;
-	
-	static Individual gpers;
-	static Individual m;
-	static Individual kg_per_m3;
-	
-	public static String baseURL = null;
-	ArrayList<String> cpirilist = new ArrayList<String>();
-	ArrayList<String> cpirilist2 = new ArrayList<String>();
-	
-	HashMap<String, String> hmap = new HashMap<String, String>();
-	
-	public void savefile(OntModel jenaOwlModel, String filePath2) throws URISyntaxException, FileNotFoundException {
-
-		FileOutputStream out = new FileOutputStream(filePath2);
-
-		Collection errors = new ArrayList();
-		jenaOwlModel.write(out, "RDF/XML-ABBREV");
-
-		System.out.println("File saved with " + errors.size() + " errors.");
-	}
-	
-	public void initOWLClasses(OntModel jenaOwlModel) {
-		numval = jenaOwlModel.getDatatypeProperty("http://www.theworldavatar.com/ontology/ontocape/upper_level/system.owl#numericalValue");	
-		particleclass=jenaOwlModel.getOntClass("http://www.theworldavatar.com/ontology/ontocape/chemical_process_system/CPS_behavior/behavior.owl#ParticulateMaterialAmount");	
-		flowclass=jenaOwlModel.getOntClass("http://www.theworldavatar.com/ontology/ontocape/chemical_process_system/CPS_behavior/behavior.owl#ConvectiveMassFlowrate");
-		hasProperty=jenaOwlModel.getObjectProperty("http://www.theworldavatar.com/ontology/ontocape/upper_level/system.owl#hasProperty");
-		hasValue=jenaOwlModel.getObjectProperty("http://www.theworldavatar.com/ontology/ontocape/upper_level/system.owl#hasValue");
-		 hasunit = jenaOwlModel.getObjectProperty("http://www.theworldavatar.com/ontology/ontocape/upper_level/system.owl#hasUnitOfMeasure");
-		 scalarvalueclass=jenaOwlModel.getOntClass("http://www.theworldavatar.com/ontology/ontocape/upper_level/system.owl#ScalarValue");
-		 contains=jenaOwlModel.getObjectProperty("http://www.theworldavatar.com/ontology/ontocape/upper_level/system.owl#contains");
-		 partialparticleclass=jenaOwlModel.getOntClass("http://www.theworldavatar.com/ontology/ontocape/chemical_process_system/CPS_behavior/behavior.owl#SingleParticle");
-		 gpers=jenaOwlModel.getIndividual("http://www.theworldavatar.com/ontology/ontocape/supporting_concepts/SI_unit/derived_SI_units.owl#g_per_s");
-		 diameterclass=jenaOwlModel.getOntClass("http://www.theworldavatar.com/ontology/ontocape/supporting_concepts/geometry/geometry.owl#Diameter");
-		 densityclass=jenaOwlModel.getOntClass("http://www.theworldavatar.com/ontology/ontocape/material/phase_system/phase_system.owl#Density");
-		 massfractionclass=jenaOwlModel.getOntClass("http://www.theworldavatar.com/ontology/ontocape/material/phase_system/phase_system.owl#MassFraction");
-		 has_density=jenaOwlModel.getObjectProperty("http://www.theworldavatar.com/ontology/ontocape/material/phase_system/phase_system.owl#has_density");
-		 has_length=jenaOwlModel.getObjectProperty("http://www.theworldavatar.com/ontology/ontocape/supporting_concepts/geometry/geometry.owl#has_length");
-		 m=jenaOwlModel.getIndividual("http://www.theworldavatar.com/ontology/ontocape/supporting_concepts/SI_unit/SI_unit.owl#m");
-		 kg_per_m3=jenaOwlModel.getIndividual("http://www.theworldavatar.com/ontology/ontocape/supporting_concepts/SI_unit/derived_SI_units.owl#kg_per_cubic_m");
-		 hasSubsystem=jenaOwlModel.getObjectProperty("http://www.theworldavatar.com/ontology/ontocape/upper_level/system.owl#hasSubsystem");
-		 hasRepresentativeParticle=jenaOwlModel.getObjectProperty("http://www.theworldavatar.com/ontology/ontocape/chemical_process_system/CPS_behavior/behavior.owl#hasRepresentativeParticle");
-	}
-		
-	
-	public void doConversion(OntModel jenaOwlModel,String iriofchimney,JSONObject jsonObject) throws JSONException, IOException
-	{
-	    /*Adding elements to HashMap*/
-	    hmap.put("CO", "ChemSpecies_Carbon__monoxide");
-	    hmap.put("CO2", "ChemSpecies_Carbon__dioxide");
-	    hmap.put("NO2", "ChemSpecies_Nitrogen__dioxide");
-	    hmap.put("HC", "PseudoComponent_Unburned_Hydrocarbon");
-	    hmap.put("NOx", "PseudoComponent_Nitrogen__oxides");
-	    hmap.put("SO2", "ChemSpecies_Sulfur__dioxide");
-	    hmap.put("O3", "ChemSpecies_Ozone");
-	    
-	    
-	    //remove the subtree first for particle 1-8-19 undo it:	    
-	    //JenaModelWrapper c= new JenaModelWrapper(jenaOwlModel, null);
-	    //logger.info("removed subtree= "+iriofchimney.split("#")[0]+"#GeneralizedAmount_WasteStreamOfChimney-1");
-	    //c.removeSubtree(iriofchimney.split("#")[0]+"#GeneralizedAmount_WasteStreamOfChimney-1", Prefixes.OCPSYST, "contains");
-	    
-	    //reset all the emission rate to be zero
-		for (int b = 0; b < hmap.size(); b++) {
-			Individual valueofspeciesemissionrate = jenaOwlModel.getIndividual(iriofchimney.split("#")[0] + "#V_" + hmap.get(hmap.keySet().toArray()[b]) + "_EmissionRate");
-			valueofspeciesemissionrate.setPropertyValue(numval, jenaOwlModel.createTypedLiteral(new Double("0")));
-		}
-		
-		Individual particleratevalue1 = jenaOwlModel.getIndividual(iriofchimney.split("#")[0] + "#V_Particulate-001_EmissionRate");
-		
-		if(particleratevalue1!=null) {
-			particleratevalue1.setPropertyValue(numval, jenaOwlModel.createTypedLiteral(new Double("0")));
-		}
-
-		
-		
-		//JSONObject jsonObject = parseJSONFile(outputfiledir); (used after the format of json file is fixed )
-		Double molecularvalue = jsonObject.getJSONObject("mixture").getJSONObject("molmass").getDouble("value")*1000;
-		Double Cpvalue = jsonObject.getJSONObject("mixture").getJSONObject("cp").getDouble("value");
-		Double temperaturevalue = jsonObject.getJSONObject("mixture").getJSONObject("temperature").getDouble("value")-273.15;
-		Double massfluxvalue = jsonObject.getJSONObject("mixture").getJSONObject("massflux").getDouble("value"); //(multiplied by 100 temporarily to make it visible)
-		Double densityvalue = jsonObject.getJSONObject("mixture").getJSONObject("density").getDouble("value");
-		
-		int valueoftotalpollutant = jsonObject.getJSONArray("pollutants").length();
-		
-		
-		System.out.println("value= "+massfluxvalue);
-		Individual valueofmassflowrate = jenaOwlModel.getIndividual(iriofchimney.split("#")[0] +"#V_massF_WasteStream-001");
-		valueofmassflowrate.setPropertyValue(numval,jenaOwlModel.createTypedLiteral(massfluxvalue));
-
-		
-		Individual valueofdensityrate = jenaOwlModel.getIndividual(iriofchimney.split("#")[0] +"#V_Density_MaterialInWasteStream-001");
-		valueofdensityrate.setPropertyValue(numval,jenaOwlModel.createTypedLiteral(densityvalue));
-		
-		Individual valueoftemperature = jenaOwlModel.getIndividual(iriofchimney.split("#")[0] +"#V_Temperature_MaterialInWasteStream-001");
-		valueoftemperature.setPropertyValue(numval,jenaOwlModel.createTypedLiteral(temperaturevalue));
-		
-		Individual valueofcombinedmolecularmass = jenaOwlModel.getIndividual(iriofchimney.split("#")[0] +"#V_ChemSpecies_Combined_MolecularMass");
-		valueofcombinedmolecularmass.setPropertyValue(numval,jenaOwlModel.createTypedLiteral(molecularvalue));
-		
-		Individual valueofcombinedheatcapacity = jenaOwlModel.getIndividual(iriofchimney.split("#")[0] +"#V_Cp_MaterialInWasteStream-001");
-		valueofcombinedheatcapacity.setPropertyValue(numval,jenaOwlModel.createTypedLiteral(Cpvalue));
-		
-		
-		Individual particulate1 = jenaOwlModel.getIndividual(iriofchimney.split("#")[0] +"#Particulate-001"); 
-		
-		if(particulate1==null)
-		{
-			Individual material2 = jenaOwlModel.getIndividual(iriofchimney.split("#")[0] +"#GeneralizedAmount_WasteStreamOfChimney-1");
-//			particulate1 = jenaOwlModel.createIndividual(iriofchimney.split("#")[0] +"#Particulate-001",particleclass);//if it is not there	
-			particulate1 = jenaOwlModel.createIndividual("http://www.theworldavatar.com/kb/ships/Chimney-1.owl#Particulate-001",particleclass);//temp solution 2-8-19
-			material2.addProperty(contains, particulate1);
-		}
-		Individual particulaterate1 = jenaOwlModel.getIndividual(iriofchimney.split("#")[0] +"#Particulate-001_EmissionRate");
-
-		if(particulaterate1==null)
-		{
-			particulaterate1 = jenaOwlModel.createIndividual(iriofchimney.split("#")[0] +"#Particulate-001_EmissionRate",flowclass);	
-			particleratevalue1 = jenaOwlModel.createIndividual(iriofchimney.split("#")[0] + "#V_Particulate-001_EmissionRate",scalarvalueclass);
-		}
-		
-		particulate1.addProperty(hasProperty, particulaterate1);
-		
-		
-		particulaterate1.addProperty(hasValue, particleratevalue1);
-		particleratevalue1.addProperty(hasunit, gpers);
-			
-		int valueoftotalparticlesincluded = jsonObject.getJSONArray("particle").length();
-		
-		//------------------------------this part for seeing the correct format and version of json----------------------------------------
-		double totalparticleemission=0.0;
-		for( int a=0; a<valueoftotalparticlesincluded;a++) {
-			if(jsonObject.getJSONArray("particle").getJSONObject(a).has("emission_rate")) {
-				double valueofparticlerate=jsonObject.getJSONArray("particle").getJSONObject(a).getJSONObject("emission_rate").getDouble("value")*1000;
-				totalparticleemission=totalparticleemission+valueofparticlerate;
-			}
-//			else
-//			{
-//				totalparticleemission=0.0;
-//			}
-		}
-		particleratevalue1.setPropertyValue(numval, jenaOwlModel.createTypedLiteral(totalparticleemission)); 
-		logger.info("total mass of particle="+totalparticleemission);
-		//---------------------------------------------------------------------------------------------------------------------------------
-		
-		for( int a=0; a<valueoftotalparticlesincluded;a++) {
-		String valueofmassfraction=null;
-			if(jsonObject.getJSONArray("particle").getJSONObject(a).has("mass_fraction")) {
-				valueofmassfraction=String.valueOf(jsonObject.getJSONArray("particle").getJSONObject(a).getJSONObject("mass_fraction").get("value"));
-			}
-			else {
-				double valueofparticlerate=jsonObject.getJSONArray("particle").getJSONObject(a).getJSONObject("emission_rate").getDouble("value")*1000;
-				 valueofmassfraction=String.valueOf(valueofparticlerate/totalparticleemission);
-			}
-			//logger.info("mass fraction= "+valueofmassfraction);
-			double valueofdiameter=jsonObject.getJSONArray("particle").getJSONObject(a).getJSONObject("diameter").getDouble("value");
-			int valueofdensity=jsonObject.getJSONArray("particle").getJSONObject(a).getJSONObject("density").getInt("value");
-
-			
-			if(Double.valueOf(valueofmassfraction)>0) { //maybe later changed to emission rate 
-				//logger.info("the particle selected= "+a);
-				Individual partialparticulate = jenaOwlModel.getIndividual(iriofchimney.split("#")[0] +"#Partial-"+a+"OfParticulate-001");
-				Individual diameterpartialparticulate = jenaOwlModel.getIndividual(iriofchimney.split("#")[0] +"#Diameter_Partial-"+a+"OfParticulate-001");
-				Individual diametervaluepartialparticulate = jenaOwlModel.getIndividual(iriofchimney.split("#")[0] +"#V_Diameter_Partial-"+a+"OfParticulate-001");
-				Individual densitypartialparticulate = jenaOwlModel.getIndividual(iriofchimney.split("#")[0] +"#Density_Partial-"+a+"OfParticulate-001");
-				Individual densityvaluepartialparticulate = jenaOwlModel.getIndividual(iriofchimney.split("#")[0] +"#V_Density_Partial-"+a+"OfParticulate-001");
-				Individual massfractionpartialparticulate = jenaOwlModel.getIndividual(iriofchimney.split("#")[0] +"#MassFraction_Partial-"+a+"OfParticulate-001");
-				Individual massfractionvaluepartialparticulate = jenaOwlModel.getIndividual(iriofchimney.split("#")[0] +"#V_MassFraction_Partial-"+a+"OfParticulate-001");
-				if(partialparticulate==null) {
-					partialparticulate = jenaOwlModel.createIndividual(iriofchimney.split("#")[0] +"#Partial-"+a+"OfParticulate-001",partialparticleclass);
-					diameterpartialparticulate = jenaOwlModel.createIndividual(iriofchimney.split("#")[0] +"#Diameter_Partial-"+a+"OfParticulate-001",diameterclass);
-					diametervaluepartialparticulate = jenaOwlModel.createIndividual(iriofchimney.split("#")[0] +"#V_Diameter_Partial-"+a+"OfParticulate-001",scalarvalueclass);
-					densitypartialparticulate = jenaOwlModel.createIndividual(iriofchimney.split("#")[0] +"#Density_Partial-"+a+"OfParticulate-001",densityclass);
-					densityvaluepartialparticulate = jenaOwlModel.createIndividual(iriofchimney.split("#")[0] +"#V_Density_Partial-"+a+"OfParticulate-001",scalarvalueclass);
-					massfractionpartialparticulate = jenaOwlModel.createIndividual(iriofchimney.split("#")[0] +"#MassFraction_Partial-"+a+"OfParticulate-001",massfractionclass);
-					massfractionvaluepartialparticulate = jenaOwlModel.createIndividual(iriofchimney.split("#")[0] +"#V_MassFraction_Partial-"+a+"OfParticulate-001",scalarvalueclass);
-				}
-				particulate1.addProperty(hasRepresentativeParticle, partialparticulate);
-
-				
-					
-					partialparticulate.addProperty(has_length,diameterpartialparticulate);
-					
-					diameterpartialparticulate.addProperty(hasValue, diametervaluepartialparticulate);
-					diametervaluepartialparticulate.addProperty(hasunit, m);
-					diametervaluepartialparticulate.setPropertyValue(numval, jenaOwlModel.createTypedLiteral(valueofdiameter*0.000000001));
-				
-				
-				partialparticulate.addProperty(has_density,densitypartialparticulate);
-				
-				densitypartialparticulate.addProperty(hasValue, densityvaluepartialparticulate);
-				densityvaluepartialparticulate.addProperty(hasunit, kg_per_m3);
-				densityvaluepartialparticulate.setPropertyValue(numval, jenaOwlModel.createTypedLiteral(valueofdensity));
-				
-				
-				partialparticulate.addProperty(hasProperty,massfractionpartialparticulate);
-				
-				massfractionpartialparticulate.addProperty(hasValue, massfractionvaluepartialparticulate);
-				massfractionvaluepartialparticulate.setPropertyValue(numval, jenaOwlModel.createTypedLiteral(valueofmassfraction));
-				//logger.info("mass fraction= "+valueofmassfraction);
-			}
-		}
-		double NO2value=0;
-		double NOvalue=0;
-		for (int b = 0; b < valueoftotalpollutant; b++) {
-			String parametername = jsonObject.getJSONArray("pollutants").getJSONObject(b).getString("name");
-			Double parametervalue = jsonObject.getJSONArray("pollutants").getJSONObject(b).getDouble("value")*1000; //(multiplied by 100 temporarily to make it visible)
-			
-			if(hmap.get(parametername) != null) {
-				System.out.println("iri needed= "+iriofchimney.split("#")[0] + "#V_" + hmap.get(parametername) + "_EmissionRate");
-				Individual valueofspeciesemissionrate = jenaOwlModel.getIndividual(iriofchimney.split("#")[0] + "#V_" + hmap.get(parametername) + "_EmissionRate");
-				valueofspeciesemissionrate.setPropertyValue(numval, jenaOwlModel.createTypedLiteral(parametervalue));
-				if(parametername.contentEquals("NO2")) {
-					NO2value=jsonObject.getJSONArray("pollutants").getJSONObject(b).getDouble("value")*1000;
-				}
-			}
-			else if(parametername.contentEquals("NO")) {
-				NOvalue=jsonObject.getJSONArray("pollutants").getJSONObject(b).getDouble("value")*1000;
-			}
-
-		}
-		Individual valueofspeciesemissionrate = jenaOwlModel.getIndividual(iriofchimney.split("#")[0] + "#V_" + hmap.get("NOx") + "_EmissionRate");
-		valueofspeciesemissionrate.setPropertyValue(numval, jenaOwlModel.createTypedLiteral(NO2value+NOvalue));
-
-	}
-			
-	public void startConversion(String iriOfChimney,JSONObject jsonresultstring) throws Exception {
-				
-		jenaOwlModel = ModelFactory.createOntologyModel();	
-		jenaOwlModel.read(iriOfChimney);
-		
-		initOWLClasses(jenaOwlModel);
-
-		doConversion(jenaOwlModel,iriOfChimney,jsonresultstring);
-
-		
-		String filePath2= iriOfChimney.replaceAll("http://www.theworldavatar.com/kb", "C:/TOMCAT/webapps/ROOT/kb").split("#")[0]; //update the file locally
-		System.out.println("filepath2= "+filePath2);
-		
-		/** save the updated model file */
-		savefile(jenaOwlModel, filePath2);
-
-	}
-	
-	
-	public static synchronized ResultSet query(String sparql, OntModel model) {
-		Query query = QueryFactory.create(sparql);
-		QueryExecution queryExec = QueryExecutionFactory.create(query, model);
-		ResultSet rs = queryExec.execSelect();   
-		//reset the cursor, so that the ResultSet can be repeatedly used
-		ResultSetRewindable results = ResultSetFactory.copyResults(rs);    
-		//ResultSetFormatter.out(System.out, results, query); ?? don't know why this is needed to be commented
-		return results;
-	}
-	
-
-	/**
-	 * @see HttpServlet#doGet(HttpServletRequest request, HttpServletResponse response)
-	 */
-	protected void doGet(HttpServletRequest request, HttpServletResponse response) throws ServletException, IOException {
-	    logger.info("ship agent is called");
-	    
-		JSONObject joforrec = AgentCaller.readJsonParameter(request);
-		System.out.println("json accepted= "+joforrec.toString());
-		String iri = null;
-		String mmsi = null;
-		try {
-			iri = joforrec.optString("reactionmechanism");
-			mmsi=joforrec.getJSONObject("ship").get("mmsi").toString(); //only get the mmsi instead of full iri
-			//mmsi = joforrec.getString("ship");
-
-		} catch (JSONException e1) {
-			logger.error(e1.getMessage(), e1);
-			e1.printStackTrace();
-		} 
-				
-		jenaOwlModel = ModelFactory.createOntologyModel();	
-			
-		
-		File stockDir = new File("C:/TOMCAT/webapps/ROOT/kb/ships/" + mmsi);
-		if (! stockDir.exists()){
-		stockDir.mkdir();
-		}
-		File[] listOfFiles = stockDir.listFiles();
-		for (int i = 0; i < listOfFiles.length; i++) {
-			listOfFiles[i].delete();
-		}
-		File source = new File("C:/TOMCAT/webapps/ROOT/kb/ships/Chimney-1-temp.owl");
-		File destiny = new File("C:/TOMCAT/webapps/ROOT/kb/ships/" + mmsi + "/Chimney-1.owl");
-		Charset charset = StandardCharsets.UTF_8;
-		String content = new String(Files.readAllBytes(source.toPath()), charset);
-		content = content.replaceAll("http://www.theworldavatar.com/kb/ships/Chimney-1.owl",
-				"http://www.theworldavatar.com/kb/ships/" + mmsi + "/Chimney-1.owl");
-		Files.write(destiny.toPath(), content.getBytes(charset));
-				//finished create owl file based on this iri()
-		
-		//TODO need to register to database soon also!!
-		
-		
-		cpirilist2.add("http://www.theworldavatar.com/kb/ships/Engine-001.owl#Engine-001");
-
-		jenaOwlModel.read("http://www.theworldavatar.com/kb/ships/"+mmsi+"/Chimney-1.owl#Chimney-1");
-		
-		
-		String wasteStreamInfo = "PREFIX j4:<http://www.theworldavatar.com/ontology/ontocape/chemical_process_system/CPS_function/process.owl#> " + 
-				"PREFIX j7:<http://www.theworldavatar.com/ontology/meta_model/topology/topology.owl#> " + 
-				"SELECT ?wasteStream \r\n" + 
-				"WHERE " + 
-				"{ ?chimney j7:hasOutput ?wasteStream ." + 
-				"  ?wasteStream a j4:NonReusableWasteProduct ." + 
-				"}";
-		
-		ResultSet rs_chimney = ShipAgent.query(wasteStreamInfo, jenaOwlModel);
-		String wasteStreamIRI = null;
-		for (; rs_chimney.hasNext();) {			
-			QuerySolution qs_p = rs_chimney.nextSolution();
-
-			Resource cpiri = qs_p.getResource("wasteStream");
-			wasteStreamIRI = cpiri.toString();
-			System.out.println("waste stream iri = " + wasteStreamIRI);
-			logger.info("query result3 = " + wasteStreamIRI);
-		}
-		
-		JSONObject jo=null;
-		
-		try {
-			jo = new JSONObject().put("waste", wasteStreamIRI); // waste stream iri
-		} catch (JSONException e) {
-			e.printStackTrace();
-		}
-			
-		
-	    //send the info to SRM Engine Agent
-
-		logger.info("iri gotten= "+iri);
-		JSONObject dataSet = new JSONObject();
-		try {
-			dataSet.put("reactionmechanism",  iri) ;
-			dataSet.put("engine", cpirilist2.get(0)) ;	
-			dataSet.put("source", "ship") ;
-			String resultjson="";
-			JSONObject jsonsrmresult=null;
-			
-			// if there is no reaction mechanism
-			if(!iri.contains("theworldavatar")) {
-				JSONObject jo2 = new JSONObject();
-//				jo2.put("speed",8.0); 
-//				jo2.put("type","passenger");
-				jo2.put("speed",joforrec.getJSONObject("ship").getDouble("ss"));
-				jo2.put("type",joforrec.getJSONObject("ship").get("type").toString().replace("+", " "));
-				logger.info("type of ship= "+joforrec.getJSONObject("ship").getString("type").replace("+", " "));
-				resultjson = AgentCaller.executeGetWithJsonParameter("JPS_SHIP/SLMAgent", jo2.toString());
-				jsonsrmresult=new JSONObject(resultjson);
-			}
-			else {
-				resultjson = AgentCaller.executeGet("JPS/SRMAgent", "query", dataSet.toString());
-				jsonsrmresult = new JSONObject(resultjson).getJSONObject("results");
-			}
-	
-//			startConversion(cpirilist.get(0),jsonsrmresult);
-			startConversion("http://www.theworldavatar.com/kb/ships/"+mmsi+"/Chimney-1.owl#Chimney-1",jsonsrmresult);
-			
-		} catch (Exception e) {
-			logger.error(e.getMessage(), e);
-			throw new JPSRuntimeException(e.getMessage(), e);
-		} //convert to update value
-
-		
-		logger.info("message to sent back from shipagent = " + jo.toString());
-		response.getWriter().write(jo.toString());
-	    
-		
-	    cpirilist2.clear();	
-	    
-	    
-	}
-}
-=======
     private static final long serialVersionUID = 1L;
     private static final String CHIMNEY = "Chimney-1";
     private static final String OWL_CHIMNEY = CHIMNEY + ".owl";
@@ -810,4 +412,3 @@
     }
 }
 
->>>>>>> 957e28cc
