--- conflicted
+++ resolved
@@ -1,49 +1,19 @@
 package uk.ac.cam.cares.jps.ship;
 
-<<<<<<< HEAD
-import java.io.ByteArrayInputStream;
-import java.io.File;
-import java.io.FileOutputStream;
-import java.io.IOException;
-import java.nio.charset.Charset;
-import java.nio.charset.StandardCharsets;
-import java.nio.file.Files;
-import java.util.ArrayList;
-import java.util.HashMap;
-
-import javax.persistence.EntityManager;
-=======
 import java.io.IOException;
 import java.util.ArrayList;
 import java.util.Map;
 
->>>>>>> 6813614c
 import javax.servlet.annotation.WebServlet;
 import javax.servlet.http.HttpServlet;
 import javax.servlet.http.HttpServletRequest;
 import javax.servlet.http.HttpServletResponse;
 
-<<<<<<< HEAD
-import org.apache.jena.ontology.DatatypeProperty;
-import org.apache.jena.ontology.Individual;
-import org.apache.jena.ontology.ObjectProperty;
-import org.apache.jena.ontology.OntClass;
-import org.apache.jena.ontology.OntModel;
-import org.apache.jena.query.Query;
-import org.apache.jena.query.QueryExecution;
-import org.apache.jena.query.QueryExecutionFactory;
-import org.apache.jena.query.QueryFactory;
-import org.apache.jena.query.QuerySolution;
-import org.apache.jena.query.ResultSet;
-import org.apache.jena.query.ResultSetFactory;
-import org.apache.jena.rdf.model.ModelFactory;
-=======
 import org.apache.jena.ontology.Individual;
 import org.apache.jena.ontology.OntModel;
 import org.apache.jena.query.QuerySolution;
 import org.apache.jena.query.ResultSet;
 import org.apache.jena.rdf.model.Property;
->>>>>>> 6813614c
 import org.apache.jena.rdf.model.Resource;
 import org.json.JSONException;
 import org.json.JSONObject;
@@ -54,12 +24,7 @@
 import uk.ac.cam.cares.jps.base.config.KeyValueManager;
 import uk.ac.cam.cares.jps.base.discovery.AgentCaller;
 import uk.ac.cam.cares.jps.base.exception.JPSRuntimeException;
-<<<<<<< HEAD
-import uk.ac.cam.cares.jps.ship.listener.LocalEntityManagerFactory;
-import uk.ac.cam.cares.jps.ship.model.ShipEntity;
-=======
 import uk.ac.cam.cares.jps.ship.listener.LocalOntologyModelManager;
->>>>>>> 6813614c
 
 /**
  * Servlet implementation class ShipAgent
@@ -72,47 +37,8 @@
     private static final long serialVersionUID = 1L;
     private static final String CHIMNEY = "Chimney-1";
     private static final String OWL_CHIMNEY = CHIMNEY + ".owl";
-<<<<<<< HEAD
-    private Logger logger = LoggerFactory.getLogger(ShipAgent.class);
-
-    private void savefile(OntModel jenaOwlModel, String iriOfChimney, String mmsi) throws IOException {
-
-        String filePath2= iriOfChimney.replaceAll("http://www.theworldavatar.com/kb", "C:/TOMCAT/webapps/ROOT/kb").split("#")[0]; //update the file locally
-        filePath2= filePath2.replaceAll("http://www.theworldavatar.com:80/JPS_SHIP/kb", "C:/TOMCAT/webapps/ROOT/kb").split("#")[0]; //update the file locally
-        System.out.println("filepath2= " + filePath2);
-        //http://www.theworldavatar.com/kb/ships/563041225/Chimney-1.owl
-
-        File stockDir = new File(filePath2).getParentFile();
-
-        boolean stockdir = true;
-
-        if (!stockDir.exists()) {
-            stockdir = stockDir.mkdirs();
-        }
-        if (stockdir) {
-            File[] listOfFiles = stockDir.listFiles();
-            if (listOfFiles != null) {
-                for (File listOfFile : listOfFiles) {
-                    if (!listOfFile.delete()) {
-                        throw new IOException("Could not clean up: " + stockdir+",the fle called= "+listOfFile);
-                    }
-                }
-            }
-        } else {
-            throw new IOException("No such directory: " + stockdir);
-        }
-
-
-        FileOutputStream out = new FileOutputStream(filePath2);
-
-        jenaOwlModel.write(out, "RDF/XML-ABBREV");
-
-        //linkChimneyToShip(iriOfChimney, mmsi);  ---->>>need to be disabled for the purpose of test
-    }
-=======
     private static final String P001 = "Particulate-001";
     private static final String EM_RATE = "_EmissionRate";
->>>>>>> 6813614c
 
     private Logger logger = LoggerFactory.getLogger(ShipAgent.class);
 
@@ -121,25 +47,10 @@
 
         //reset all the emission rate to be zero
         for (int b = 0; b < hmap.size(); b++) {
-<<<<<<< HEAD
-            String ks = hmap.get(hmap.keySet().toArray()[b].toString());
-            Individual valueofspeciesemissionrate = jenaOwlModel.getIndividual(iriofchimney.split("#")[0] + "#V_" + ks + "_EmissionRate");
-            if (valueofspeciesemissionrate == null) {
-            	throw new JPSRuntimeException("error that the emission rate not exist");
-            }
-            else {
-            	System.out.println(valueofspeciesemissionrate+" is exist 1");
-            	System.out.println(numval+" is exist 2");
-            	//System.out.println(jenaOwlModel+" is exist");
-            }
-            logger.info("ks emission= "+iriofchimney);
-            valueofspeciesemissionrate.setPropertyValue(numval, jenaOwlModel.createTypedLiteral(Double.valueOf(0)));
-=======
             String ks = (String) hmap.get(hmap.keySet().toArray()[b].toString());
             Individual valueofspeciesemissionrate = jenaOwlModel.getIndividual(iriofchimney.split("#")[0] + "#V_" + ks + EM_RATE);
             valueofspeciesemissionrate.setPropertyValue((Property) LocalOntologyModelManager.getConcept(LocalOntologyModelManager.CPT_NUMVAL),
                     jenaOwlModel.createTypedLiteral(Double.valueOf(0)));
->>>>>>> 6813614c
         }
 
         Individual particleratevalue1 = jenaOwlModel.getIndividual(iriofchimney.split("#")[0] + "#V_" + P001 + EM_RATE);
@@ -259,14 +170,7 @@
                     massfractionvaluepartialparticulate = jenaOwlModel.createIndividual(iriofchimney.split("#")[0] + "#V_MassFraction_Partial-" + a + "Of" + P001,
                             LocalOntologyModelManager.getConcept(LocalOntologyModelManager.CPT_SCLVAL));
                 }
-<<<<<<< HEAD
-//            	System.out.println(particulate1+" is exist 4");
-//            	System.out.println(hasRepresentativeParticle+" is exist 5");
-//            	System.out.println(partialparticulate+" is exist 6");
-                particulate1.addProperty(hasRepresentativeParticle, partialparticulate);
-=======
                 particulate1.addProperty((Property) LocalOntologyModelManager.getConcept(LocalOntologyModelManager.CPT_HASREPRPART), partialparticulate);
->>>>>>> 6813614c
 
 
                 partialparticulate.addProperty((Property) LocalOntologyModelManager.getConcept(LocalOntologyModelManager.CPT_HASLEN),
@@ -340,7 +244,6 @@
         JSONObject joforrec = AgentCaller.readJsonParameter(request);
         String baseURL = KeyValueManager.get(IKeys.URL_SCHEME) + KeyValueManager.get(IKeys.HOST);
         String shipKbURL = baseURL + KeyValueManager.get(IKeys.PATH_KNOWLEDGEBASE_SHIPS);
-        shipKbURL= "http://www.theworldavatar.com/kb/ships/";
         String iri = null;
         String mmsi = null;
 
@@ -413,27 +316,5 @@
 
     }
 
-<<<<<<< HEAD
-    private OntModel getModel(String mmsi, String shipKbURL) throws IOException {
-        OntModel jenaOwlModel = ModelFactory.createOntologyModel();//OntModelSpec.OWL_MEM);
-        String shipKbDir = KeyValueManager.get(IKeys.ABSDIR_ROOT) + KeyValueManager.get(IKeys.PATH_KNOWLEDGEBASE_SHIPS);
-
-        File source = new File(shipKbDir + "/" + CHIMNEY + "-temp.owl");
-        Charset charset = StandardCharsets.UTF_8;
-        String content = new String(Files.readAllBytes(source.toPath()), charset);
-
-        content = content.replaceAll("http://www.theworldavatar.com/kb/ships/" + OWL_CHIMNEY,
-                shipKbURL + mmsi + "/" + OWL_CHIMNEY);
-        //content = content.replaceAll(shipKbURL + OWL_CHIMNEY, shipKbURL + mmsi + "/" + OWL_CHIMNEY);
-        byte[] contentBytes = content.getBytes(charset);
-
-        jenaOwlModel.read(new ByteArrayInputStream(contentBytes), null);
-
-
-        return jenaOwlModel;
-
-    }
-=======
->>>>>>> 6813614c
 }
 
