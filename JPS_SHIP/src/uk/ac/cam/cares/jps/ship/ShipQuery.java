package uk.ac.cam.cares.jps.ship;

import java.io.BufferedReader;
import java.io.IOException;
import java.io.InputStreamReader;
import java.util.ArrayList;
import java.util.Arrays;

import org.apache.jena.ontology.OntModel;
import org.apache.jena.query.ParameterizedSparqlString;
import org.apache.jena.query.Query;
import org.apache.jena.query.QueryExecution;
import org.apache.jena.query.QueryExecutionFactory;
import org.apache.jena.query.QuerySolution;
import org.apache.jena.query.ResultSet;
import org.apache.jena.query.ResultSetFactory;
import org.apache.jena.query.ResultSetRewindable;
import org.apache.jena.rdf.model.ModelFactory;

import com.google.gson.Gson;

public class ShipQuery {
	
	public static ArrayList<ArrayList<String>> sparqlQueryRead(String shipNumber) {
		ArrayList<ArrayList<String>> resultList = new ArrayList<ArrayList<String>>();		
		OntModel jenaOwlModel = null;
		jenaOwlModel = ModelFactory.createOntologyModel();
<<<<<<< HEAD
		//jenaOwlModel.read("C:\\JPS_DATA\\workingdir\\JPS\\SHIP\\output\\Ship-1.owl");
		jenaOwlModel.read("http://www.theworldavatar.com/kb/ships/Ship-1.owl#Ship-1");
		
		String sparqlQuery = "PREFIX j1: <http://www.theworldavatar.com/ontology/ontocape/upper_level/system.owl#>\r\n" + 
				"        PREFIX j4: <http://www.theworldavatar.com/ontology/ontocape/supporting_concepts/space_and_time/space_and_time_extended.owl#>\r\n" + 
				"\r\n" + 
				"        SELECT ?coordinateX_value ?coordinateY_value\r\n" + 
				"        WHERE { \r\n" + 
				"          " + "<http://www.theworldavatar.com/kb/ships/Ship-1.owl#Ship-1>"  + " j4:hasGISCoordinateSystem ?coordinateSystem .\r\n" + 
				"                ?coordinateSystem j4:hasProjectedCoordinate_x ?coordinateX .\r\n" + 
				"                    ?coordinateX j1:hasValue ?coordinateX_V .\r\n" + 
				"                        ?coordinateX_V j1:numericalValue ?coordinateX_value .\r\n" + 
				"                ?coordinateSystem j4:hasProjectedCoordinate_y ?coordinateY .\r\n" + 
				"                    ?coordinateY j1:hasValue ?coordinateY_V .\r\n" + 
				"                        ?coordinateY_V j1:numericalValue ?coordinateY_value .\r\n" + 
				"        }"; 
=======
		jenaOwlModel.read("C:\\JPS_DATA\\workingdir\\JPS\\SHIP\\output\\Ship-" + shipNumber + ".owl");
>>>>>>> 231d313d
		
		ParameterizedSparqlString queryString = new ParameterizedSparqlString(
				"PREFIX j1: <http://www.theworldavatar.com/ontology/ontocape/upper_level/system.owl#>\r\n" + 
				"PREFIX j4: <http://www.theworldavatar.com/ontology/ontocape/supporting_concepts/space_and_time/space_and_time_extended.owl#>\r\n" + 
				"SELECT ?coordinateX_value ?coordinateY_value\r\n" + 
				"WHERE { \r\n" + 
				"	?shipIRI j4:hasGISCoordinateSystem ?coordinateSystem .\r\n" + 
			    "	   ?coordinateSystem j4:hasProjectedCoordinate_x ?coordinateX .\r\n" + 
			    "	      ?coordinateX j1:hasValue ?coordinateX_V .\r\n" + 
			    "	         ?coordinateX_V j1:numericalValue ?coordinateX_value .\r\n" + 
			    "      ?coordinateSystem j4:hasProjectedCoordinate_y ?coordinateY .\r\n" + 
			    "         ?coordinateY j1:hasValue ?coordinateY_V .\r\n" + 
			    "			 ?coordinateY_V j1:numericalValue ?coordinateY_value .\r\n" + 
				"}"
				);
		
		queryString.setIri("shipIRI", "http://www.theworldavatar.com/kb/sgp/Ship-" + shipNumber + ".owl#Ship-" + shipNumber);
		Query query = queryString.asQuery();
		QueryExecution queryExec = QueryExecutionFactory.create(query, jenaOwlModel);
		ResultSet rs = queryExec.execSelect();   
		//reset the cursor, so that the ResultSet can be repeatedly used
		ResultSetRewindable results = ResultSetFactory.copyResults(rs);
		
		while (results.hasNext()) {			
			QuerySolution qs_p = results.nextSolution();
			
			String coordinateX = qs_p.getLiteral("coordinateX_value").getLexicalForm();
			String coordinateY = qs_p.getLiteral("coordinateY_value").getLexicalForm();

			System.out.println(coordinateX);
			System.out.println(coordinateY);
			
			ArrayList<String> coordinates = new ArrayList<String>(Arrays.asList(coordinateX, coordinateY));
			resultList.add(coordinates);
		}
		queryExec.close();
		return resultList;
	}
	
	public static ArrayList<ArrayList<String>> sparqlQueryReadEndpoint(String shipIRI) {
		ArrayList<ArrayList<String>> resultList = new ArrayList<ArrayList<String>>();		
		
		ParameterizedSparqlString queryString = new ParameterizedSparqlString();
		
		queryString.setCommandText(
				"PREFIX j1: <http://www.theworldavatar.com/ontology/ontocape/upper_level/system.owl#>\r\n" + 
				"PREFIX j4: <http://www.theworldavatar.com/ontology/ontocape/supporting_concepts/space_and_time/space_and_time_extended.owl#>\r\n" + 
				"SELECT ?coordinateX_value ?coordinateY_value\r\n" + 
				"WHERE { \r\n" + 
				"	?shipIRI j4:hasGISCoordinateSystem ?coordinateSystem .\r\n" + 
			    "	   ?coordinateSystem j4:hasProjectedCoordinate_x ?coordinateX .\r\n" + 
			    "	      ?coordinateX j1:hasValue ?coordinateX_V .\r\n" + 
			    "	         ?coordinateX_V j1:numericalValue ?coordinateX_value .\r\n" + 
			    "      ?coordinateSystem j4:hasProjectedCoordinate_y ?coordinateY .\r\n" + 
			    "         ?coordinateY j1:hasValue ?coordinateY_V .\r\n" + 
			    "			 ?coordinateY_V j1:numericalValue ?coordinateY_value .\r\n" + 
				"}"
				);
		
		queryString.setIri("shipIRI", shipIRI);
		System.out.println(queryString.toString());
		
		QueryExecution queryExec = QueryExecutionFactory.sparqlService(
				"http://www.theworldavatar.com/damecoolquestion/ships/sparql", 
				queryString.asQuery());
		ResultSet rs = queryExec.execSelect();   
		//reset the cursor, so that the ResultSet can be repeatedly used
		ResultSetRewindable results = ResultSetFactory.copyResults(rs);
		
		while (results.hasNext()) {			
			QuerySolution qs_p = results.nextSolution();
			
			String coordinateX = qs_p.getLiteral("coordinateX_value").getLexicalForm();
			String coordinateY = qs_p.getLiteral("coordinateY_value").getLexicalForm();

			System.out.println(coordinateX);
			System.out.println(coordinateY);
			
			ArrayList<String> coordinates = new ArrayList<String>(Arrays.asList(coordinateX, coordinateY));
			resultList.add(coordinates);
		}
		queryExec.close();
		return resultList;
	}
	
	public static String sparqlQueryPython() throws IOException {
		String[] arrayOfShipIRIs = { 
				"http://www.theworldavatar.com/kb/sgp/Ship-1.owl#Ship-1",
			};
			
			Gson g = new Gson();
			String result = "";
			
			String[] cmd = { "python", 
					"C:/Users/WE/Desktop/JPS/JParkSimulator-git/JPS_SHIP/python/caresjpsship/ShipGeoJSONGetter.py", 
					g.toJson(g.toJson(arrayOfShipIRIs)) };
			
			Process p = Runtime.getRuntime().exec(cmd);

			BufferedReader stdInput = new BufferedReader(new InputStreamReader(p.getInputStream()));
			String returnValue = stdInput.readLine();
			
			return returnValue;		
	}
	
	public static void main(String[] args) throws IOException {
		
//		System.out.println(Arrays.toString(sparqlQueryRead().toArray()));
		long startTime = System.currentTimeMillis();
//		sparqlQueryReadEndpoint("http://www.theworldavatar.com/kb/sgp/Ship-1.owl#Ship-1");
		sparqlQueryRead("1");		
//		System.out.println(sparqlQueryPython());		
		long endTime = System.currentTimeMillis();
		System.out.println((endTime-startTime));
		
		
		startTime = System.currentTimeMillis();
//		sparqlQueryReadEndpoint("http://www.theworldavatar.com/kb/sgp/Ship-2.owl#Ship-2");
		sparqlQueryRead("2");
//		sparqlQueryPython();
		endTime = System.currentTimeMillis();
		System.out.println((endTime-startTime));

		
		startTime = System.currentTimeMillis();
//		sparqlQueryReadEndpoint("http://www.theworldavatar.com/kb/sgp/Ship-3.owl#Ship-3");
		sparqlQueryRead("3");
//		sparqlQueryPython();
		endTime = System.currentTimeMillis();
		System.out.println((endTime-startTime));

		return;
	}
}<|MERGE_RESOLUTION|>--- conflicted
+++ resolved
@@ -25,26 +25,7 @@
 		ArrayList<ArrayList<String>> resultList = new ArrayList<ArrayList<String>>();		
 		OntModel jenaOwlModel = null;
 		jenaOwlModel = ModelFactory.createOntologyModel();
-<<<<<<< HEAD
-		//jenaOwlModel.read("C:\\JPS_DATA\\workingdir\\JPS\\SHIP\\output\\Ship-1.owl");
-		jenaOwlModel.read("http://www.theworldavatar.com/kb/ships/Ship-1.owl#Ship-1");
-		
-		String sparqlQuery = "PREFIX j1: <http://www.theworldavatar.com/ontology/ontocape/upper_level/system.owl#>\r\n" + 
-				"        PREFIX j4: <http://www.theworldavatar.com/ontology/ontocape/supporting_concepts/space_and_time/space_and_time_extended.owl#>\r\n" + 
-				"\r\n" + 
-				"        SELECT ?coordinateX_value ?coordinateY_value\r\n" + 
-				"        WHERE { \r\n" + 
-				"          " + "<http://www.theworldavatar.com/kb/ships/Ship-1.owl#Ship-1>"  + " j4:hasGISCoordinateSystem ?coordinateSystem .\r\n" + 
-				"                ?coordinateSystem j4:hasProjectedCoordinate_x ?coordinateX .\r\n" + 
-				"                    ?coordinateX j1:hasValue ?coordinateX_V .\r\n" + 
-				"                        ?coordinateX_V j1:numericalValue ?coordinateX_value .\r\n" + 
-				"                ?coordinateSystem j4:hasProjectedCoordinate_y ?coordinateY .\r\n" + 
-				"                    ?coordinateY j1:hasValue ?coordinateY_V .\r\n" + 
-				"                        ?coordinateY_V j1:numericalValue ?coordinateY_value .\r\n" + 
-				"        }"; 
-=======
 		jenaOwlModel.read("C:\\JPS_DATA\\workingdir\\JPS\\SHIP\\output\\Ship-" + shipNumber + ".owl");
->>>>>>> 231d313d
 		
 		ParameterizedSparqlString queryString = new ParameterizedSparqlString(
 				"PREFIX j1: <http://www.theworldavatar.com/ontology/ontocape/upper_level/system.owl#>\r\n" + 
