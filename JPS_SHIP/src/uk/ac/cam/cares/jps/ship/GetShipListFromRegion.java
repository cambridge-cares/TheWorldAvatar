package uk.ac.cam.cares.jps.ship;

import java.io.IOException;
import javax.servlet.ServletException;
import javax.servlet.annotation.WebServlet;
import javax.servlet.http.HttpServlet;
import javax.servlet.http.HttpServletRequest;
import javax.servlet.http.HttpServletResponse;

import org.json.JSONException;
import org.json.JSONObject;

import com.google.gson.Gson;

import uk.ac.cam.cares.jps.base.util.PythonHelper;

/**
 * Servlet implementation class GetShipListFromRegion
 */
@WebServlet("/GetShipListFromRegion")
public class GetShipListFromRegion extends HttpServlet {
	private static final long serialVersionUID = 1L;
       
    public GetShipListFromRegion() {
        super();
    }

<<<<<<< HEAD
	protected void doGet(HttpServletRequest request, HttpServletResponse response) throws ServletException, IOException {
		response.setContentType("application/json");
=======
	/**
	 * @see HttpServlet#doGet(HttpServletRequest request, HttpServletResponse response)
	 */
	protected void doGet(HttpServletRequest req, HttpServletResponse res) throws ServletException, IOException {
		res.setContentType("application/json");
>>>>>>> 8e468aee
		String[] arrayOfShipIRIs = { 
				"http://www.theworldavatar.com/kb/ships/Ship-1.owl#Ship-1",
		        "http://www.theworldavatar.com/kb/ships/Ship-2.owl#Ship-2",
		        "http://www.theworldavatar.com/kb/ships/Ship-3.owl#Ship-3",
		        "http://www.theworldavatar.com/kb/ships/Ship-4.owl#Ship-4",
		        "http://www.theworldavatar.com/kb/ships/Ship-5.owl#Ship-5",
		        "http://www.theworldavatar.com/kb/ships/Ship-6.owl#Ship-6",
		        "http://www.theworldavatar.com/kb/ships/Ship-7.owl#Ship-7",
		        "http://www.theworldavatar.com/kb/ships/Ship-8.owl#Ship-8",
		        "http://www.theworldavatar.com/kb/ships/Ship-9.owl#Ship-9",
		        "http://www.theworldavatar.com/kb/ships/Ship-10.owl#Ship-10"
		};
		
<<<<<<< HEAD
		JSONObject result = new JSONObject();
		try {
			result.put("shipIRIs", arrayOfShipIRIs);
			response.getWriter().write(result.toString());
		} catch (JSONException e) {
			e.printStackTrace();
		}
	}
=======
//		String[] arrayOfShipIRIs1 = { 
//				"http://www.theworldavatar.com/kb/ships/Ship-1.owl#Ship-1"
//		};
		
//		Gson g = new Gson();
//		response.getWriter().write(g.toJson(arrayOfShipIRIs));
		double xmin, xmax, ymin, ymax;
		String shipEp = "dummy";
		String connectType= "endpoint";
		int shipNum = 25;
       //get parameter range		
		String[] pparams = new String[7];
		pparams[0] = shipEp;
		pparams[1] = connectType;
		pparams[2] = ""+shipNum;
		pparams[3] = req.getParameter("xmin");
		pparams[4]  = req.getParameter("xmax");
		pparams[5]  = req.getParameter("ymin");
		pparams[6]  = req.getParameter("ymax");

		String paramStr = String.join(" ", pparams);
		
		String shipListStr = PythonHelper.callPython("caresjpsship/shipRegionQuery.py", paramStr
				, this);
		
		
		res.getWriter().write(shipListStr);
	}

	

	/**
	 * @see HttpServlet#doPost(HttpServletRequest request, HttpServletResponse response)
	 */
	protected void doPost(HttpServletRequest request, HttpServletResponse response) throws ServletException, IOException {
		// TODO Auto-generated method stub
		doGet(request, response);
	}

>>>>>>> 8e468aee
}<|MERGE_RESOLUTION|>--- conflicted
+++ resolved
@@ -21,45 +21,29 @@
 public class GetShipListFromRegion extends HttpServlet {
 	private static final long serialVersionUID = 1L;
        
+    /**
+     * @see HttpServlet#HttpServlet()
+     */
     public GetShipListFromRegion() {
         super();
     }
 
-<<<<<<< HEAD
-	protected void doGet(HttpServletRequest request, HttpServletResponse response) throws ServletException, IOException {
-		response.setContentType("application/json");
-=======
 	/**
 	 * @see HttpServlet#doGet(HttpServletRequest request, HttpServletResponse response)
 	 */
 	protected void doGet(HttpServletRequest req, HttpServletResponse res) throws ServletException, IOException {
 		res.setContentType("application/json");
->>>>>>> 8e468aee
-		String[] arrayOfShipIRIs = { 
-				"http://www.theworldavatar.com/kb/ships/Ship-1.owl#Ship-1",
-		        "http://www.theworldavatar.com/kb/ships/Ship-2.owl#Ship-2",
-		        "http://www.theworldavatar.com/kb/ships/Ship-3.owl#Ship-3",
-		        "http://www.theworldavatar.com/kb/ships/Ship-4.owl#Ship-4",
-		        "http://www.theworldavatar.com/kb/ships/Ship-5.owl#Ship-5",
-		        "http://www.theworldavatar.com/kb/ships/Ship-6.owl#Ship-6",
-		        "http://www.theworldavatar.com/kb/ships/Ship-7.owl#Ship-7",
-		        "http://www.theworldavatar.com/kb/ships/Ship-8.owl#Ship-8",
-		        "http://www.theworldavatar.com/kb/ships/Ship-9.owl#Ship-9",
-		        "http://www.theworldavatar.com/kb/ships/Ship-10.owl#Ship-10"
-		};
-		
-<<<<<<< HEAD
-		JSONObject result = new JSONObject();
-		try {
-			result.put("shipIRIs", arrayOfShipIRIs);
-			response.getWriter().write(result.toString());
-		} catch (JSONException e) {
-			e.printStackTrace();
-		}
-	}
-=======
-//		String[] arrayOfShipIRIs1 = { 
-//				"http://www.theworldavatar.com/kb/ships/Ship-1.owl#Ship-1"
+//		String[] arrayOfShipIRIs = { 
+//				"http://www.theworldavatar.com/kb/ships/Ship-1.owl#Ship-1",
+//		        "http://www.theworldavatar.com/kb/ships/Ship-2.owl#Ship-2",
+//		        "http://www.theworldavatar.com/kb/ships/Ship-3.owl#Ship-3",
+//		        "http://www.theworldavatar.com/kb/ships/Ship-4.owl#Ship-4",
+//		        "http://www.theworldavatar.com/kb/ships/Ship-5.owl#Ship-5",
+//		        "http://www.theworldavatar.com/kb/ships/Ship-6.owl#Ship-6",
+//		        "http://www.theworldavatar.com/kb/ships/Ship-7.owl#Ship-7",
+//		        "http://www.theworldavatar.com/kb/ships/Ship-8.owl#Ship-8",
+//		        "http://www.theworldavatar.com/kb/ships/Ship-9.owl#Ship-9",
+//		        "http://www.theworldavatar.com/kb/ships/Ship-10.owl#Ship-10"
 //		};
 		
 //		Gson g = new Gson();
@@ -86,16 +70,4 @@
 		
 		res.getWriter().write(shipListStr);
 	}
-
-	
-
-	/**
-	 * @see HttpServlet#doPost(HttpServletRequest request, HttpServletResponse response)
-	 */
-	protected void doPost(HttpServletRequest request, HttpServletResponse response) throws ServletException, IOException {
-		// TODO Auto-generated method stub
-		doGet(request, response);
-	}
-
->>>>>>> 8e468aee
 }