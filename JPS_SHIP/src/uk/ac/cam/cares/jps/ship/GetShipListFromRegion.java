package uk.ac.cam.cares.jps.ship;

import java.io.IOException;
import javax.servlet.ServletException;
import javax.servlet.annotation.WebServlet;
import javax.servlet.http.HttpServlet;
import javax.servlet.http.HttpServletRequest;
import javax.servlet.http.HttpServletResponse;

import org.json.JSONException;
import org.json.JSONObject;

import com.google.gson.Gson;

import uk.ac.cam.cares.jps.base.util.PythonHelper;

/**
 * Servlet implementation class GetShipListFromRegion
 */
@WebServlet("/GetShipListFromRegion")
public class GetShipListFromRegion extends HttpServlet {
	private static final long serialVersionUID = 1L;
       
    /**
     * @see HttpServlet#HttpServlet()
     */
    public GetShipListFromRegion() {
        super();
    }

	protected void doGet(HttpServletRequest req, HttpServletResponse res) throws ServletException, IOException {
//		res.setContentType("application/json");
//		String[] arrayOfShipIRIs = { 
//				"http://www.theworldavatar.com/kb/ships/Ship-1.owl#Ship-1",
//		        "http://www.theworldavatar.com/kb/ships/Ship-2.owl#Ship-2",
//		        "http://www.theworldavatar.com/kb/ships/Ship-3.owl#Ship-3",
//		        "http://www.theworldavatar.com/kb/ships/Ship-4.owl#Ship-4",
//		        "http://www.theworldavatar.com/kb/ships/Ship-5.owl#Ship-5",
//		        "http://www.theworldavatar.com/kb/ships/Ship-6.owl#Ship-6",
//		        "http://www.theworldavatar.com/kb/ships/Ship-7.owl#Ship-7",
//		        "http://www.theworldavatar.com/kb/ships/Ship-8.owl#Ship-8",
//		        "http://www.theworldavatar.com/kb/ships/Ship-9.owl#Ship-9",
//		        "http://www.theworldavatar.com/kb/ships/Ship-10.owl#Ship-10"
//		};
//		
//		JSONObject result = new JSONObject();
//		try {
//			result.put("shipIRIs", arrayOfShipIRIs);
//			res.getWriter().write(result.toString());
//		} catch (JSONException e) {
//			e.printStackTrace();
//		}
		
		String shipEp = "dummy";
		String connectType= "endpoint";
		int shipNum = 25;
       //get parameter range		
		String[] pparams = new String[7];
		pparams[0] = shipEp;
		pparams[1] = connectType;
		pparams[2] = ""+shipNum;
		pparams[3] = req.getParameter("xmin");
		pparams[4]  = req.getParameter("xmax");
		pparams[5]  = req.getParameter("ymin");
		pparams[6]  = req.getParameter("ymax");

		String paramStr = String.join(" ", pparams);
		
		String shipListStr = PythonHelper.callPython("caresjpsship/shipRegionQuery.py", paramStr
				, this);
		
<<<<<<< HEAD
		System.out.println(shipListStr);
		res.getWriter().write(convertFromUTF8(shipListStr));
	}

	

	/**
	 * @see HttpServlet#doPost(HttpServletRequest request, HttpServletResponse response)
	 */
	protected void doPost(HttpServletRequest request, HttpServletResponse response) throws ServletException, IOException {
		// TODO Auto-generated method stub
		doGet(request, response);
	}
    public static String convertFromUTF8(String s) {
        String out = null;
        try {
            out = new String(s.getBytes("ISO-8859-1"), "UTF-8");
        } catch (java.io.UnsupportedEncodingException e) {
            return null;
        }
        return out;
    }

=======
		res.getWriter().write(shipListStr);
	}
>>>>>>> 2843a61f
}<|MERGE_RESOLUTION|>--- conflicted
+++ resolved
@@ -69,7 +69,6 @@
 		String shipListStr = PythonHelper.callPython("caresjpsship/shipRegionQuery.py", paramStr
 				, this);
 		
-<<<<<<< HEAD
 		System.out.println(shipListStr);
 		res.getWriter().write(convertFromUTF8(shipListStr));
 	}
@@ -93,8 +92,4 @@
         return out;
     }
 
-=======
-		res.getWriter().write(shipListStr);
-	}
->>>>>>> 2843a61f
 }