--- conflicted
+++ resolved
@@ -57,15 +57,8 @@
         String resultship = AgentCaller.executeGetWithURLAndJSON(url, requestParams.toString());
 
         JSONObject jsonShip = new JSONObject(resultship);
-<<<<<<< HEAD
-        logger.info("amount of ship data ="+jsonShip.getJSONObject("collection").getJSONArray("items").length());
-        JSONObject jsonReactionShip = new JSONObject();
-        String reactionMechanism = requestParams.getString("reactionmechanism");
-        jsonReactionShip.put("reactionmechanism", reactionMechanism);
-=======
         int sizeofshipselected=jsonShip.getJSONObject("collection").getJSONArray("items").length();
         
->>>>>>> 2d0c13f6
 
 
         for (int i = 0; i < sizeofshipselected; i++) {
