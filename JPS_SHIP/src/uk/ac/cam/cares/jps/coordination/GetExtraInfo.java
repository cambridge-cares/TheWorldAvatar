package uk.ac.cam.cares.jps.coordination;

import java.io.IOException;

import javax.servlet.ServletException;
import javax.servlet.annotation.WebServlet;
import javax.servlet.http.HttpServlet;
import javax.servlet.http.HttpServletRequest;
import javax.servlet.http.HttpServletResponse;

import org.json.JSONObject;

import uk.ac.cam.cares.jps.base.discovery.AgentCaller;
import uk.ac.cam.cares.jps.base.query.QueryBroker;
import uk.ac.cam.cares.jps.base.util.CommandHelper;

/**
 * Servlet implementation class GetExtraInfo
 */
@WebServlet("/GetExtraInfo")
public class GetExtraInfo extends HttpServlet {
	private static final long serialVersionUID = 1L;
       
    /**
     * @see HttpServlet#HttpServlet()
     */
    public GetExtraInfo() {
        super();
        // TODO Auto-generated constructor stub
    }

	/**
	 * @see HttpServlet#doGet(HttpServletRequest request, HttpServletResponse response)
	 */
	protected void doGet(HttpServletRequest request, HttpServletResponse response) throws ServletException, IOException {
		// TODO Auto-generated method stub
		JSONObject r = AgentCaller.readJsonParameter(request);
<<<<<<< HEAD
		String path = r.getString("path");
		 String outputFile = path + "/VisualizationInput.json";
			// get what file is stored in the folder 
			// DAT / GST
         String result = new QueryBroker().readFileLocal(outputFile);
         response.getWriter().write(result);
=======
		String oripath=r.getString("path");

		// this is required because unix file paths do not appear as IRIs to the triple store
        // so we have to add file:/ in front of the path
		if (!CommandHelper.isWindows()) {
			oripath = oripath.split("file:/")[1];
		}
		String path="";
		if(oripath.contains(".gst")) {
			path = oripath.split("/JPS_ADMS")[0];
		}
		else if(oripath.contains(".dat")){
			path = oripath.split("/output")[0];
		}

		String outputFile = path + "/extra_info.json";
		// get what file is stored in the folder 
		// DAT / GST
        String result = new QueryBroker().readFileLocal(outputFile);
        System.out.println("info json selected= "+outputFile);
        response.getWriter().write(result);
>>>>>>> 87bb32c3
	}

	/**
	 * @see HttpServlet#doPost(HttpServletRequest request, HttpServletResponse response)
	 */
	protected void doPost(HttpServletRequest request, HttpServletResponse response) throws ServletException, IOException {
		// TODO Auto-generated method stub
		doGet(request, response);
	}

}<|MERGE_RESOLUTION|>--- conflicted
+++ resolved
@@ -35,14 +35,6 @@
 	protected void doGet(HttpServletRequest request, HttpServletResponse response) throws ServletException, IOException {
 		// TODO Auto-generated method stub
 		JSONObject r = AgentCaller.readJsonParameter(request);
-<<<<<<< HEAD
-		String path = r.getString("path");
-		 String outputFile = path + "/VisualizationInput.json";
-			// get what file is stored in the folder 
-			// DAT / GST
-         String result = new QueryBroker().readFileLocal(outputFile);
-         response.getWriter().write(result);
-=======
 		String oripath=r.getString("path");
 
 		// this is required because unix file paths do not appear as IRIs to the triple store
@@ -64,7 +56,6 @@
         String result = new QueryBroker().readFileLocal(outputFile);
         System.out.println("info json selected= "+outputFile);
         response.getWriter().write(result);
->>>>>>> 87bb32c3
 	}
 
 	/**
