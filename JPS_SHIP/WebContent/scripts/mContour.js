//Concentration contour map threshould number
const THRESHOULD_NUM = 8

//Height is faked, each plane displayed between an interval
const HEIGHT_INTERVAL = 5

function getContourMaps (address, folder) {

  return new Promise((resolve, reject) => {

    $.ajax({
      url: address,
      data: {
        folder: folder,
      },
      dataType: 'text',
    }).done(function (d2result) {
      d2result = JSON.parse(d2result)

      let bands = []
      //calculate global min max per polutant
      d2result.forEach(
        (level) => {
          let levbands = []
          let count = 0
          level.forEach(
            (polutant) => {
              let plmax = polutant.reduce(
                (max, num) => Math.max(max, num)
              )
              let plmin = polutant.reduce(
                (min, num) => {
                  if (min > 0 && num > 0) {
                    if (min > num) min = num
                  } else {
                    if (num > 0) min = num
                  }
                  return min
                },
                0
              )
              levbands.push([plmin, plmax])
            }
          )
          levbands.forEach((bandvals) => {
            let pvals = bands[count]
            if (!pvals) {
              bands.push(bandvals)
            } else {
              let min = Math.min(pvals[0], bandvals[0])
              let max = Math.max(pvals[1], bandvals[1])
              bands[count] = [min, max]
            }
            count++
          })
        }
      )

      //=============contour consts======================//
      d2result = d2Arr21d(d2result)//to 1d

      //=============contour map as svg for each  ======================//
      let level = 0
      let svgstrs = d2result.map((output) => {
        let svg = d3.select('#svgwrapper svg'),
          width = +svg.attr('width')
        let range = THRESHOULD_NUM
        let sqr_size = Math.sqrt(output.length)
        let ROW_NUM = sqr_size
        let COL_NUM = sqr_size
        let values = output
        let ubound = bands[level][1]
        let lbound = bands[level][0]
        if (!ubound > 0) {
          ubound = 1
          range = 1
        } else if (ubound === lbound) {
          ubound = ubound * THRESHOULD_NUM
        }
        level++
        if (level > POL_NUM - 1) level = 0

        const thresholdsC = d3.scaleLog() // [0, 1, 2, 3, 4, 5, 6, 7, 8]
          .domain([lbound, ubound]).range([0, range])
        let ticks = numberarray(range + 1)
        let thresholds = ticks.map((tik) => {return thresholdsC.invert(tik)})
        for (let i = thresholds.length; i--;) {
          if (thresholds[i] === 0) thresholds.splice(i, 1)
        }

        let color = d3.scaleLog(d3.interpolateRdYlBu).
          domain(thresholds).
          range([
            '#b0d6f9',
            '#3986ce',
            'rgba(216,217,162,0.62)',
            'rgba(255,254,78,0.65)',
            '#fee91c',
            '#ffce11',
            '#fc9708',
            '#d73027']).
          interpolate(d3.interpolateLab)

        //values = values.map((v) => enlarge(v))
        let contours = d3.contours().
          size([COL_NUM, ROW_NUM]).
          thresholds(thresholds)

        svg.selectAll('path').
          data(contours(values)).
          enter().
          append('path').
          attr('d', d3.geoPath(d3.geoIdentity().scale(width / COL_NUM))).
          attr('fill', function (d) {
            return color(d.value)
          })
        let svgstr = $('#svgwrapper').html()
        $('#svgwrapper svg').empty()//clear up and start again
        return [svgstr, thresholds, color]

      })

      //=========set up canvas for image conversion=========================//

      let canvas = $('#drawcanvas')[0]
      let context = canvas.getContext('2d')

      context.translate(canvas.width, 0)
      context.scale(-1, 1)

      //========convert all svg strs to png images=============//

      let futureImages = svgstrs.map((svgstr) => {
        return svgToImagePromise(svgstr)
      })

      //======parse all image to dataurls=====================/

      Promise.all(futureImages).then(images => {
        let dataurls = images.map((image) => {

          context.fillStyle = 'white'

          context.fillRect(0, 0, canvas.width, canvas.height)
          context.drawImage(image[0], 0, 0)
          let dataurl = context.canvas.toDataURL('image/png')
          context.clearRect(0, 0, canvas.width, canvas.height)

          return [dataurl, image[1], image[2]]
        })
        console.log(dataurls)

        resolve(dataurls)

      }, err => {//todo: err handling
        reject(err)
      })

      //todo: this is the command for actualluy draw on map
      //osmb.addGeoJSON(geojson,{ elevation: HEIGHT_INTERVAL * ++numCount, hasTexture:dataurl});

    }).fail(function (err) {
        //todo: err handling
        reject(err)
      }
    )

  })

}

function numberarray (len) {
  let arr = []

  for (let i = 0; i < len; i++) {
    arr.push(i)
  }
  return arr
}


function svgToImagePromise (svgstr) {
  return new Promise((resolve, reject) => {
    svgToImage(svgstr[0], function (err, image) {
      if (err) {
        reject(err)
        return
      }
      resolve([image, svgstr[1], svgstr[2]])
    })
  })

}

function d2Arr21d (d2array) {
  let coned = []
  d2array.forEach((row) => {
    coned = coned.concat(row)
  })
  return coned

}

function makeLegend (selector_id, thresholds, color) {
  let range = thresholds.length - 1

  let thresholdScale = d3.scaleThreshold().
    domain(thresholds).
    range(['rgb(244, 244, 244)'].concat(
      d3.range(range).map(function (i) { return color(thresholds[i])})))


  let svg = d3.select('#' + selector_id).
    append('svg').
    style('height', '155px').
    style('width', '160px')

  svg.append('g').attr('class', 'legendQuant')

  let legend = d3.legendColor().
    labelFormat(d3.format('.3e')).
    labels(d3.legendHelpers.thresholdLabels).
    scale(thresholdScale)

  svg.select('.legendQuant').call(legend)

  $('text.label').append(' \u03BCg/m\u00B3') // micrograms/meter^3
}

function makeSlider (selector_id, levelnum, callback) {
  let parent = $('#' + selector_id)

  parent.append(
    '<p><label for="amount">Height:</label><input class="readonlyinput" type="text" id="height-show" readonly></p>')

  let slider = $('<div id=\'slider\'></div>').appendTo(parent).slider({
    min: 0,
    max: levelnum - 1,
    range: 'min',
    value: 0,
    orientation: 'vertical',

    slide: callback,
  })
  $('#minbeds').on('change', function () {
    slider.slider('value', this.selectedIndex + 1)

  })
}

function makeRadios (selector_id, list, legend) {
  let set = $('<form class=\'radiogroup\'></form>').
    appendTo($('#' + selector_id))
  if (legend) {
    set.append('<legend>' + legend + '</legend>')
  }
  list.forEach((item) => {
    set.append(
      $('<input type=\'radio\'  value =\'' + item + '\' name=\'radio\' >' +
        '<label>' + item + '&nbsp;</label>'))
  })

  $('.radiogroup').children('input').first().attr('checked', true)

}

//***********This part is main call*****************************//

//make radio group

<<<<<<< HEAD
//const POL_LIST = ['CO2', 'CO', 'NO2', 'HC', 'NOx', 'Particulate001','SO2','O3']
const POL_LIST = ['CO2', 'CO', 'NO2', 'HC', 'NOx', 'PM10', 'PM2.5','SO2','O3']
=======
const POL_LIST = [
  'CO2',
  'CO',
  'NO2',
  'HC',
  'NOx',
  'Particulate001',
  'SO2',
  'O3']
>>>>>>> aac17f1d
const POL_NUM = POL_LIST.length
const HEIGHT_NUM = 4
<|MERGE_RESOLUTION|>--- conflicted
+++ resolved
@@ -268,19 +268,7 @@
 
 //make radio group
 
-<<<<<<< HEAD
 //const POL_LIST = ['CO2', 'CO', 'NO2', 'HC', 'NOx', 'Particulate001','SO2','O3']
 const POL_LIST = ['CO2', 'CO', 'NO2', 'HC', 'NOx', 'PM10', 'PM2.5','SO2','O3']
-=======
-const POL_LIST = [
-  'CO2',
-  'CO',
-  'NO2',
-  'HC',
-  'NOx',
-  'Particulate001',
-  'SO2',
-  'O3']
->>>>>>> aac17f1d
 const POL_NUM = POL_LIST.length
 const HEIGHT_NUM = 4
