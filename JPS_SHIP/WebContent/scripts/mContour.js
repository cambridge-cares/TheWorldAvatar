//Concentration contour map threshould number
const THRESHOULD_NUM = 8

//Height is faked, each plane displayed between an interval
const HEIGHT_INTERVAL = 5

function getContourMaps (address, folder) {

  return new Promise((resolve, reject) => {

    $.ajax({
      url: address,
      data: {
        folder: folder,
      },
      dataType: 'text',
    }).done(function (data) {
    	
    	data = JSON.parse(data)
	let d2result = data['grid']
	let POL_LIST = data['listofpol']  
    	let POL_NUM = data['numpol']
    	let HEIGHT_NUM = data['numheight']
      
      let bands = []
      //calculate global min max per polutant
      d2result.forEach(
        (level) => {
          let levbands = []
          let count = 0
          level.forEach(
            (polutant) => {
              let plmax = polutant.reduce(
                (max, num) => Math.max(max, num)
              )
              let plmin = polutant.reduce(
                (min, num) => {
                  if (min > 0 && num > 0) {
                    if (min > num) min = num
                  } else {
                    if (num > 0) min = num
                  }
                  return min
                },
                0
              )
              levbands.push([plmin, plmax])
            }
          )
          levbands.forEach((bandvals) => {
            let pvals = bands[count]
            if (!pvals) {
              bands.push(bandvals)
            } else {
              let min = Math.min(pvals[0], bandvals[0])
              let max = Math.max(pvals[1], bandvals[1])
              bands[count] = [min, max]
            }
            count++
          })
        }
      )

      //=============contour consts======================//
      d2result = d2Arr21d(d2result)//to 1d

      //=============contour map as svg for each  ======================//
      let level = 0
      let svgstrs = d2result.map((output) => {
        let svg = d3.select('#svgwrapper svg'),
          width = +svg.attr('width')
        let range = THRESHOULD_NUM
        let sqr_size = Math.sqrt(output.length)
        let ROW_NUM = sqr_size
        let COL_NUM = sqr_size
        let values = output
        let ubound = bands[level][1]
        let lbound = bands[level][0]
        if (!ubound > 0) {
          ubound = 1
          range = 1
        } else if (ubound === lbound) {
          ubound = ubound * THRESHOULD_NUM
        }
        level++
        if (level > POL_NUM - 1) level = 0

        const thresholdsC = d3.scaleLog() // [0, 1, 2, 3, 4, 5, 6, 7, 8]
          .domain([lbound, ubound]).range([0, range])
        let ticks = numberarray(range + 1)
        let thresholds = ticks.map((tik) => {return thresholdsC.invert(tik)})
        for (let i = thresholds.length; i--;) {
          if (thresholds[i] === 0) thresholds.splice(i, 1)
        }

        let color = d3.scaleLog(d3.interpolateRdYlBu).
          domain(thresholds).
          range([
            '#b0d6f9',
            '#3986ce',
            'rgba(216,217,162,0.62)',
            'rgba(255,254,78,0.65)',
            '#fee91c',
            '#ffce11',
            '#fc9708',
            '#d73027']).
          interpolate(d3.interpolateLab)

        //values = values.map((v) => enlarge(v))
        let contours = d3.contours().
          size([COL_NUM, ROW_NUM]).
          thresholds(thresholds)

        svg.selectAll('path').
          data(contours(values)).
          enter().
          append('path').
          attr('d', d3.geoPath(d3.geoIdentity().scale(width / COL_NUM))).
          attr('fill', function (d) {
            return color(d.value)
          })
        let svgstr = $('#svgwrapper').html()
        $('#svgwrapper svg').empty()//clear up and start again
        return [svgstr, thresholds, color]

      })

      //=========set up canvas for image conversion=========================//

      let canvas = $('#drawcanvas')[0]
      let context = canvas.getContext('2d')

      context.translate(canvas.width, 0)
      context.scale(-1, 1)

      //========convert all svg strs to png images=============//

      let futureImages = svgstrs.map((svgstr) => {
        return svgToImagePromise(svgstr)
      })

      //======parse all image to dataurls=====================/

      Promise.all(futureImages).then(images => {
        let dataurls = images.map((image) => {

          context.fillStyle = 'white'

          context.fillRect(0, 0, canvas.width, canvas.height)
          context.drawImage(image[0], 0, 0)
          let dataurl = context.canvas.toDataURL('image/png')
          context.clearRect(0, 0, canvas.width, canvas.height)

          return [dataurl, image[1], image[2]]
        })
        console.log(dataurls)

        resolve([dataurls,POL_LIST,POL_NUM,HEIGHT_NUM])

      }, err => {//todo: err handling
        reject(err)
      })

      //todo: this is the command for actualluy draw on map
      //osmb.addGeoJSON(geojson,{ elevation: HEIGHT_INTERVAL * ++numCount, hasTexture:dataurl});

    }).fail(function (err) {
        //todo: err handling
        reject(err)
      }
    )

  })

}

function numberarray (len) {
  let arr = []

  for (let i = 0; i < len; i++) {
    arr.push(i)
  }
  return arr
}


function svgToImagePromise (svgstr) {
  return new Promise((resolve, reject) => {
    svgToImage(svgstr[0], function (err, image) {
      if (err) {
        reject(err)
        return
      }
      resolve([image, svgstr[1], svgstr[2]])
    })
  })

}

function d2Arr21d (d2array) {
  let coned = []
  d2array.forEach((row) => {
    coned = coned.concat(row)
  })
  return coned

}

function makeLegend (selector_id, thresholds, color) {
  let range = thresholds.length - 1

  let thresholdScale = d3.scaleThreshold().
    domain(thresholds).
    range(['rgb(244, 244, 244)'].concat(
      d3.range(range).map(function (i) { return color(thresholds[i])})))


  let svg = d3.select('#' + selector_id).
    append('svg').
    style('height', '155px').
    style('width', '160px')

  svg.append('g').attr('class', 'legendQuant')

  let legend = d3.legendColor().
    labelFormat(d3.format('.3e')).
    labels(d3.legendHelpers.thresholdLabels).
    scale(thresholdScale)

  svg.select('.legendQuant').call(legend)

  $('text.label').append(' \u03BCg/m\u00B3') // micrograms/meter^3
}

function makeSlider (selector_id, levelnum, callback) {
  let parent = $('#' + selector_id)

  parent.append(
    '<p><label for="amount">Height:</label><input class="readonlyinput" type="text" id="height-show" readonly></p>')

  let slider = $('<div id=\'slider\'></div>').appendTo(parent).slider({
    min: 0,
    max: levelnum - 1,
    range: 'min',
    value: 0,
    orientation: 'vertical',

    slide: callback,
  })
  $('#minbeds').on('change', function () {
    slider.slider('value', this.selectedIndex + 1)

  })
}

function makeRadios (selector_id, list, legend) {
  let set = $('<form class=\'radiogroup\'></form>').
    appendTo($('#' + selector_id))
  if (legend) {
    set.append('<legend>' + legend + '</legend>')
  }
  list.forEach((item) => {
    set.append(
      $('<input type=\'radio\'  value =\'' + item + '\' name=\'radio\' >' +
        '<label>' + item + '&nbsp;</label>'))
  })

  $('.radiogroup').children('input').first().attr('checked', true)

}

//***********This part is main call*****************************//

//make radio group

//const POL_LIST = ['CO2', 'CO', 'NO2', 'HC', 'NOx', 'Particulate001','SO2','O3']
<<<<<<< HEAD
const POL_LIST = ['CO2', 'CO', 'NO2', 'HC', 'NOx','SO2','O3', 'PM2.5', 'PM10']
const POL_NUM = POL_LIST.length
const HEIGHT_NUM = 4
=======
//const POL_LIST = ['CO2', 'CO', 'NO2', 'HC', 'NOx','SO2','O3', 'PM10', 'PM2.5']
//const POL_NUM = POL_LIST.length
//const HEIGHT_NUM = 4
>>>>>>> 48a4db11
<|MERGE_RESOLUTION|>--- conflicted
+++ resolved
@@ -274,12 +274,6 @@
 //make radio group
 
 //const POL_LIST = ['CO2', 'CO', 'NO2', 'HC', 'NOx', 'Particulate001','SO2','O3']
-<<<<<<< HEAD
-const POL_LIST = ['CO2', 'CO', 'NO2', 'HC', 'NOx','SO2','O3', 'PM2.5', 'PM10']
-const POL_NUM = POL_LIST.length
-const HEIGHT_NUM = 4
-=======
 //const POL_LIST = ['CO2', 'CO', 'NO2', 'HC', 'NOx','SO2','O3', 'PM10', 'PM2.5']
 //const POL_NUM = POL_LIST.length
 //const HEIGHT_NUM = 4
->>>>>>> 48a4db11
