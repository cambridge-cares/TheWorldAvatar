let osmbGlobal;

$(function(){

    //*****************************************************//
    const toggleDisplay = elemId => {
        let x = document.getElementById(elemId);
        if (x.style.display !== 'block') {
            x.style.display = 'block';
        } else {
            x.style.display = 'none';
        }
    };

    $("#readme-button").click(function() {
        toggleDisplay("readme-text");
    });

    document.addEventListener("click", function(evt) {
        var readmeButtonElement = document.getElementById('readme-button'),
            readmeTextElement = document.getElementById('readme-text'),
            targetElement = evt.target;  // clicked element

        if (targetElement == readmeButtonElement || targetElement == readmeTextElement) {
            return; //readme-button or readme-text is clicked. do nothing.
        }

        if(readmeTextElement.style.display === 'block') {
            readmeTextElement.style.display = 'none';
        }
    });
    //*****************************************************//
    //proj4.defs("EPSG:28992","+proj=sterea +lat_0=52.15616055555555 +lon_0=5.38763888888889 +k=0.9999079 +x_0=155000 +y_0=463000 +ellps=bessel +towgs84=565.417,50.3319,465.552,-0.398957,0.343988,-1.8774,4.0725 +units=m +no_defs");
    proj4.defs("EPSG:3857","+proj=merc +a=6378137 +b=6378137 +lat_ts=0.0 +lon_0=0.0 +x_0=0.0 +y_0=0 +k=1.0 +units=m +nadgrids=@null +wktext  +no_defs");
    proj4.defs("EPSG:2326","+proj=tmerc +lat_0=22.31213333333334 +lon_0=114.1785555555556 +k=1 +x_0=836694.05 +y_0=819069.8 +ellps=intl +towgs84=-162.619,-276.959,-161.764,0.067753,-2.24365,-1.15883,-1.09425 +units=m +no_defs ");
    //***************************************************************************
	// default position of map is set at Singapore
	const position = {
		latitude: 1.262008,
        longitude: 103.850973
    };
    //***************************************************************************

	
    //***************************************************************************
    // initial map
        const osmb = new OSMBuildings({
        baseURL: './OSMBuildings',
        zoom: 14.5,
        minZoom: 1,
        maxZoom: 25,
        rotation: -45.6,
        tilt: 20.6,
        position: position,
        state: true, // stores map position/rotation in url
        effects: [], // effects: ['shadows']
        attribution: '� 3D <a href="https://osmbuildings.org/copyright/">OSM Buildings</a>'
    }).appendTo('map');
    //TODO: add: init attribute table****************************************************
    $( document ).ready(function ()
        {
        let tableTop = $('#map').position().top + $('#map').height() - $('#sensorTable').height();
    console.log($('#map').height);
    $('#sensorTable').css("top", tableTop);
    $('#sensorTable').css("display", "block");
    });
    //****TODO: add render table function*************************************************************
   function renderAttributeTable(attrs){
       let tableDiv = $("#sensorTable").empty();
       let tableStr= "<table class='table'><tr>";
       for (let tab of attrs.names){
           tableStr+="<th>"+tab+"</th>";
       }
       tableStr+="</tr>";
       for(let row of attrs.data){
           tableStr+="<tr>"
           for(let col of row){
               tableStr+="<td>"+col+"</td>"
           }
           tableStr+="</tr>"
       };
       tableStr+="</table>"
       tableDiv.append(tableStr);
   }
   /*****TODO: function: querySensor***/
   function renderSensorStations( sensorLocs) {
       let markers = [];
       //TODO: mock data
       for (let sIRI of sensorLocs){
           console.log("render sensor")
           console.log(sIRI)
           //TODO: after query the position
           let obj = osmbGlobal.addOBJ('/images/tinker.obj', {longitude: sIRI[1],latitude: sIRI[2] },{id: "marker_"+sIRI[0], scale : 1, elevation :5, rotation : 120 , color: 'red'});
           markers.push(obj);
       }
   }

    function querySensor(sensorIRIs, callback){
        let qstr = `
    PREFIX s:<http://www.theworldavatar.com/ontology/ontocape/chemical_process_system/CPS_realization/process_control_equipment/measuring_instrument.owl#>
    PREFIX t:<http://www.theworldavatar.com/ontology/ontocape/supporting_concepts/space_and_time/space_and_time_extended.owl#>
   PREFIX sys:<http://www.theworldavatar.com/ontology/ontocape/upper_level/system.owl#>
    SELECT ?s ?x ?y WHERE{
        ?s t:hasGISCoordinateSystem ?gs.
         ?gs t:hasProjectedCoordinate_y ?cy.
         ?cy sys:hasValue ?yv.
         ?yv sys:numericalValue ?y.
         ?gs t:hasProjectedCoordinate_x ?cx.
         ?cx sys:hasValue ?xv.
         ?xv sys:numericalValue ?x.
    }
    `;

        $.post({
            url:"http://www.theworldavatar.com/rdf4j-server/repositories/airqualitystation",
            'Content-Type':"application/json",
            data: { query: qstr,format:'json'}
        })
            .done(function( msg ) {
                console.log( "query result: " );
                let result =queryProcessor(msg).data
                let searched = []
                console.log(result)
                console.log(sensorIRIs)
                for (let item of result){
                    console.log(item[0])
                    if(sensorIRIs.includes(item[0])){
                        searched.push(item)
                        console.log('found location for virtual sensor: '+item[0])
                    }
                }
                callback(null, searched)
            });
    }

    function querySensorAttributes(stationIRI, callback) {
       let qstrT = `PREFIX j2:<http://www.theworldavatar.com/ontology/ontocape/upper_level/system.owl#>
 PREFIX j4:<http://www.theworldavatar.com/ontology/ontosensor/OntoSensor.owl#>
 PREFIX j5:<http://www.theworldavatar.com/ontology/ontocape/chemical_process_system/CPS_realization/process_control_equipment/measuring_instrument.owl#>
 PREFIX j6:<http://www.w3.org/2006/time#>
 PREFIX j7:<http://www.theworldavatar.com/ontology/ontocape/supporting_concepts/space_and_time/space_and_time_extended.owl#>
 SELECT ?vprop ?propval  ?proptimeval ?allpsi ?mean ?max ?min
 {graph stationIRI
 {
  ?graph j4:hasOverallPSI ?allpsi .
 ?prop   j2:hasValue ?vprop .
    ?prop j4:hasMeasuredPropertyMean ?mean .
    ?prop j4:hasMeasuredPropertyMax ?max .
    ?prop j4:hasMeasuredPropertyMin ?min .
?vprop   j4:prescaledNumValue ?propval .
  ?vprop   j6:hasTime ?proptime .
  ?proptime   j6:inXSDDateTimeStamp ?proptimeval .
}}
 ORDER BY DESC(?proptimeval) LIMIT10`;
       // stationIRI = "http://www.theworldavatar.com/kb/sgp/singapore/AirQualityStation-001.owl#AirQualityStation-001"
   let qstr = qstrT.replace('stationIRI', '<'+stationIRI+'>');
            console.log(qstr);
        $.post({
            url:"http://www.theworldavatar.com/rdf4j-server/repositories/airqualitystation",
            'Content-Type':"application/json",
            data: { query: qstr,format:'json'}
        })
            .done(function( strresult ) {
                console.log( "query sensor station result: " );
                console.log(strresult);
                console.log(typeof  strresult);
                let processed = queryProcessor(strresult);
                callback(null, processed);
            })
            .fail(function(err) {
                console.log( "query sensor attributes failed bc: ");
                console.log(err);
            });
    }
    function queryProcessor(str){
       let lines = str.split('\n');
       let results = [];
        let names = lines[0].split(',');
        for (let i =1; i< lines.length-1;i++){//remove last one which should be empty
            let vs = lines[i].split(',')
            results.push(vs)
        }
        return {data:results, names:names};
    }

    //***************************************************************************
	osmbGlobal = osmb;

//console.log('test query sensor attributes:')
 //TODO:delete local testing
    querySensorAttributes('http://www.theworldavatar.com/kb/sgp/singapore/AirQualityStation-001.owl#AirQualityStation-001',function (err, result) {
console.log(result)});
    //***************************************************************************
    // buttons to tilt camera angle, rotate the map, and zoom in/out
    controlButtonsSetter(osmb);
    //***************************************************************************

    
    //***************************************************************************
    osmb.addMapTiles(
            'https://api.mapbox.com/styles/v1/osmbuildings/cjt9gq35s09051fo7urho3m0f/tiles/256/{z}/{x}/{y}@2x?access_token=pk.eyJ1Ijoib3NtYnVpbGRpbmdzIiwiYSI6IjNldU0tNDAifQ.c5EU_3V8b87xO24tuWil0w'
        );
    
    // TBC: Building GeoJSON
    // osmb.addGeoJSONTiles('https://{s}.data.osmbuildings.org/0.2/anonymous/tile/{z}/{x}/{y}.json');
    //***************************************************************************

    
    //***************************************************************************
   
    
    //***************************************************************************

    osmb.on('pointerdown', function(e) {

        var id = osmb.getTarget(e.detail.x, e.detail.y, function(id) {

            var coordinates = osmb.unproject(e.detail.x, e.detail.y);
            
            var longitude = coordinates["longitude"];
            var latitude = coordinates["latitude"];

            const coordinatesArray = [];

            if (!isNaN(latitude) && !isNaN(longitude)) {
            	console.log(longitude, latitude);
            	//const convertedCoordinates = proj4('EPSG:2326', [parseFloat(longitude), parseFloat(latitude)]);
            	const convertedCoordinates = proj4('EPSG:3857', [parseFloat(longitude), parseFloat(latitude)]);

                coordinatesArray.push(convertedCoordinates[0]); // x
                coordinatesArray.push(convertedCoordinates[1]); // y

//                document.getElementById("longitude").innerHTML = longitude; // convertedCoordinates[1];
//                document.getElementById("latitude").innerHTML = latitude; // convertedCoordinates[0];

                console.log(coordinatesArray);
            }
            //TODO: here, add the event listener for clicking on a object
            if(id && id.includes("marker")){//=>sensor marker query event
                //TODO: sensor query is added here
                let stationIRI = id.split('_')[0];
                console.log('clicked on statiion: '+stationIRI)
                querySensorAttributes(stationIRI, function (err, sensorAttributes) {
                    if (err){console.log(err)}
                    console.log('got sensor attributes to show');
                    console.log(sensorAttributes);
                    renderAttributeTable(sensorAttributes);
                })
                   // });
            }
        });
    });

    //***************************************************************************

    
    //***************************************************************************
    // converts point from EPSG:28992 to EPSG:4326
    // returns an array
    // longitude = array[0], latitude = array[1]
    const getOSMPoint = (x, y) => {
        return proj4('EPSG:3857', 'EPSG:4326', [x,y])
    };

    const getMidPoint = (coordinatesMin, coordinatesMax) => {
        const latitude = (coordinatesMax[1] + coordinatesMin[1])/2;
        const longitude = (coordinatesMax[0] + coordinatesMin[0])/2;
        return [latitude, longitude];
    };
    

    $('#start').click(function(){
    	//$('#start').attr("disabled", true);
    	
		console.log('button clicked')
		
		$('#inputFields').append('<img id="myProgressBar" style="width:100px;height:100px;" src="https://media.giphy.com/media/3oEjI6SIIHBdRxXI40/giphy.gif"/>'
);

<<<<<<< HEAD
        const coordinatesMid = getMidPoint(coordinatesMin, coordinatesMax);
        
        //let agent = "http://www.theworldavatar.com/kb/agents/Service__ComposedADMS.owl#Service";
        let agent = "http://www.theworldavatar.com/kb/agents/Service__ADMS.owl#Service";
        
        var query = {
        	agent, 
			"region": {
				//"srsname": "EPSG:4326",
				"srsname": "EPSG:3857",
				"lowercorner": {
					lowerx,
					lowery
				},
				"uppercorner": {
					upperx,
					uppery
				}
			},
        	location,
        	reactionmechanism
        }
        console.log(query);
		query = JSON.stringify(query);        
		
//		$.ajax({
//			url: '/JPS_SHIP/UpdateShipCoordinates',
//			method: 'GET',
//		}).done(data => {
//			console.log(data);
//		})
		
        const getCoordinationResult = (query) => {
        	
        	var result = "hello";
        		
//        	if (document.getElementById("compose").checked) {
//        		result =  $.getJSON('/JPS_COMPOSITION/execute',
//        				{
//	        				query
//        				});
//        	} else {
        	
        	
        	if (document.getElementById("mock").checked) {
    		result =  $.getJSON('/JPS_SHIP/ADMSCoordinationAgentForShipWithoutCompositionWithMocks',
    				{
        				query
    				});
    	} else {
//        		result =  $.getJSON('/JPS_SHIP/ADMSCoordinationAgentForShipWithoutComposition',
    		result =  $.getJSON('/JPS_DISPERSION/DMSCoordinationAgent',
        				{
	        				query
        				});
        	}        	
  	
        	return result;
        };
        
        console.log(locationIRI);
        $.when(getCoordinationResult(query)).done(coordResult => {
            		
			var buildingIRIs = coordResult.building;
			var shipIRIs = coordResult.ship;
			var folder = coordResult.folder;
			console.log(coordResult);
			console.log("buildingIRIs = " + buildingIRIs);
			console.log("shipIRIs = " + shipIRIs);
			
			$("#myProgressBar").remove()
        	initadms3dmap(buildingIRIs, [xmin, xmax, ymin, ymax], osmb, location, coordinatesMid, locationIRI, shipIRIs, folder);
			
			
			
        });
=======

        var locationIRI =  mlocation = $('#location').val();
        let folder;
        console.log('locationIRI '+locationIRI);
        let agentScenario =  "/JPS_DISPERSION/GetLastestPathForSimulation";//"/agent"
        let agentInformation =  '/JPS_SHIP/GetExtraInfo';//"/info"
        //TODO:determine what sequence to query;
        $.post(agentScenario, {data: {city:locationIRI}}).done(function (data) {
            console.log('requested Scenario Agent for folder: '+data);
        folder = data;
        $.post(agentInformation, {data:{path:folder}}).done(function (info) {
            console.log('requested info agent for:');
            console.log(info);
            var buildingIRIs = info.building;
            var shipIRIs = info.ship;
            var xmin = parseInt(info.region.lowercorner.lowerx);
            var xmax = parseInt(info.region.uppercorner.upperx);
            var ymin = parseInt(info.region.lowercorner.lowery);
            var ymax = parseInt(info.region.uppercorner.uppery);
            [xmin, xmax, ymin, ymax, ratio] = appro2ratio(xmin, xmax, ymin, ymax); // 28 Aug 18
            var canvas = $('#drawcanvas'); canvas.width(1024*ratio).height(1024); // 28 Aug 18
            var svg = $('contoursvg');svg.width(1024*ratio).height(1024); // 28 Aug 18
            console.log(xmin+" "+xmax+" "+ymin+" "+ymax)
            const coordinatesMin = getOSMPoint(xmin, ymin);
            const coordinatesMax = getOSMPoint(xmax, ymax);
            const coordinatesMid = getMidPoint(coordinatesMin, coordinatesMax);
            console.log("buildingIRIs = " + buildingIRIs);
            console.log("shipIRIs = " + shipIRIs);
            $("#myProgressBar").remove();
            const sensorIRIs = info.stationiri;
            //TODO: sensor rendering is added here
            querySensor(sensorIRIs, function (err, senesorData) {
                if(err || !senesorData){
                    console.log(error);
                } else{
                    renderSensorStations(senesorData);
                }
            });
                console.log("sensorIRIs = " + sensorIRIs);

            initadms3dmap(buildingIRIs, [xmin, xmax, ymin, ymax], osmb, mlocation, coordinatesMid, locationIRI, shipIRIs, folder);
        })
        })

>>>>>>> c9b49621

    });
    //***************************************************************************

    
    //***************************************************************************
    // Sets position of camera at selected location
    $("#location").on("change", () => {
        const mlocation = $("#location option:selected").text();

        if (mlocation === "http://dbpedia.org/resource/Singapore") {
            document.getElementById("optmsg").innerHTML = "";
            osmb.setPosition({
                latitude: 1.27993,//1.262008,
                longitude: 103.859//103.850973
            });
//            $("#xlower").val("11558666.37");
//            $("#xupper").val("11562079.502");
//            $("#ylower").val("139186.423");
//            $("#yupper").val("141908.33");

            osmb.setZoom(14.5);
            osmb.setTilt(20.6);
            osmb.setRotation(-45.6);
        }else if (mlocation === "http://dbpedia.org/resource/HongKong") {
        	document.getElementById("optmsg").innerHTML="Buildings are projected down directly above the ground although elevation is considered in the calculations.";
            osmb.setPosition({
                longitude: 114.1491155592187,
                latitude: 22.28911086466781
            });
            osmb.setZoom(14.5);
            osmb.setTilt(14.5);
            osmb.setRotation(20.9);
        }
        
        
    })
    //***************************************************************************
});

//approximate to ratio 1:1 or 1:2^n // 28 Aug 18
function appro2ratio(xmin, xmax, ymin, ymax){
 
    let copy = [xmax-xmin, ymax-ymin];
    if (copy[0]- copy[1] >Number.EPSILON){
        larger = 0;
        smaller = 1;
    } else {
        larger = 1;
        smaller = 0;
    }
    
    let times = copy[larger]/copy[smaller];
    let lgtime = Math.log2(times);
    let t2 = Math.round(lgtime);
   // console.log(lgtime +' '+t2)
    if(t2 > lgtime) {//we are expanding to larger ratio everything is peachy
        times = Math.pow(2,t2)
        copy[larger] = copy[smaller] * times;
    } else {//we are truncating to smaller ratio, so to not desize, we add to smaller side
        times = Math.pow(2,t2);
        copy[smaller] = Math.round(copy[larger]/times)
    }
    //next is padding
    
    return [xmin, xmin+copy[0], ymin, ymin+copy[1], copy[0]/copy[1]];
}

// approximate to ratio 1:1 or 1:2
//function appro2ratio(xmin, xmax, ymin, ymax){
//    x = xmax - xmin;
//    y = ymax - ymin;
//    ratio = x/y;
//    if(ratio >= 2){
//        ymax = ymin + x/2;
//    } else if( ratio <2 && ratio > 1){
//        ymax = ymin + x;
//    } else if (ratio <=1 && ratio > 1/2){
//        xmax =xmin + y;
//    }else {
//        xmax = xmin + y /2;
//    }
//    
//    return [xmin, xmax, ymin, ymax];
//}

String.prototype.replaceAll = function(search, replacement) {
    var target = this;
    return target.replace(new RegExp(search, 'g'), replacement);
};<|MERGE_RESOLUTION|>--- conflicted
+++ resolved
@@ -44,7 +44,7 @@
 	
     //***************************************************************************
     // initial map
-        const osmb = new OSMBuildings({
+	const osmb = new OSMBuildings({
         baseURL: './OSMBuildings',
         zoom: 14.5,
         minZoom: 1,
@@ -139,7 +139,7 @@
  PREFIX j5:<http://www.theworldavatar.com/ontology/ontocape/chemical_process_system/CPS_realization/process_control_equipment/measuring_instrument.owl#>
  PREFIX j6:<http://www.w3.org/2006/time#>
  PREFIX j7:<http://www.theworldavatar.com/ontology/ontocape/supporting_concepts/space_and_time/space_and_time_extended.owl#>
- SELECT ?vprop ?propval  ?proptimeval ?allpsi ?mean ?max ?min
+ SELECT ?vprop ?propval  ?proptimeval ?allpsi ?mean ?max ?min ?individualpsi
  {graph stationIRI
  {
   ?graph j4:hasOverallPSI ?allpsi .
@@ -147,6 +147,7 @@
     ?prop j4:hasMeasuredPropertyMean ?mean .
     ?prop j4:hasMeasuredPropertyMax ?max .
     ?prop j4:hasMeasuredPropertyMin ?min .
+    ?prop j4:hasPSI ?individualpsi .
 ?vprop   j4:prescaledNumValue ?propval .
   ?vprop   j6:hasTime ?proptime .
   ?proptime   j6:inXSDDateTimeStamp ?proptimeval .
@@ -277,90 +278,12 @@
 		$('#inputFields').append('<img id="myProgressBar" style="width:100px;height:100px;" src="https://media.giphy.com/media/3oEjI6SIIHBdRxXI40/giphy.gif"/>'
 );
 
-<<<<<<< HEAD
-        const coordinatesMid = getMidPoint(coordinatesMin, coordinatesMax);
-        
-        //let agent = "http://www.theworldavatar.com/kb/agents/Service__ComposedADMS.owl#Service";
-        let agent = "http://www.theworldavatar.com/kb/agents/Service__ADMS.owl#Service";
-        
-        var query = {
-        	agent, 
-			"region": {
-				//"srsname": "EPSG:4326",
-				"srsname": "EPSG:3857",
-				"lowercorner": {
-					lowerx,
-					lowery
-				},
-				"uppercorner": {
-					upperx,
-					uppery
-				}
-			},
-        	location,
-        	reactionmechanism
-        }
-        console.log(query);
-		query = JSON.stringify(query);        
-		
-//		$.ajax({
-//			url: '/JPS_SHIP/UpdateShipCoordinates',
-//			method: 'GET',
-//		}).done(data => {
-//			console.log(data);
-//		})
-		
-        const getCoordinationResult = (query) => {
-        	
-        	var result = "hello";
-        		
-//        	if (document.getElementById("compose").checked) {
-//        		result =  $.getJSON('/JPS_COMPOSITION/execute',
-//        				{
-//	        				query
-//        				});
-//        	} else {
-        	
-        	
-        	if (document.getElementById("mock").checked) {
-    		result =  $.getJSON('/JPS_SHIP/ADMSCoordinationAgentForShipWithoutCompositionWithMocks',
-    				{
-        				query
-    				});
-    	} else {
-//        		result =  $.getJSON('/JPS_SHIP/ADMSCoordinationAgentForShipWithoutComposition',
-    		result =  $.getJSON('/JPS_DISPERSION/DMSCoordinationAgent',
-        				{
-	        				query
-        				});
-        	}        	
-  	
-        	return result;
-        };
-        
-        console.log(locationIRI);
-        $.when(getCoordinationResult(query)).done(coordResult => {
-            		
-			var buildingIRIs = coordResult.building;
-			var shipIRIs = coordResult.ship;
-			var folder = coordResult.folder;
-			console.log(coordResult);
-			console.log("buildingIRIs = " + buildingIRIs);
-			console.log("shipIRIs = " + shipIRIs);
-			
-			$("#myProgressBar").remove()
-        	initadms3dmap(buildingIRIs, [xmin, xmax, ymin, ymax], osmb, location, coordinatesMid, locationIRI, shipIRIs, folder);
-			
-			
-			
-        });
-=======
 
         var locationIRI =  mlocation = $('#location').val();
         let folder;
         console.log('locationIRI '+locationIRI);
         let agentScenario =  "/JPS_DISPERSION/GetLastestPathForSimulation";//"/agent"
-        let agentInformation =  '/JPS_SHIP/GetExtraInfo';//"/info"
+        let agentInformation =  "/JPS_SHIP/GetExtraInfo";//"/info"
         //TODO:determine what sequence to query;
         $.post(agentScenario, {data: {city:locationIRI}}).done(function (data) {
             console.log('requested Scenario Agent for folder: '+data);
@@ -399,7 +322,6 @@
         })
         })
 
->>>>>>> c9b49621
 
     });
     //***************************************************************************
@@ -409,6 +331,7 @@
     // Sets position of camera at selected location
     $("#location").on("change", () => {
         const mlocation = $("#location option:selected").text();
+
 
         if (mlocation === "http://dbpedia.org/resource/Singapore") {
             document.getElementById("optmsg").innerHTML = "";
@@ -424,6 +347,7 @@
             osmb.setZoom(14.5);
             osmb.setTilt(20.6);
             osmb.setRotation(-45.6);
+
         }else if (mlocation === "http://dbpedia.org/resource/HongKong") {
         	document.getElementById("optmsg").innerHTML="Buildings are projected down directly above the ground although elevation is considered in the calculations.";
             osmb.setPosition({
