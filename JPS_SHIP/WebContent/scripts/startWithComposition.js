--- conflicted
+++ resolved
@@ -28,14 +28,8 @@
         }
     });
     //*****************************************************//
-<<<<<<< HEAD
-
     //proj4.defs("EPSG:28992","+proj=sterea +lat_0=52.15616055555555 +lon_0=5.38763888888889 +k=0.9999079 +x_0=155000 +y_0=463000 +ellps=bessel +towgs84=565.417,50.3319,465.552,-0.398957,0.343988,-1.8774,4.0725 +units=m +no_defs");
     proj4.defs("EPSG:3857","+proj=merc +a=6378137 +b=6378137 +lat_ts=0.0 +lon_0=0.0 +x_0=0.0 +y_0=0 +k=1.0 +units=m +nadgrids=@null +wktext  +no_defs");
-=======
-    proj4.defs("EPSG:3857","+proj=merc +a=6378137 +b=6378137 +lat_ts=0.0 +lon_0=0.0 +x_0=0.0 +y_0=0 +k=1.0 +units=m +nadgrids=@null +wktext  +no_defs");
-    //proj4.defs("EPSG:28992","+proj=sterea +lat_0=52.15616055555555 +lon_0=5.38763888888889 +k=0.9999079 +x_0=155000 +y_0=463000 +ellps=bessel +towgs84=565.417,50.3319,465.552,-0.398957,0.343988,-1.8774,4.0725 +units=m +no_defs");
->>>>>>> 6897528b
     //***************************************************************************
 	// default position of map is set at Singapore
 	const position = {
@@ -99,13 +93,8 @@
 
             if (!isNaN(latitude) && !isNaN(longitude)) {
             	console.log(longitude, latitude);
-<<<<<<< HEAD
-                const convertedCoordinates = proj4('EPSG:28992', [parseFloat(longitude), parseFloat(latitude)]);
+                const convertedCoordinates = proj4('EPSG:3857', [parseFloat(longitude), parseFloat(latitude)]);
             	//const convertedCoordinates = proj4('EPSG:3857', [parseFloat(longitude), parseFloat(latitude)]);
-=======
-                const convertedCoordinates = proj4('EPSG:3857', [parseFloat(longitude), parseFloat(latitude)]);
-//            	const convertedCoordinates = proj4('EPSG:3414', [parseFloat(longitude), parseFloat(latitude)]);
->>>>>>> 6897528b
 
                 coordinatesArray.push(convertedCoordinates[0]); // x
                 coordinatesArray.push(convertedCoordinates[1]); // y
