--- conflicted
+++ resolved
@@ -1,1063 +1,1027 @@
-package uk.ac.cam.cares.jps.wte;
-
-import java.io.BufferedReader;
-import java.io.File;
-import java.io.IOException;
-import java.io.InputStreamReader;
-import java.math.BigDecimal;
-import java.util.ArrayList;
-import java.util.List;
-
-import javax.servlet.annotation.WebServlet;
-import javax.servlet.http.HttpServletRequest;
-
-import org.apache.http.client.methods.HttpPost;
-import org.apache.jena.ontology.DatatypeProperty;
-import org.apache.jena.ontology.Individual;
-import org.apache.jena.ontology.ObjectProperty;
-import org.apache.jena.ontology.OntModel;
-import org.apache.jena.query.ResultSet;
-import org.apache.jena.rdf.model.Resource;
-import org.json.JSONObject;
-import org.slf4j.Logger;
-import org.slf4j.LoggerFactory;
-
-import uk.ac.cam.cares.jps.base.config.AgentLocator;
-import uk.ac.cam.cares.jps.base.config.KeyValueMap;
-import uk.ac.cam.cares.jps.base.exception.JPSRuntimeException;
-import uk.ac.cam.cares.jps.base.query.JenaHelper;
-import uk.ac.cam.cares.jps.base.query.JenaResultSetFormatter;
-import uk.ac.cam.cares.jps.base.query.QueryBroker;
-import uk.ac.cam.cares.jps.base.scenario.JPSHttpServlet;
-import uk.ac.cam.cares.jps.base.util.MatrixConverter;
-
-@WebServlet(urlPatterns= {"/WastetoEnergyAgent/startsimulation","/WastetoEnergyAgent/processresult"})
-
-public class WastetoEnergyAgent extends JPSHttpServlet {
-	
-    @Override
-    protected void setLogger() {
-        logger = LoggerFactory.getLogger(WastetoEnergyAgent.class);
-    }
-    /**
-     *  create logger to log changes attached to WasteToEnergyAgent class. 
-     */
-    protected Logger logger = LoggerFactory.getLogger(WastetoEnergyAgent.class);
-	/** derive property that defines numerical values as described in the ontology
-	 * 
-	 * @param jenaOwlModel
-	 * @return
-	 */
-	private DatatypeProperty getNumericalValueProperty(OntModel jenaOwlModel) {
-		return jenaOwlModel.getDatatypeProperty(
-				"http://www.theworldavatar.com/ontology/ontocape/upper_level/system.owl#numericalValue");
-	}
-	/** derive property that defines subsystem relationships as described in the ontology
-	 * 
-	 * @param jenaOwlModel (OntModel)
-	 * @return
-	 */
-	private ObjectProperty getHasSubsystemRelation(OntModel jenaOwlModel) {
-		return jenaOwlModel.getObjectProperty(
-				"http://www.theworldavatar.com/ontology/ontocape/upper_level/system.owl#hasSubsystem");
-	}
-	
-	private static final long serialVersionUID = 1L;
-	public static final String KEY_WATCH = "watch";
-	public static final String KEY_CALLBACK_URL = "callback";
-	// first called to begin simulation. 
-	public static final String SIM_START_PATH = "/WastetoEnergyAgent/startsimulation";
-	//called to produce this result directly after start simulation is called. Waits for the first simulation to finish. 
-	public static final String SIM_PROCESS_PATH = "/WastetoEnergyAgent/processresult";
-	/**gets the food court name, xy coordinates, amount of waste, the year and the type (FoodCourt)
-	 */
-	public static String FCQuery = "PREFIX j1:<http://www.theworldavatar.com/ontology/ontowaste/OntoWaste.owl#> "
-			+ "PREFIX j2:<http://www.theworldavatar.com/ontology/ontocape/upper_level/system.owl#> "
-			+ "PREFIX j3:<http://www.theworldavatar.com/ontology/ontopowsys/PowSysPerformance.owl#> "
-			+ "PREFIX j4:<http://www.theworldavatar.com/ontology/meta_model/topology/topology.owl#> "
-			+ "PREFIX j5:<http://www.theworldavatar.com/ontology/ontocape/model/mathematical_model.owl#> "
-			+ "PREFIX j6:<http://www.w3.org/2006/time#> "
-			+ "PREFIX j7:<http://www.theworldavatar.com/ontology/ontocape/supporting_concepts/space_and_time/space_and_time_extended.owl#> "
-			+ "PREFIX j8:<http://www.theworldavatar.com/ontology/ontotransport/OntoTransport.owl#> "
-			+ "SELECT ?name ?xvalue ?yvalue ?wasteproductionvalue ?year ?entity " //YEAR IS NOT INCLUDED IF JUST USING SIMPLIFIED VERSION
-			+ "WHERE {"
-			+ "?entity  a j1:FoodCourt ."
-			+ "?entity   j8:hasName ?name ." 
-            + "?entity   j7:hasGISCoordinateSystem ?coorsys ."
-            + "?coorsys   j7:hasProjectedCoordinate_x ?x ."
-            + "?x   j2:hasValue ?xval ."
-            + "?xval   j2:numericalValue ?xvalue ."
-            + "?coorsys   j7:hasProjectedCoordinate_y ?y ."
-            + "?y   j2:hasValue ?yval ."
-            + "?yval   j2:numericalValue ?yvalue ."
-
-			+ "?entity   j1:produceWaste ?WP ." 
-			+ "?WP     j2:hasValue ?vWP ."
-			+ "?vWP  j2:numericalValue ?wasteproductionvalue ."
-
-			+ "?vWP   j6:hasTime ?time ." 
-			+ "?time     j6:inDateTime ?vdatetime ."
-			+ "?vdatetime  j6:year ?year ." 
-			+ "}"
-			+ "ORDER BY ASC(?year)";
-	/**gets the Offsite Waste Treatment facility, and its xy coordinates. 
-	 */
-	public static String WTquery="PREFIX j1:<http://www.theworldavatar.com/ontology/ontowaste/OntoWaste.owl#> "
-			+ "PREFIX j2:<http://www.theworldavatar.com/ontology/ontocape/upper_level/system.owl#> "
-			+ "PREFIX j3:<http://www.theworldavatar.com/ontology/ontopowsys/PowSysPerformance.owl#> "
-			+ "PREFIX j4:<http://www.theworldavatar.com/ontology/meta_model/topology/topology.owl#> "
-			+ "PREFIX j5:<http://www.theworldavatar.com/ontology/ontocape/model/mathematical_model.owl#> "
-			+ "PREFIX j6:<http://www.w3.org/2006/time#> "
-			+ "PREFIX j7:<http://www.theworldavatar.com/ontology/ontocape/supporting_concepts/space_and_time/space_and_time_extended.owl#> "
-			+ "PREFIX j8:<http://www.theworldavatar.com/ontology/ontotransport/OntoTransport.owl#> "
-			+ "SELECT ?entity ?xvalue ?yvalue "
-			+ "WHERE {" 
-			+ "?entity  a j1:OffsiteWasteTreatmentFacility ."			
-			+ "?entity   j7:hasGISCoordinateSystem ?coorsys ." 
-			+ "?coorsys   j7:hasProjectedCoordinate_x ?x ."
-			+ "?x   j2:hasValue ?xval ." 
-			+ "?xval   j2:numericalValue ?xvalue ."
-			+ "?coorsys   j7:hasProjectedCoordinate_y ?y ." 
-			+ "?y   j2:hasValue ?yval ."
-			+ "?yval   j2:numericalValue ?yvalue ."
-			+ "}";
-	/** gets the transportation route, the tax on the route, the capacity of travel, the cost of travel, and
-	 * emission rate of travelling on that route. 
-	 */
-	public String transportQuery = "PREFIX j1:<http://www.theworldavatar.com/ontology/ontowaste/OntoWaste.owl#> "
-			+ "PREFIX j2:<http://www.theworldavatar.com/ontology/ontocape/upper_level/system.owl#> "
-			+ "PREFIX j3:<http://www.theworldavatar.com/ontology/ontopowsys/PowSysPerformance.owl#> "
-			+ "PREFIX j4:<http://www.theworldavatar.com/ontology/meta_model/topology/topology.owl#> "
-			+ "PREFIX j5:<http://www.theworldavatar.com/ontology/ontocape/model/mathematical_model.owl#> "
-			+ "PREFIX j6:<http://www.w3.org/2006/time#> "
-			+ "PREFIX j7:<http://www.theworldavatar.com/ontology/ontocape/supporting_concepts/space_and_time/space_and_time_extended.owl#> "
-			+ "PREFIX j8:<http://www.theworldavatar.com/ontology/ontotransport/OntoTransport.owl#> "
-			+ "SELECT ?Unit_transport_capacity ?Unit_transport_cost ?pollutionTransportTax ?dieselConsTruck " 
-			+ "WHERE {"
-			+ "?entity  a j8:TransportationRoute ."
-			+ "?entity   j8:suitFor ?truck ." 
-			+ "?truck   j1:hasTax ?PTT ." 
-			+ "?PTT     j2:hasValue ?vPTT ."
-			+ "?vPTT  j2:numericalValue ?pollutionTransportTax ."
-			
-			+ "?truck   j8:hasTransportationCapacity ?TC ." 
-			+ "?TC     j2:hasValue ?vTC ."
-			+ "?vTC  j2:numericalValue ?Unit_transport_capacity ."
-
-			+ "?truck   j8:hasTransportationCost ?TCost ." 
-			+ "?TCost     j2:hasValue ?vTCost ."
-			+ "?vTCost  j2:numericalValue ?Unit_transport_cost ." 
-			
-			+ "?truck   j8:hasEmission ?Temission ." 
-			+ "?Temission     j2:hasValue ?vTemission ."
-			+ "?vTemission  j2:numericalValue ?dieselConsTruck ." 
-			
-			+ "}";
-	/** Gets the Benchmark land cost of implementing the Composite system, the operation value, managing cost, 
-	 * installation cost, life cycle of the system, energy and water consumption; 
-	 * as well as discount rate, lifecycle, and disposal fee. 
-	 */
-	public String wasteSystemQuery = "PREFIX j1:<http://www.theworldavatar.com/ontology/ontowaste/OntoWaste.owl#> "
-			+ "PREFIX j2:<http://www.theworldavatar.com/ontology/ontocape/upper_level/system.owl#> "
-			+ "PREFIX j3:<http://www.theworldavatar.com/ontology/ontopowsys/PowSysPerformance.owl#> "
-			+ "PREFIX j4:<http://www.theworldavatar.com/ontology/meta_model/topology/topology.owl#> "
-			+ "PREFIX j5:<http://www.theworldavatar.com/ontology/ontocape/model/mathematical_model.owl#> "
-			+ "PREFIX j6:<http://www.w3.org/2006/time#> "
-			+ "PREFIX j7:<http://www.theworldavatar.com/ontology/ontocape/supporting_concepts/space_and_time/space_and_time_extended.owl#> "
-			+ "PREFIX j8:<http://www.theworldavatar.com/ontology/ontotransport/OntoTransport.owl#> "
-			+ "SELECT ?entity ?BLandCostvalue ?BOpexvalue ?BManCostvalue ?BInstallationCostvalue ?BLifeCyclevalue ?BEnergyconsumptionvalue ?BWaterConsumptionvalue ?DiscountRatevalue ?LifeCyclevalue ?DisposalFeevalue " 
-			+ "WHERE {"
-			+ "?entity  a j2:CompositeSystem ."
-			+ "?entity   j1:hasBenchmark ?B1 ." 
-			+ "?B1   a j3:CostsForLand ." 
-			+ "?B1     j2:hasValue ?vB1 ."
-			+ "?vB1  j2:numericalValue ?BLandCostvalue ."
-			
-			+ "?entity   j1:hasBenchmark ?B2 ." 
-			+ "?B2   a j3:OperationalExpenditureCosts ." 
-			+ "?B2     j2:hasValue ?vB2 ."
-			+ "?vB2  j2:numericalValue ?BOpexvalue ."
-
-			+ "?entity   j1:hasBenchmark ?B3 ." 
-			+ "?B3   a j3:OperatingLaborCosts ." 
-			+ "?B3     j2:hasValue ?vB3 ."
-			+ "?vB3  j2:numericalValue ?BManCostvalue ."
-			
-			+ "?entity   j1:hasBenchmark ?B4 ." 
-			+ "?B4   a j3:InstallationCostsForSystemsRealization ." 
-			+ "?B4     j2:hasValue ?vB4 ."
-			+ "?vB4  j2:numericalValue ?BInstallationCostvalue ."
-			
-			+ "?entity   j1:hasBenchmark ?B5 ." 
-			+ "?B5   a j1:LifeCycle ." 
-			+ "?B5     j2:hasValue ?vB5 ."
-			+ "?vB5  j2:numericalValue ?BLifeCyclevalue ."
-			
-			+ "?entity   j1:hasBenchmark ?B6 ." 
-			+ "?B6   a j1:ResourceConsumption ." 
-			+ "?B6     j1:inContextOf <http://www.theworldavatar.com/ontology/ontowaste/OntoWaste.owl#energy> ."
-			+ "?B6     j2:hasValue ?vB6 ."
-			+ "?vB6  j2:numericalValue ?BEnergyconsumptionvalue ."
-			
-			+ "?entity   j1:hasBenchmark ?B7 ." 
-			+ "?B7   a j1:ResourceConsumption ." 
-			+ "?B7     j1:inContextOf <http://www.theworldavatar.com/ontology/ontowaste/OntoWaste.owl#water> ."
-			+ "?B7     j2:hasValue ?vB7 ."
-			+ "?vB7  j2:numericalValue ?BWaterConsumptionvalue ."
-			
-			+ "?entity   j1:hasDiscountRate ?DC ." 
-			+ "?DC     j2:hasValue ?vDC ."
-			+ "?vDC  j2:numericalValue ?DiscountRatevalue ." 
-			
-			+ "?entity   j1:hasLifeCycle ?LC ." 
-			+ "?LC     j2:hasValue ?vLC ."
-			+ "?vLC  j2:numericalValue ?LifeCyclevalue ." 
-			
-			+ "?entity   j3:hasUtilityCost ?Dispfee ." 
-			+ "?Dispfee     j2:hasValue ?vDispfee ."
-			+ "?vDispfee  j2:numericalValue ?DisposalFeevalue ." 
-			
-			+ "}";
-	/** Gets the following output values of the composite waste system. 
-	 * the name, revenue, installation cost, operational cost, labor cost, land cost, pollution cost, transport cost
-	 * resource cost. 
-	 */
-	public static String wasteSystemOutputQuery = "PREFIX j1:<http://www.theworldavatar.com/ontology/ontowaste/OntoWaste.owl#> "
-			+ "PREFIX j2:<http://www.theworldavatar.com/ontology/ontocape/upper_level/system.owl#> "
-			+ "PREFIX j3:<http://www.theworldavatar.com/ontology/ontopowsys/PowSysPerformance.owl#> "
-			+ "PREFIX j4:<http://www.theworldavatar.com/ontology/meta_model/topology/topology.owl#> "
-			+ "PREFIX j5:<http://www.theworldavatar.com/ontology/ontocape/model/mathematical_model.owl#> "
-			+ "PREFIX j6:<http://www.w3.org/2006/time#> "
-			+ "PREFIX j7:<http://www.theworldavatar.com/ontology/ontocape/supporting_concepts/space_and_time/space_and_time_extended.owl#> "
-			+ "PREFIX j8:<http://www.theworldavatar.com/ontology/ontotransport/OntoTransport.owl#> "
-			+ "SELECT ?entity ?vrevenue ?vinstallationcost ?voperationalcost ?vlaborcost  ?vlandcost ?vpollutioncost ?vtransportcost ?vresourcecost  " 
-			+ "WHERE {"
-			+ "?entity  a j2:CompositeSystem ."
-			+ "?entity   j3:hasUtilityCost ?UC1 ."
-			+ "?UC1  a j3:UtilityCosts ."
-			+ "?UC1     j2:hasValue ?vresourcecost ." 
-						
-			+ "?entity   j3:hasInstallationCost ?IC1 ."
-			+ "?IC1     j2:hasValue ?vinstallationcost ."  
-			
-			+ "?entity   j3:hasRevenue ?Rev1 ."
-			+ "?Rev1     j2:hasValue ?vrevenue ." 
-			
-			+ "?entity   j3:hasCost ?LC1 ."
-			+ "?LC1  a j3:CostsForLand ."
-			+ "?LC1     j2:hasValue ?vlandcost ."
-			
-			+ "?entity   j3:hasCost ?OC1 ."
-			+ "?OC1  a j3:OperationalExpenditureCosts ."
-			+ "?OC1     j2:hasValue ?voperationalcost ."
-			
-			+ "?entity   j1:hasTax ?PC1 ."
-			+ "?PC1     j2:hasValue ?vpollutioncost ."  
-			
-			+ "?entity   j3:hasLaborCost ?LabC1 ."
-			+ "?LabC1     j2:hasValue ?vlaborcost ." 
-			
-			+ "?entity   j8:hasTransportationCost ?TC1 ."
-			+ "?TC1     j2:hasValue ?vtransportcost ." 
-			
-			+ "}";
-	/** gets the OffsiteWasteTreatmentFacility's 
-	 * Incineration upper bound, CoDigestion upper bound, and Anerobic Digestion upper bound. 
-	 */
-	public static String compquery= "PREFIX j1:<http://www.theworldavatar.com/ontology/ontowaste/OntoWaste.owl#> "
-			+ "PREFIX j2:<http://www.theworldavatar.com/ontology/ontocape/upper_level/system.owl#> "
-			+ "PREFIX j3:<http://www.theworldavatar.com/ontology/ontopowsys/PowSysPerformance.owl#> "
-			+ "PREFIX j4:<http://www.theworldavatar.com/ontology/meta_model/topology/topology.owl#> "
-			+ "PREFIX j5:<http://www.theworldavatar.com/ontology/ontocape/model/mathematical_model.owl#> "
-			+ "PREFIX j6:<http://www.w3.org/2006/time#> "
-			+ "PREFIX j7:<http://www.theworldavatar.com/ontology/ontocape/supporting_concepts/space_and_time/space_and_time_extended.owl#> "
-			+ "PREFIX j8:<http://www.theworldavatar.com/ontology/ontotransport/OntoTransport.owl#> "
-			+ "SELECT ?entity ?tech1upp ?tech2upp ?tech3upp "
-			+ "WHERE {" + "?entity  a j1:OffsiteWasteTreatmentFacility ." // specified class declared (off or on)
-			
-			+ "?entity   j1:hasOffsiteIncinerationUpperBound ?tech1upp ."
-			+ "?entity   j1:hasOffsiteCoDigestionUpperBound ?tech2upp ."
-			+ "?entity   j1:hasOffsiteAnerobicDigestionUpperBound ?tech3upp ."
-
-			+ "}";
-	/** Grabs the Offsite Waste treatment facility's 
-	 * pollution treatment tax value, tech capcity, installation cost, operational cost, 
-	 * transfer rate of electricity and consumption value. 
-	 * Sorted by technology. 
-	 */
-	 public static String WTFTechQuery = "PREFIX j1:<http://www.theworldavatar.com/ontology/ontowaste/OntoWaste.owl#> "
-				+ "PREFIX j2:<http://www.theworldavatar.com/ontology/ontocape/upper_level/system.owl#> "
-				+ "PREFIX j3:<http://www.theworldavatar.com/ontology/ontopowsys/PowSysPerformance.owl#> "
-				+ "PREFIX j4:<http://www.theworldavatar.com/ontology/meta_model/topology/topology.owl#> "
-				+ "PREFIX j5:<http://www.theworldavatar.com/ontology/ontocape/model/mathematical_model.owl#> "
-				+ "PREFIX j6:<http://www.w3.org/2006/time#> "
-				+ "PREFIX j7:<http://www.theworldavatar.com/ontology/ontocape/supporting_concepts/space_and_time/space_and_time_extended.owl#> "
-				+ "PREFIX j8:<http://www.theworldavatar.com/ontology/ontotransport/OntoTransport.owl#> "
-				+ "SELECT DISTINCT ?pollutiontreatmenttaxvalue ?Tech1Capvalue ?installationcostvalue ?operationcostvalue ?transferrateelectricvalue ?energyconsumptionvalue "
-				+ "WHERE {" + "?entity  a j1:OffsiteWasteTreatmentFacility ." // specified class declared (off or on)
-				
-				+ "?entity   j1:useTechnology ?Tech1 ." 
-				//+ "?Tech1 a "+techclass+" ." // specified class declared (tech 1,2,3, or 4,5,6)
-				+ "?Tech1 j1:hasTechnologyCapacity ?Tech1Cap ." 
-				+ "?Tech1Cap j2:hasValue ?vTech1Cap ."
-				+ "?vTech1Cap  j2:numericalValue ?Tech1Capvalue ."
-				
-				+ "?Tech1   j1:hasTax ?PTT ." + "?PTT     j2:hasValue ?vPTT ."
-				+ "?vPTT  j2:numericalValue ?pollutiontreatmenttaxvalue ."
-
-				+ "?Tech1   j3:hasCost ?OC ." + "?OC     j2:hasValue ?vOC ."
-				+ "?vOC  j2:numericalValue ?operationcostvalue ."
-
-				+ "?Tech1   j3:hasInstallationCost ?IC ." + "?IC     j2:hasValue ?vIC ."
-				+ "?vIC  j2:numericalValue ?installationcostvalue ."
-
-				+ "?Tech1   j1:hasTransferRate ?TR3 ."
-				+ "?TR3     j1:obtainedFrom <http://www.theworldavatar.com/ontology/ontowaste/OntoWaste.owl#electricity> ."
-				+ "?TR3     j2:hasValue ?vTR3 ." + "?vTR3  j2:numericalValue ?transferrateelectricvalue ."
-
-				+ "?Tech1   j1:requiredConsumption ?RC2 ."
-				+ "?RC2     j1:inContextOf <http://www.theworldavatar.com/ontology/ontowaste/OntoWaste.owl#energy> ."
-				+ "?RC2     j2:hasValue ?vRC2 ." + "?vRC2  j2:numericalValue ?energyconsumptionvalue ."
-
-				+ "}"
-				+ "ORDER BY DESC(?Tech1)";
-<<<<<<< HEAD
-	 
-	 public static String WTFTechOnsiteQuery = "PREFIX j1:<http://www.theworldavatar.com/ontology/ontowaste/OntoWaste.owl#> "
-				+ "PREFIX j2:<http://www.theworldavatar.com/ontology/ontocape/upper_level/system.owl#> "
-				+ "PREFIX j3:<http://www.theworldavatar.com/ontology/ontopowsys/PowSysPerformance.owl#> "
-				+ "PREFIX j4:<http://www.theworldavatar.com/ontology/meta_model/topology/topology.owl#> "
-				+ "PREFIX j5:<http://www.theworldavatar.com/ontology/ontocape/model/mathematical_model.owl#> "
-				+ "PREFIX j6:<http://www.w3.org/2006/time#> "
-				+ "PREFIX j7:<http://www.theworldavatar.com/ontology/ontocape/supporting_concepts/space_and_time/space_and_time_extended.owl#> "
-				+ "PREFIX j8:<http://www.theworldavatar.com/ontology/ontotransport/OntoTransport.owl#> "
-				+ "SELECT DISTINCT ?pollutiontreatmenttaxvalue ?Tech1Capvalue ?installationcostvalue ?operationcostvalue ?transferrateelectricvalue ?energyconsumptionvalue "
-				+ "WHERE {" + "?entity  a j1:OnsiteWasteTreatmentFacility ." // specified class declared (off or on)
-				
-				+ "?entity   j1:useTechnology ?Tech1 ." 
-				+ "?Tech1 a <http://www.theworldavatar.com/ontology/ontowaste/OntoWaste.owl#OnSiteDigester> ." // specified class declared (tech 1,2,3, or 4,5,6)
-				+ "?Tech1 j1:hasTechnologyCapacity ?Tech1Cap ." 
-				+ "?Tech1Cap j2:hasValue ?vTech1Cap ."
-				+ "?vTech1Cap  j2:numericalValue ?Tech1Capvalue ."
-				
-				+ "?Tech1   j1:hasTax ?PTT ." + "?PTT     j2:hasValue ?vPTT ."
-				+ "?vPTT  j2:numericalValue ?pollutiontreatmenttaxvalue ."
-
-				+ "?Tech1   j3:hasCost ?OC ." + "?OC     j2:hasValue ?vOC ."
-				+ "?vOC  j2:numericalValue ?operationcostvalue ."
-
-				+ "?Tech1   j3:hasInstallationCost ?IC ." + "?IC     j2:hasValue ?vIC ."
-				+ "?vIC  j2:numericalValue ?installationcostvalue ."
-
-				+ "?Tech1   j1:hasTransferRate ?TR3 ."
-				+ "?TR3     j1:obtainedFrom <http://www.theworldavatar.com/ontology/ontowaste/OntoWaste.owl#electricity> ."
-				+ "?TR3     j2:hasValue ?vTR3 ." + "?vTR3  j2:numericalValue ?transferrateelectricvalue ."
-
-				+ "?Tech1   j1:requiredConsumption ?RC2 ."
-				+ "?RC2     j1:inContextOf <http://www.theworldavatar.com/ontology/ontowaste/OntoWaste.owl#energy> ."
-				+ "?RC2     j2:hasValue ?vRC2 ." + "?vRC2  j2:numericalValue ?energyconsumptionvalue ."
-
-				+ "}"
-				+ "ORDER BY DESC(?Tech1)";
-	
-=======
-	 /** describes the entities that use a technology, sorted by their technology. 
-	  * 
-	  */
->>>>>>> 3db7107c
-		public static String Offsiteoutput = "PREFIX j1:<http://www.theworldavatar.com/ontology/ontowaste/OntoWaste.owl#> "
-				+ "PREFIX j2:<http://www.theworldavatar.com/ontology/ontocape/upper_level/system.owl#> "
-				+ "PREFIX j3:<http://www.theworldavatar.com/ontology/ontopowsys/PowSysPerformance.owl#> "
-				+ "PREFIX j4:<http://www.theworldavatar.com/ontology/meta_model/topology/topology.owl#> "
-				+ "PREFIX j5:<http://www.theworldavatar.com/ontology/ontocape/model/mathematical_model.owl#> "
-				+ "PREFIX j6:<http://www.w3.org/2006/time#> "
-				+ "PREFIX j7:<http://www.theworldavatar.com/ontology/ontocape/supporting_concepts/space_and_time/space_and_time_extended.owl#> "
-				+ "PREFIX j8:<http://www.theworldavatar.com/ontology/ontotransport/OntoTransport.owl#> "
-				+ "SELECT ?entity ?Tech1 " 
-				+ "WHERE {"
-				+ "?entity   j1:useTechnology ?Tech1 ."  
-				+ "}"
-				+ "ORDER BY DESC(?Tech1)";
-		 @Override
-			protected JSONObject processRequestParameters(JSONObject requestParams, HttpServletRequest request) {
-				 String path = request.getServletPath();
-				 String baseUrl= QueryBroker.getLocalDataPath();
-				 String wasteIRI=requestParams.getString("wastenetwork");
-					OntModel model= readModelGreedy(wasteIRI);
-					List<String[]> inputonsitedata=prepareCSVFC(FCQuery,"Site_xy.csv","Waste.csv", baseUrl,model); 
-					prepareCSVWT(WTquery,"Location.csv", baseUrl,model); 
-					List<String[]> inputoffsitedata=prepareCSVCompTECHBased(compquery,baseUrl,model);
-					prepareCSVTECHBased(WTFTechQuery,baseUrl,model);
-					copyTemplate(baseUrl, "SphereDist.m");
-					copyTemplate(baseUrl, "Main.m");
-					copyTemplate(baseUrl, "D2R.m");
-				 if (SIM_START_PATH.equals(path)) {
-
-						try {
-							createBat(baseUrl);
-							runModel(baseUrl);
-				            notifyWatcher(requestParams, baseUrl+"/number of units (onsite).csv",
-				                    request.getRequestURL().toString().replace(SIM_START_PATH, SIM_PROCESS_PATH));
-						} catch (Exception e) {
-							// TODO Auto-generated catch block
-							e.printStackTrace();
-						}
-					 
-				 }else if (SIM_PROCESS_PATH.equals(path)) {
-					 try {
-						
-							//=========================================update in onsite wtf================================================== //create new owl file		
-
-										List<String> onsiteiricomplete=updateinOnsiteWT(inputonsitedata,baseUrl);
-										
-							//=======================================update in food court======================================================			
-
-										List<String> onsiteiriselected=updateinFC(baseUrl,onsiteiricomplete,inputoffsitedata,inputonsitedata);
-							//===================================update in waste system========================================================
-										updateKBForSystem(wasteIRI, baseUrl, wasteSystemOutputQuery,onsiteiriselected); //for waste system
-//										String revenue=economic.get(0)[0]; //ok
-//										String totalinflow=economic.get(1)[0]; //similar to revenue
-//										String capex=economic.get(2)[0]; //ok
-//										String opex=economic.get(3)[0];//ok
-//										String manpower=economic.get(4)[0]; //ok
-//										String landcost=economic.get(5)[0];//ok
-//										String pollution=economic.get(6)[0];
-//										String transport=economic.get(7)[0];//ok
-//										String resource=economic.get(8)[0];//ok
-//										String totaloutflow=economic.get(9)[0]; //total output excluding capital cost
-//										String netflow=economic.get(10)[0]; 
-							//=============================================================================================	
-										
-
-										updateinOffsiteWT(inputoffsitedata,baseUrl);
-										return requestParams;
-					 }catch (Exception e) {
-							// TODO Auto-generated catch block
-							e.printStackTrace();
-						}
-										
-
-					 
-				 }
-
-
-<<<<<<< HEAD
-				+ "}";
-		
-		return WTFQuery;
-	}
-	
-	public List<String> updateinOnsiteWT(List<String[]> inputdata,String baseUrl,List<String[]> propertydata) throws Exception { //creating needed onsite WTF while returning complete set of onsite iri
-=======
-				
-				
-				return requestParams;
-			}
-	/** updates the Onsite Waste Treatment Facility OWL file
-	 * 
-	 * @param inputdata {[List<String[]>]}
-	 * @param baseUrl String
-	 * @return List<String>
-	 * @throws Exception
-	 */
-	public List<String> updateinOnsiteWT(List<String[]> inputdata,String baseUrl) throws Exception { //creating needed onsite WTF while returning complete set of onsite iri
->>>>>>> 3db7107c
-
-		List<String[]>unitofonsite=readResult(baseUrl,"number of units (onsite).csv");
-		List<String[]>onsiteunitmapping=new ArrayList<String[]>();
-		int size3=unitofonsite.size();
-		int colamount3=unitofonsite.get(0).length;
-		for(int x=0;x<size3;x++) {
-			String[]linemapping= new String[colamount3];
-			for(int y=0;y<colamount3;y++) { //1tech only	
-				BigDecimal bd = new BigDecimal(unitofonsite.get(x)[y]);
-				double newval= Double.parseDouble(bd.toPlainString());
-				linemapping[y]=bd.toPlainString();
-				if(newval<0) {
-					linemapping[y]="0";
-				}
-				
-				
-			}
-			onsiteunitmapping.add(linemapping);	
-		}
-		WTEKBCreator converter = new WTEKBCreator();
-		converter.startConversion("onsitewtf",inputdata,onsiteunitmapping,propertydata);
-		List<String>mappedonsiteiri=converter.onsiteiri;
-		return mappedonsiteiri;
-	}
-	/** Creates the CSV file for the upper bound as described by compquery. 
-	 * 
-	 * @param mainquery compquery. 
-	 * @param baseUrl String
-	 * @param model Ontological Model
-	 * @return List
-	 */
-	public List<String[]> prepareCSVCompTECHBased(String mainquery,String baseUrl,OntModel model) {		
-		ResultSet resultSet = JenaHelper.query(model, mainquery);
-		String result = JenaResultSetFormatter.convertToJSONW3CStandard(resultSet);
-        String[] keyswt = JenaResultSetFormatter.getKeys(result);
-        List<String[]> resultList = JenaResultSetFormatter.convertToListofStringArrays(result, keyswt);
-        List<String[]> resultTechOffsiteWTF = new ArrayList<String[]>();
-        int technumber=3;
-        String[] header = new String[resultList.size()];
-		for (int d = 0; d < technumber; d++) {
-			String[] comp = new String[resultList.size()];
-			
-			for (int dd = 0; dd < resultList.size(); dd++) {
-				comp[dd] = resultList.get(dd)[d+1];
-				header[dd]=resultList.get(dd)[0];
-
-			}
-			resultTechOffsiteWTF.add(comp);
-		}
-		resultTechOffsiteWTF.add(0,header);
-		
-        new QueryBroker().putLocal(baseUrl + "/n_unit_max_offsite.csv",MatrixConverter.fromArraytoCsv(resultTechOffsiteWTF));
-        return resultTechOffsiteWTF;
-	}
-	/** updates the OWL file for the Offsite Waste Treatment facilities. 
-	 * 
-	 * @param inputdata List<String[]>
-	 * @param baseUrl String
-	 * @throws Exception
-	 */
-	public void updateinOffsiteWT(List<String[]> inputdata,String baseUrl) throws Exception {
-		//assume inputdata= input offsite data
-		List<String[]>unitofoffsite=readResult(baseUrl,"number of units (offsite).csv");
-		System.out.println("it goes to the offsite update");
-		//filter the arrayfirst to take only non zero values
-		List<String[]>filtered=new ArrayList<String[]>();
-		for(int r=0;r<unitofoffsite.size();r++) {
-			for(int i=0;i<unitofoffsite.get(0).length;i++) {
-				String element=unitofoffsite.get(r)[i];
-				if(Integer.valueOf(element)>0) {
-					String[]component= {""+r,inputdata.get(0)[i],element};
-					filtered.add(component);
-				}
-			}
-		}
-		
-		if(filtered.size()>0) {
-			String sparqlStart = "PREFIX OW:<http://www.theworldavatar.com/ontology/ontowaste/OntoWaste.owl#> \r\n" 
-					+"PREFIX OCPSYST:<http://www.theworldavatar.com/ontology/ontocape/upper_level/system.owl#> \r\n"
-						+ "INSERT DATA { \r\n";
-			for(int w=0;w<filtered.size();w++) {
-				StringBuffer b = new StringBuffer();
-				String currentunit = filtered.get(w)[1].split("#")[0] + "#UnitDeviceOf-" + filtered.get(w)[1].split("#")[1]+w; //w is precaution if duplicate instance
-				int numunit = Integer.valueOf(filtered.get(w)[2]);
-				//String currentwtf = inputdataonsite.get(onsiteindex);
-				//0=incineration
-				//1=codigestion
-				//2=anaerobic
-				String result = new QueryBroker().queryFile(filtered.get(w)[1], Offsiteoutput);
-				String[] keyswt = JenaResultSetFormatter.getKeys(result);
-				List<String[]> resultList = JenaResultSetFormatter.convertToListofStringArrays(result, keyswt);
-				String techiri=resultList.get(Integer.valueOf(filtered.get(w)[0]))[1];
-				b.append("<" + techiri + "> OW:realizedByDevice <" + currentunit + "> . \r\n");
-				b.append("<" + currentunit + "> a OW:WasteTreatmentDevice . \r\n");
-				b.append("<" + currentunit + "> OW:usedInYear " + 1 + " . \r\n");
-				b.append("<" + currentunit + "> OW:amountOfUnit " + numunit + " . \r\n");
-				String sparql = sparqlStart + b.toString() + "} \r\n";
-				new QueryBroker().updateFile(filtered.get(w)[1], sparql);
-			}
-		}
-	}
-	/** notifies the watcher to return with the callback. 
-	 * 
-	 * @param agentArgs JSONObject
-	 * @param filePath String
-	 * @param callbackIRI String
-	 */
-    private void notifyWatcher(JSONObject agentArgs, String filePath, String callbackIRI) {
-        agentArgs.put(KEY_WATCH, filePath);
-        agentArgs.put(KEY_CALLBACK_URL, callbackIRI);
-        execute(KeyValueMap.getInstance().get("url.jps_aws"), agentArgs.toString(), HttpPost.METHOD_NAME);
-    }
-	/** reads the result from the csv file produced and returns as List<String[]>
-	 * 
-	 * @param baseUrl String
-	 * @param filename name of the file. 
-	 * @return
-	 * @throws IOException
-	 */
-	private List<String[]> readResult(String baseUrl,String filename) throws IOException {
-
-        String outputFile = baseUrl + "/"+filename;
-        String csv = new QueryBroker().readFileLocal(outputFile);
-        List<String[]> simulationResult = MatrixConverter.fromCsvToArray(csv);
-		
-		return simulationResult;
-	}
-<<<<<<< HEAD
-	
-	 @Override
-	protected JSONObject processRequestParameters(JSONObject requestParams, HttpServletRequest request) {
-		 String path = request.getServletPath();
-		 String baseUrl= QueryBroker.getLocalDataPath();
-		 String wasteIRI=requestParams.getString("wastenetwork");
-			OntModel model= readModelGreedy(wasteIRI);
-			List<String[]> inputonsitedata=prepareCSVFC(FCQuery,"Site_xy.csv","Waste.csv", baseUrl,model); 
-			prepareCSVWT(WTquery,"Location.csv", baseUrl,model); 
-			prepareCSVTransport(transportQuery,"transport.csv", baseUrl,model); 
-			List<String[]> inputoffsitedata=prepareCSVCompTECHBased(WastetoEnergyAgent.compquery,baseUrl,model);
-			prepareCSVTECHBased(WastetoEnergyAgent.WTFTechQuery,baseUrl,model,"offsite");
-			List<String[]> propertydataonsite=prepareCSVTECHBased(WastetoEnergyAgent.WTFTechOnsiteQuery,baseUrl,model,"onsite");
-			copyTemplate(baseUrl, "SphereDist.m");
-			copyTemplate(baseUrl, "Main.m");
-			copyTemplate(baseUrl, "D2R.m");
-		 if (SIM_START_PATH.equals(path)) {
-
-				try {
-					createBat(baseUrl);
-					runModel(baseUrl);
-		            notifyWatcher(requestParams, baseUrl+"/number of units (onsite).csv",
-		                    request.getRequestURL().toString().replace(SIM_START_PATH, SIM_PROCESS_PATH));
-				} catch (Exception e) {
-					// TODO Auto-generated catch block
-					e.printStackTrace();
-				}
-			 
-		 }else if (SIM_PROCESS_PATH.equals(path)) {
-			 try {
-				
-					//=========================================update in onsite wtf================================================== //create new owl file		
-
-								List<String> onsiteiricomplete=updateinOnsiteWT(inputonsitedata,baseUrl,propertydataonsite);
-								
-					//=======================================update in food court======================================================			
-
-								List<String> onsiteiriselected=updateinFC(baseUrl,onsiteiricomplete,inputoffsitedata,inputonsitedata);
-					//===================================update in waste system========================================================
-								updateKBForSystem(wasteIRI, baseUrl, wasteSystemOutputQuery,onsiteiriselected); //for waste system
-//								String revenue=economic.get(0)[0]; //ok
-//								String totalinflow=economic.get(1)[0]; //similar to revenue
-//								String capex=economic.get(2)[0]; //ok
-//								String opex=economic.get(3)[0];//ok
-//								String manpower=economic.get(4)[0]; //ok
-//								String landcost=economic.get(5)[0];//ok
-//								String pollution=economic.get(6)[0];
-//								String transport=economic.get(7)[0];//ok
-//								String resource=economic.get(8)[0];//ok
-//								String totaloutflow=economic.get(9)[0]; //total output excluding capital cost
-//								String netflow=economic.get(10)[0]; 
-					//=============================================================================================	
-								
-
-								updateinOffsiteWT(inputoffsitedata,baseUrl);
-			 }catch (Exception e) {
-					// TODO Auto-generated catch block
-					e.printStackTrace();
-				}
-								
-
-			 
-		 }
-
-
-		
-		
-		return requestParams;
-	}
-	  
-=======
-	/** updates the Knowledge Base of the composite Waste System based on the Economic output CSV
-	 *  
-	 * @param iriofnetwork String
-	 * @param baseUrl String
-	 * @param queryupdate String
-	 * @param onsiteiri List of onsite entities. 
-	 * @throws IOException
-	 */
->>>>>>> 3db7107c
-	public void updateKBForSystem(String iriofnetwork, String baseUrl, String queryupdate,List<String> onsiteiri) throws IOException {
-		List<String[]>economic=readResult(baseUrl,"Economic output.csv");
-		String result = new QueryBroker().queryFile(iriofnetwork, wasteSystemOutputQuery);
-		String[] keyswt = JenaResultSetFormatter.getKeys(result);
-		List<String[]> resultList = JenaResultSetFormatter.convertToListofStringArrays(result, keyswt);
-		logger.info("answer number= " + resultList.size());
-		System.out.println("answer number= " + resultList.size());
-		OntModel model = JenaHelper.createModel();
-		model.read(iriofnetwork, null);
-		for (int ind = 1; ind < keyswt.length; ind++) {
-			Individual inst = model.getIndividual(resultList.get(0)[ind]);
-			if (ind == 1) {
-				inst.setPropertyValue(getNumericalValueProperty(model),
-						model.createTypedLiteral(new Double(economic.get(ind - 1)[0])));
-			} else {
-				inst.setPropertyValue(getNumericalValueProperty(model),
-						model.createTypedLiteral(new Double(economic.get(ind)[0])));
-			}
-		}
-		
-		Individual entity = model.getIndividual(resultList.get(0)[0]);
-		for(int wtfamount=0;wtfamount<onsiteiri.size();wtfamount++) {
-			Resource entityonsite = model.createResource(onsiteiri.get(wtfamount));
-			entity.addProperty(getHasSubsystemRelation(model), entityonsite);
-		}
-		
-		
-		String content = JenaHelper.writeToString(model);
-		new QueryBroker().putOld(resultList.get(0)[0], content);
-
-	}
-	/** updates the Foodcourt owl file based on the value of the treated waste (onsite) CSV and treated waste (offsite) csv
-	 * This updates the waste delivered to either facility
-	 * @param baseUrl
-	 * @param inputdataonsite
-	 * @param inputdataoffsite
-	 * @param foodcourtmap
-	 * @return
-	 * @throws Exception
-	 */
-	public List<String> updateinFC(String baseUrl,List<String> inputdataonsite,List<String[]> inputdataoffsite,List<String[]> foodcourtmap) throws Exception { //update the fc and giving selected onsite iri list
-		List<String>selectedOnsite=new ArrayList<String>();
-		//both of them have row= fc amount, col represents onsite or offsite per tech
-		List<String[]>treatedwasteon=readResult(baseUrl,"Treated waste (onsite).csv");
-		List<String[]>onsitemapping=new ArrayList<String[]>();
-		int size=treatedwasteon.size();
-		for(int x=0;x<size;x++) {
-			for(int y=0;y<size;y++) {
-				String wastetransfer=treatedwasteon.get(x)[y]; //in ton/day
-				if(Double.parseDouble(wastetransfer)>0.01) {
-					String[]linemapping= {""+x,""+y,wastetransfer};
-					onsitemapping.add(linemapping);
-				}
-			}
-		}
-		
-		List<String[]>treatedwasteoff=readResult(baseUrl,"Treated waste (offsite).csv");
-		List<String[]>offsitemapping=new ArrayList<String[]>();
-		int size2=treatedwasteoff.size();
-		int colamount2=treatedwasteoff.get(0).length;
-		for(int x=0;x<size2;x++) {
-			for(int y=0;y<colamount2;y++) { //3tech*3instance
-				String wastetransfer=treatedwasteoff.get(x)[y]; //in ton/day
-				if(Double.parseDouble(wastetransfer)>0.01) {
-					String[]linemapping= {""+x,""+y,wastetransfer};
-					offsitemapping.add(linemapping);
-				}
-			}
-		}
-		
-	
-		
-		String sparqlStart = "PREFIX OW:<http://www.theworldavatar.com/ontology/ontowaste/OntoWaste.owl#> \r\n" 
-		+"PREFIX OCPSYST:<http://www.theworldavatar.com/ontology/ontocape/upper_level/system.owl#> \r\n"
-			+ "INSERT DATA { \r\n";
-		
-		//outputdata= treated waste onsite
-		//input data onsite=onsiteiri
-		for (int d = 0; d < inputdataonsite.size(); d++) {// each iri of foodcourt
-			int wasteindex = 1;
-
-			StringBuffer b = new StringBuffer();
-			if (onsitemapping.size() > 0) {
-				String currentwaste = foodcourtmap.get(d)[0].split("#")[0] + "#WasteDeliveredAmount-" + wasteindex;
-				String valuecurrentwaste = foodcourtmap.get(d)[0].split("#")[0] + "#V_WasteDeliveredAmount-"
-						+ wasteindex;
-				Double numfromres = Double.parseDouble(onsitemapping.get(d)[2]);
-				int onsiteindex = Integer.valueOf(onsitemapping.get(d)[1]);
-				String currentwtf = inputdataonsite.get(onsiteindex);
-				b.append("<" + foodcourtmap.get(d)[0] + "> OW:deliverWaste <" + currentwaste + "> . \r\n");
-				b.append("<" + currentwaste + "> a OW:WasteTransfer . \r\n");
-				b.append("<" + currentwaste + "> OCPSYST:hasValue <" + valuecurrentwaste + "> . \r\n");
-				b.append("<" + valuecurrentwaste + "> a OCPSYST:ScalarValue . \r\n");
-				b.append("<" + valuecurrentwaste + "> OCPSYST:numericalValue " + numfromres + " . \r\n");
-				b.append("<" + valuecurrentwaste
-						+ "> OCPSYST:hasUnitOfMeasure <http://www.theworldavatar.com/ontology/ontocape/supporting_concepts/SI_unit/derived_SI_units.owl#ton_per_day> . \r\n");
-				b.append("<" + currentwaste + "> OW:isDeliveredTo <" + currentwtf + "> . \r\n");
-				wasteindex++;
-				selectedOnsite.add(currentwtf);
-			}
-
-			if (offsitemapping.size() > 0) {
-				String currentwaste = foodcourtmap.get(d)[0].split("#")[0] + "#WasteDeliveredAmount-" + wasteindex;
-				String valuecurrentwaste = foodcourtmap.get(d)[0].split("#")[0] + "#V_WasteDeliveredAmount-"
-						+ wasteindex;
-				Double numfromres = Double.parseDouble(offsitemapping.get(d)[2]);
-				int offsiteindex = Integer.valueOf(offsitemapping.get(d)[1]);
-				int IndexOffsiteHeader = offsiteindex % 3; // index 0,3,6 is the first wtf, 1,4,7 is the 2nd, 2,5,8 is
-															// the 3rd
-				String currentoffwtf = inputdataoffsite.get(0)[IndexOffsiteHeader];
-				b.append("<" + foodcourtmap.get(d)[0] + "> OW:deliverWaste <" + currentwaste + "> . \r\n");
-				b.append("<" + currentwaste + "> a OW:WasteTransfer . \r\n");
-				b.append("<" + currentwaste + "> OCPSYST:hasValue <" + valuecurrentwaste + "> . \r\n");
-				b.append("<" + valuecurrentwaste + "> a OCPSYST:ScalarValue . \r\n");
-				b.append("<" + valuecurrentwaste + "> OCPSYST:numericalValue <" + numfromres + "> . \r\n");
-				b.append("<" + valuecurrentwaste
-						+ "> OCPSYST:hasUnitOfMeasure <http://www.theworldavatar.com/ontology/ontocape/supporting_concepts/SI_unit/derived_SI_units.owl#ton_per_day> . \r\n");
-				b.append("<" + currentwaste + "> OW:isDeliveredTo <" + currentoffwtf + "> . \r\n");
-						wasteindex++;
-			}
-
-			String sparql = sparqlStart + b.toString() + "} \r\n";
-			new QueryBroker().updateFile(foodcourtmap.get(d)[0], sparql);
-
-		}
-		
-		return selectedOnsite;
-	}
-	 /** Used for tests to create a folder for simulation, run simulation, before updating the relevant files. 
-	  * @param wasteIRI IRI of topnode of Wastenetwork. 
-	  */
-	 public void runTestInSequence(String wasteIRI) { //only for testing direct call packet
-			OntModel model= readModelGreedy(wasteIRI);
-			String baseUrl= QueryBroker.getLocalDataPath();
-			List<String[]>onsitereference=prepareCSVFC(FCQuery,"Site_xy.csv","Waste.csv", baseUrl,model); 
-			prepareCSVWT(WTquery,"Location.csv", baseUrl,model); 
-			prepareCSVTransport(transportQuery,"transport.csv", baseUrl,model); 
-			List<String[]>offsitereference=prepareCSVCompTECHBased(WastetoEnergyAgent.compquery,baseUrl,model);
-			prepareCSVTECHBased(WastetoEnergyAgent.WTFTechQuery,baseUrl,model,"offsite");
-			List<String[]>propertydataonsite=prepareCSVTECHBased(WastetoEnergyAgent.WTFTechOnsiteQuery,baseUrl,model,"onsite");
-			copyTemplate(baseUrl, "SphereDist.m");
-			copyTemplate(baseUrl, "Main.m");
-			copyTemplate(baseUrl, "D2R.m");
-			try {
-				createBat(baseUrl);
-				runModel(baseUrl);
-<<<<<<< HEAD
-				Thread.sleep(30*1000);
-				List<String> onsiteiricomplete=updateinOnsiteWT(onsitereference,baseUrl,propertydataonsite);
-=======
-				Thread.sleep(80*1000);
-				List<String> onsiteiricomplete=updateinOnsiteWT(onsitereference,baseUrl);
->>>>>>> 3db7107c
-				List<String> onsiteiriselected=updateinFC(baseUrl,onsiteiricomplete,offsitereference,onsitereference);
-				updateKBForSystem(wasteIRI, baseUrl, wasteSystemOutputQuery,onsiteiriselected); //for waste system
-				updateinOffsiteWT(offsitereference,baseUrl);
-			} catch (Exception e) {
-				// TODO Auto-generated catch block
-				e.printStackTrace();
-			} 
-			
-	 }
-	/** reads the topnode into an OntModel of all its subsystems. 
-	 * @param iriofnetwork
-	 * @return
-	 */
-	public static OntModel readModelGreedy(String iriofnetwork) { //model will get all the offsite wtf, transportation and food court
-		String wasteinfo = "PREFIX j1:<http://www.jparksimulator.com/ontology/ontoland/OntoLand.owl#> "
-				+ "PREFIX j2:<http://www.theworldavatar.com/ontology/ontocape/upper_level/system.owl#> "
-				+ "SELECT ?component "
-				+ "WHERE {?entity  a  j2:CompositeSystem  ." 
-				+ "?entity   j2:hasSubsystem ?component ." 
-				+ "}";
-
-		QueryBroker broker = new QueryBroker();
-		return broker.readModelGreedy(iriofnetwork, wasteinfo);
-	}
-	/** Creates the CSV of the foodcourt for the Matlab code to read. 
-	 * gets the food court name, xy coordinates, amount of waste, the year and the type (FoodCourt)
-	 * @param mainquery
-	 * @param filename
-	 * @param filename2
-	 * @param baseUrl
-	 * @param model
-	 * @return
-	 */
-	public List<String[]> prepareCSVFC(String mainquery,String filename,String filename2, String baseUrl,OntModel model) { //create csv for food court and giving the list of complete food court iri
-		//csv input file		
-		ResultSet resultSet = JenaHelper.query(model, mainquery);
-		String result = JenaResultSetFormatter.convertToJSONW3CStandard(resultSet);
-        String[] keysfc = JenaResultSetFormatter.getKeys(result);
-        List<String[]> resultList = JenaResultSetFormatter.convertToListofStringArrays(result, keysfc);
-        List<String[]> resultxy = new ArrayList<String[]>();
-        List<String[]> resultfcmapper = new ArrayList<String[]>();
-		for (int d = 0; d < resultList.size(); d++) {
-			String[] comp = { resultList.get(d)[1], resultList.get(d)[2] };// only extract and y
-			String[] mapper = {resultList.get(d)[5],resultList.get(d)[1], resultList.get(d)[2] };// only extract and y
-			if (resultList.get(d)[4].contentEquals("1")) {
-				resultxy.add(comp);
-				resultfcmapper.add(mapper);
-			}
-		}
-        if (filename2 != null) {
-			List<String[]> resultwaste = new ArrayList<String[]>();
-			int size = resultList.size();
-			int yearend = Integer.valueOf(resultList.get(resultList.size() - 1)[4]);
-			int amountinst = size / yearend; // assume it's from year 1
-
-			for (int n = 0; n < amountinst; n++) {
-				yearend=1;//control how many year we want to use;assume yearend =1 (only 1 year)
-				String[] consumption = new String[yearend];
-				for (int r = 0; r < yearend; r++) { 
-					consumption[r] = resultList.get(r * amountinst + n)[3];
-				}
-				resultwaste.add(consumption);
-			}
-			new QueryBroker().putLocal(baseUrl + "/" + filename2, MatrixConverter.fromArraytoCsv(resultwaste));
-		}
-        String[]header= {keysfc[1],keysfc[2]};
-       // String[]headerwaste= {"waste year1"};
-        resultxy.add(0,header);
-        //resultwaste.add(0,headerwaste);
-        new QueryBroker().putLocal(baseUrl + "/"+filename, MatrixConverter.fromArraytoCsv(resultxy));
-    	
-        return resultfcmapper;
-	}
-	/** prepares the CSV file for the Waste treatment facility and it's xy coordinates. 
-	 * 
-	 * @param mainquery String
-	 * @param filename String
-	 * @param baseUrl String
-	 * @param model
-	 */
-	public void prepareCSVWT(String mainquery,String filename,String baseUrl,OntModel model) {		
-		ResultSet resultSet = JenaHelper.query(model, mainquery);
-		String result = JenaResultSetFormatter.convertToJSONW3CStandard(resultSet);
-        String[] keyswt = JenaResultSetFormatter.getKeys(result);
-        List<String[]> resultList = JenaResultSetFormatter.convertToListofStringArrays(result, keyswt);
-        List<String[]> resultxy = new ArrayList<String[]>();
-		for (int d = 0; d < resultList.size(); d++) {
-			String[] comp = { resultList.get(d)[1], resultList.get(d)[2] };// only extract and y
-			resultxy.add(comp);
-		}
-        String[]header= {keyswt[1],keyswt[2]};
-        resultxy.add(0,header);
-        new QueryBroker().putLocal(baseUrl + "/"+filename, MatrixConverter.fromArraytoCsv(resultxy)); 	
-	}
-<<<<<<< HEAD
-	
-	public void prepareCSVTransport(String mainquery,String filename,String baseUrl,OntModel model) {		
-		ResultSet resultSet = JenaHelper.query(model, mainquery);
-		String result = JenaResultSetFormatter.convertToJSONW3CStandard(resultSet);
-        String[] keyswt = JenaResultSetFormatter.getKeys(result);
-        List<String[]> resultList = JenaResultSetFormatter.convertToListofStringArrays(result, keyswt);
-        List<String[]> resultxy = new ArrayList<String[]>();
-		for (int d = 0; d < resultList.size(); d++) {
-			String[] comp = resultList.get(d);// only extract and y
-			resultxy.add(comp);
-		}
-        resultxy.add(0,keyswt);
-        new QueryBroker().putLocal(baseUrl + "/"+filename, MatrixConverter.fromArraytoCsv(resultxy)); 	
-	}
-	
-	public List<String[]> prepareCSVTECHBased(String mainquery,String baseUrl,OntModel model,String keyword) {//keyword offsite or onsite		
-=======
-	/** grabs the offsite waste treatment facility's costs, sorted by technology type. 
-	 * 
-	 * @param mainquery String
-	 * @param baseUrl String
-	 * @param model OntModel 
-	 */
-	public void prepareCSVTECHBased(String mainquery,String baseUrl,OntModel model) {		
->>>>>>> 3db7107c
-		ResultSet resultSet = JenaHelper.query(model, mainquery);
-		String result = JenaResultSetFormatter.convertToJSONW3CStandard(resultSet);
-        String[] keyswt = JenaResultSetFormatter.getKeys(result);
-        List<String[]> resultList = JenaResultSetFormatter.convertToListofStringArrays(result, keyswt);
-        List<String[]> tax = new ArrayList<String[]>();
-        List<String[]> capacity = new ArrayList<String[]>();
-        List<String[]> inscost = new ArrayList<String[]>();
-        List<String[]> opcost = new ArrayList<String[]>();
-        List<String[]> transferrate = new ArrayList<String[]>();
-        List<String[]> consumption = new ArrayList<String[]>();
-		for (int d = 0; d < resultList.size(); d++) {
-			//?pollutiontreatmenttaxvalue ?Tech1Capvalue ?installationcostvalue ?operationcostvalue ?transferrateelectricvalue ?energyconsumptionvalue ?tech "
-			String[] comp0 = { resultList.get(d)[0]};
-			String[] comp1 = { resultList.get(d)[1]};
-			String[] comp2 = { resultList.get(d)[2]};
-			String[] comp3 = { resultList.get(d)[3]};
-			String[] comp4 = { resultList.get(d)[4]};
-			String[] comp5 = { resultList.get(d)[5]};
-			tax.add(comp0);
-			capacity.add(comp1);
-			inscost.add(comp2);
-			opcost.add(comp3);
-			transferrate.add(comp4);
-			consumption.add(comp5);	
-		}
-		String[] header0= {keyswt[0]};
-		String[] header1= {keyswt[1]};
-		String[] header2= {keyswt[2]};
-		String[] header3= {keyswt[3]};
-		String[] header4= {keyswt[4]};
-		String[] header5= {keyswt[5]};
-		tax.add(0,header0);
-		capacity.add(0,header1);
-		inscost.add(0,header2);
-		opcost.add(0,header3);
-		transferrate.add(0,header4);
-		consumption.add(0,header5);
-		
-		new QueryBroker().putLocal(baseUrl + "/Conversion rate ("+keyword+").csv", MatrixConverter.fromArraytoCsv(transferrate));
-        new QueryBroker().putLocal(baseUrl + "/Pollution treatment tax ("+keyword+").csv", MatrixConverter.fromArraytoCsv(tax)); 
-        new QueryBroker().putLocal(baseUrl + "/Resource conversion ("+keyword+").csv", MatrixConverter.fromArraytoCsv(consumption)); 
-        new QueryBroker().putLocal(baseUrl + "/Unit installation cost ("+keyword+").csv", MatrixConverter.fromArraytoCsv(inscost)); 
-        new QueryBroker().putLocal(baseUrl + "/Unit operation cost ("+keyword+").csv", MatrixConverter.fromArraytoCsv(opcost));
-        new QueryBroker().putLocal(baseUrl + "/Unit_capacity_"+keyword+".csv", MatrixConverter.fromArraytoCsv(capacity)); 
-	
-        return resultList;
-	}
-	/** create the batch file in the mentioned folder. 
-	 * 
-	 * @param baseUrl
-	 * @throws Exception
-	 */
-	public void createBat(String baseUrl) throws Exception {
-		String loc = baseUrl + "\\Main.m";
-		String bat = "setlocal" + "\n" + "cd /d %~dp0" + "\n" + "matlab -nosplash -noFigureWindows -r \"try; run('"
-				+ loc + "'); catch; end; quit\"";
-		new QueryBroker().putLocal(baseUrl + "/runm.bat", bat);
-	}
-	/** copies over the files in the working directory over to scenario folder. 
-	 * 
-	 * @param newdir
-	 * @param filename
-	 */
-	private void copyTemplate(String newdir, String filename) { //in this case for SphereDist.m; Main.m; D2R.m
-		File file = new File(AgentLocator.getCurrentJpsAppDirectory(this) + "/workingdir/"+filename);
-		
-		String destinationUrl = newdir + "/"+filename;
-		new QueryBroker().putLocal(destinationUrl, file);
-	}
-	/** executes the process. Called by runModel. 
-	 * 
-	 * @param targetFolder
-	 * @param command
-	 * @return
-	 * @throws InterruptedException
-	 */
-	private String executeSingleCommand(String targetFolder , String command) throws InterruptedException 
-	{  
-	 
-		logger.info("In folder: " + targetFolder + " Executed: " + command);
-		Runtime rt = Runtime.getRuntime();
-		Process pr = null;
-		try {
-			pr = rt.exec(command, null, new File(targetFolder)); // IMPORTANT: By specifying targetFolder, all the cmds will be executed within such folder.
-		} catch (IOException e) {
-			throw new JPSRuntimeException(e.getMessage(), e);
-		}
-		
-				 
-		BufferedReader bfr = new BufferedReader(new InputStreamReader(pr.getInputStream()));
-		String line = "";
-		String resultString = "";
-		try {
-			
-			while((line = bfr.readLine()) != null) {
-				resultString += line;
-
-			}
-		} catch (IOException e) {
-			throw new JPSRuntimeException(e.getMessage(), e);
-		}
-		return resultString; 
-	}
-	/** runs the batch file. 
-	 * 
-	 * @param baseUrl
-	 * @throws IOException
-	 * @throws InterruptedException
-	 */
-	public void runModel(String baseUrl) throws IOException, InterruptedException {
-		String startbatCommand =baseUrl+"/runm.bat";
-		String result= executeSingleCommand(baseUrl,startbatCommand);
-		logger.info("final after calling: "+result);
-	}
-	
-
-
-}
+package uk.ac.cam.cares.jps.wte;
+
+import java.io.BufferedReader;
+import java.io.File;
+import java.io.IOException;
+import java.io.InputStreamReader;
+import java.math.BigDecimal;
+import java.util.ArrayList;
+import java.util.List;
+
+import javax.servlet.annotation.WebServlet;
+import javax.servlet.http.HttpServletRequest;
+
+import org.apache.http.client.methods.HttpPost;
+import org.apache.jena.ontology.DatatypeProperty;
+import org.apache.jena.ontology.Individual;
+import org.apache.jena.ontology.ObjectProperty;
+import org.apache.jena.ontology.OntModel;
+import org.apache.jena.query.ResultSet;
+import org.apache.jena.rdf.model.Resource;
+import org.json.JSONObject;
+import org.slf4j.Logger;
+import org.slf4j.LoggerFactory;
+
+import uk.ac.cam.cares.jps.base.config.AgentLocator;
+import uk.ac.cam.cares.jps.base.config.KeyValueMap;
+import uk.ac.cam.cares.jps.base.exception.JPSRuntimeException;
+import uk.ac.cam.cares.jps.base.query.JenaHelper;
+import uk.ac.cam.cares.jps.base.query.JenaResultSetFormatter;
+import uk.ac.cam.cares.jps.base.query.QueryBroker;
+import uk.ac.cam.cares.jps.base.scenario.JPSHttpServlet;
+import uk.ac.cam.cares.jps.base.util.MatrixConverter;
+
+@WebServlet(urlPatterns= {"/WastetoEnergyAgent/startsimulation","/WastetoEnergyAgent/processresult"})
+
+public class WastetoEnergyAgent extends JPSHttpServlet {
+	
+    @Override
+    protected void setLogger() {
+        logger = LoggerFactory.getLogger(WastetoEnergyAgent.class);
+    }
+    /**
+     *  create logger to log changes attached to WasteToEnergyAgent class. 
+     */
+    protected Logger logger = LoggerFactory.getLogger(WastetoEnergyAgent.class);
+	/** derive property that defines numerical values as described in the ontology
+	 * 
+	 * @param jenaOwlModel
+	 * @return
+	 */
+	private DatatypeProperty getNumericalValueProperty(OntModel jenaOwlModel) {
+		return jenaOwlModel.getDatatypeProperty(
+				"http://www.theworldavatar.com/ontology/ontocape/upper_level/system.owl#numericalValue");
+	}
+	/** derive property that defines subsystem relationships as described in the ontology
+	 * 
+	 * @param jenaOwlModel (OntModel)
+	 * @return
+	 */
+	private ObjectProperty getHasSubsystemRelation(OntModel jenaOwlModel) {
+		return jenaOwlModel.getObjectProperty(
+				"http://www.theworldavatar.com/ontology/ontocape/upper_level/system.owl#hasSubsystem");
+	}
+	
+	private static final long serialVersionUID = 1L;
+	public static final String KEY_WATCH = "watch";
+	public static final String KEY_CALLBACK_URL = "callback";
+	// first called to begin simulation. 
+	public static final String SIM_START_PATH = "/WastetoEnergyAgent/startsimulation";
+	//called to produce this result directly after start simulation is called. Waits for the first simulation to finish. 
+	public static final String SIM_PROCESS_PATH = "/WastetoEnergyAgent/processresult";
+	/**gets the food court name, xy coordinates, amount of waste, the year and the type (FoodCourt)
+	 */
+	public static String FCQuery = "PREFIX j1:<http://www.theworldavatar.com/ontology/ontowaste/OntoWaste.owl#> "
+			+ "PREFIX j2:<http://www.theworldavatar.com/ontology/ontocape/upper_level/system.owl#> "
+			+ "PREFIX j3:<http://www.theworldavatar.com/ontology/ontopowsys/PowSysPerformance.owl#> "
+			+ "PREFIX j4:<http://www.theworldavatar.com/ontology/meta_model/topology/topology.owl#> "
+			+ "PREFIX j5:<http://www.theworldavatar.com/ontology/ontocape/model/mathematical_model.owl#> "
+			+ "PREFIX j6:<http://www.w3.org/2006/time#> "
+			+ "PREFIX j7:<http://www.theworldavatar.com/ontology/ontocape/supporting_concepts/space_and_time/space_and_time_extended.owl#> "
+			+ "PREFIX j8:<http://www.theworldavatar.com/ontology/ontotransport/OntoTransport.owl#> "
+			+ "SELECT ?name ?xvalue ?yvalue ?wasteproductionvalue ?year ?entity " //YEAR IS NOT INCLUDED IF JUST USING SIMPLIFIED VERSION
+			+ "WHERE {"
+			+ "?entity  a j1:FoodCourt ."
+			+ "?entity   j8:hasName ?name ." 
+            + "?entity   j7:hasGISCoordinateSystem ?coorsys ."
+            + "?coorsys   j7:hasProjectedCoordinate_x ?x ."
+            + "?x   j2:hasValue ?xval ."
+            + "?xval   j2:numericalValue ?xvalue ."
+            + "?coorsys   j7:hasProjectedCoordinate_y ?y ."
+            + "?y   j2:hasValue ?yval ."
+            + "?yval   j2:numericalValue ?yvalue ."
+
+			+ "?entity   j1:produceWaste ?WP ." 
+			+ "?WP     j2:hasValue ?vWP ."
+			+ "?vWP  j2:numericalValue ?wasteproductionvalue ."
+
+			+ "?vWP   j6:hasTime ?time ." 
+			+ "?time     j6:inDateTime ?vdatetime ."
+			+ "?vdatetime  j6:year ?year ." 
+			+ "}"
+			+ "ORDER BY ASC(?year)";
+	/**gets the Offsite Waste Treatment facility, and its xy coordinates. 
+	 */
+	public static String WTquery="PREFIX j1:<http://www.theworldavatar.com/ontology/ontowaste/OntoWaste.owl#> "
+			+ "PREFIX j2:<http://www.theworldavatar.com/ontology/ontocape/upper_level/system.owl#> "
+			+ "PREFIX j3:<http://www.theworldavatar.com/ontology/ontopowsys/PowSysPerformance.owl#> "
+			+ "PREFIX j4:<http://www.theworldavatar.com/ontology/meta_model/topology/topology.owl#> "
+			+ "PREFIX j5:<http://www.theworldavatar.com/ontology/ontocape/model/mathematical_model.owl#> "
+			+ "PREFIX j6:<http://www.w3.org/2006/time#> "
+			+ "PREFIX j7:<http://www.theworldavatar.com/ontology/ontocape/supporting_concepts/space_and_time/space_and_time_extended.owl#> "
+			+ "PREFIX j8:<http://www.theworldavatar.com/ontology/ontotransport/OntoTransport.owl#> "
+			+ "SELECT ?entity ?xvalue ?yvalue "
+			+ "WHERE {" 
+			+ "?entity  a j1:OffsiteWasteTreatmentFacility ."			
+			+ "?entity   j7:hasGISCoordinateSystem ?coorsys ." 
+			+ "?coorsys   j7:hasProjectedCoordinate_x ?x ."
+			+ "?x   j2:hasValue ?xval ." 
+			+ "?xval   j2:numericalValue ?xvalue ."
+			+ "?coorsys   j7:hasProjectedCoordinate_y ?y ." 
+			+ "?y   j2:hasValue ?yval ."
+			+ "?yval   j2:numericalValue ?yvalue ."
+			+ "}";
+	/** gets the transportation route, the tax on the route, the capacity of travel, the cost of travel, and
+	 * emission rate of travelling on that route. 
+	 */
+	public String transportQuery = "PREFIX j1:<http://www.theworldavatar.com/ontology/ontowaste/OntoWaste.owl#> "
+			+ "PREFIX j2:<http://www.theworldavatar.com/ontology/ontocape/upper_level/system.owl#> "
+			+ "PREFIX j3:<http://www.theworldavatar.com/ontology/ontopowsys/PowSysPerformance.owl#> "
+			+ "PREFIX j4:<http://www.theworldavatar.com/ontology/meta_model/topology/topology.owl#> "
+			+ "PREFIX j5:<http://www.theworldavatar.com/ontology/ontocape/model/mathematical_model.owl#> "
+			+ "PREFIX j6:<http://www.w3.org/2006/time#> "
+			+ "PREFIX j7:<http://www.theworldavatar.com/ontology/ontocape/supporting_concepts/space_and_time/space_and_time_extended.owl#> "
+			+ "PREFIX j8:<http://www.theworldavatar.com/ontology/ontotransport/OntoTransport.owl#> "
+			+ "SELECT ?Unit_transport_capacity ?Unit_transport_cost ?pollutionTransportTax ?dieselConsTruck " 
+			+ "WHERE {"
+			+ "?entity  a j8:TransportationRoute ."
+			+ "?entity   j8:suitFor ?truck ." 
+			+ "?truck   j1:hasTax ?PTT ." 
+			+ "?PTT     j2:hasValue ?vPTT ."
+			+ "?vPTT  j2:numericalValue ?pollutionTransportTax ."
+			
+			+ "?truck   j8:hasTransportationCapacity ?TC ." 
+			+ "?TC     j2:hasValue ?vTC ."
+			+ "?vTC  j2:numericalValue ?Unit_transport_capacity ."
+
+			+ "?truck   j8:hasTransportationCost ?TCost ." 
+			+ "?TCost     j2:hasValue ?vTCost ."
+			+ "?vTCost  j2:numericalValue ?Unit_transport_cost ." 
+			
+			+ "?truck   j8:hasEmission ?Temission ." 
+			+ "?Temission     j2:hasValue ?vTemission ."
+			+ "?vTemission  j2:numericalValue ?dieselConsTruck ." 
+			
+			+ "}";
+	/** Gets the Benchmark land cost of implementing the Composite system, the operation value, managing cost, 
+	 * installation cost, life cycle of the system, energy and water consumption; 
+	 * as well as discount rate, lifecycle, and disposal fee. 
+	 */
+	public String wasteSystemQuery = "PREFIX j1:<http://www.theworldavatar.com/ontology/ontowaste/OntoWaste.owl#> "
+			+ "PREFIX j2:<http://www.theworldavatar.com/ontology/ontocape/upper_level/system.owl#> "
+			+ "PREFIX j3:<http://www.theworldavatar.com/ontology/ontopowsys/PowSysPerformance.owl#> "
+			+ "PREFIX j4:<http://www.theworldavatar.com/ontology/meta_model/topology/topology.owl#> "
+			+ "PREFIX j5:<http://www.theworldavatar.com/ontology/ontocape/model/mathematical_model.owl#> "
+			+ "PREFIX j6:<http://www.w3.org/2006/time#> "
+			+ "PREFIX j7:<http://www.theworldavatar.com/ontology/ontocape/supporting_concepts/space_and_time/space_and_time_extended.owl#> "
+			+ "PREFIX j8:<http://www.theworldavatar.com/ontology/ontotransport/OntoTransport.owl#> "
+			+ "SELECT ?entity ?BLandCostvalue ?BOpexvalue ?BManCostvalue ?BInstallationCostvalue ?BLifeCyclevalue ?BEnergyconsumptionvalue ?BWaterConsumptionvalue ?DiscountRatevalue ?LifeCyclevalue ?DisposalFeevalue " 
+			+ "WHERE {"
+			+ "?entity  a j2:CompositeSystem ."
+			+ "?entity   j1:hasBenchmark ?B1 ." 
+			+ "?B1   a j3:CostsForLand ." 
+			+ "?B1     j2:hasValue ?vB1 ."
+			+ "?vB1  j2:numericalValue ?BLandCostvalue ."
+			
+			+ "?entity   j1:hasBenchmark ?B2 ." 
+			+ "?B2   a j3:OperationalExpenditureCosts ." 
+			+ "?B2     j2:hasValue ?vB2 ."
+			+ "?vB2  j2:numericalValue ?BOpexvalue ."
+
+			+ "?entity   j1:hasBenchmark ?B3 ." 
+			+ "?B3   a j3:OperatingLaborCosts ." 
+			+ "?B3     j2:hasValue ?vB3 ."
+			+ "?vB3  j2:numericalValue ?BManCostvalue ."
+			
+			+ "?entity   j1:hasBenchmark ?B4 ." 
+			+ "?B4   a j3:InstallationCostsForSystemsRealization ." 
+			+ "?B4     j2:hasValue ?vB4 ."
+			+ "?vB4  j2:numericalValue ?BInstallationCostvalue ."
+			
+			+ "?entity   j1:hasBenchmark ?B5 ." 
+			+ "?B5   a j1:LifeCycle ." 
+			+ "?B5     j2:hasValue ?vB5 ."
+			+ "?vB5  j2:numericalValue ?BLifeCyclevalue ."
+			
+			+ "?entity   j1:hasBenchmark ?B6 ." 
+			+ "?B6   a j1:ResourceConsumption ." 
+			+ "?B6     j1:inContextOf <http://www.theworldavatar.com/ontology/ontowaste/OntoWaste.owl#energy> ."
+			+ "?B6     j2:hasValue ?vB6 ."
+			+ "?vB6  j2:numericalValue ?BEnergyconsumptionvalue ."
+			
+			+ "?entity   j1:hasBenchmark ?B7 ." 
+			+ "?B7   a j1:ResourceConsumption ." 
+			+ "?B7     j1:inContextOf <http://www.theworldavatar.com/ontology/ontowaste/OntoWaste.owl#water> ."
+			+ "?B7     j2:hasValue ?vB7 ."
+			+ "?vB7  j2:numericalValue ?BWaterConsumptionvalue ."
+			
+			+ "?entity   j1:hasDiscountRate ?DC ." 
+			+ "?DC     j2:hasValue ?vDC ."
+			+ "?vDC  j2:numericalValue ?DiscountRatevalue ." 
+			
+			+ "?entity   j1:hasLifeCycle ?LC ." 
+			+ "?LC     j2:hasValue ?vLC ."
+			+ "?vLC  j2:numericalValue ?LifeCyclevalue ." 
+			
+			+ "?entity   j3:hasUtilityCost ?Dispfee ." 
+			+ "?Dispfee     j2:hasValue ?vDispfee ."
+			+ "?vDispfee  j2:numericalValue ?DisposalFeevalue ." 
+			
+			+ "}";
+	/** Gets the following output values of the composite waste system. 
+	 * the name, revenue, installation cost, operational cost, labor cost, land cost, pollution cost, transport cost
+	 * resource cost. 
+	 */
+	public static String wasteSystemOutputQuery = "PREFIX j1:<http://www.theworldavatar.com/ontology/ontowaste/OntoWaste.owl#> "
+			+ "PREFIX j2:<http://www.theworldavatar.com/ontology/ontocape/upper_level/system.owl#> "
+			+ "PREFIX j3:<http://www.theworldavatar.com/ontology/ontopowsys/PowSysPerformance.owl#> "
+			+ "PREFIX j4:<http://www.theworldavatar.com/ontology/meta_model/topology/topology.owl#> "
+			+ "PREFIX j5:<http://www.theworldavatar.com/ontology/ontocape/model/mathematical_model.owl#> "
+			+ "PREFIX j6:<http://www.w3.org/2006/time#> "
+			+ "PREFIX j7:<http://www.theworldavatar.com/ontology/ontocape/supporting_concepts/space_and_time/space_and_time_extended.owl#> "
+			+ "PREFIX j8:<http://www.theworldavatar.com/ontology/ontotransport/OntoTransport.owl#> "
+			+ "SELECT ?entity ?vrevenue ?vinstallationcost ?voperationalcost ?vlaborcost  ?vlandcost ?vpollutioncost ?vtransportcost ?vresourcecost  " 
+			+ "WHERE {"
+			+ "?entity  a j2:CompositeSystem ."
+			+ "?entity   j3:hasUtilityCost ?UC1 ."
+			+ "?UC1  a j3:UtilityCosts ."
+			+ "?UC1     j2:hasValue ?vresourcecost ." 
+						
+			+ "?entity   j3:hasInstallationCost ?IC1 ."
+			+ "?IC1     j2:hasValue ?vinstallationcost ."  
+			
+			+ "?entity   j3:hasRevenue ?Rev1 ."
+			+ "?Rev1     j2:hasValue ?vrevenue ." 
+			
+			+ "?entity   j3:hasCost ?LC1 ."
+			+ "?LC1  a j3:CostsForLand ."
+			+ "?LC1     j2:hasValue ?vlandcost ."
+			
+			+ "?entity   j3:hasCost ?OC1 ."
+			+ "?OC1  a j3:OperationalExpenditureCosts ."
+			+ "?OC1     j2:hasValue ?voperationalcost ."
+			
+			+ "?entity   j1:hasTax ?PC1 ."
+			+ "?PC1     j2:hasValue ?vpollutioncost ."  
+			
+			+ "?entity   j3:hasLaborCost ?LabC1 ."
+			+ "?LabC1     j2:hasValue ?vlaborcost ." 
+			
+			+ "?entity   j8:hasTransportationCost ?TC1 ."
+			+ "?TC1     j2:hasValue ?vtransportcost ." 
+			
+			+ "}";
+	/** gets the OffsiteWasteTreatmentFacility's 
+	 * Incineration upper bound, CoDigestion upper bound, and Anerobic Digestion upper bound. 
+	 */
+	public static String compquery= "PREFIX j1:<http://www.theworldavatar.com/ontology/ontowaste/OntoWaste.owl#> "
+			+ "PREFIX j2:<http://www.theworldavatar.com/ontology/ontocape/upper_level/system.owl#> "
+			+ "PREFIX j3:<http://www.theworldavatar.com/ontology/ontopowsys/PowSysPerformance.owl#> "
+			+ "PREFIX j4:<http://www.theworldavatar.com/ontology/meta_model/topology/topology.owl#> "
+			+ "PREFIX j5:<http://www.theworldavatar.com/ontology/ontocape/model/mathematical_model.owl#> "
+			+ "PREFIX j6:<http://www.w3.org/2006/time#> "
+			+ "PREFIX j7:<http://www.theworldavatar.com/ontology/ontocape/supporting_concepts/space_and_time/space_and_time_extended.owl#> "
+			+ "PREFIX j8:<http://www.theworldavatar.com/ontology/ontotransport/OntoTransport.owl#> "
+			+ "SELECT ?entity ?tech1upp ?tech2upp ?tech3upp "
+			+ "WHERE {" + "?entity  a j1:OffsiteWasteTreatmentFacility ." // specified class declared (off or on)
+			
+			+ "?entity   j1:hasOffsiteIncinerationUpperBound ?tech1upp ."
+			+ "?entity   j1:hasOffsiteCoDigestionUpperBound ?tech2upp ."
+			+ "?entity   j1:hasOffsiteAnerobicDigestionUpperBound ?tech3upp ."
+
+			+ "}";
+	/** Grabs the Offsite Waste treatment facility's 
+	 * pollution treatment tax value, tech capcity, installation cost, operational cost, 
+	 * transfer rate of electricity and consumption value. 
+	 * Sorted by technology. 
+	 */
+	 public static String WTFTechQuery = "PREFIX j1:<http://www.theworldavatar.com/ontology/ontowaste/OntoWaste.owl#> "
+				+ "PREFIX j2:<http://www.theworldavatar.com/ontology/ontocape/upper_level/system.owl#> "
+				+ "PREFIX j3:<http://www.theworldavatar.com/ontology/ontopowsys/PowSysPerformance.owl#> "
+				+ "PREFIX j4:<http://www.theworldavatar.com/ontology/meta_model/topology/topology.owl#> "
+				+ "PREFIX j5:<http://www.theworldavatar.com/ontology/ontocape/model/mathematical_model.owl#> "
+				+ "PREFIX j6:<http://www.w3.org/2006/time#> "
+				+ "PREFIX j7:<http://www.theworldavatar.com/ontology/ontocape/supporting_concepts/space_and_time/space_and_time_extended.owl#> "
+				+ "PREFIX j8:<http://www.theworldavatar.com/ontology/ontotransport/OntoTransport.owl#> "
+				+ "SELECT DISTINCT ?pollutiontreatmenttaxvalue ?Tech1Capvalue ?installationcostvalue ?operationcostvalue ?transferrateelectricvalue ?energyconsumptionvalue "
+				+ "WHERE {" + "?entity  a j1:OffsiteWasteTreatmentFacility ." // specified class declared (off or on)
+				
+				+ "?entity   j1:useTechnology ?Tech1 ." 
+				//+ "?Tech1 a "+techclass+" ." // specified class declared (tech 1,2,3, or 4,5,6)
+				+ "?Tech1 j1:hasTechnologyCapacity ?Tech1Cap ." 
+				+ "?Tech1Cap j2:hasValue ?vTech1Cap ."
+				+ "?vTech1Cap  j2:numericalValue ?Tech1Capvalue ."
+				
+				+ "?Tech1   j1:hasTax ?PTT ." + "?PTT     j2:hasValue ?vPTT ."
+				+ "?vPTT  j2:numericalValue ?pollutiontreatmenttaxvalue ."
+
+				+ "?Tech1   j3:hasCost ?OC ." + "?OC     j2:hasValue ?vOC ."
+				+ "?vOC  j2:numericalValue ?operationcostvalue ."
+
+				+ "?Tech1   j3:hasInstallationCost ?IC ." + "?IC     j2:hasValue ?vIC ."
+				+ "?vIC  j2:numericalValue ?installationcostvalue ."
+
+				+ "?Tech1   j1:hasTransferRate ?TR3 ."
+				+ "?TR3     j1:obtainedFrom <http://www.theworldavatar.com/ontology/ontowaste/OntoWaste.owl#electricity> ."
+				+ "?TR3     j2:hasValue ?vTR3 ." + "?vTR3  j2:numericalValue ?transferrateelectricvalue ."
+
+				+ "?Tech1   j1:requiredConsumption ?RC2 ."
+				+ "?RC2     j1:inContextOf <http://www.theworldavatar.com/ontology/ontowaste/OntoWaste.owl#energy> ."
+				+ "?RC2     j2:hasValue ?vRC2 ." + "?vRC2  j2:numericalValue ?energyconsumptionvalue ."
+
+				+ "}"
+				+ "ORDER BY DESC(?Tech1)";
+	 
+	 public static String WTFTechOnsiteQuery = "PREFIX j1:<http://www.theworldavatar.com/ontology/ontowaste/OntoWaste.owl#> "
+				+ "PREFIX j2:<http://www.theworldavatar.com/ontology/ontocape/upper_level/system.owl#> "
+				+ "PREFIX j3:<http://www.theworldavatar.com/ontology/ontopowsys/PowSysPerformance.owl#> "
+				+ "PREFIX j4:<http://www.theworldavatar.com/ontology/meta_model/topology/topology.owl#> "
+				+ "PREFIX j5:<http://www.theworldavatar.com/ontology/ontocape/model/mathematical_model.owl#> "
+				+ "PREFIX j6:<http://www.w3.org/2006/time#> "
+				+ "PREFIX j7:<http://www.theworldavatar.com/ontology/ontocape/supporting_concepts/space_and_time/space_and_time_extended.owl#> "
+				+ "PREFIX j8:<http://www.theworldavatar.com/ontology/ontotransport/OntoTransport.owl#> "
+				+ "SELECT DISTINCT ?pollutiontreatmenttaxvalue ?Tech1Capvalue ?installationcostvalue ?operationcostvalue ?transferrateelectricvalue ?energyconsumptionvalue "
+				+ "WHERE {" + "?entity  a j1:OnsiteWasteTreatmentFacility ." // specified class declared (off or on)
+				
+				+ "?entity   j1:useTechnology ?Tech1 ." 
+				+ "?Tech1 a <http://www.theworldavatar.com/ontology/ontowaste/OntoWaste.owl#OnSiteDigester> ." // specified class declared (tech 1,2,3, or 4,5,6)
+				+ "?Tech1 j1:hasTechnologyCapacity ?Tech1Cap ." 
+				+ "?Tech1Cap j2:hasValue ?vTech1Cap ."
+				+ "?vTech1Cap  j2:numericalValue ?Tech1Capvalue ."
+				
+				+ "?Tech1   j1:hasTax ?PTT ." + "?PTT     j2:hasValue ?vPTT ."
+				+ "?vPTT  j2:numericalValue ?pollutiontreatmenttaxvalue ."
+
+				+ "?Tech1   j3:hasCost ?OC ." + "?OC     j2:hasValue ?vOC ."
+				+ "?vOC  j2:numericalValue ?operationcostvalue ."
+
+				+ "?Tech1   j3:hasInstallationCost ?IC ." + "?IC     j2:hasValue ?vIC ."
+				+ "?vIC  j2:numericalValue ?installationcostvalue ."
+
+				+ "?Tech1   j1:hasTransferRate ?TR3 ."
+				+ "?TR3     j1:obtainedFrom <http://www.theworldavatar.com/ontology/ontowaste/OntoWaste.owl#electricity> ."
+				+ "?TR3     j2:hasValue ?vTR3 ." + "?vTR3  j2:numericalValue ?transferrateelectricvalue ."
+
+				+ "?Tech1   j1:requiredConsumption ?RC2 ."
+				+ "?RC2     j1:inContextOf <http://www.theworldavatar.com/ontology/ontowaste/OntoWaste.owl#energy> ."
+				+ "?RC2     j2:hasValue ?vRC2 ." + "?vRC2  j2:numericalValue ?energyconsumptionvalue ."
+
+				+ "}"
+				+ "ORDER BY DESC(?Tech1)";
+	
+		public static String Offsiteoutput = "PREFIX j1:<http://www.theworldavatar.com/ontology/ontowaste/OntoWaste.owl#> "
+				+ "PREFIX j2:<http://www.theworldavatar.com/ontology/ontocape/upper_level/system.owl#> "
+				+ "PREFIX j3:<http://www.theworldavatar.com/ontology/ontopowsys/PowSysPerformance.owl#> "
+				+ "PREFIX j4:<http://www.theworldavatar.com/ontology/meta_model/topology/topology.owl#> "
+				+ "PREFIX j5:<http://www.theworldavatar.com/ontology/ontocape/model/mathematical_model.owl#> "
+				+ "PREFIX j6:<http://www.w3.org/2006/time#> "
+				+ "PREFIX j7:<http://www.theworldavatar.com/ontology/ontocape/supporting_concepts/space_and_time/space_and_time_extended.owl#> "
+				+ "PREFIX j8:<http://www.theworldavatar.com/ontology/ontotransport/OntoTransport.owl#> "
+				+ "SELECT ?entity ?Tech1 " 
+				+ "WHERE {"
+				+ "?entity   j1:useTechnology ?Tech1 ."  
+				+ "}"
+				+ "ORDER BY DESC(?Tech1)";
+		 @Override
+			protected JSONObject processRequestParameters(JSONObject requestParams, HttpServletRequest request) {
+				 String path = request.getServletPath();
+				 String baseUrl= QueryBroker.getLocalDataPath();
+				 String wasteIRI=requestParams.getString("wastenetwork");
+					OntModel model= readModelGreedy(wasteIRI);
+					List<String[]> inputonsitedata=prepareCSVFC(FCQuery,"Site_xy.csv","Waste.csv", baseUrl,model); 
+					prepareCSVWT(WTquery,"Location.csv", baseUrl,model); 
+					List<String[]> inputoffsitedata=prepareCSVCompTECHBased(compquery,baseUrl,model);
+					prepareCSVTECHBased(WTFTechQuery,baseUrl,model);
+					copyTemplate(baseUrl, "SphereDist.m");
+					copyTemplate(baseUrl, "Main.m");
+					copyTemplate(baseUrl, "D2R.m");
+				 if (SIM_START_PATH.equals(path)) {
+
+						try {
+							createBat(baseUrl);
+							runModel(baseUrl);
+				            notifyWatcher(requestParams, baseUrl+"/number of units (onsite).csv",
+				                    request.getRequestURL().toString().replace(SIM_START_PATH, SIM_PROCESS_PATH));
+						} catch (Exception e) {
+							// TODO Auto-generated catch block
+							e.printStackTrace();
+						}
+					 
+				 }else if (SIM_PROCESS_PATH.equals(path)) {
+					 try {
+						
+							//=========================================update in onsite wtf================================================== //create new owl file		
+
+										List<String> onsiteiricomplete=updateinOnsiteWT(inputonsitedata,baseUrl);
+										
+							//=======================================update in food court======================================================			
+
+										List<String> onsiteiriselected=updateinFC(baseUrl,onsiteiricomplete,inputoffsitedata,inputonsitedata);
+							//===================================update in waste system========================================================
+										updateKBForSystem(wasteIRI, baseUrl, wasteSystemOutputQuery,onsiteiriselected); //for waste system
+//										String revenue=economic.get(0)[0]; //ok
+//										String totalinflow=economic.get(1)[0]; //similar to revenue
+//										String capex=economic.get(2)[0]; //ok
+//										String opex=economic.get(3)[0];//ok
+//										String manpower=economic.get(4)[0]; //ok
+//										String landcost=economic.get(5)[0];//ok
+//										String pollution=economic.get(6)[0];
+//										String transport=economic.get(7)[0];//ok
+//										String resource=economic.get(8)[0];//ok
+//										String totaloutflow=economic.get(9)[0]; //total output excluding capital cost
+//										String netflow=economic.get(10)[0]; 
+							//=============================================================================================	
+										
+
+										updateinOffsiteWT(inputoffsitedata,baseUrl);
+										return requestParams;
+					 }catch (Exception e) {
+							// TODO Auto-generated catch block
+							e.printStackTrace();
+						}
+										
+
+					 
+				 }
+
+
+				
+				
+				return requestParams;
+			}
+	/** updates the Onsite Waste Treatment Facility OWL file
+	 * 
+	 * @param inputdata {[List<String[]>]}
+	 * @param baseUrl String
+	 * @return List<String>
+	 * @throws Exception
+	 */
+	public List<String> updateinOnsiteWT(List<String[]> inputdata,String baseUrl,List<String[]> propertydata) throws Exception { //creating needed onsite WTF while returning complete set of onsite iri
+
+		List<String[]>unitofonsite=readResult(baseUrl,"number of units (onsite).csv");
+		List<String[]>onsiteunitmapping=new ArrayList<String[]>();
+		int size3=unitofonsite.size();
+		int colamount3=unitofonsite.get(0).length;
+		for(int x=0;x<size3;x++) {
+			String[]linemapping= new String[colamount3];
+			for(int y=0;y<colamount3;y++) { //1tech only	
+				BigDecimal bd = new BigDecimal(unitofonsite.get(x)[y]);
+				double newval= Double.parseDouble(bd.toPlainString());
+				linemapping[y]=bd.toPlainString();
+				if(newval<0) {
+					linemapping[y]="0";
+				}
+				
+				
+			}
+			onsiteunitmapping.add(linemapping);	
+		}
+		WTEKBCreator converter = new WTEKBCreator();
+		converter.startConversion("onsitewtf",inputdata,onsiteunitmapping,propertydata);
+		List<String>mappedonsiteiri=converter.onsiteiri;
+		return mappedonsiteiri;
+	}
+	/** Creates the CSV file for the upper bound as described by compquery. 
+	 * 
+	 * @param mainquery compquery. 
+	 * @param baseUrl String
+	 * @param model Ontological Model
+	 * @return List
+	 */
+	public List<String[]> prepareCSVCompTECHBased(String mainquery,String baseUrl,OntModel model) {		
+		ResultSet resultSet = JenaHelper.query(model, mainquery);
+		String result = JenaResultSetFormatter.convertToJSONW3CStandard(resultSet);
+        String[] keyswt = JenaResultSetFormatter.getKeys(result);
+        List<String[]> resultList = JenaResultSetFormatter.convertToListofStringArrays(result, keyswt);
+        List<String[]> resultTechOffsiteWTF = new ArrayList<String[]>();
+        int technumber=3;
+        String[] header = new String[resultList.size()];
+		for (int d = 0; d < technumber; d++) {
+			String[] comp = new String[resultList.size()];
+			
+			for (int dd = 0; dd < resultList.size(); dd++) {
+				comp[dd] = resultList.get(dd)[d+1];
+				header[dd]=resultList.get(dd)[0];
+
+			}
+			resultTechOffsiteWTF.add(comp);
+		}
+		resultTechOffsiteWTF.add(0,header);
+		
+        new QueryBroker().putLocal(baseUrl + "/n_unit_max_offsite.csv",MatrixConverter.fromArraytoCsv(resultTechOffsiteWTF));
+        return resultTechOffsiteWTF;
+	}
+	/** updates the OWL file for the Offsite Waste Treatment facilities. 
+	 * 
+	 * @param inputdata List<String[]>
+	 * @param baseUrl String
+	 * @throws Exception
+	 */
+	public void updateinOffsiteWT(List<String[]> inputdata,String baseUrl) throws Exception {
+		//assume inputdata= input offsite data
+		List<String[]>unitofoffsite=readResult(baseUrl,"number of units (offsite).csv");
+		System.out.println("it goes to the offsite update");
+		//filter the arrayfirst to take only non zero values
+		List<String[]>filtered=new ArrayList<String[]>();
+		for(int r=0;r<unitofoffsite.size();r++) {
+			for(int i=0;i<unitofoffsite.get(0).length;i++) {
+				String element=unitofoffsite.get(r)[i];
+				if(Integer.valueOf(element)>0) {
+					String[]component= {""+r,inputdata.get(0)[i],element};
+					filtered.add(component);
+				}
+			}
+		}
+		
+		if(filtered.size()>0) {
+			String sparqlStart = "PREFIX OW:<http://www.theworldavatar.com/ontology/ontowaste/OntoWaste.owl#> \r\n" 
+					+"PREFIX OCPSYST:<http://www.theworldavatar.com/ontology/ontocape/upper_level/system.owl#> \r\n"
+						+ "INSERT DATA { \r\n";
+			for(int w=0;w<filtered.size();w++) {
+				StringBuffer b = new StringBuffer();
+				String currentunit = filtered.get(w)[1].split("#")[0] + "#UnitDeviceOf-" + filtered.get(w)[1].split("#")[1]+w; //w is precaution if duplicate instance
+				int numunit = Integer.valueOf(filtered.get(w)[2]);
+				//String currentwtf = inputdataonsite.get(onsiteindex);
+				//0=incineration
+				//1=codigestion
+				//2=anaerobic
+				String result = new QueryBroker().queryFile(filtered.get(w)[1], Offsiteoutput);
+				String[] keyswt = JenaResultSetFormatter.getKeys(result);
+				List<String[]> resultList = JenaResultSetFormatter.convertToListofStringArrays(result, keyswt);
+				String techiri=resultList.get(Integer.valueOf(filtered.get(w)[0]))[1];
+				b.append("<" + techiri + "> OW:realizedByDevice <" + currentunit + "> . \r\n");
+				b.append("<" + currentunit + "> a OW:WasteTreatmentDevice . \r\n");
+				b.append("<" + currentunit + "> OW:usedInYear " + 1 + " . \r\n");
+				b.append("<" + currentunit + "> OW:amountOfUnit " + numunit + " . \r\n");
+				String sparql = sparqlStart + b.toString() + "} \r\n";
+				new QueryBroker().updateFile(filtered.get(w)[1], sparql);
+			}
+		}
+	}
+	/** notifies the watcher to return with the callback. 
+	 * 
+	 * @param agentArgs JSONObject
+	 * @param filePath String
+	 * @param callbackIRI String
+	 */
+    private void notifyWatcher(JSONObject agentArgs, String filePath, String callbackIRI) {
+        agentArgs.put(KEY_WATCH, filePath);
+        agentArgs.put(KEY_CALLBACK_URL, callbackIRI);
+        execute(KeyValueMap.getInstance().get("url.jps_aws"), agentArgs.toString(), HttpPost.METHOD_NAME);
+    }
+	/** reads the result from the csv file produced and returns as List<String[]>
+	 * 
+	 * @param baseUrl String
+	 * @param filename name of the file. 
+	 * @return
+	 * @throws IOException
+	 */
+	private List<String[]> readResult(String baseUrl,String filename) throws IOException {
+
+        String outputFile = baseUrl + "/"+filename;
+        String csv = new QueryBroker().readFileLocal(outputFile);
+        List<String[]> simulationResult = MatrixConverter.fromCsvToArray(csv);
+		
+		return simulationResult;
+	}
+	
+	 @Override
+	protected JSONObject processRequestParameters(JSONObject requestParams, HttpServletRequest request) {
+		 String path = request.getServletPath();
+		 String baseUrl= QueryBroker.getLocalDataPath();
+		 String wasteIRI=requestParams.getString("wastenetwork");
+			OntModel model= readModelGreedy(wasteIRI);
+			List<String[]> inputonsitedata=prepareCSVFC(FCQuery,"Site_xy.csv","Waste.csv", baseUrl,model); 
+			prepareCSVWT(WTquery,"Location.csv", baseUrl,model); 
+			prepareCSVTransport(transportQuery,"transport.csv", baseUrl,model); 
+			List<String[]> inputoffsitedata=prepareCSVCompTECHBased(WastetoEnergyAgent.compquery,baseUrl,model);
+			prepareCSVTECHBased(WastetoEnergyAgent.WTFTechQuery,baseUrl,model,"offsite");
+			List<String[]> propertydataonsite=prepareCSVTECHBased(WastetoEnergyAgent.WTFTechOnsiteQuery,baseUrl,model,"onsite");
+			copyTemplate(baseUrl, "SphereDist.m");
+			copyTemplate(baseUrl, "Main.m");
+			copyTemplate(baseUrl, "D2R.m");
+		 if (SIM_START_PATH.equals(path)) {
+
+				try {
+					createBat(baseUrl);
+					runModel(baseUrl);
+		            notifyWatcher(requestParams, baseUrl+"/number of units (onsite).csv",
+		                    request.getRequestURL().toString().replace(SIM_START_PATH, SIM_PROCESS_PATH));
+				} catch (Exception e) {
+					// TODO Auto-generated catch block
+					e.printStackTrace();
+				}
+			 
+		 }else if (SIM_PROCESS_PATH.equals(path)) {
+			 try {
+				
+					//=========================================update in onsite wtf================================================== //create new owl file		
+
+								List<String> onsiteiricomplete=updateinOnsiteWT(inputonsitedata,baseUrl,propertydataonsite);
+								
+					//=======================================update in food court======================================================			
+
+								List<String> onsiteiriselected=updateinFC(baseUrl,onsiteiricomplete,inputoffsitedata,inputonsitedata);
+					//===================================update in waste system========================================================
+								updateKBForSystem(wasteIRI, baseUrl, wasteSystemOutputQuery,onsiteiriselected); //for waste system
+//								String revenue=economic.get(0)[0]; //ok
+//								String totalinflow=economic.get(1)[0]; //similar to revenue
+//								String capex=economic.get(2)[0]; //ok
+//								String opex=economic.get(3)[0];//ok
+//								String manpower=economic.get(4)[0]; //ok
+//								String landcost=economic.get(5)[0];//ok
+//								String pollution=economic.get(6)[0];
+//								String transport=economic.get(7)[0];//ok
+//								String resource=economic.get(8)[0];//ok
+//								String totaloutflow=economic.get(9)[0]; //total output excluding capital cost
+//								String netflow=economic.get(10)[0]; 
+					//=============================================================================================	
+								
+
+								updateinOffsiteWT(inputoffsitedata,baseUrl);
+			 }catch (Exception e) {
+					// TODO Auto-generated catch block
+					e.printStackTrace();
+				}
+								
+
+			 
+		 }
+
+
+		
+		
+		return requestParams;
+	}
+	  
+	public void updateKBForSystem(String iriofnetwork, String baseUrl, String queryupdate,List<String> onsiteiri) throws IOException {
+		List<String[]>economic=readResult(baseUrl,"Economic output.csv");
+		String result = new QueryBroker().queryFile(iriofnetwork, wasteSystemOutputQuery);
+		String[] keyswt = JenaResultSetFormatter.getKeys(result);
+		List<String[]> resultList = JenaResultSetFormatter.convertToListofStringArrays(result, keyswt);
+		logger.info("answer number= " + resultList.size());
+		System.out.println("answer number= " + resultList.size());
+		OntModel model = JenaHelper.createModel();
+		model.read(iriofnetwork, null);
+		for (int ind = 1; ind < keyswt.length; ind++) {
+			Individual inst = model.getIndividual(resultList.get(0)[ind]);
+			if (ind == 1) {
+				inst.setPropertyValue(getNumericalValueProperty(model),
+						model.createTypedLiteral(new Double(economic.get(ind - 1)[0])));
+			} else {
+				inst.setPropertyValue(getNumericalValueProperty(model),
+						model.createTypedLiteral(new Double(economic.get(ind)[0])));
+			}
+		}
+		
+		Individual entity = model.getIndividual(resultList.get(0)[0]);
+		for(int wtfamount=0;wtfamount<onsiteiri.size();wtfamount++) {
+			Resource entityonsite = model.createResource(onsiteiri.get(wtfamount));
+			entity.addProperty(getHasSubsystemRelation(model), entityonsite);
+		}
+		
+		
+		String content = JenaHelper.writeToString(model);
+		new QueryBroker().putOld(resultList.get(0)[0], content);
+
+	}
+	/** updates the Foodcourt owl file based on the value of the treated waste (onsite) CSV and treated waste (offsite) csv
+	 * This updates the waste delivered to either facility
+	 * @param baseUrl
+	 * @param inputdataonsite
+	 * @param inputdataoffsite
+	 * @param foodcourtmap
+	 * @return
+	 * @throws Exception
+	 */
+	public List<String> updateinFC(String baseUrl,List<String> inputdataonsite,List<String[]> inputdataoffsite,List<String[]> foodcourtmap) throws Exception { //update the fc and giving selected onsite iri list
+		List<String>selectedOnsite=new ArrayList<String>();
+		//both of them have row= fc amount, col represents onsite or offsite per tech
+		List<String[]>treatedwasteon=readResult(baseUrl,"Treated waste (onsite).csv");
+		List<String[]>onsitemapping=new ArrayList<String[]>();
+		int size=treatedwasteon.size();
+		for(int x=0;x<size;x++) {
+			for(int y=0;y<size;y++) {
+				String wastetransfer=treatedwasteon.get(x)[y]; //in ton/day
+				if(Double.parseDouble(wastetransfer)>0.01) {
+					String[]linemapping= {""+x,""+y,wastetransfer};
+					onsitemapping.add(linemapping);
+				}
+			}
+		}
+		
+		List<String[]>treatedwasteoff=readResult(baseUrl,"Treated waste (offsite).csv");
+		List<String[]>offsitemapping=new ArrayList<String[]>();
+		int size2=treatedwasteoff.size();
+		int colamount2=treatedwasteoff.get(0).length;
+		for(int x=0;x<size2;x++) {
+			for(int y=0;y<colamount2;y++) { //3tech*3instance
+				String wastetransfer=treatedwasteoff.get(x)[y]; //in ton/day
+				if(Double.parseDouble(wastetransfer)>0.01) {
+					String[]linemapping= {""+x,""+y,wastetransfer};
+					offsitemapping.add(linemapping);
+				}
+			}
+		}
+		
+	
+		
+		String sparqlStart = "PREFIX OW:<http://www.theworldavatar.com/ontology/ontowaste/OntoWaste.owl#> \r\n" 
+		+"PREFIX OCPSYST:<http://www.theworldavatar.com/ontology/ontocape/upper_level/system.owl#> \r\n"
+			+ "INSERT DATA { \r\n";
+		
+		//outputdata= treated waste onsite
+		//input data onsite=onsiteiri
+		for (int d = 0; d < inputdataonsite.size(); d++) {// each iri of foodcourt
+			int wasteindex = 1;
+
+			StringBuffer b = new StringBuffer();
+			if (onsitemapping.size() > 0) {
+				String currentwaste = foodcourtmap.get(d)[0].split("#")[0] + "#WasteDeliveredAmount-" + wasteindex;
+				String valuecurrentwaste = foodcourtmap.get(d)[0].split("#")[0] + "#V_WasteDeliveredAmount-"
+						+ wasteindex;
+				Double numfromres = Double.parseDouble(onsitemapping.get(d)[2]);
+				int onsiteindex = Integer.valueOf(onsitemapping.get(d)[1]);
+				String currentwtf = inputdataonsite.get(onsiteindex);
+				b.append("<" + foodcourtmap.get(d)[0] + "> OW:deliverWaste <" + currentwaste + "> . \r\n");
+				b.append("<" + currentwaste + "> a OW:WasteTransfer . \r\n");
+				b.append("<" + currentwaste + "> OCPSYST:hasValue <" + valuecurrentwaste + "> . \r\n");
+				b.append("<" + valuecurrentwaste + "> a OCPSYST:ScalarValue . \r\n");
+				b.append("<" + valuecurrentwaste + "> OCPSYST:numericalValue " + numfromres + " . \r\n");
+				b.append("<" + valuecurrentwaste
+						+ "> OCPSYST:hasUnitOfMeasure <http://www.theworldavatar.com/ontology/ontocape/supporting_concepts/SI_unit/derived_SI_units.owl#ton_per_day> . \r\n");
+				b.append("<" + currentwaste + "> OW:isDeliveredTo <" + currentwtf + "> . \r\n");
+				wasteindex++;
+				selectedOnsite.add(currentwtf);
+			}
+
+			if (offsitemapping.size() > 0) {
+				String currentwaste = foodcourtmap.get(d)[0].split("#")[0] + "#WasteDeliveredAmount-" + wasteindex;
+				String valuecurrentwaste = foodcourtmap.get(d)[0].split("#")[0] + "#V_WasteDeliveredAmount-"
+						+ wasteindex;
+				Double numfromres = Double.parseDouble(offsitemapping.get(d)[2]);
+				int offsiteindex = Integer.valueOf(offsitemapping.get(d)[1]);
+				int IndexOffsiteHeader = offsiteindex % 3; // index 0,3,6 is the first wtf, 1,4,7 is the 2nd, 2,5,8 is
+															// the 3rd
+				String currentoffwtf = inputdataoffsite.get(0)[IndexOffsiteHeader];
+				b.append("<" + foodcourtmap.get(d)[0] + "> OW:deliverWaste <" + currentwaste + "> . \r\n");
+				b.append("<" + currentwaste + "> a OW:WasteTransfer . \r\n");
+				b.append("<" + currentwaste + "> OCPSYST:hasValue <" + valuecurrentwaste + "> . \r\n");
+				b.append("<" + valuecurrentwaste + "> a OCPSYST:ScalarValue . \r\n");
+				b.append("<" + valuecurrentwaste + "> OCPSYST:numericalValue <" + numfromres + "> . \r\n");
+				b.append("<" + valuecurrentwaste
+						+ "> OCPSYST:hasUnitOfMeasure <http://www.theworldavatar.com/ontology/ontocape/supporting_concepts/SI_unit/derived_SI_units.owl#ton_per_day> . \r\n");
+				b.append("<" + currentwaste + "> OW:isDeliveredTo <" + currentoffwtf + "> . \r\n");
+						wasteindex++;
+			}
+
+			String sparql = sparqlStart + b.toString() + "} \r\n";
+			new QueryBroker().updateFile(foodcourtmap.get(d)[0], sparql);
+
+		}
+		
+		return selectedOnsite;
+	}
+	 /** Used for tests to create a folder for simulation, run simulation, before updating the relevant files. 
+	  * @param wasteIRI IRI of topnode of Wastenetwork. 
+	  */
+	 public void runTestInSequence(String wasteIRI) { //only for testing direct call packet
+			OntModel model= readModelGreedy(wasteIRI);
+			String baseUrl= QueryBroker.getLocalDataPath();
+			List<String[]>onsitereference=prepareCSVFC(FCQuery,"Site_xy.csv","Waste.csv", baseUrl,model); 
+			prepareCSVWT(WTquery,"Location.csv", baseUrl,model); 
+			prepareCSVTransport(transportQuery,"transport.csv", baseUrl,model); 
+			List<String[]>offsitereference=prepareCSVCompTECHBased(WastetoEnergyAgent.compquery,baseUrl,model);
+			prepareCSVTECHBased(WastetoEnergyAgent.WTFTechQuery,baseUrl,model,"offsite");
+			List<String[]>propertydataonsite=prepareCSVTECHBased(WastetoEnergyAgent.WTFTechOnsiteQuery,baseUrl,model,"onsite");
+			copyTemplate(baseUrl, "SphereDist.m");
+			copyTemplate(baseUrl, "Main.m");
+			copyTemplate(baseUrl, "D2R.m");
+			try {
+				createBat(baseUrl);
+				runModel(baseUrl);
+				Thread.sleep(80*1000);
+				List<String> onsiteiricomplete=updateinOnsiteWT(onsitereference,baseUrl,propertydataonsite);
+				List<String> onsiteiriselected=updateinFC(baseUrl,onsiteiricomplete,offsitereference,onsitereference);
+				updateKBForSystem(wasteIRI, baseUrl, wasteSystemOutputQuery,onsiteiriselected); //for waste system
+				updateinOffsiteWT(offsitereference,baseUrl);
+			} catch (Exception e) {
+				// TODO Auto-generated catch block
+				e.printStackTrace();
+			} 
+			
+	 }
+	/** reads the topnode into an OntModel of all its subsystems. 
+	 * @param iriofnetwork
+	 * @return
+	 */
+	public static OntModel readModelGreedy(String iriofnetwork) { //model will get all the offsite wtf, transportation and food court
+		String wasteinfo = "PREFIX j1:<http://www.jparksimulator.com/ontology/ontoland/OntoLand.owl#> "
+				+ "PREFIX j2:<http://www.theworldavatar.com/ontology/ontocape/upper_level/system.owl#> "
+				+ "SELECT ?component "
+				+ "WHERE {?entity  a  j2:CompositeSystem  ." 
+				+ "?entity   j2:hasSubsystem ?component ." 
+				+ "}";
+
+		QueryBroker broker = new QueryBroker();
+		return broker.readModelGreedy(iriofnetwork, wasteinfo);
+	}
+	/** Creates the CSV of the foodcourt for the Matlab code to read. 
+	 * gets the food court name, xy coordinates, amount of waste, the year and the type (FoodCourt)
+	 * @param mainquery
+	 * @param filename
+	 * @param filename2
+	 * @param baseUrl
+	 * @param model
+	 * @return
+	 */
+	public List<String[]> prepareCSVFC(String mainquery,String filename,String filename2, String baseUrl,OntModel model) { //create csv for food court and giving the list of complete food court iri
+		//csv input file		
+		ResultSet resultSet = JenaHelper.query(model, mainquery);
+		String result = JenaResultSetFormatter.convertToJSONW3CStandard(resultSet);
+        String[] keysfc = JenaResultSetFormatter.getKeys(result);
+        List<String[]> resultList = JenaResultSetFormatter.convertToListofStringArrays(result, keysfc);
+        List<String[]> resultxy = new ArrayList<String[]>();
+        List<String[]> resultfcmapper = new ArrayList<String[]>();
+		for (int d = 0; d < resultList.size(); d++) {
+			String[] comp = { resultList.get(d)[1], resultList.get(d)[2] };// only extract and y
+			String[] mapper = {resultList.get(d)[5],resultList.get(d)[1], resultList.get(d)[2] };// only extract and y
+			if (resultList.get(d)[4].contentEquals("1")) {
+				resultxy.add(comp);
+				resultfcmapper.add(mapper);
+			}
+		}
+        if (filename2 != null) {
+			List<String[]> resultwaste = new ArrayList<String[]>();
+			int size = resultList.size();
+			int yearend = Integer.valueOf(resultList.get(resultList.size() - 1)[4]);
+			int amountinst = size / yearend; // assume it's from year 1
+
+			for (int n = 0; n < amountinst; n++) {
+				yearend=1;//control how many year we want to use;assume yearend =1 (only 1 year)
+				String[] consumption = new String[yearend];
+				for (int r = 0; r < yearend; r++) { 
+					consumption[r] = resultList.get(r * amountinst + n)[3];
+				}
+				resultwaste.add(consumption);
+			}
+			new QueryBroker().putLocal(baseUrl + "/" + filename2, MatrixConverter.fromArraytoCsv(resultwaste));
+		}
+        String[]header= {keysfc[1],keysfc[2]};
+       // String[]headerwaste= {"waste year1"};
+        resultxy.add(0,header);
+        //resultwaste.add(0,headerwaste);
+        new QueryBroker().putLocal(baseUrl + "/"+filename, MatrixConverter.fromArraytoCsv(resultxy));
+    	
+        return resultfcmapper;
+	}
+	/** prepares the CSV file for the Waste treatment facility and it's xy coordinates. 
+	 * 
+	 * @param mainquery String
+	 * @param filename String
+	 * @param baseUrl String
+	 * @param model
+	 */
+	public void prepareCSVWT(String mainquery,String filename,String baseUrl,OntModel model) {		
+		ResultSet resultSet = JenaHelper.query(model, mainquery);
+		String result = JenaResultSetFormatter.convertToJSONW3CStandard(resultSet);
+        String[] keyswt = JenaResultSetFormatter.getKeys(result);
+        List<String[]> resultList = JenaResultSetFormatter.convertToListofStringArrays(result, keyswt);
+        List<String[]> resultxy = new ArrayList<String[]>();
+		for (int d = 0; d < resultList.size(); d++) {
+			String[] comp = { resultList.get(d)[1], resultList.get(d)[2] };// only extract and y
+			resultxy.add(comp);
+		}
+        String[]header= {keyswt[1],keyswt[2]};
+        resultxy.add(0,header);
+        new QueryBroker().putLocal(baseUrl + "/"+filename, MatrixConverter.fromArraytoCsv(resultxy)); 	
+	}
+	/** grabs the offsite waste treatment facility's costs, sorted by technology type. 
+	 * 
+	 * @param mainquery String
+	 * @param baseUrl String
+	 * @param model OntModel 
+	 */
+	public void prepareCSVTransport(String mainquery,String filename,String baseUrl,OntModel model) {		
+		ResultSet resultSet = JenaHelper.query(model, mainquery);
+		String result = JenaResultSetFormatter.convertToJSONW3CStandard(resultSet);
+        String[] keyswt = JenaResultSetFormatter.getKeys(result);
+        List<String[]> resultList = JenaResultSetFormatter.convertToListofStringArrays(result, keyswt);
+        List<String[]> resultxy = new ArrayList<String[]>();
+		for (int d = 0; d < resultList.size(); d++) {
+			String[] comp = resultList.get(d);// only extract and y
+			resultxy.add(comp);
+		}
+        resultxy.add(0,keyswt);
+        new QueryBroker().putLocal(baseUrl + "/"+filename, MatrixConverter.fromArraytoCsv(resultxy)); 	
+	}
+	
+	public List<String[]> prepareCSVTECHBased(String mainquery,String baseUrl,OntModel model,String keyword) {//keyword offsite or onsite		
+		ResultSet resultSet = JenaHelper.query(model, mainquery);
+		String result = JenaResultSetFormatter.convertToJSONW3CStandard(resultSet);
+        String[] keyswt = JenaResultSetFormatter.getKeys(result);
+        List<String[]> resultList = JenaResultSetFormatter.convertToListofStringArrays(result, keyswt);
+        List<String[]> tax = new ArrayList<String[]>();
+        List<String[]> capacity = new ArrayList<String[]>();
+        List<String[]> inscost = new ArrayList<String[]>();
+        List<String[]> opcost = new ArrayList<String[]>();
+        List<String[]> transferrate = new ArrayList<String[]>();
+        List<String[]> consumption = new ArrayList<String[]>();
+		for (int d = 0; d < resultList.size(); d++) {
+			//?pollutiontreatmenttaxvalue ?Tech1Capvalue ?installationcostvalue ?operationcostvalue ?transferrateelectricvalue ?energyconsumptionvalue ?tech "
+			String[] comp0 = { resultList.get(d)[0]};
+			String[] comp1 = { resultList.get(d)[1]};
+			String[] comp2 = { resultList.get(d)[2]};
+			String[] comp3 = { resultList.get(d)[3]};
+			String[] comp4 = { resultList.get(d)[4]};
+			String[] comp5 = { resultList.get(d)[5]};
+			tax.add(comp0);
+			capacity.add(comp1);
+			inscost.add(comp2);
+			opcost.add(comp3);
+			transferrate.add(comp4);
+			consumption.add(comp5);	
+		}
+		String[] header0= {keyswt[0]};
+		String[] header1= {keyswt[1]};
+		String[] header2= {keyswt[2]};
+		String[] header3= {keyswt[3]};
+		String[] header4= {keyswt[4]};
+		String[] header5= {keyswt[5]};
+		tax.add(0,header0);
+		capacity.add(0,header1);
+		inscost.add(0,header2);
+		opcost.add(0,header3);
+		transferrate.add(0,header4);
+		consumption.add(0,header5);
+		
+		new QueryBroker().putLocal(baseUrl + "/Conversion rate ("+keyword+").csv", MatrixConverter.fromArraytoCsv(transferrate));
+        new QueryBroker().putLocal(baseUrl + "/Pollution treatment tax ("+keyword+").csv", MatrixConverter.fromArraytoCsv(tax)); 
+        new QueryBroker().putLocal(baseUrl + "/Resource conversion ("+keyword+").csv", MatrixConverter.fromArraytoCsv(consumption)); 
+        new QueryBroker().putLocal(baseUrl + "/Unit installation cost ("+keyword+").csv", MatrixConverter.fromArraytoCsv(inscost)); 
+        new QueryBroker().putLocal(baseUrl + "/Unit operation cost ("+keyword+").csv", MatrixConverter.fromArraytoCsv(opcost));
+        new QueryBroker().putLocal(baseUrl + "/Unit_capacity_"+keyword+".csv", MatrixConverter.fromArraytoCsv(capacity)); 
+	
+        return resultList;
+	}
+	/** create the batch file in the mentioned folder. 
+	 * 
+	 * @param baseUrl
+	 * @throws Exception
+	 */
+	public void createBat(String baseUrl) throws Exception {
+		String loc = baseUrl + "\\Main.m";
+		String bat = "setlocal" + "\n" + "cd /d %~dp0" + "\n" + "matlab -nosplash -noFigureWindows -r \"try; run('"
+				+ loc + "'); catch; end; quit\"";
+		new QueryBroker().putLocal(baseUrl + "/runm.bat", bat);
+	}
+	/** copies over the files in the working directory over to scenario folder. 
+	 * 
+	 * @param newdir
+	 * @param filename
+	 */
+	private void copyTemplate(String newdir, String filename) { //in this case for SphereDist.m; Main.m; D2R.m
+		File file = new File(AgentLocator.getCurrentJpsAppDirectory(this) + "/workingdir/"+filename);
+		
+		String destinationUrl = newdir + "/"+filename;
+		new QueryBroker().putLocal(destinationUrl, file);
+	}
+	/** executes the process. Called by runModel. 
+	 * 
+	 * @param targetFolder
+	 * @param command
+	 * @return
+	 * @throws InterruptedException
+	 */
+	private String executeSingleCommand(String targetFolder , String command) throws InterruptedException 
+	{  
+	 
+		logger.info("In folder: " + targetFolder + " Executed: " + command);
+		Runtime rt = Runtime.getRuntime();
+		Process pr = null;
+		try {
+			pr = rt.exec(command, null, new File(targetFolder)); // IMPORTANT: By specifying targetFolder, all the cmds will be executed within such folder.
+		} catch (IOException e) {
+			throw new JPSRuntimeException(e.getMessage(), e);
+		}
+		
+				 
+		BufferedReader bfr = new BufferedReader(new InputStreamReader(pr.getInputStream()));
+		String line = "";
+		String resultString = "";
+		try {
+			
+			while((line = bfr.readLine()) != null) {
+				resultString += line;
+
+			}
+		} catch (IOException e) {
+			throw new JPSRuntimeException(e.getMessage(), e);
+		}
+		return resultString; 
+	}
+	/** runs the batch file. 
+	 * 
+	 * @param baseUrl
+	 * @throws IOException
+	 * @throws InterruptedException
+	 */
+	public void runModel(String baseUrl) throws IOException, InterruptedException {
+		String startbatCommand =baseUrl+"/runm.bat";
+		String result= executeSingleCommand(baseUrl,startbatCommand);
+		logger.info("final after calling: "+result);
+	}
+	
+
+
+}