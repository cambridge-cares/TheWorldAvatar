--- conflicted
+++ resolved
@@ -16,11 +16,7 @@
         <maven.compiler.target>1.8</maven.compiler.target>
         
         <!-- Version of the JPS Base Library to use -->
-<<<<<<< HEAD
-        <jps.base.version>1.11.8</jps.base.version>
-=======
         <jps.base.version>1.16.3</jps.base.version>
->>>>>>> f8b39cb2
     </properties>
     
     <!-- Parent POM -->
