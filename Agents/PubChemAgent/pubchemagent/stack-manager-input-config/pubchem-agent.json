{
    "ServiceSpec": {
        "Name": "pubchem-agent",
        "TaskTemplate": {
            "ContainerSpec": {
                "Image": "ghcr.io/theworldavatar/pubchem_agent:1.1.0",
                "Env": [
                    "STACK_NAME=chemistry_stack",
<<<<<<< HEAD
                    "QUERY_ENDPOINT=QUERY_ENDPOINT=http://<your-blazegraph-host>/blazegraph/namespace/ontospecies4/sparql",
=======
                    "NAMESPACE=",
                    "QUERY_ENDPOINT=http://<your-blazegraph-host>/blazegraph/namespace/ontospecies4/sparql",
>>>>>>> 74d776cc
                    "UPDATE_ENDPOINT=http://<your-blazegraph-host>/blazegraph/namespace/ontospecies4/sparql",
                    "BG_USER=",
                    "BG_PASSWORD="
                ],
                "Configs": [
                    {
                        "ConfigName": "blazegraph"
                    }
                ]
            }
        }
    },
    "endpoints": {
        "rest": {
            "url": "http://localhost:5000",
            "externalPath": "/pubchemagent"
        }
    }
}<|MERGE_RESOLUTION|>--- conflicted
+++ resolved
@@ -6,12 +6,7 @@
                 "Image": "ghcr.io/theworldavatar/pubchem_agent:1.1.0",
                 "Env": [
                     "STACK_NAME=chemistry_stack",
-<<<<<<< HEAD
-                    "QUERY_ENDPOINT=QUERY_ENDPOINT=http://<your-blazegraph-host>/blazegraph/namespace/ontospecies4/sparql",
-=======
-                    "NAMESPACE=",
                     "QUERY_ENDPOINT=http://<your-blazegraph-host>/blazegraph/namespace/ontospecies4/sparql",
->>>>>>> 74d776cc
                     "UPDATE_ENDPOINT=http://<your-blazegraph-host>/blazegraph/namespace/ontospecies4/sparql",
                     "BG_USER=",
                     "BG_PASSWORD="
