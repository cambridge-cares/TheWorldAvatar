<?xml version="1.0" encoding="UTF-8"?>
<project xmlns="http://maven.apache.org/POM/4.0.0" xmlns:xsi="http://www.w3.org/2001/XMLSchema-instance" xsi:schemaLocation="http://maven.apache.org/POM/4.0.0 http://maven.apache.org/xsd/maven-4.0.0.xsd">
    <modelVersion>4.0.0</modelVersion>
    <groupId>uk.ac.cam.cares.derivation</groupId>
    <artifactId>DerivationExample</artifactId>
    <version>1.1.0</version>
    <packaging>war</packaging>
    <!-- Parent POM -->
    <parent>
        <groupId>uk.ac.cam.cares.jps</groupId>
        <artifactId>jps-parent-pom</artifactId>
        <version>1.0.0</version>
    </parent>
    <build>
        <resources>
            <resource>
                <directory>src</directory>
                <excludes>
                    <exclude>**/*.java</exclude>
                </excludes>
            </resource>
        </resources>
        <plugins>
            <plugin>
                <artifactId>maven-compiler-plugin</artifactId>
                <version>3.8.0</version>
                <configuration>
                    <source>1.8</source>
                    <target>1.8</target>
                </configuration>
            </plugin>
            <plugin>
                <groupId>org.apache.maven.plugins</groupId>
                <artifactId>maven-surefire-plugin</artifactId>
                <version>2.12.4</version>
            </plugin>
            
            <!-- Used to build into a WAR file and ensures everything in ./WEB-INF
            gets copied into the final WAR file's internal WEB-INF directory. -->
            <plugin>
                <groupId>org.apache.maven.plugins</groupId>
                <artifactId>maven-war-plugin</artifactId>
                <!-- Version, configuration, and executions should be pulled from the 
                parent POM unless overridden here. -->
            </plugin>
            
            <!-- Downloads and extracts ZIP archives from Maven repository -->
            <plugin>
                <groupId>org.apache.maven.plugins</groupId>
                <artifactId>maven-dependency-plugin</artifactId>
                <!-- Version, configuration, and executions should be pulled from the 
                parent POM unless overridden here. -->
            </plugin>
            
        </plugins>
    </build>
    <dependencies>
        <dependency>
            <groupId>junit</groupId>
            <artifactId>junit</artifactId>
            <version>4.12</version>
            <scope>test</scope>
        </dependency>
        <dependency>
            <groupId>uk.ac.cam.cares.jps</groupId>
            <artifactId>jps-base-lib</artifactId>
<<<<<<< HEAD
            <version>1.5.0-SNAPSHOT</version>
=======
            <version>1.11.8</version>
>>>>>>> 912b30d4
        </dependency>
        <dependency>
            <groupId>org.json</groupId>
            <artifactId>json</artifactId>
            <version>20180813</version>
            <type>jar</type>
        </dependency>
        <dependency>
            <groupId>javax.servlet</groupId>
            <artifactId>javax.servlet-api</artifactId>
            <scope>provided</scope>
        </dependency>
        <dependency>
            <groupId>org.apache.logging.log4j</groupId>
            <artifactId>log4j-api</artifactId>
        </dependency>
        <dependency>
            <groupId>org.apache.logging.log4j</groupId>
            <artifactId>log4j-core</artifactId>
        </dependency>
        <dependency>
            <groupId>org.apache.logging.log4j</groupId>
            <artifactId>log4j-web</artifactId>
            <scope>runtime</scope>
        </dependency>
    </dependencies>
    <profiles>
        <!-- This profile should be used for development builds. -->
        <profile>
            <id>dev-profile</id>
            <activation>
                <activeByDefault>true</activeByDefault>
            </activation>
            <properties>
                <!-- Set property to download development logging config -->
                <log.artifact>java-logging-dev</log.artifact>
            </properties>
        </profile>
    </profiles>
</project><|MERGE_RESOLUTION|>--- conflicted
+++ resolved
@@ -64,11 +64,7 @@
         <dependency>
             <groupId>uk.ac.cam.cares.jps</groupId>
             <artifactId>jps-base-lib</artifactId>
-<<<<<<< HEAD
-            <version>1.5.0-SNAPSHOT</version>
-=======
             <version>1.11.8</version>
->>>>>>> 912b30d4
         </dependency>
         <dependency>
             <groupId>org.json</groupId>
