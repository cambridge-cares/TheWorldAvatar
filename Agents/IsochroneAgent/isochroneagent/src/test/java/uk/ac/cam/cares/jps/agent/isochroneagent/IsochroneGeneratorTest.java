package uk.ac.cam.cares.jps.agent.isochroneagent;

import static org.junit.jupiter.api.Assertions.assertEquals;
import static org.junit.jupiter.api.Assertions.fail;
import static org.mockito.ArgumentMatchers.anyString;
import static org.mockito.Mockito.clearAllCaches;
import static org.mockito.Mockito.doReturn;
import static org.mockito.Mockito.mock;
import java.sql.Connection;
import java.sql.ResultSet;
import java.sql.Statement;
import java.util.List;
import uk.ac.cam.cares.jps.base.query.RemoteRDBStoreClient;

import org.junit.jupiter.api.AfterEach;
import org.junit.jupiter.api.Test;
import java.util.Arrays;

class IsochroneGeneratorTest {

    @AfterEach
    void tearDown() {
        clearAllCaches();
    }

    @Test
    void getPoiTypesTest() {
        // Test the public method getPoiTypes
<<<<<<< HEAD
        try {
            // Mock the behavior of the Connection, Statement, and ResultSet
            Connection connectionMock = mock(Connection.class);
            Statement statementMock = mock(Statement.class);
            ResultSet resultSetMock = mock(ResultSet.class);
            RemoteRDBStoreClient remoteRDBStoreClientMock = mock(RemoteRDBStoreClient.class);

            // Mock the ResultSet to return some sample data
            doReturn(connectionMock).when(remoteRDBStoreClientMock).getConnection();
            doReturn(statementMock).when(connectionMock).createStatement();
            doReturn(resultSetMock).when(statementMock).executeQuery(anyString());
            doReturn(true).doReturn(true).doReturn(false).when(resultSetMock).next();
            doReturn("POI1", "POI2").when(resultSetMock).getString("poi_type");

            IsochroneGenerator isochroneGenerator = new IsochroneGenerator();

            List<String> poiTypes = isochroneGenerator.getPoiTypes(remoteRDBStoreClientMock);

            // Verify that the getPoiTypes method returned the expected list of poiTypes
            assertEquals(Arrays.asList("POI1", "POI2"), poiTypes);

        } catch (Exception e) {
            fail("Exception occurred: " + e.getMessage());
        }

=======
            try {
                // Mock the behavior of the Connection, Statement, and ResultSet
                Connection connectionMock = mock(Connection.class);
                Statement statementMock = mock(Statement.class);
                ResultSet resultSetMock = mock(ResultSet.class);
                RemoteRDBStoreClient remoteRDBStoreClientMock = mock (RemoteRDBStoreClient.class);

                // Mock the ResultSet to return some sample data
                doReturn(connectionMock).when(remoteRDBStoreClientMock).getConnection();
                doReturn(statementMock).when(connectionMock).createStatement();
                doReturn(resultSetMock).when(statementMock).executeQuery(anyString());
                doReturn(true).doReturn(true).doReturn(false).when(resultSetMock).next();
                doReturn("POI1", "POI2").when(resultSetMock).getString("poi_type");

                IsochroneGenerator isochroneGenerator = new IsochroneGenerator("poi_nearest_node", "routing_ways");

                List<String> poiTypes = isochroneGenerator.getPoiTypes(remoteRDBStoreClientMock, true);
                
                // Verify that the getPoiTypes method returned the expected list of poiTypes
                assertEquals(Arrays.asList("POI1", "POI2"), poiTypes);
            
            } catch (Exception e) {
                fail("Exception occurred: " + e.getMessage());
            }
        
>>>>>>> 24b8ffac
    }

}<|MERGE_RESOLUTION|>--- conflicted
+++ resolved
@@ -26,7 +26,6 @@
     @Test
     void getPoiTypesTest() {
         // Test the public method getPoiTypes
-<<<<<<< HEAD
         try {
             // Mock the behavior of the Connection, Statement, and ResultSet
             Connection connectionMock = mock(Connection.class);
@@ -41,32 +40,6 @@
             doReturn(true).doReturn(true).doReturn(false).when(resultSetMock).next();
             doReturn("POI1", "POI2").when(resultSetMock).getString("poi_type");
 
-            IsochroneGenerator isochroneGenerator = new IsochroneGenerator();
-
-            List<String> poiTypes = isochroneGenerator.getPoiTypes(remoteRDBStoreClientMock);
-
-            // Verify that the getPoiTypes method returned the expected list of poiTypes
-            assertEquals(Arrays.asList("POI1", "POI2"), poiTypes);
-
-        } catch (Exception e) {
-            fail("Exception occurred: " + e.getMessage());
-        }
-
-=======
-            try {
-                // Mock the behavior of the Connection, Statement, and ResultSet
-                Connection connectionMock = mock(Connection.class);
-                Statement statementMock = mock(Statement.class);
-                ResultSet resultSetMock = mock(ResultSet.class);
-                RemoteRDBStoreClient remoteRDBStoreClientMock = mock (RemoteRDBStoreClient.class);
-
-                // Mock the ResultSet to return some sample data
-                doReturn(connectionMock).when(remoteRDBStoreClientMock).getConnection();
-                doReturn(statementMock).when(connectionMock).createStatement();
-                doReturn(resultSetMock).when(statementMock).executeQuery(anyString());
-                doReturn(true).doReturn(true).doReturn(false).when(resultSetMock).next();
-                doReturn("POI1", "POI2").when(resultSetMock).getString("poi_type");
-
                 IsochroneGenerator isochroneGenerator = new IsochroneGenerator("poi_nearest_node", "routing_ways");
 
                 List<String> poiTypes = isochroneGenerator.getPoiTypes(remoteRDBStoreClientMock, true);
@@ -78,7 +51,6 @@
                 fail("Exception occurred: " + e.getMessage());
             }
         
->>>>>>> 24b8ffac
     }
 
 }