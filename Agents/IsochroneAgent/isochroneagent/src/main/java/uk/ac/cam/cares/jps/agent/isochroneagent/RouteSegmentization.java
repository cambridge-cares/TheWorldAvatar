--- conflicted
+++ resolved
@@ -183,11 +183,7 @@
         try (Connection connection = remoteRDBStoreClient.getConnection()) {
             try (Statement statement = connection.createStatement()) {
                 // Use a ResultSet to query for the table's existence
-<<<<<<< HEAD
-                statement.executeQuery("SELECT 1 FROM routing_ways_segment"); 
-=======
                 ResultSet resultSet = statement.executeQuery("SELECT 1 FROM " + routeSegmentTableName + "");
->>>>>>> 24b8ffac
                 // If the query is successful, the table exists
                 return true;
             } catch (SQLException e) {
