version: "3.8"

services:
  cea-agent:
    container_name: cea-agent
<<<<<<< HEAD
    image: ghcr.io/cambridge-cares/cea-agent:3.5.2-SNAPSHOT
=======
    image: ghcr.io/cambridge-cares/cea-agent:3.6.0
>>>>>>> 4498c284
    build: .
    environment:
      LOG4J_FORMAT_MSG_NO_LOOKUPS: "true"
    ports:
      - "58085:8084"
    volumes:
        - ./cea-agent/src/main/resources/CEAAgentConfig.properties:/resources/CEAAgentConfig.properties<|MERGE_RESOLUTION|>--- conflicted
+++ resolved
@@ -3,11 +3,7 @@
 services:
   cea-agent:
     container_name: cea-agent
-<<<<<<< HEAD
-    image: ghcr.io/cambridge-cares/cea-agent:3.5.2-SNAPSHOT
-=======
-    image: ghcr.io/cambridge-cares/cea-agent:3.6.0
->>>>>>> 4498c284
+    image: ghcr.io/cambridge-cares/cea-agent:3.7.0-SNAPSHOT
     build: .
     environment:
       LOG4J_FORMAT_MSG_NO_LOOKUPS: "true"
