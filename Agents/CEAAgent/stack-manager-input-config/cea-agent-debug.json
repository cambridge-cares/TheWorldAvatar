{
    "ServiceSpec": {
        "Name": "cea-agent",
        "TaskTemplate": {
            "ContainerSpec": {
<<<<<<< HEAD
                "Image": "cea-agent:3.0.0",
=======
                "Image": "cea-agent:2.1.0",
>>>>>>> 7356aa10
                "Env": [
                    "JAVA_TOOL_OPTIONS=-agentlib:jdwp=transport=dt_socket,server=y,suspend=y,address=*:5005"
                ],
                "Configs": [
                    {
                        "ConfigName": "blazegraph"
                    },
                    {
                        "ConfigName": "postgis"
                    },
                    {
                      "ConfigName": "ontop"
                    }
                ],
                "Secrets": [
                    {
                        "SecretName": "postgis_password"
                    }
                ]
            }
        },
		"EndpointSpec": {
			"Ports": [
				{
                    "Name": "web",
                    "Protocol": "tcp",
					"TargetPort": "5005",
					"PublishedPort": "5005"
				}
			]
		}
    },
    "endpoints": {
        "cea-agent": {
          "url": "http://localhost:8084/cea-agent/",
          "externalPath": "/cea-agent/"
        }
    }
}<|MERGE_RESOLUTION|>--- conflicted
+++ resolved
@@ -3,11 +3,7 @@
         "Name": "cea-agent",
         "TaskTemplate": {
             "ContainerSpec": {
-<<<<<<< HEAD
-                "Image": "cea-agent:3.0.0",
-=======
-                "Image": "cea-agent:2.1.0",
->>>>>>> 7356aa10
+                "Image": "cea-agent:2.0.0",
                 "Env": [
                     "JAVA_TOOL_OPTIONS=-agentlib:jdwp=transport=dt_socket,server=y,suspend=y,address=*:5005"
                 ],
