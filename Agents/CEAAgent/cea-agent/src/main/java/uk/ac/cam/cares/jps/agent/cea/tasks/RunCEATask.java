--- conflicted
+++ resolved
@@ -33,18 +33,10 @@
     private final String crs;
     private final String database;
     private final CEAMetaData metaData;
-<<<<<<< HEAD
     private Double weatherLat;
     private Double weatherLon;
     private Double weatherElevation;
     private Double weatherOffset;
-=======
-    private final String solarProperties;
-    private Double weather_lat;
-    private Double weather_lon;
-    private Double weather_elevation;
-    private Double weather_offset;
->>>>>>> 4498c284
     public static final String CTYPE_JSON = "application/json";
     private boolean stop = false;
     private boolean noSurroundings = true;
@@ -71,14 +63,10 @@
     private static final String CEA_OUTPUT_DATA_DIRECTORY = PROJECT_NAME + FS + SCENARIO_NAME + FS + "outputs" + FS
             + "data";
 
-<<<<<<< HEAD
     private CEAOutputUpdater updater;
 
     public RunCEATask(ArrayList<CEABuildingData> buildingData, CEAMetaData ceaMetaData, URI endpointUri,
             ArrayList<String> uris, int thread, String crs, String ceaDatabase, CEAOutputUpdater updater) {
-=======
-    public RunCEATask(ArrayList<CEABuildingData> buildingData, CEAMetaData ceaMetaData, URI endpointUri, ArrayList<String> uris, int thread, String crs, String ceaDatabase, JSONObject solar) {
->>>>>>> 4498c284
         this.inputs = buildingData;
         this.endpointUri = endpointUri;
         this.uris = uris;
@@ -86,11 +74,8 @@
         this.crs = crs;
         this.metaData = ceaMetaData;
         this.database = ceaDatabase;
-<<<<<<< HEAD
         this.updater = updater;
-=======
         this.solarProperties = solar == null ? "null" : solar.toString();
->>>>>>> 4498c284
     }
 
     public void stop() {
@@ -396,7 +381,6 @@
                     cmdPrefix = "export PROJ_LIB=/opt/conda/share/proj && export PATH=/opt/conda/bin:$PATH && ";
                     cmdPython = cmdPrefix + "/opt/conda/bin/python3 ";
                 }
-<<<<<<< HEAD
 
                 ArrayList<String> argsCreateZone = getArgument(argsExec,
                         cmdPython + shapefileScript + " " + dataPath + " " + strTmp + " " + crs + " zone.shp");
@@ -423,66 +407,6 @@
                         cmdPython + createWorkflowScript + " " + refWorkflowPVT + " " + WORKFLOW_YML_PVT + " " + strTmp
                                 + " " + "null" + " " + "null" + " " + "null" + " " + database);
                 ArrayList<String> argsRunPVTWorkflow = getArgument(argsExec, cmdCEA + workflowPathPVT);
-=======
-                else {
-                    String shapefile = FS + "target" + FS + "classes" + FS + SHAPEFILE_SCRIPT;
-                    String typologyfile = FS + "target" + FS + "classes" + FS + TYPOLOGY_SCRIPT;
-                    String weatherfile = FS + "target" + FS + "classes" + FS + WEATHER_SCRIPT;
-                    String terrainScript = FS + "target" + FS + "classes" + FS + TERRAIN_SCRIPT;
-                    String defaultEPW = strTmp + FS + PROJECT_NAME + FS + SCENARIO_NAME + FS + "inputs" + FS + "weather" + FS + "weather.epw";
-                    String createWorkflowFile = FS + "target" + FS + "classes" + FS + CREATE_WORKFLOW_SCRIPT;
-                    String workflowFile = FS + "target" + FS + "classes" + FS +  WORKFLOW_YML;
-                    String workflowFile1 = FS + "target" + FS + "classes" + FS + WORKFLOW_YML1;
-                    String workflowFile2 = FS + "target" + FS + "classes" + FS + WORKFLOW_YML2;
-
-                    args.add("/bin/bash");
-                    args.add("-c");
-                    args.add("export PROJ_LIB=/opt/conda/share/proj && /opt/conda/bin/python3 " + shapefile + " " + data_path + " " + strTmp + " " + crs + " zone.shp");
-
-                    args1.add("/bin/bash");
-                    args1.add("-c");
-                    args1.add("export PROJ_LIB=/opt/conda/share/proj && /opt/conda/bin/python3 " + shapefile + " " + surroundings_path + " " + strTmp + " " + crs + " surroundings.shp");
-
-                    args2.add("/bin/bash");
-                    args2.add("-c");
-                    args2.add("export PROJ_LIB=/opt/conda/share/proj && /opt/conda/bin/python3 " + typologyfile + " " + data_path + " " + strTmp);
-
-                    args3.add("/bin/bash");
-                    args3.add("-c");
-                    args3.add("export PROJ_LIB=/opt/conda/share/proj && /opt/conda/bin/python3 " + terrainScript + " " + tempTerrain_path + " " + strTmp + " " + TERRAIN_FILE);
-
-                    args4.add("/bin/bash");
-                    args4.add("-c");
-                    args4.add("export PROJ_LIB=/opt/conda/share/proj && /opt/conda/bin/python3 " + createWorkflowFile + " " + workflowFile + " " + WORKFLOW_YML + " " + strTmp + " " + "null" + " " + "null" + " " + "null" + " " + database + " null");
-
-                    args5.add("/bin/bash");
-                    args5.add("-c");
-                    args5.add("export PATH=/opt/conda/bin:$PATH && cea workflow --workflow " + workflowPath);
-
-                    if (!noWeather) {
-                        args6.add("/bin/bash");
-                        args6.add("-c");
-                        args6.add("export PROJ_LIB=/opt/conda/share/proj && /opt/conda/bin/python3 " + weatherfile + " " + weatherTimes_path + " " + weatherData_path + " " + weather_lat + " " + weather_lon + " " + weather_elevation + " " + weather_offset  + " " + strTmp + " " + "weather.epw" + " " + defaultEPW);
-                    }
-
-                    args7.add("/bin/bash");
-                    args7.add("-c");
-                    args7.add("export PROJ_LIB=/opt/conda/share/proj && /opt/conda/bin/python3 " + createWorkflowFile + " " + workflowFile1 + " " + WORKFLOW_YML1 + " " + strTmp + " " + surroundingsFlag + " " + weatherFlag + " " + terrainFlag + " " + database + " \'" + solarProperties + "\'");
-
-                    args8.add("/bin/bash");
-                    args8.add("-c");
-                    args8.add("export PROJ_LIB=/opt/conda/share/proj && export PATH=/opt/conda/bin:$PATH && cea workflow --workflow " + workflowPath1);
-
-                    args9.add("/bin/bash");
-                    args9.add("-c");
-                    args9.add("export PROJ_LIB=/opt/conda/share/proj && /opt/conda/bin/python3 " + createWorkflowFile + " " + workflowFile2 + " " + WORKFLOW_YML2 + " " + strTmp + " " + "null" + " " + "null" + " " + "null" + " " + database + " \'" + solarProperties + "\'");
-
-                    args10.add("/bin/bash");
-                    args10.add("-c");
-                    args10.add("export PROJ_LIB=/opt/conda/share/proj && export PATH=/opt/conda/bin:$PATH && cea workflow --workflow " + workflowPath2);
-
-                }
->>>>>>> 4498c284
 
                 try {
                     // create the shapefile process and run
