package com.cmclinnovations.mods.modssimpleagent.simulations;

import java.io.File;
import java.io.IOException;
import java.nio.file.Files;
import java.nio.file.Path;
import java.util.ArrayList;
import java.util.Iterator;
import java.util.List;
import java.util.Map;
import java.util.stream.Collectors;
import java.util.stream.Stream;

import javax.xml.bind.JAXBException;

import com.cmclinnovations.mods.api.MoDSAPI;
import com.cmclinnovations.mods.modssimpleagent.BackendInputFile;
import com.cmclinnovations.mods.modssimpleagent.CSVDataFile;
import com.cmclinnovations.mods.modssimpleagent.CSVDataSeparateFiles;
import com.cmclinnovations.mods.modssimpleagent.FileGenerator.FileGenerationException;
import com.cmclinnovations.mods.modssimpleagent.MoDSBackend;
import com.cmclinnovations.mods.modssimpleagent.MoDSBackendFactory;
import com.cmclinnovations.mods.modssimpleagent.TemplateLoader;
import com.cmclinnovations.mods.modssimpleagent.datamodels.Algorithm;
import com.cmclinnovations.mods.modssimpleagent.datamodels.Data;
import com.cmclinnovations.mods.modssimpleagent.datamodels.InputMetaData;
import com.cmclinnovations.mods.modssimpleagent.datamodels.Request;
import com.cmclinnovations.mods.modssimpleagent.datamodels.SensitivityResult;
import com.cmclinnovations.mods.modssimpleagent.datamodels.SensitivityLabels;
import com.cmclinnovations.mods.modssimpleagent.datamodels.SensitivityValues;
import com.cmclinnovations.mods.modssimpleagent.datamodels.Variable;
import com.fasterxml.jackson.databind.ObjectMapper;

import org.apache.logging.log4j.LogManager;
import org.apache.logging.log4j.Logger;
import org.springframework.http.HttpStatus;
import org.springframework.web.server.ResponseStatusException;

public class Simulation {

    private static final Logger LOGGER = LogManager.getLogger(Simulation.class);

    public static final String DATA_ALGORITHM_NAME = "Data_Algorithm";
    public static final String DEFAULT_MOO_ALGORITHM_NAME = "MOOAlg";
    public static final String DEFAULT_SURROGATE_ALGORITHM_NAME = "GenSurrogateAlg";
    public static final String DEFAULT_SAMPLING_ALGORITHM_NAME = "SamplingAlg";

    public static final String DEFAULT_CASE_NAME = "Case";
    public static final String DEFAULT_CASEGROUP_NAME = "CaseGroup";

    public static final String DEFAULT_SURROGATE_MODEL_NAME = "SurrogateModel";

    public static final Path DEFAULT_SURROGATE_SAVE_DIRECTORY_PATH = Path.of("SavedSurrogates");

    public static final String INITIAL_FILE_NAME = "initialFile.csv";
    public static final String SAMPLING_ALGORITHM_FILE_NAME = "SamplingAlg_data";

    private static final String REQUEST_FILE_NAME = "request.json";

    private static final ObjectMapper OBJECT_MAPPER = new ObjectMapper();

    private final Request request;
    private final BackendInputFile inputFile;
    private final MoDSBackend modsBackend;
    private final InputMetaData inputMetaData;

    public static Simulation createSimulation(Request request) throws JAXBException, IOException {

        String simulationType = request.getSimulationType();
        BackendInputFile inputFile = TemplateLoader.load(simulationType);

        MoDSBackend modsBackend = MoDSBackendFactory.createMoDSBackend();

        OBJECT_MAPPER.writeValue(getRequestFilePath(modsBackend), request);

        load(request, modsBackend);

        InputMetaData inputMetaData = InputMetaData.createInputMetaData(request, modsBackend);

        return createSimulation(request, inputFile, modsBackend, inputMetaData);
    }

    public static Simulation retrieveSimulation(Request request) throws JAXBException, IOException {
        String jobID = request.getJobID();

        MoDSBackend modsBackend = MoDSBackendFactory.retrieveMoDSBackend(jobID);

        Request originalRequest = OBJECT_MAPPER.readValue(getRequestFilePath(modsBackend), Request.class);
        BackendInputFile inputFile = new BackendInputFile(
                modsBackend.getWorkingDir().resolve(BackendInputFile.FILENAME));

        InputMetaData inputMetaData = InputMetaData.createInputMetaData(originalRequest, modsBackend);

        return createSimulation(originalRequest, inputFile, modsBackend, inputMetaData);
    }

    private static Simulation createSimulation(Request request, BackendInputFile inputFile, MoDSBackend modsBackend,
            InputMetaData inputMetaData)
            throws IOException {

        String simulationType = request.getSimulationType();
        switch (simulationType) {
            case "MOO":
                return new MOO(request, inputFile, modsBackend, inputMetaData);
            case "HDMR":
                return new HDMR(request, inputFile, modsBackend, inputMetaData);
            case "MOOonly":
                return new MOOonly(request, inputFile, modsBackend, inputMetaData);
            case "Evaluate":
                return new Evaluate(request, inputFile, modsBackend, inputMetaData);
            case "Sensitivity":
                return new Sensitivity(request, inputFile, modsBackend, inputMetaData);
            default:
                throw new IllegalArgumentException("Unknown simulation type requested '" + simulationType + "'.");
        }
    }

    private static File getRequestFilePath(MoDSBackend modsBackend) {
        return modsBackend.getSimDir().resolve(REQUEST_FILE_NAME).toFile();
    }

    public Simulation(Request request, BackendInputFile inputFile, MoDSBackend modsBackend,
            InputMetaData inputMetaData) {
        this.request = request;
        this.inputFile = inputFile;
        this.modsBackend = modsBackend;
        this.inputMetaData = inputMetaData;
    }

    protected final Request getRequest() {
        return request;
    }

    protected final BackendInputFile getInputFile() {
        return inputFile;
    }

    protected final MoDSBackend getModsBackend() {
        return modsBackend;
    }

    public String getJobID() {
        return modsBackend.getJobID();
    }

    protected Algorithm getPrimaryAlgorithm() {
        return request.getAlgorithms().get(0);
    }

    protected void populateInputFile() {
        List<Variable> variables = getPrimaryAlgorithm().getVariables();
        populateAlgorithmNodes(variables);
        populateCaseNodes();
        populateModelNodes();
        populateFileNodes();
        populateParameterNodes(variables);

    }

    protected void populateMOOAlgorithmNode(String mooAlgName, String displayName, List<Variable> variables) {
        Map<String, List<String>> partitionedSubtypes = variables.stream()
                .filter(variable -> variable.getType().equals("output"))
                .collect(Collectors.groupingBy(Variable::getObjective,
                        Collectors.mapping(Variable::getSubtype, Collectors.toList())));
        inputFile.configureMOOAlgorithm(mooAlgName, displayName, partitionedSubtypes);
    }

    protected void populateAlgorithmNodes(List<Variable> variables) {
        Map<String, List<String>> partitionedVars = variables.stream().collect(
                Collectors.groupingBy(Variable::getType,
                        Collectors.mapping(Variable::getSubtype, Collectors.toList())));
        inputFile.configureAlgorithmParams(partitionedVars.get("input"), partitionedVars.get("output"));
    }

    private void populateCaseNodes() {
        for (String caseName : getCases()) {
            inputFile.addCase(caseName, getCaseModels(caseName));
        }
    }

    private void populateModelNodes() {
        String type = "Executable";
        for (String modelName : getModels()) {
            inputFile.addModel(modelName, type);
        }
    }

    private void populateFileNodes() {
        String type = "DSV";
        String delimiter = ",";
        for (String fileName : getFiles()) {
            inputFile.addFile(fileName, type, delimiter);
        }
    }

    private List<String> getFiles() {
        return List.of(INITIAL_FILE_NAME);
    }

    private void populateParameterNodes(List<Variable> variables) {
        Iterator<Double> minItr = inputMetaData.getMinima().iterator();
        Iterator<Double> maxItr = inputMetaData.getMaxima().iterator();
        for (String name : inputMetaData.getVarNames()) {
            Variable variable = variables.stream().filter(varToTest -> varToTest.getName().equals(name))
                    .findFirst().orElseThrow();
            inputFile.addParameter(name, variable.getSubtype(), variable.getType(),
                    getVariableCases(name), getVariableModels(name),
                    minItr.next(), maxItr.next());
        }
    }

    protected Algorithm getAlgorithmOfType(String algType) {
        return getRequest().getAlgorithmOfType(algType);
    }

    public String getFullCaseName(String caseGroupName, String caseName) {
        return caseGroupName + "_" + caseName;
    }

    protected List<String> getCases() {
        return List.of(getFullCaseName(DEFAULT_CASEGROUP_NAME, DEFAULT_CASE_NAME));
    }

    protected List<String> getModels() {
        return List.of(DEFAULT_SURROGATE_MODEL_NAME);
    }

    /**
     * 
     * @param varName Name of the variable
     * @return Names of the cases associated with the specified variable
     */
    protected List<String> getVariableCases(String varName) {
        return getCases();
    }

    /**
     * 
     * @param caseName Name of the case
     * @return Names of the models associated with the specified case
     */
    protected List<String> getCaseModels(String caseName) {
        return getModels();
    }

    /**
     * 
     * @param varName Name of the variable
     * @return Names of the models associated with the specified variable
     */
    protected List<String> getVariableModels(String varName) {
        return getModels();
    }

    protected void generateFiles() throws FileGenerationException {
        generateBackendInputFile();
    }

    protected final void generateBackendInputFile() throws FileGenerationException {
        inputFile.marshal(modsBackend.getWorkingDir().resolve(BackendInputFile.FILENAME));
    }

    protected final void generateInitialFileFromInputs() throws FileGenerationException {
        Data inputs = getRequest().getInputs();
        Path path = modsBackend.getInitialDir().resolve(INITIAL_FILE_NAME);
        new CSVDataFile(inputs.getAverages()).marshal(path);
    }

    protected final void generateInitialFileFromMetaData() throws FileGenerationException {
        Path path = modsBackend.getInitialDir().resolve(INITIAL_FILE_NAME);
        new CSVDataFile(inputMetaData.meansToData()).marshal(path);
    }

    protected final void generateDataAlgFiles() throws FileGenerationException {
        Path dataAlgPath;
        try {
            dataAlgPath = modsBackend.createSubDir(DATA_ALGORITHM_NAME);

            new CSVDataSeparateFiles(getRequest().getInputs(),
                    DATA_ALGORITHM_NAME + "_" + Variable.SUBTYPE_PREFIX,
                    getFullCaseName(DEFAULT_CASEGROUP_NAME, DEFAULT_CASE_NAME) + "_")
                    .marshal(dataAlgPath);
        } catch (IOException ex) {
            throw new FileGenerationException(
                    "Failed to create subdirectory for algorithm '" + DATA_ALGORITHM_NAME + "'.", ex);
        }
    }

    protected final void generateSamplingAlgDataFiles() throws FileGenerationException {
        Path samplingAlgDataPath;
        try {
            samplingAlgDataPath = modsBackend.createSubDir(SAMPLING_ALGORITHM_FILE_NAME);

            new CSVDataSeparateFiles(getRequest().getInputs(),
                    SAMPLING_ALGORITHM_FILE_NAME + "_" + Variable.SUBTYPE_PREFIX,
                    getFullCaseName(DEFAULT_CASEGROUP_NAME, DEFAULT_CASE_NAME) + "_")
                    .marshal(samplingAlgDataPath);
        } catch (IOException ex) {
            throw new FileGenerationException(
                    "Failed to create subdirectory for algorithm '" + SAMPLING_ALGORITHM_FILE_NAME + "'.", ex);
        }
    }

    public void run() throws IOException {
        populateInputFile();
        generateFiles();
        modsBackend.run();
        saveWhenFinished();
    }

    public void saveWhenFinished() {
        String simDir = getModsBackend().getSimDir().toString();
        String algorithmName = DEFAULT_SURROGATE_ALGORITHM_NAME;

        Thread t = new Thread(() -> {
            try {
                while (!MoDSAPI.hasAlgorithmGeneratedOutputFiles(simDir, algorithmName)) {
                    if (!modsBackend.isAlive()) {
                        throw new ResponseStatusException(
                                HttpStatus.NO_CONTENT,
                                "The job '" + getModsBackend().getJobID()
                                        + "' has not been run or has failed to run correctly so could not save.");
                    }
                    Thread.sleep(100);
                }
                save();
            } catch (InterruptedException ex) {
                Thread.currentThread().interrupt();
            }
        });

        t.start();
    }

    public void save() {
<<<<<<< HEAD
        if (request.getSaveSurrogate() != null && request.getSaveSurrogate()) {
            Path saveDirectory = getSaveDirectory();
            Path surrogateDirectory = getSurrogateDirectory(modsBackend);

            try {
                copyDirectory(surrogateDirectory, saveDirectory);
                inputMetaData.writeToCSV(saveDirectory.resolve(InputMetaData.DEFAULT_INPUT_INFO_FILE_NAME));
            } catch (FileGenerationException ex) {
                throw new ResponseStatusException(HttpStatus.NO_CONTENT,
                        "Job '" + getModsBackend().getJobID() + "' failed to save.", ex);
            }

            LOGGER.info("Job '{}' saved at '{}'.", getModsBackend().getJobID(), saveDirectory.toAbsolutePath());
=======
        for (Algorithm algorithm : request.getAlgorithms()) {
            if (algorithm.getSaveSurrogate() != null && algorithm.getSaveSurrogate()) {
                Path saveDirectory = getSaveDirectory();
                Path surrogateDirectory = getSurrogateDirectory(modsBackend);

                try {
                    copyDirectory(surrogateDirectory, saveDirectory);
                    inputMetaData.writeToCSV(saveDirectory.resolve(InputMetaData.DEFAULT_INPUT_INFO_FILE_NAME));
                } catch (FileGenerationException ex) {
                    throw new ResponseStatusException(HttpStatus.NO_CONTENT,
                            "Job '" + getModsBackend().getJobID() + "' failed to save.", ex);
                }

                LOGGER.info("Job '{}' saved at '{}'.", getModsBackend().getJobID(), saveDirectory.toAbsolutePath());
            }
>>>>>>> f11af2ad
        }
    }

    public static Path getSurrogateDirectory(MoDSBackend modsBackend) {
        return modsBackend.getSimDir().resolve(DEFAULT_SURROGATE_ALGORITHM_NAME);
    }

    private Path getSaveDirectory() {
        return DEFAULT_SURROGATE_SAVE_DIRECTORY_PATH.resolve(modsBackend.getJobID())
                .resolve(DEFAULT_SURROGATE_ALGORITHM_NAME);
    }

    public static void load(Request request, MoDSBackend modsBackend) {
<<<<<<< HEAD
        if (request.getSurrogateToLoad() != null) {
            try {
                Path surrogateDirectory = getSurrogateDirectory(modsBackend);
                Path loadDirectory = getLoadDirectory(request);

                if (!Files.exists(loadDirectory)) {
                    throw new IOException(
                            "File '" + loadDirectory.toAbsolutePath() + "' could not be found to load.");
                }

                copyDirectory(loadDirectory, surrogateDirectory);

                LOGGER.info("File '{}' loaded to '{}'.", loadDirectory.toAbsolutePath(),
                        surrogateDirectory.toAbsolutePath());

            } catch (IOException ex) {
                throw new ResponseStatusException(HttpStatus.NO_CONTENT,
                        "Job '" + modsBackend.getJobID() + "' failed to load.", ex);
            }
        }
    }

    private static Path getLoadDirectory(Request request) {
        return DEFAULT_SURROGATE_SAVE_DIRECTORY_PATH
                .resolve(request.getSurrogateToLoad()).resolve(DEFAULT_SURROGATE_ALGORITHM_NAME);
=======
        for (Algorithm algorithm : request.getAlgorithms()) {
            if (algorithm.getSurrogateToLoad() != null) {
                try {
                    Path surrogateDirectory = getSurrogateDirectory(modsBackend);
                    Path loadDirectory = getLoadDirectory(algorithm);

                    if (!Files.exists(loadDirectory)) {
                        throw new IOException(
                                "File '" + loadDirectory.toAbsolutePath() + "' could not be found to load.");
                    }

                    copyDirectory(loadDirectory, surrogateDirectory);

                    LOGGER.info("File '{}' loaded to '{}'.", loadDirectory.toAbsolutePath(),
                            surrogateDirectory.toAbsolutePath());

                } catch (IOException ex) {
                    throw new ResponseStatusException(HttpStatus.NO_CONTENT,
                            "Job '" + modsBackend.getJobID() + "' failed to load.", ex);
                }
            }
        }
    }

    private static Path getLoadDirectory(Algorithm algorithm) {
        return DEFAULT_SURROGATE_SAVE_DIRECTORY_PATH.resolve(algorithm.getSurrogateToLoad())
                .resolve(DEFAULT_SURROGATE_ALGORITHM_NAME);

>>>>>>> f11af2ad
    }

    private static void copyDirectory(Path sourceDirectory, Path destinationDirectory) throws FileGenerationException {
        if (!Files.exists(destinationDirectory)) {
            try {
                Files.createDirectories(destinationDirectory);
            } catch (IOException ex) {
                throw new FileGenerationException(
                        "Failed to create destination directory '" + destinationDirectory.toAbsolutePath() + "'.", ex);
            }
        }

        try (Stream<Path> stream = Files.walk(sourceDirectory)) {

            stream.filter(Files::isRegularFile).forEach(source -> {
                Path destination = destinationDirectory
                        .resolve(source.toString().substring(sourceDirectory.toString().length() + 1));
                try {
                    Files.copy(source, destination);
                } catch (IOException ex) {
                    throw new ResponseStatusException(
                            HttpStatus.NO_CONTENT,
                            "Failed to copy '"
                                    + destinationDirectory + "` to `" + sourceDirectory + "'.",
                            ex);
                }
            });
        } catch (IOException ex) {
            throw new FileGenerationException("Failed to walk source directory '" + sourceDirectory + "'.", ex);
        }
    }

    public Request getResponse() {
        Request response = new Request();
        response.setJobID(getJobID());
        response.setSimulationType(request.getSimulationType());
        return response;
    }

    public Request getResults() {
        return getResponse();
    }

    public List<SensitivityResult> getSensitivity() {

        String simDir = getModsBackend().getSimDir().toString();
        String surrogateName = DEFAULT_SURROGATE_ALGORITHM_NAME;

        String algName = getPrimaryAlgorithm().getType();
        List<String> xVarNames = MoDSAPI.getXVarNames(simDir, algName);
        List<String> yVarNames = MoDSAPI.getYVarNames(simDir, algName);

        List<List<List<Double>>> allSens = MoDSAPI.getHDMRSensitivities(simDir, surrogateName);

        int nX = xVarNames.size();
        int nY = allSens.size();

        // Compile the labels for each term. Only defined up to second order for now
        List<List<String>> termLabels = new ArrayList<>(2);
        termLabels.add(xVarNames);
        List<String> secondOrderTermLabels = new ArrayList<>(nX * (nX - 1) / 2);
        for (int ix1 = 0; ix1 < nX; ix1++) {
            for (int ix2 = ix1 + 1; ix2 < nX; ix2++) {
                secondOrderTermLabels.add(xVarNames.get(ix1) + " and " + xVarNames.get(ix2));
            }
        }
        termLabels.add(secondOrderTermLabels);

        // /*
        // * The number of orders shown is limited by both the data and the term
        // * labels defined above
        // */
        int nOrdersToShow = Math.min(allSens.get(0).size(), termLabels.size());

        List<SensitivityResult> sensitivities = new ArrayList<>(nY);

        for (int iy = 0; iy < nY; iy++) {
            List<SensitivityLabels> sensitivityLabelsList = new ArrayList<>(nOrdersToShow);
            List<SensitivityValues> sensitivityValuesList = new ArrayList<>(nOrdersToShow);
            for (int iOrder = 0; iOrder < nOrdersToShow; iOrder++) {
                // iOrder + 1 so ordering starts at 1 instead of 0
                sensitivityLabelsList.add(new SensitivityLabels(iOrder + 1, termLabels.get(iOrder)));
                sensitivityValuesList.add(new SensitivityValues(iOrder + 1, allSens.get(iy).get(iOrder)));
            }
            sensitivities.add(new SensitivityResult(yVarNames.get(iy), sensitivityLabelsList, sensitivityValuesList));
        }

        return sensitivities;
    }

    public InputMetaData getInputMetaData() {
        return inputMetaData;
    }

}<|MERGE_RESOLUTION|>--- conflicted
+++ resolved
@@ -333,21 +333,6 @@
     }
 
     public void save() {
-<<<<<<< HEAD
-        if (request.getSaveSurrogate() != null && request.getSaveSurrogate()) {
-            Path saveDirectory = getSaveDirectory();
-            Path surrogateDirectory = getSurrogateDirectory(modsBackend);
-
-            try {
-                copyDirectory(surrogateDirectory, saveDirectory);
-                inputMetaData.writeToCSV(saveDirectory.resolve(InputMetaData.DEFAULT_INPUT_INFO_FILE_NAME));
-            } catch (FileGenerationException ex) {
-                throw new ResponseStatusException(HttpStatus.NO_CONTENT,
-                        "Job '" + getModsBackend().getJobID() + "' failed to save.", ex);
-            }
-
-            LOGGER.info("Job '{}' saved at '{}'.", getModsBackend().getJobID(), saveDirectory.toAbsolutePath());
-=======
         for (Algorithm algorithm : request.getAlgorithms()) {
             if (algorithm.getSaveSurrogate() != null && algorithm.getSaveSurrogate()) {
                 Path saveDirectory = getSaveDirectory();
@@ -363,7 +348,6 @@
 
                 LOGGER.info("Job '{}' saved at '{}'.", getModsBackend().getJobID(), saveDirectory.toAbsolutePath());
             }
->>>>>>> f11af2ad
         }
     }
 
@@ -377,33 +361,6 @@
     }
 
     public static void load(Request request, MoDSBackend modsBackend) {
-<<<<<<< HEAD
-        if (request.getSurrogateToLoad() != null) {
-            try {
-                Path surrogateDirectory = getSurrogateDirectory(modsBackend);
-                Path loadDirectory = getLoadDirectory(request);
-
-                if (!Files.exists(loadDirectory)) {
-                    throw new IOException(
-                            "File '" + loadDirectory.toAbsolutePath() + "' could not be found to load.");
-                }
-
-                copyDirectory(loadDirectory, surrogateDirectory);
-
-                LOGGER.info("File '{}' loaded to '{}'.", loadDirectory.toAbsolutePath(),
-                        surrogateDirectory.toAbsolutePath());
-
-            } catch (IOException ex) {
-                throw new ResponseStatusException(HttpStatus.NO_CONTENT,
-                        "Job '" + modsBackend.getJobID() + "' failed to load.", ex);
-            }
-        }
-    }
-
-    private static Path getLoadDirectory(Request request) {
-        return DEFAULT_SURROGATE_SAVE_DIRECTORY_PATH
-                .resolve(request.getSurrogateToLoad()).resolve(DEFAULT_SURROGATE_ALGORITHM_NAME);
-=======
         for (Algorithm algorithm : request.getAlgorithms()) {
             if (algorithm.getSurrogateToLoad() != null) {
                 try {
@@ -432,7 +389,6 @@
         return DEFAULT_SURROGATE_SAVE_DIRECTORY_PATH.resolve(algorithm.getSurrogateToLoad())
                 .resolve(DEFAULT_SURROGATE_ALGORITHM_NAME);
 
->>>>>>> f11af2ad
     }
 
     private static void copyDirectory(Path sourceDirectory, Path destinationDirectory) throws FileGenerationException {
