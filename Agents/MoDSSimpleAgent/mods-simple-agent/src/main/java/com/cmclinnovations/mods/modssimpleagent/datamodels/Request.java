package com.cmclinnovations.mods.modssimpleagent.datamodels;

import java.util.List;

import com.fasterxml.jackson.annotation.JsonInclude;
import com.fasterxml.jackson.annotation.JsonInclude.Include;
import com.fasterxml.jackson.annotation.JsonProperty;

public class Request {

    @JsonInclude(Include.NON_NULL)
    String jobID;
    @JsonProperty("SimulationType")
    private String simulationType;
    @JsonProperty("Algorithms")
    @JsonInclude(Include.NON_NULL)
    private List<Algorithm> algorithms;
    @JsonProperty("Inputs")
    @JsonInclude(Include.NON_NULL)
    private Data inputs;
    @JsonProperty("Outputs")
    @JsonInclude(Include.NON_NULL)
    private Data outputs;
    @JsonProperty("Sensitivities")
    @JsonInclude(Include.NON_NULL)
    private List<SensitivityResult> sensitivities;
<<<<<<< HEAD
    @JsonProperty("SurrogateToLoad")
    @JsonInclude(Include.NON_NULL)
    private String surrogateToLoad;
    @JsonProperty("SaveSurrogate")
    @JsonInclude(Include.NON_NULL)
    private Boolean saveSurrogate;
=======
>>>>>>> f11af2ad

    public String getJobID() {
        return jobID;
    }

    public void setJobID(String jobID) {
        this.jobID = jobID;
    }

    public String getSimulationType() {
        return simulationType;
    }

    public void setSimulationType(String simulationType) {
        this.simulationType = simulationType;
    }

    public List<Algorithm> getAlgorithms() {
        return algorithms;
    }

    public void setAlgorithms(List<Algorithm> algorithms) {
        this.algorithms = algorithms;
    }

    public Data getInputs() {
        return inputs;
    }

    public void setInputs(Data inputs) {
        this.inputs = inputs;
    }

    public Data getOutputs() {
        return outputs;
    }

    public void setOutputs(Data outputs) {
        this.outputs = outputs;
    }

    public List<SensitivityResult> getSensitivities() {
        return sensitivities;
    }

    public void setSensitivities(List<SensitivityResult> sensitivities) {
        this.sensitivities = sensitivities;
    }

<<<<<<< HEAD
    public Boolean getSaveSurrogate() {
        return saveSurrogate;
    }

    public void setSaveSurrogate(Boolean saveSurrogate) {
        this.saveSurrogate = saveSurrogate;
    }

    public String getSurrogateToLoad() {
        return surrogateToLoad;
    }

    public void setSurrogateToLoad(String surrogateToLoad) {
        this.surrogateToLoad = surrogateToLoad;
    }
    
=======
    public Algorithm getAlgorithmOfType(String algType) {
        return getAlgorithms().stream().filter(alg -> alg.getType().equals(algType)).findFirst().orElseThrow();
    }
>>>>>>> f11af2ad
}<|MERGE_RESOLUTION|>--- conflicted
+++ resolved
@@ -24,15 +24,6 @@
     @JsonProperty("Sensitivities")
     @JsonInclude(Include.NON_NULL)
     private List<SensitivityResult> sensitivities;
-<<<<<<< HEAD
-    @JsonProperty("SurrogateToLoad")
-    @JsonInclude(Include.NON_NULL)
-    private String surrogateToLoad;
-    @JsonProperty("SaveSurrogate")
-    @JsonInclude(Include.NON_NULL)
-    private Boolean saveSurrogate;
-=======
->>>>>>> f11af2ad
 
     public String getJobID() {
         return jobID;
@@ -82,26 +73,7 @@
         this.sensitivities = sensitivities;
     }
 
-<<<<<<< HEAD
-    public Boolean getSaveSurrogate() {
-        return saveSurrogate;
-    }
-
-    public void setSaveSurrogate(Boolean saveSurrogate) {
-        this.saveSurrogate = saveSurrogate;
-    }
-
-    public String getSurrogateToLoad() {
-        return surrogateToLoad;
-    }
-
-    public void setSurrogateToLoad(String surrogateToLoad) {
-        this.surrogateToLoad = surrogateToLoad;
-    }
-    
-=======
     public Algorithm getAlgorithmOfType(String algType) {
         return getAlgorithms().stream().filter(alg -> alg.getType().equals(algType)).findFirst().orElseThrow();
     }
->>>>>>> f11af2ad
 }