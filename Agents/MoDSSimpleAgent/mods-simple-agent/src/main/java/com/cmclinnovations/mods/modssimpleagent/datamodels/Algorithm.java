package com.cmclinnovations.mods.modssimpleagent.datamodels;

import java.util.List;

import com.fasterxml.jackson.annotation.JsonInclude;
import com.fasterxml.jackson.annotation.JsonInclude.Include;

public class Algorithm {

    private String name;
    private String type;
    @JsonInclude(Include.NON_NULL)
    private List<Variable> variables;
    @JsonInclude(Include.NON_NULL)
    private int maxNumberOfResults = Integer.MAX_VALUE;
<<<<<<< HEAD
=======
    @JsonInclude(Include.NON_NULL)
    private String surrogateToLoad;
    @JsonInclude(Include.NON_NULL)
    private Boolean saveSurrogate;
>>>>>>> f11af2ad

    public String getName() {
        return name;
    }

    public void setName(String name) {
        this.name = name;
    }

    public String getType() {
        return type;
    }

    public void setType(String type) {
        this.type = type;
    }

    public List<Variable> getVariables() {
        return variables;
    }

    public void setVariables(List<Variable> variables) {
        this.variables = variables;
    }

    public int getMaxNumberOfResults() {
        return maxNumberOfResults;
    }

<<<<<<< HEAD
=======
    public String getSurrogateToLoad() {
        return surrogateToLoad;
    }

    public Boolean getSaveSurrogate() {
        return saveSurrogate;
    }

>>>>>>> f11af2ad
}<|MERGE_RESOLUTION|>--- conflicted
+++ resolved
@@ -13,13 +13,10 @@
     private List<Variable> variables;
     @JsonInclude(Include.NON_NULL)
     private int maxNumberOfResults = Integer.MAX_VALUE;
-<<<<<<< HEAD
-=======
     @JsonInclude(Include.NON_NULL)
     private String surrogateToLoad;
     @JsonInclude(Include.NON_NULL)
     private Boolean saveSurrogate;
->>>>>>> f11af2ad
 
     public String getName() {
         return name;
@@ -49,8 +46,6 @@
         return maxNumberOfResults;
     }
 
-<<<<<<< HEAD
-=======
     public String getSurrogateToLoad() {
         return surrogateToLoad;
     }
@@ -59,5 +54,4 @@
         return saveSurrogate;
     }
 
->>>>>>> f11af2ad
 }