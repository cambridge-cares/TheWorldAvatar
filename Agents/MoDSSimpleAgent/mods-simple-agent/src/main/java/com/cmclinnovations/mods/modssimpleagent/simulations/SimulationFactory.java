--- conflicted
+++ resolved
@@ -29,13 +29,10 @@
             case "Sensitivity":
                 return new Sensitivity(request, inputFile, modsBackend, inputMetaData, simulationSaver,
                         simulationLoader);
-<<<<<<< HEAD
+            case "DKL":
+                return new DKL(request, inputFile, modsBackend, inputMetaData, simulationSaver, simulationLoader);
             case "SampleSRM":
                 return new SampleSRM(request, inputFile, modsBackend, inputMetaData, simulationSaver, simulationLoader);
-=======
-            case "DKL":
-                return new DKL(request, inputFile, modsBackend, inputMetaData, simulationSaver, simulationLoader);
->>>>>>> 47fad3b4
             default:
                 throw new IllegalArgumentException("Unknown simulation type requested '" + simulationType + "'.");
         }
