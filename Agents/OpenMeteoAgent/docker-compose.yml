--- conflicted
+++ resolved
@@ -1,38 +1,17 @@
 version: "3.8"
 
 services:
-<<<<<<< HEAD
-  openmeteo-agent:
-    image: ghcr.io/cambridge-cares/openmeteo-agent:1.0.0
-    deploy:
-      mode: replicated
-      replicas: 1
-      restart_policy:
-        condition: none
-=======
   openmeteo_agent:
     image: openmeteo_agent:1.2.0
     build: .
     container_name: openmeteo_agent
->>>>>>> 707461d5
     environment:
       LOG4J_FORMAT_MSG_NO_LOOKUPS: "true"
-    configs:
-      - postgis
-      - blazegraph
-      - geoserver
-      - ontop
-    secrets:
-      - postgis_password
-      - geoserver_password    
     ports:
       - "10101:8080"
     volumes:
       - logs:/root/.jps
       - external_maven_repo_openmeteo:/root/.m2
-    networks:
-      - stack     
-    
 
 volumes:
   logs:
