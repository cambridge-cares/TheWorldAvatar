{
    "ServiceSpec": {
        "Name": "osmagent",
        "TaskTemplate": {
            "ContainerSpec": {
<<<<<<< HEAD
                "Image": "ghcr.io/cambridge-cares/osmagent:1.2.6",
=======
                "Image": "ghcr.io/cambridge-cares/osmagent:1.7.0",
>>>>>>> 460b399e
                "Mounts": [
                    {
                        "Type": "bind",
                        "Source": "../../../../../../Agents/OSMAgent/osmagent/src/main/resources",
                        "Target": "/resources"
                    }
                ],
                "Configs": [
                    {
                        "ConfigName": "blazegraph"
                    },
                    {
                        "ConfigName": "postgis"
                    },
                    {
                        "ConfigName": "geoserver"
                    }
                ],
                "Secrets": [
                    {
                        "SecretName": "postgis_password"
                    },
                    {
                        "SecretName": "geoserver_password"
                    }
                ]
            }
        }
    },
    "endpoints": {
        "osmagent": {
          "url": "http://localhost:8080/osmagent/",
          "externalPath": "/osmagent/"
        }
    }
}<|MERGE_RESOLUTION|>--- conflicted
+++ resolved
@@ -3,11 +3,7 @@
         "Name": "osmagent",
         "TaskTemplate": {
             "ContainerSpec": {
-<<<<<<< HEAD
-                "Image": "ghcr.io/cambridge-cares/osmagent:1.2.6",
-=======
                 "Image": "ghcr.io/cambridge-cares/osmagent:1.7.0",
->>>>>>> 460b399e
                 "Mounts": [
                     {
                         "Type": "bind",
