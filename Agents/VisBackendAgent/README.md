--- conflicted
+++ resolved
@@ -4,1092 +4,4 @@
 
 It is now located in the [new TWA Org](https://github.com/TheWorldAvatar/Viz-Backend-Agent). 
 
-<<<<<<< HEAD
-- [Vis Backend Agent](#vis-backend-agent)
-  - [1. Agent Deployment](#1-agent-deployment)
-    - [1.1 Preparation](#11-preparation)
-    - [1.2 Docker Deployment](#12-docker-deployment)
-  - [2. Agent Route](#2-agent-route)
-    - [2.1 Status Route](#21-status-route-baseurlvis-backend-agentstatus)
-    - [2.2 Geocoding Route](#22-geocoding-route-baseurlvis-backend-agentlocation)
-      - [2.2.1 Geocoding route](#221-geocoding-route)
-      - [2.2.2 Address search route](#222-address-search-route)
-    - [2.3 Form Route](#23-form-route-baseurlvis-backend-agentformtype)
-    - [2.4 Concept Metadata Route](#24-concept-metadata-route-baseurlvis-backend-agenttypetype)
-    - [2.5 Instance Route](#25-instance-route)
-      - [2.5.1 Add route](#251-add-route)
-      - [2.5.2 Delete route](#252-delete-route)
-      - [2.5.3 Update route](#253-update-route)
-      - [2.5.4 Get route](#254-get-route)
-    - [2.6 Service Lifecycle Route](#26-service-lifecycle-route)
-      - [2.6.1 Status route](#261-status-route)
-      - [2.6.2 Draft route](#262-draft-route)
-      - [2.6.3 Schedule route](#263-schedule-route)
-      - [2.6.4 Service commencement route](#264-service-commencement-route)
-      - [2.6.5 Service order route](#265-service-order-route)
-      - [2.6.6 Archive contract route](#266-archive-contract-route)
-  - [3. SHACL Restrictions](#3-shacl-restrictions)
-    - [3.1 Form Generation](#31-form-generation)
-      - [3.1.1 Property Groups](#311-property-groups)
-      - [3.1.2 Dependent Form Fields](#312-dependent-form-fields)
-      - [3.1.3 Lifecycle-specific Features](#313-lifecycle-specific-feature)
-    - [3.2 Automated Data Retrieval](#32-automated-data-retrieval)
-  - [4. Schemas](#4-schemas)
-    - [4.1 Instantiation](#41-instantiation)
-      - [4.1.1 Service lifecycle](#411-service-lifecycle)
-    - [4.2 Geocoding](#42-geocoding)
-
-## 1. Agent Deployment
-
-The agent is designed for execution through a Docker container within [The World Avatar's stack](https://github.com/TheWorldAvatar/stack/tree/main/stack-manager). It cannot run as a standalone container, and other deployment workflows are beyond the scope of this document.
-
-### 1.1 Preparation
-
-Before using this agent, follow the steps below to ensure you have everything you need to successfully run the agent.
-
-##### Maven Repository credentials
-
-This agent is set up to use this [Maven repository](https://maven.pkg.github.com/cambridge-cares/TheWorldAvatar/) (in addition to Maven central).
-You'll need to provide your credentials in a single-word text files located like this:
-
-```
-./credentials/
-    repo_username.txt
-    repo_password.txt
-```
-
-repo_username.txt should contain your Github username. repo_password.txt should contain your Github [personal access token](https://docs.github.com/en/github/authenticating-to-github/creating-a-personal-access-token),
-which must have a 'scope' that [allows you to publish and install packages](https://docs.github.com/en/packages/working-with-a-github-packages-registry/working-with-the-apache-maven-registry#authenticating-to-github-packages).
-
-##### Environment variables
-
-The agent requires the following environment variables. These variables must be set in their respective docker configuration files for the agent to function as intended.
-
-- `NAMESPACE`: Specifies the SPARQL namespace identifier containing the corresponding instances (default: kb)
-- `TASKS_ENABLED`: Specifies if scheduled tasks must be executed. This is tentatively required only for lifecycle related tasks (default: false)
-
-##### Files
-
-**FORM TEMPLATE**
-
-In generating the form template, users must create and upload [`SHACL` restrictions](#3-shacl-restrictions) into the `namespace` specified in the previous section. Users must also generate a corresponding identifier and target classes in `./resources/application-form.json`. This file must be copied into the Docker container via bind mounts. The target class must also correspond to the object of the `NodeShape sh:targetClass ?object` triple in order to function.
-
-**REST ENDPOINT**
-
-The agent will require at least two files in order to function as a `REST` endpoint to add, delete, insert, and retrieve instances within the registry in the ViP.
-
-1. `./resources/application-service.json`: A file mapping the resource identifier to the target file name in (2)
-2. At least one `JSON-LD` file at `./resources/jsonld/example.jsonld`: This file provides a structure for the instance that must be instantiated and will follow the schemas defined in [this section](#41-instantiation). Each file should correspond to one type of instance, and the resource ID defined in (1) must correspond to the respective file in order to function. For any lifecycle related functionalities, please also included the following `JSON-LD` files as stated in [this section](#411-service-lifecycle).
-
-**GEOCODING ENDPOINT**
-
-Users must add a geocoding endpoint to the `geocode` resource identifier at `./resources/application-service.json`. This geocoding endpoint is expected to be a `SPARQL` compliant endpoint with geocoding data instantiated. For more details about the ontologies and restrictions involved, please read [section 4.2](#42-geocoding).
-
-### 1.2 Docker Deployment
-
-**TEST ENVIRONMENT**
-
-- Deploy the agent to execute the unit tests on a standalone container by running the following code in the CLI at the <root> directory.
-- The success of all tests must be verified through the Docker logs.
-
-```
-docker compose -f "./docker/docker-compose.test.yml" up -d --build
-```
-
-**PRODUCTION ENVIRONMENT**
-
-1. Build this agent's image by issuing `docker compose -f './docker/docker-compose.yml' build` within this directory. Do not start the container.
-2. Update the environment variables in `./docker/vis-backend-agent.json` if required.
-3. Copy the `./docker/vis-backend-agent.json` file into the `inputs/config/services` directory of the stack manager.
-4. Ensure the bind mount path is correctly set in the stack configuration for `vis-resources`.
-5. Start the stack manager as usual following [these instructions](https://github.com/TheWorldAvatar/stack/tree/main/stack-manager).
-
-**DEBUGGING ENVIRONMENT**
-Follow the same steps as the **PRODUCTION ENVIRONMENT**, but use the `vis-backend-agent-debug.json` file instead in step 3.
-
-If you are developing in VSCode, please add the following `launch.json` to the `.vscode` directory. Once the agent is running with the debug configuration, the developer can attach the debugger on the debug panel in VSCode.
-
-```json
-{
-  // Use IntelliSense to learn about possible attributes.
-  // Hover to view descriptions of existing attributes.
-  // For more information, visit: https://go.microsoft.com/fwlink/?linkid=830387
-  "version": "0.2.0",
-  "configurations": [
-    {
-      "type": "java",
-      "name": "Debug attach",
-      "request": "attach",
-      "port": 5007,
-      "hostName": "localhost",
-      "projectName": "vis-backend-agent"
-    }
-  ]
-}
-```
-
-## 2. Agent Route
-
-The agent currently offers the following API route(s):
-
-### 2.1 Status Route: `<baseURL>/vis-backend-agent/status`
-
-This route serves as a health check to confirm that the agent has been successfully initiated and is operating as anticipated. It can be called through a `GET` request with no parameters, as follows:
-
-```
-curl localhost:3838/vis-backend-agent/status
-```
-
-If successful, the response will return `Agent is ready to receive requests.`.
-
-### 2.2 Geocoding Route: `<baseURL>/vis-backend-agent/location`
-
-This route serves as a geocoding endpoint to interface with addresses and coordinates.
-
-#### 2.2.1 Geocoding route
-
-To retrieve the geographic coordinates, users can send a `GET` request to `<baseURL>/vis-backend-agent/location/geocode` with at least one of the following parameters:
-
-1. `postal_code`: Postal code of the address
-2. `block`: The street block of the address; Must be sent along with the street name
-3. `street`: The street name of the address
-4. `city`: The city name of the address
-5. `country`: The country IRI of the address following [this ontology](https://www.omg.org/spec/LCC/Countries/ISO3166-1-CountryCodes)
-
-If successful, the response will return the coordinates in the `[longitude, latitude]` format that is compliant with `JSON`.
-
-Users may also send a `GET` request to `<baseURL>/vis-backend-agent/location?iri={location}` where `location` is the location IRI, to retrieve the associated geocoordinates.
-
-#### 2.2.2 Address search route
-
-To search for the address based on postal code, users can send a `GET` request to `<baseURL>/vis-backend-agent/location/addresses` with the following parameter:
-
-1. `postal_code`: Postal code of the address
-
-If successful, the response will return the addresses as an array in the following `JSON` format:
-
-```json
-[
-  {
-    "block": "block number",
-    "street": "street name",
-    "city": "city name",
-    "country": "country IRI"
-  },
-  {
-    "street": "street name",
-    "city": "city name",
-    "country": "country IRI"
-  }
-]
-```
-
-### 2.3 Form Route: `<baseURL>/vis-backend-agent/form/{type}`
-
-This route serves as an endpoint to retrieve the corresponding form template for the specified target class type. Users can send a `GET` request to `<baseURL>/vis-backend-agent/form/{type}`, where `{type}` is the requested identifier that must correspond to a target class in `./resources/application-form.json`.
-
-Users can also retrieve a form template for a specific instance by appending the associated `id` at the end eg `<baseURL>/vis-backend-agent/form/{type}/{id}`.
-
-If successful, the response will return a form template in the following (minimal) JSON-LD format. Please note that the template does not follow any valid ontology rules at the root level, and is merely a schema for the frontend. However, its nested values complies with `SHACL` ontological rules.
-
-```json
-{
-  "http://www.w3.org/ns/shacl#property": [
-    {
-      "@id": "PROPERTY IRI",
-      "@type": "http://www.w3.org/ns/shacl#PropertyShape",
-      "http://www.w3.org/ns/shacl#name": {
-        "@value": "form field name"
-      },
-      "http://www.w3.org/ns/shacl#description": {
-        "@value": "description."
-      },
-      "http://www.w3.org/ns/shacl#group": {
-        "@id": "GROUP IRI"
-      }
-    },
-    {
-      "@id": "GROUP IRI",
-      "@type": "http://www.w3.org/ns/shacl#PropertyGroup",
-      "http://www.w3.org/2000/01/rdf-schema#comment": {
-        "@value": "Description of group."
-      },
-      "http://www.w3.org/2000/01/rdf-schema#label": {
-        "@value": "property group name"
-      },
-      "http://www.w3.org/ns/shacl#property": [
-        {
-          "@id": "PROPERTY IRI",
-          "@type": "http://www.w3.org/ns/shacl#PropertyShape",
-          "http://www.w3.org/ns/shacl#name": {
-            "@value": "form field name"
-          },
-          "http://www.w3.org/ns/shacl#description": {
-            "@value": "description."
-          },
-          "http://www.w3.org/ns/shacl#group": {
-            "@id": "GROUP IRI"
-          }
-        },
-        ...
-      ]
-    }
-  ]
-}
-```
-
-### 2.4 Concept Metadata Route: `<baseURL>/vis-backend-agent/type/{type}`
-
-This route serves as an endpoint to retrieve all available ontology classes and subclasses along with their human readable labels and descriptions associated with the type. Users can send a `GET` request to `<baseURL>/vis-backend-agent/type/{type}`, where `{type}` is the requested identifier that must correspond to a target class in `./resources/application-form.json`.
-
-If successful, the response will return an array of objects in the following format:
-
-```json
-{
-  "type": {
-    "type": "uri",
-    "value": "instance IRI",
-    "dataType": "",
-    "lang": ""
-  },
-  "label": {
-    "type": "literal",
-    "value": "Label of the class instance",
-    "dataType": "http://www.w3.org/2001/XMLSchema#string",
-    "lang": "Optional language field"
-  },
-  "description": {
-    "type": "literal",
-    "value": "Description for the class instance",
-    "dataType": "http://www.w3.org/2001/XMLSchema#string",
-    "lang": "Optional language field"
-  },
-  "parent": {
-    "type": "uri",
-    "value": "parent class IRI",
-    "dataType": "",
-    "lang": ""
-  }
-}
-```
-
-### 2.5 Instance Route
-
-This route serves as a `RESTful` endpoint to perform `CRUD` operations for any resources based on the `type` specified.
-
-#### 2.5.1 Add route
-
-To add a new instance, users must send a POST request with their corresponding parameters to
-
-```
-<baseURL>/vis-backend-agent/{type}
-```
-
-where `{type}` is the requested identifier that must correspond to a target file name in`./resources/application-service.json`. The request parameters will depend on the `JSON-LD` file defined. More information on the required schema can be found in [this section](#41-instantiation).
-
-A successful request will return `{"message": "type has been successfully instantiated!", "iri" : "root iri that is instantiated"}`.
-
-#### 2.5.2 Delete route
-
-To delete an instance, users must send a DELETE request to
-
-```
-<baseURL>/vis-backend-agent/{type}/{id}
-```
-
-where `{type}` is the requested identifier that must correspond to a target file name in`./resources/application-service.json`, and `{id}` is the specific instance's identifier. The instance representation will be deleted according to the `JSON-LD` file defined for adding a new instance. More information on the required schema can be found in [this section](#41-instantiation).
-
-A successful request will return `{"message": "Instance has been successfully deleted!", "iri" : "root iri that is instantiated"}`.
-
-#### 2.5.3 Update route
-
-To update an instance, users must send a PUT request with their corresponding parameters to
-
-```
-<baseURL>/vis-backend-agent/{type}/{id}
-```
-
-where `{type}` is the requested identifier that must correspond to a target file name in`./resources/application-service.json`, and `{id}` is the specific instance's identifier. The request parameters will depend on the `JSON-LD` file defined for adding a new instance. More information on the required schema can be found in [this section](#41-instantiation).
-
-A successful request will return `{"message": "type  has been successfully updated for id!", "iri" : "root iri that is instantiated"}`.
-
-#### 2.5.4 Get route
-
-There are several routes for retrieving instances associated with a specific `type` to populate the records in the registry. The agent will automatically generate the query and parameters based on the SHACL restrictions developed. The agent will return **EITHER** a `JSON` array containing entities as their corresponding `JSON` object **OR** one Entity `JSON` object depending on which `GET` route is executed.
-
-1. Get all instances
-2. Get a specific instance
-3. Get all instances with human readable fields
-4. Get all instances in `csv` format
-5. Get all instances associated with a specific parent instance
-6. Get all instances matching the search criteria
-
-##### Get all instances
-
-Users can send a `GET` request to
-
-```
-<baseURL>/vis-backend-agent/{type}
-```
-
-where `{type}`is the requested identifier that must correspond to a target class in`./resources/application-form.json`.
-
-##### Get a instance
-
-Users can send a `GET` request to
-
-```
-<baseURL>/vis-backend-agent/{type}/{id}
-```
-
-where `{type}`is the requested identifier that must correspond to a target class in`./resources/application-form.json`, and `{id}` is the specific instance's identifier.
-
-To retrieve an instance with human-readable fields, users can send a `GET` request to `<baseURL>/vis-backend-agent/{type}/label/{id}`, where parameters are the same as the default route.
-
-##### Get all instances with human readable fields
-
-This route retrieves all instances with human-readable fields. Users can send a `GET` request to
-
-```
-<baseURL>/vis-backend-agent/{type}/label
-```
-
-where `{type}`is the requested identifier that must correspond to a target class in`./resources/application-form.json`.
-
-##### Get all instances in csv format
-
-This route retrieves all instances in the csv format. Users can send a `GET` request to
-
-```
-<baseURL>/vis-backend-agent/csv/{type}
-```
-
-where `{type}`is the requested identifier that must correspond to a target class in`./resources/application-form.json`.
-
-##### Get all instances associated with a specific parent instance
-
-Users can send a `GET` request to:
-
-```
-<baseURL>/vis-backend-agent/{parent}/{id}/{type}
-```
-
-where `{type}`is the requested identifier that must correspond to a target class in`./resources/application-form.json`, `{parent}` is the requested parent identifier that is linked to the type, and `{id}` is the specific parent instance's identifier to retrieve all instances associated with.
-
-##### Get all instances matching the search criteria
-
-Users can send a `POST` request with search criterias to:
-
-```
-<baseURL>/vis-backend-agent/{type}/search
-```
-
-where `{type}`is the requested identifier that must correspond to a target class in`./resources/application-form.json`. The search criterias should be sent as a `JSON` request body:
-
-```json
-{
-  "parameter": "criteria",
-  "parameter-two": "criteria-two"
-}
-```
-
-### 2.6 Service Lifecycle Route
-
-This `<baseURL>/vis-backend-agent/contracts/` route serves as an endpoint to manage the lifecycle of contracts and their associated services. Note that the following scheduled tasks are available and will occur at 6am everyday if `TASKS_ENABLED` is true:
-
-- Discharge of expired active contracts
-
-#### 2.6.1 Status route
-
-This endpoint serves to retrieve the status of a contract using a `GET` request at the following endpoint:
-
-```
-<baseURL>/vis-backend-agent/contracts/status/{id}
-```
-
-where `{id}`is the requested contract ID. A successful request will return `{"message": "Pending, Active, or Archived status", "iri" : "associated contract instance"}`.
-
-#### 2.6.2 Draft route
-
-This endpoint serves to draft a new contract, inclusive of its lifecycle and the schedule, or retrieve all draft contracts that are awaiting approval.
-
-> New/Edit draft contract
-
-Users can _EITHER_ send a `POST` request to create a new instance _OR_ send a `PUT` request to update the draft contract at the following endpoint:
-
-```
-<baseURL>/vis-backend-agent/contracts/draft
-```
-
-Note that this route will interact with the [schedule route](#263-schedule-route) directly, and users should not sent a separate request to the schedule route unless they wish to interact with the schedule. The draft route will require the following `JSON` request parameters:
-
-```json
-{
-  /* parameters */
-  "id": "An identifier for the lifecycle",
-  "contract": "The target contract IRI",
-  "start date": "Date when the first service is to be delivered in the YYYY-MM-DD format",
-  "end date": "Date of the final service in the YYYY-MM-DD format",
-  "time slot start": "Beginning of the time window during which the service is scheduled to be delivered in the HH:MM format",
-  "time slot end": "End of the time window during which the service is scheduled to be delivered in the HH:MM format",
-  "recurrence": "Service interval in the ISO 8601 format eg P1D P7D P2D",
-  "monday": "A boolean indicating if the service should occur on a monday",
-  "tuesday": "A boolean indicating if the service should occur on a tuesday",
-  "wednesday": "A boolean indicating if the service should occur on a wednesday",
-  "thursday": "A boolean indicating if the service should occur on a thursday",
-  "friday": "A boolean indicating if the service should occur on a friday",
-  "saturday": "A boolean indicating if the service should occur on a saturday",
-  "sunday": "A boolean indicating if the service should occur on a sunday"
-}
-```
-
-A successful request will return `{"message": "Contract has been successfully drafted/updated!", "iri" : "root iri that is instantiated"}`.
-
-> Get all draft contracts
-
-Users can send a `GET` request to the `<baseURL>/vis-backend-agent/contracts/draft?type={type}` endpoint to retrieve all draft contracts, where `{type}`is the requested identifier that must correspond to the target contract class in`./resources/application-form.json`.
-
-There is also an additional optional parameter `label` to retrieve draft contracts with only human readable values. Users may pass in `yes` if the response should all be labelled and `no` otherwise.
-
-#### 2.6.3 Schedule route
-
-> Get contract schedule
-
-Users can send a `GET` request to the `<baseURL>/vis-backend-agent/contracts/schedule/{id}` endpoint to retrieve the schedule details for the specified contract, where `{id}`is the requested contract ID. This route serves to support form generation for the viewing of existing contracts. If successful, the request will return the following `JSON` fields:
-
-1. `start_date`: Service start date in the `YYYY-MM-DD` format
-2. `end_date`: Service end date in the `YYYY-MM-DD` format
-3. `start_time`: The expected starting time of the time slot that services are delivered in the `HH:MM` format
-4. `end_time`: The expected ending time of the time slot that services are delivered in the `HH:MM` format
-5. `recurrence`: The recurrence interval between services eg `P1D`, `P2D`, `P7D`, `P14D`...
-6. `monday` ~ `sunday`: Variables indicating if the service should be delivered on the corresponding day of week
-
-> Schedule upcoming tasks
-
-This endpoint serves to assign the upcoming schedule for the services for the specified contract. **WARNING**: It is not intended that this route is called directly, as the [draft route](#262-draft-route) will call this route when a request is received. Users can _EITHER_ send a `POST` request to create a new instance _OR_ send a `PUT` request to update the draft lifecycle at the following endpoint:
-
-```
-<baseURL>/vis-backend-agent/contracts/schedule
-```
-
-Note that this route does require the following `JSON` request parameters:
-
-```json
-{
-  /* parameters */
-  "id": "An identifier for the scheduler",
-  "contract": "The target contract IRI",
-  "time slot start": "Beginning of the time window during which the service is scheduled to be delivered in the HH:MM format",
-  "time slot end": "End of the time window during which the service is scheduled to be delivered in the HH:MM format",
-  "recurrence": "Service interval in the ISO 8601 format eg P1D P7D P2D",
-  "monday": "A boolean indicating if the service should occur on a monday",
-  "tuesday": "A boolean indicating if the service should occur on a tuesday",
-  "wednesday": "A boolean indicating if the service should occur on a wednesday",
-  "thursday": "A boolean indicating if the service should occur on a thursday",
-  "friday": "A boolean indicating if the service should occur on a friday",
-  "saturday": "A boolean indicating if the service should occur on a saturday",
-  "sunday": "A boolean indicating if the service should occur on a sunday"
-}
-```
-
-A successful request will return `{"message": "Schedule has been successfully drafted for the contract! _OR_ Draft schedule has been successfully updated!", "iri" : "root iri that is instantiated"}`.
-
-#### 2.6.4 Service commencement route
-
-The endpoint serves to commence the delivery of services by approving the specified contract. This endpoint will also generate the occurrences on their scheduled dates. Users must send a `POST` request to approve the contract at the following endpoint:
-
-```
-<baseURL>/vis-backend-agent/contracts/service/commence
-```
-
-Note that this route does require the following `JSON` request parameters:
-
-```json
-{
-  /* parameters */
-  "contract": "The target contract IRI",
-  "remarks": "Remarks for the approval"
-}
-```
-
-A successful request will return `{"message": "Contract has been approved for service execution!", "iri" : "root iri that is instantiated"}`.
-
-#### 2.6.5 Service order route
-
-This `<baseURL>/vis-backend-agent/contracts/service` endpoint serves to interact with all active contracts and tasks.
-
-> Active contracts
-
-Users can send a `GET` request to the `<baseURL>/vis-backend-agent/contracts/service?type={type}` endpoint to retrieve all active contracts, where `{type}`is the requested identifier that must correspond to the target contract class in`./resources/application-form.json`.
-
-There is also an additional optional parameter `label` to retrieve in progress contracts with only human readable values. Users may pass in `yes` if the response should all be labelled and `no` otherwise.
-
-> Records of service tasks
-
-For tasks on a selected date, users can send a `GET` request to the `<baseURL>/vis-backend-agent/contracts/service/{timestamp}` endpoint to retrieve all tasks for the target date, where `timestamp` is the UNIX timestamp.
-
-For tasks associated with a contract, users can send a `GET` request to the `<baseURL>/vis-backend-agent/contracts/service/{contract}` endpoint to retrieve all tasks for the target contract, where `contract` is the contract's identifier.
-
-> Service dispatch
-
-Users can send a `GET` request to the `<baseURL>/vis-backend-agent/contracts/service/dispatch/{id}` endpoint to retrieve the form template associated with the dispatch event, where `id` is either the identifier of the occurrence of interest, which may be a dispatch or subsequent succeeding instance, or `form` for an empty form template. Note that this will require `SHACL` restrictions to be defined and instantiated into the knowledge graph. A sample `ServiceDispatchOccurrenceShape` is defined in `./resources/shacl.ttl`, which can be extended for your specific requirements.
-
-Users can send a `PUT` request to the `<baseURL>/vis-backend-agent/contracts/service/dispatch` endpoint to assign dispatch details for a target order. The details are configurable using the `ServiceDispatchOccurrenceShape` and an additional `dispatch.jsonld` file with the corresponding identifier as `dispatch` in the `application-service.json`. A sample file is defined in `./resources/dispatch.jsonld`, with line 1 - 32 being required. It is recommended that the id field comes with a prefix, following the frontend actions. Note that this route does require the following `JSON` request parameters:
-
-```json
-{
-  /* parameters */
-  "contract": "The target contract IRI",
-  "order": "The target order IRI",
-  "date": "Scheduled date of the order delivery in the YYYY-MM-DD format"
-}
-```
-
-> Service completion
-
-Users can send a `GET` request to the `<baseURL>/vis-backend-agent/contracts/service/dispatch/form` endpoint to retrieve the form template associated with the service completion event. Note that this will require `SHACL` restrictions to be defined and instantiated into the knowledge graph. A sample `ServiceOrderCompletedOccurrenceShape` is defined in `./resources/shacl.ttl`, which can be extended for your specific requirements. Note that if you require any form of computation for the completion details, it is recommended to define a separate group using `sh:node` as evident by `WeightLogShape`.
-
-> Report unfulfilled service tasks
-
-Users can send a `GET` request to the `<baseURL>/vis-backend-agent/contracts/service/report/form` endpoint to retrieve the form template associated with the report event. Note that this will require `SHACL` restrictions to be defined and instantiated into the knowledge graph. A sample `ServiceReportOccurrenceShape` is defined in `./resources/shacl.ttl`. At the moment, properties may ONLY include remarks.
-
-Users can send a `POST` request to the `<baseURL>/vis-backend-agent/contracts/service/report` endpoint to report an unfulfilled service of a specified contract. Note that this route does require the following `JSON` request parameters:
-
-```json
-{
-  /* parameters */
-  "contract": "The target contract IRI",
-  "remarks": "Remarks for the report",
-  "date": "Date of the unfulfilled service in the YYYY-MM-DD format; Date must be in the past or today"
-}
-```
-
-A successful request will return `{"message": "Report for an unfulfilled service has been successfully lodged!", "iri" : "root iri that is instantiated"}`.
-
-> Cancel service tasks
-
-Users can send a `GET` request to the `<baseURL>/vis-backend-agent/contracts/service/cancel/form` endpoint to retrieve the form template associated with the cancellation event. Note that this will require `SHACL` restrictions to be defined and instantiated into the knowledge graph. A sample `ServiceTerminationOccurrenceShape` is defined in `./resources/shacl.ttl`. At the moment, properties may ONLY include remarks.
-
-Users can send a `POST` request to the `<baseURL>/vis-backend-agent/contracts/service/cancel` endpoint to cancel an upcoming service of a specified contract. Note that this route does require the following `JSON` request parameters:
-
-```json
-{
-  /* parameters */
-  "contract": "The target contract IRI",
-  "remarks": "Remarks for the cancellation",
-  "date": "Upcoming service date to be cancelled in the YYYY-MM-DD format; Date must be today or in future"
-}
-```
-
-A successful request will return `{"message": "Service has been successfully cancelled!", "iri" : "root iri that is instantiated"}`.
-
-#### 2.6.6 Archive contract route
-
-The endpoint serves to archive in progress contracts as well as retrieve all contracts that have expired and are in archive.
-
-> Get all archived contracts
-
-Users can send a `GET` request to the `<baseURL>/vis-backend-agent/contracts/archive?type={type}` endpoint to retrieve all archived contracts, where `{type}`is the requested identifier that must correspond to the target contract class in`./resources/application-form.json`.
-
-There is also an additional optional parameter `label` to retrieve archived contracts with only human readable values. Users may pass in `yes` if the response should all be labelled and `no` otherwise.
-
-> Rescind an ongoing contract
-
-Users can send a `GET` request to the `<baseURL>/vis-backend-agent/contracts/archive/rescind/form` endpoint to retrieve the form template associated with the contract rescission event. Note that this will require `SHACL` restrictions to be defined and instantiated into the knowledge graph. A sample `ContractRescissionOccurrenceShape` is defined in `./resources/shacl.ttl`. At the moment, properties may ONLY include remarks.
-
-Users must send a `POST` request to rescind an ongoing contract at the `<baseURL>/vis-backend-agent/contracts/archive/rescind` endpoint, with the following `JSON` request parameters:
-
-```json
-{
-  /* parameters */
-  "contract": "The target contract IRI",
-  "remarks": "Reasons for the rescindment"
-}
-```
-
-A successful request will return `{"message": "Contract has been successfully rescinded!", "iri" : "root iri that is instantiated"}`.
-
-> Terminate an ongoing contract
-
-Users can send a `GET` request to the `<baseURL>/vis-backend-agent/contracts/archive/terminate/form` endpoint to retrieve the form template associated with the contract rescission event. Note that this will require `SHACL` restrictions to be defined and instantiated into the knowledge graph. A sample `ContractTerminationOccurrenceShape` is defined in `./resources/shacl.ttl`. At the moment, properties may ONLY include remarks.
-
-Users must send a `POST` request to terminate an ongoing contract at the `<baseURL>/vis-backend-agent/contracts/archive/terminate` endpoint, with the following `JSON` request parameters:
-
-```json
-{
-  /* parameters */
-  "contract": "The target contract IRI",
-  "remarks": "Reasons for the early termination"
-}
-```
-
-A successful request will return `{"message": "Contract has been successfully terminated!", "iri" : "root iri that is instantiated"}`.
-
-## 3. SHACL Restrictions
-
-[SHACL](https://www.w3.org/TR/shacl/) is generally a language for validating RDF graphs against a set of conditions. The World Avatar incorporates these restrictions into our workflow to populate form structure and fields, as well as enabling automated data retrieval.
-
-### 3.1 Form Generation
-
-The query to generate the form template is available at `resources/query/construct/form.sparql`. Please read the documentation available on the [viz](https://github.com/TheWorldAvatar/viz/blob/main/doc/form.md) repository to understand how the form template generated from this agent should look like.
-
-A sample SHACL format in (TTL) is described below:
-
-```
-base:NameOfConceptShape
-  a sh:NodeShape ;
-  sh:targetClass base:Concept ;
-  sh:property [
-    sh:name "subclass dropdown" ;
-    sh:order 1 ;
-    sh:description "A sample property showing the structure for creating a new dropdown and its list of selections from the target class and its subclasses" ;
-    sh:path ontoexample:hasDropdownOptions ;
-    sh:in ontoexample:DropdownOption ;
-    sh:minCount 1 ;
-    sh:maxCount 1 ;
-  ] ;
-  sh:property [
-    sh:name "instance dropdown" ;
-    sh:order 2 ;
-    sh:description "A sample property showing the structure for creating a new dropdown and its list of selections from instances associated with the target class" ;
-    sh:path ontoexample:hasDropdownForInstances ;
-    sh:class ontoexample:ExampleClass ;
-    sh:minCount 1 ;
-    sh:maxCount 1 ;
-  ] ;
-  sh:property [
-    sh:name "text input";
-    sh:description "A sample property showing the structure for creating a new text input field" ;
-    sh:order 3 ;
-    sh:path ontoexample:hasInput ;
-    sh:datatype xsd:string ;
-    sh:minCount 1 ;
-    sh:maxCount 1 ;
-  ] ;
-  sh:property [
-    sh:name "number input";
-    sh:description "A sample property showing the structure for creating a new numerical input field" ;
-    sh:order 4 ;
-    sh:path ontoexample:hasInput ;
-    sh:datatype xsd:decimal ;
-    sh:minCount 1 ;
-    sh:maxCount 1 ;
-  ] ;
-  sh:property [
-    sh:name "date input";
-    sh:description "A sample property showing the structure for creating a new date input field" ;
-    sh:order 5 ;
-    sh:path ontoexample:hasInput ;
-    sh:datatype xsd:date ;
-    sh:minCount 1 ;
-    sh:maxCount 1 ;
-  ] .
-
-base:ExampleClassShape
-  a sh:NodeShape ;
-  sh:targetClass ontoexample:ExampleClass ;
-  sh:property [
-    sh:name "id";
-    sh:description "Identifier for the example class instance.";
-    sh:order 1;
-    sh:path (
-      rdfs:label
-      [sh:inversePath rdfs:label]
-    ) ;
-    sh:datatype xsd:string ;
-    sh:minCount 1 ;
-    sh:maxCount 1 ;
-  ] ;
-  sh:property [
-    sh:name "name";
-    sh:description "Name of the example class instance.";
-    sh:order 2;
-    sh:path rdfs:label ;
-    sh:datatype xsd:string ;
-    sh:minCount 1 ;
-    sh:maxCount 1 ;
-  ] .
-```
-
-### 3.1.1 Property Groups
-
-Users may group form inputs into one form section either by using Nested Concepts via `sh:node` or `PropertyGroup` via sh:group.
-
-A sample SHACL format in (TTL) for `sh:node` is described below:
-
-```
-base:NameOfConceptShape
-  a sh:NodeShape ;
-  sh:targetClass base:Concept ;
-  sh:property [
-    sh:name "group" ;
-    sh:description "A sample property showing the structure for creating a new property group" ;
-    sh:order 0 ;
-    sh:path ontoexample:hasGroup ;
-    sh:node base:NestedConceptShape ;
-    sh:minCount 1 ;
-    sh:maxCount 1 ;
-  ] .
-
-base:NestedConceptShape
-  a sh:NodeShape ;
-  sh:targetClass ontoexample:NestedConcept ;
-  sh:property [
-    sh:name "nested input" ;
-    sh:order 1 ;
-    sh:description "A sample property showing the structure for creating a nested property input as part of a group" ;
-    sh:path ontoexample:hasNestedProperty ;
-    sh:datatype xsd:string ;
-    sh:minCount 1 ;
-    sh:maxCount 1 ;
-  ] .
-```
-
-A sample SHACL format in (TTL) for `PropertyGroup` is described below:
-
-```
-base:ExampleGroupPropertyShape
-  a sh:NodeShape ;
-  sh:targetClass ontoexample:ExampleGroupClass ;
-  sh:property [
-    sh:name "id";
-    sh:description "Identifier for the example class instance.";
-    sh:order 0;
-    sh:path (
-      rdfs:label
-      [sh:inversePath rdfs:label]
-    ) ;
-    sh:datatype xsd:string ;
-    sh:minCount 1 ;
-    sh:maxCount 1 ;
-  ] ;
-  sh:property [
-    sh:name "name";
-    sh:description "Name of the example group class instance.";
-    sh:order 1;
-    sh:path rdfs:label ;
-    sh:datatype xsd:string ;
-    sh:minCount 1 ;
-    sh:maxCount 1 ;
-  ] ;
-  sh:property [
-    sh:name "group string input";
-    sh:description "String input for a form section.";
-    sh:order 2;
-    sh:path ontoexample:hasInput ;
-    sh:datatype xsd:string ;
-    sh:minCount 1 ;
-    sh:maxCount 1 ;
-  ] ;
-  sh:property [
-    sh:name "group dropdown";
-    sh:description "A dropdown for a form section.";
-    sh:order 3;
-    sh:path ontoexample:hasDropdownOption ;
-    sh:class ontoexample:DropdownOption ;
-    sh:minCount 1 ;
-    sh:maxCount 1 ;
-  ] .
-
-base:ExampleFormSectionGroup
-	a sh:PropertyGroup ;
-	rdfs:label "form section" ;
-  sh:description "An example form section grouping properties through SHACL." ;
-	sh:order "2"^^xsd:integer .
-```
-
-> [!IMPORTANT] 
-> `PropertyGroup` are most useful for setting dependent form fields, which relies on some form field.
-
-### 3.1.2 Dependent Form Fields
-
-Users can set up dependencies between form fields by targeting the independent form property (via the corresponding `PropertyShape`) using the `https://theworldavatar.io/kg/form/dependentOn` relations. A sample SHACL file in TTL is given below:
-
-```
-base:FormDependencyShape
-  a sh:NodeShape ;
-  sh:targetClass base:Concept ;
-  sh:property base:FormDependencyShape-independent ;
-  sh:property [
-    sh:name "dependent field" ;
-    sh:order 2 ;
-    sh:description "A sample property showing a dependent field" ;
-    sh:path ontoexample:isDependent ;
-    sh:class ontoexample:DependentClass ;
-    twa:dependentOn base:FormDependencyShape-independent;
-    sh:minCount 1 ;
-    sh:maxCount 1 ;
-  ] .
-
-base:FormDependencyShape-independent a sh:PropertyShape ;
-  sh:name "independent field" ;
-  sh:order 1 ;
-  sh:description "A sample property showing an independent field" ;
-  sh:path ontoexample:isIndependent ;
-  sh:class ontoexample:IndependentClass ;
-  sh:minCount 1 ;
-  sh:maxCount 1 .
-```
-
-### 3.1.3 Lifecycle-specific Feature
-
-> [!IMPORTANT]
-> For any lifecycle form, users will be required to configure the event occurrences using `SHACL` restrictions. Typically, `TerminatedServiceEvent`, `IncidentReportEvent`, `ContractRescission`, and `ContractTermination` can only accommodate a remarks property. For the `ServiceDispatchEvent`, users may assign additional dispatch details through defining more `SHACL` properties. Note that an id field must be included for a `ServiceDispatchEvent`. A sample file has been created in `./resources/shacl.ttl`
-
-### 3.2 Automated Data Retrieval
-
-This agent can dynamically query fields for different instances based on the `SHACL` restrictions in three steps:
-
-1. Retrieve all the predicate paths set in `SHACL` to reach the field of interest
-2. Generate a dynamic query based on these paths queried in (1)
-3. Query the knowledge graph with the query generated in (2)
-
-The query in (1) is available at `resources/query/get/property_path.sparql`. This path specifically requires the following `SHACL` properties in order to function:
-
-1. `sh:path`: REQUIRED to generate the `SPARQL` query template. The subject of this predicate can either be one path IRI or a list of path IRI. An example in `TTL` is also available below:
-
-```
-base:ConceptShape
-  a sh:NodeShape ;
-  sh:targetClass ontoexample:Concept ;
-  sh:property [
-    ...
-    sh:path ontoexample:onePath ;
-    ...
-  ];
-  sh:property [
-    ...
-    sh:path (ontoexample:nestedPath rdfs:label);
-    ...
-  ];
-  sh:property [
-    ...
-    sh:path (
-      [sh:inversePath ontoexample:inversePath]
-      ontoexample:inverseNestedPath
-    );
-    ...
-  ].
-```
-
-2. `sh:hasValue`: Optional parameter to restrict the output of the query to a specific instance. This is useful if the same predicate path points to multiple instances as a subject and cannot be differentiated otherwise. For example: `fibo-fnd-dt-fd:RegularSchedule` has predicates `fibo-fnd-dt-fd:hasRecurrenceInterval` that may target Monday to Sunday as their subject values.
-3. `sh:minCount`: Optional parameter to indicate that the variable is required in the template if set above one.
-4. `sh:datatype`: Required parameter to generate min-max search criteria based on integer or decimal settings
-5. `sh:property/sh:name "name"`: Optional `SHACL` property that provides property path(s) to the human-readable label of the field. This is required for any IRIs returned by any property if human-readable labels are necessary. This must be found in a property shape with `sh:targetClass` to function. Note that if your property is `sh:in` a (sub)class, the agent will automatically retrieve the `rdfs:label` of the associated class concept.
-
-## 4. Schemas
-
-### 4.1 Instantiation
-
-The instantiation mechanism of this agent involves the employment of [`JSON-LD`](https://json-ld.org/) alongside the programmatic replacement of certain objects based on the request parameters to instantiate a new instance. Generally, the schema will follow the [`JSON-LD` specifications](https://www.w3.org/TR/json-ld/), except for values that should be dynamically replaced based on request parameters. For instance, the ontological representation of a person may be as follows.
-
-```mermaid
-  erDiagram
-    ":Person" ||--o{ ":PersonName" : ":hasName"
-    ":PersonName" {
-      rdfs_label string
-    }
-```
-
-It is expected that we should create a new ID and name for the person instance. To ensure that the ID and name is replaced according to the right input parameter, this agent requires a replacement `JSON` object within the `JSON-LD` file. The generic format of the replacement object is:
-
-```json
-{
-  "@replace": "parameter name", # this may be a subset of the parameter name
-  "@type": "iri", # expected request parameter type - iri or literal
-  "datatype": "http://www.w3.org/2001/XMLSchema#date", # optional data type for LITERAL types if we wish to instantiate non-string literals
-  "prefix": "http://example.org/prefix/me/" # optional prefix for IRI types if we require only the identifier but not the entire IRI of the request parameter
-}
-```
-
-A sample file can be found at `./resources/example.jsonld`. It is recommended for users to first generate a valid schema using the [`JSON-LD` Playground](https://json-ld.org/playground/), and then replace the target literal or IRIs with the replacement object specified above. This validates the `JSON-LD` schema and ensure a consistent schema is adopted. **WARNING:** Please do not use short prefixes and include the full IRI throughout the schema in order for the agent to function as expected. This can be ensured by removing the "@context" field, which defines these prefixes.
-
-#### 4.1.1 Service lifecycle
-
-> [!IMPORTANT]
-> Users will be required to add a `JSON-LD` for the `ServiceDispatchEvent`. This event should assign dispatch details before the service executes. A sample file has been created in `./resources/dispatch.jsonld`, and users must not modify line 1 - 39. The relevant route(s) is found in the `Service dispatch` section [over here](#265-service-order-route).
-
-> [!IMPORTANT]
-> Users will be required to add a `JSON-LD` for the `ServiceDeliveryEvent`. This event should execute upon completion of the service order, and can contain additional properties/details following the user's input. A sample file has been created in `./resources/complete.jsonld`, and users must not modify line 1 - 39. The relevant route(s) is found in the `Service completion` section [over here](#265-service-order-route). Users can also define a special replacement `JSON` object for performing any calculation based upon the completion logs as follows:
-
-```json
-{
-  "@replace": "calculation", # do not change this
-  "@type": "difference", # expected calculation type - difference, total
-  # an array of variable objects for the expression
-  "variable": [
-    {
-      "@id": "parameter 1", # parameter name
-      "@type": "https://www.omg.org/spec/Commons/QuantitiesAndUnits/ScalarQuantityValue", # the class of the scalar quantity; optional and defaults to the `https://www.omg.org/spec/Commons/QuantitiesAndUnits/ScalarQuantityValue` concept
-      "unit": "https://www.omg.org/spec/Commons/QuantitiesAndUnits/MeasurementUnit" # measurement unit; optional and defaults to the `https://www.omg.org/spec/Commons/QuantitiesAndUnits/MeasurementUnit` concept
-    },
-    {
-      "@id": "parameter 2" # parameter name
-    }
-  ],
-  # a variable object to represent the output
-  "output": {
-    "@id": "parameter 1",
-    "@type": "https://www.omg.org/spec/Commons/QuantitiesAndUnits/ScalarQuantityValue",
-    "unit": "https://www.theworldavatar.com/kg/ontoservice/tonne"
-  }
-}
-```
-
-The following calculation types are supported:
-
-1. Difference: The second and subsequent variable(s) will be deducted from the first parameter in the array at the `variable` field
-2. Total: Sum of all the variables in the array at the `variable` field
-
-### 4.2 Geocoding
-
-The agent requires certain ontologies and `SHACL` restrictions in order to enable geocoding services for the frontend. The data instantiated in the knowledge graph must follow the following ontology. However, there are optional concepts such as the `PrimaryAddressNumber` for `block_number` that can be excluded.
-
-```
-:                   https://www.theworldavatar.com/kg/
-fibo-fnd-arr-id:    https://spec.edmcouncil.org/fibo/ontology/FND/Arrangements/IdentifiersAndIndices/
-fibo-fnd-plc-adr:   https://spec.edmcouncil.org/fibo/ontology/FND/Places/Addresses/
-fibo-fnd-plc-loc:   https://spec.edmcouncil.org/fibo/ontology/FND/Places/Locations/
-fibo-fnd-rel-rel:   https://spec.edmcouncil.org/fibo/ontology/FND/Relations/Relations/
-geo:                http://www.opengis.net/ont/geosparql#
-rdfs:	              http://www.w3.org/2000/01/rdf-schema#
-xsd:                http://www.w3.org/2001/XMLSchema#
-
-AddressInstance a fibo-fnd-plc-adr:ConventionalStreetAddress ;
-  fibo-fnd-plc-adr:hasStreetAddress StreetAddressInstance  ;
-  fibo-fnd-plc-adr:hasPostalCode {postal_code} ;
-  fibo-fnd-plc-loc:hasCityName {city} ;
-  fibo-fnd-plc-loc:hasCountry {<https://www.omg.org/spec/LCC/Countries/ISO3166-1-CountryCodes/Country>}
-  fibo-fnd-arr-id:isIndexTo LocationInstance .
-StreetAddressInstance a fibo-fnd-plc-adr:StreetAddress ;
-    fibo-fnd-plc-adr:hasPrimaryAddressNumber StreetBlockInstance ;
-    fibo-fnd-plc-adr:hasStreetName StreetNameInstance .
-StreetBlockInstance a fibo-fnd-plc-adr:PrimaryAddressNumber ;
-    fibo-fnd-rel-rel:hasTag {block_number} .
-StreetNameInstance a fibo-fnd-plc-adr:StreetName ;
-    fibo-fnd-rel-rel:hasTag {road_name} .
-LocationInstance a fibo-fnd-plc-loc:PhysicalLocation ;
-    geo:hasGeometry [
-      a geo:Point;
-      geo:asWKT "{geom}"^^geo:wktLiteral .
-    ]
-```
-
-The `SHACL` property shape for location must target the `https://www.omg.org/spec/LCC/Countries/CountryRepresentation/Location` concept, and include a `PropertyShape` of the geopoint as well as the address. Note that the address may take any shape, but it is recommended to follow the following definitions in `TTL` format:
-
-```
-@prefix base:             <https://www.theworldavatar.io/kg/location/> .
-@prefix address:          <https://www.theworldavatar.io/kg/address/> .
-@prefix sh:               <http://www.w3.org/ns/shacl#> .
-@prefix xsd:              <http://www.w3.org/2001/XMLSchema#> .
-@prefix ontobim:          <https://www.theworldavatar.com/kg/ontobim/> .
-@prefix ontoservice:      <https://www.theworldavatar.com/kg/ontoservice/> .
-@prefix fibo-fnd-plc-adr: <https://spec.edmcouncil.org/fibo/ontology/FND/Places/Addresses/> .
-@prefix fibo-fnd-plc-loc: <https://spec.edmcouncil.org/fibo/ontology/FND/Places/Locations/> .
-@prefix fibo-fnd-rel-rel: <https://spec.edmcouncil.org/fibo/ontology/FND/Relations/Relations/> .
-@prefix lcc-cr:           <https://www.omg.org/spec/LCC/Countries/CountryRepresentation/> .
-@prefix geo:              <http://www.opengis.net/ont/geosparql#> .
-
-base:ServiceLocationShape
-  a sh:NodeShape ;
-  sh:targetClass fibo-fnd-plc-loc:PhysicalLocation ;
-  sh:property [
-    sh:name "geopoint" ;
-    sh:description "The WKT serialization of the location." ;
-    sh:order 1 ;
-    sh:path (
-      geo:hasGeometry
-      geo:asWKT
-    ) ;
-    sh:datatype geo:wktLiteral ;
-    sh:minCount 1 ;
-    sh:maxCount 1 ;
-  ] ;
-  sh:property [
-    sh:name "address" ;
-    sh:description "Address of the service site." ;
-    sh:order 2 ;
-    sh:path (
-      [sh:inversePath ontoservice:hasServiceLocation]
-      fibo-fnd-plc-adr:hasAddress
-    ) ;
-    sh:node base:ConventionalStreetAddressShape ;
-    sh:minCount 1 ;
-    sh:maxCount 1 ;
-  ] .
-
-  address:ConventionalStreetAddressShape
-  a sh:NodeShape ;
-  sh:targetClass fibo-fnd-plc-adr:ConventionalStreetAddress ;
-  sh:property [
-    sh:name "id";
-    sh:description "Identifier for the address.";
-    sh:order 1;
-    sh:path (
-      fibo-fnd-plc-adr:hasPostalCode
-      [sh:inversePath fibo-fnd-plc-adr:hasPostalCode]
-    ) ;
-    sh:datatype xsd:string ;
-    sh:minCount 1 ;
-    sh:maxCount 1 ;
-  ] ;
-  sh:property [
-    sh:name "postal code";
-    sh:description "Postal code";
-    sh:order 2;
-    sh:path fibo-fnd-plc-adr:hasPostalCode ;
-    sh:datatype xsd:string ;
-    sh:minCount 1 ;
-    sh:maxCount 1 ;
-    sh:minLength 6 ;
-    sh:maxLength 6 ;
-    sh:pattern "^\d+$" ;
-  ] ;
-  sh:property [
-    sh:name "block";
-    sh:description "The block number on the street if any";
-    sh:order 3;
-    sh:path (
-        fibo-fnd-plc-adr:hasStreetAddress
-        fibo-fnd-plc-adr:hasPrimaryAddressNumber
-        fibo-fnd-rel-rel:hasTag
-      );
-    sh:datatype xsd:string ;
-    sh:minCount 1 ;
-    sh:maxCount 1 ;
-  ] ;
-  sh:property [
-    sh:name "street";
-    sh:description "The name of the street for the address";
-    sh:order 4;
-    sh:path (
-        fibo-fnd-plc-adr:hasStreetAddress
-        fibo-fnd-plc-adr:hasStreetName
-        fibo-fnd-rel-rel:hasTag
-      );
-    sh:datatype xsd:string ;
-    sh:minCount 1 ;
-    sh:maxCount 1 ;
-  ] ;
-  sh:property [
-    sh:name "city";
-    sh:description "City";
-    sh:order 5;
-    sh:path fibo-fnd-plc-loc:hasCityName ;
-    sh:datatype xsd:string ;
-    sh:minCount 1 ;
-    sh:maxCount 1 ;
-  ] ;
-  sh:property [
-    sh:name "country";
-    sh:description "Country";
-    sh:order 6;
-    sh:path (fibo-fnd-plc-loc:hasCountry <https://www.omg.org/spec/LCC/Countries/CountryRepresentation/hasEnglishShortName>);
-    sh:in lcc-cr:Country ;
-    sh:minCount 1 ;
-    sh:maxCount 1 ;
-  ] .
-```
-=======
-`szp20/1476-feature-handle-public-holidays-in-vis-backend-agent` has been moved as well as the `main` branch
->>>>>>> 665862ff
+`szp20/1476-feature-handle-public-holidays-in-vis-backend-agent` has been moved as well as the `main` branch