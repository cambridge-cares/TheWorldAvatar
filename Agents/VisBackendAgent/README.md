# Vis Backend Agent

The Vis-Backend Agent is a supporting service to The World Avatar's [visualisation platform (ViP)](https://github.com/cambridge-cares/TheWorldAvatar/tree/main/web/twa-vis-platform). It is designed to manage all visualisation-related requests from a single point of access to for example, filter map layers, generate dynamic controls, or query, add, delete, and update instances within the registry. By abstracting the backend implementation details (such as which other agents to call), it provides a unified access point to the data within its specific stack. This design allows the ViP to be deployed on a separate stack while retaining the capability to ingest data from multiple stacks seamlessly.

## Table of Contents

- [Vis Backend Agent](#vis-backend-agent)
  - [1. Agent Deployment](#1-agent-deployment)
    - [1.1 Preparation](#11-preparation)
    - [1.2 Docker Deployment](#12-docker-deployment)
  - [2. Agent Route](#2-agent-route)
    - [2.1 Status Route](#21-status-route-baseurlvis-backend-agentstatus)
    - [2.2 Geocoding Route](#22-geocoding-route-baseurlvis-backend-agentlocation)
      - [2.2.1 Geocoding route](#221-geocoding-route)
      - [2.2.2 Address search route](#222-address-search-route)
    - [2.3 Form Route](#23-form-route-baseurlvis-backend-agentformtype)
    - [2.4 Concept Metadata Route](#24-concept-metadata-route-baseurlvis-backend-agenttypetype)
    - [2.5 Instance Route](#25-instance-route)
      - [2.5.1 Add route](#251-add-route)
      - [2.5.2 Delete route](#252-delete-route)
      - [2.5.3 Update route](#253-update-route)
      - [2.5.4 Get route](#254-get-route)
<<<<<<< HEAD
    - [2.6 Service Lifecycle Route](#26-service-lifecycle-route)
      - [2.6.1 Draft route](#261-draft-route)
      - [2.6.2 Schedule route](#262-schedule-route)
=======
>>>>>>> ef71af13
  - [3. SHACL Restrictions](#3-shacl-restrictions)
    - [3.1 Form Generation](#31-form-generation)
    - [3.2 Automated Data Retrieval](#32-automated-data-retrieval)
  - [4. Schemas](#4-schemas)
    - [4.1 Instantiation](#41-instantiation)
    - [4.2 Geocoding](#42-geocoding)

## 1. Agent Deployment

The agent is designed for execution through a Docker container within [The World Avatar's stack](https://github.com/cambridge-cares/TheWorldAvatar/tree/main/Deploy/stacks/dynamic/stack-manager). It cannot run as a standalone container, and other deployment workflows are beyond the scope of this document.

### 1.1 Preparation

Before using this agent, follow the steps below to ensure you have everything you need to successfully run the agent.

##### Maven Repository credentials

This agent is set up to use this [Maven repository](https://maven.pkg.github.com/cambridge-cares/TheWorldAvatar/) (in addition to Maven central).
You'll need to provide your credentials in a single-word text files located like this:

```
./credentials/
    repo_username.txt
    repo_password.txt
```

repo_username.txt should contain your Github username. repo_password.txt should contain your Github [personal access token](https://docs.github.com/en/github/authenticating-to-github/creating-a-personal-access-token),
which must have a 'scope' that [allows you to publish and install packages](https://docs.github.com/en/packages/working-with-a-github-packages-registry/working-with-the-apache-maven-registry#authenticating-to-github-packages).

##### Environment variables

The agent requires the following environment variables. These variables must be set in their respective docker configuration files for the agent to function as intended.

- `NAMESPACE`: Specifies the SPARQL namespace identifier containing the corresponding instances (default: kb)

##### Files

**FORM TEMPLATE**

In generating the form template, users must create and upload [`SHACL` restrictions](#3-shacl-restrictions) into the `namespace` specified in the previous section. Users must also generate a corresponding identifier and target classes in `./resources/application-form.json`. This file must be copied into the Docker container via bind mounts. The target class must also correspond to the object of the `NodeShape sh:targetClass ?object` triple in order to function.

**REST ENDPOINT**

The agent will require at least two files in order to function as a `REST` endpoint to add, delete, insert, and retrieve instances within the registry in the ViP.

1. `./resources/application-service.json`: A file mapping the resource identifier to the target file name in (2)
2. At least one `JSON-LD` file at `./resources/jsonld/example.jsonld`: This file provides a structure for the instance that must be instantiated and will follow the schemas defined in [this section](#41-instantiation). Each file should correspond to one type of instance, and the resource ID defined in (1) must correspond to the respective file in order to function.

**GEOCODING ENDPOINT**

Users must add a geocoding endpoint to the `geocode` resource identifier at `./resources/application-service.json`. This geocoding endpoint is expected to be a `SPARQL` compliant endpoint with geocoding data instantiated. For more details about the ontologies and restrictions involved, please read [section 4.2](#42-geocoding).

### 1.2 Docker Deployment

**TEST ENVIRONMENT**

- Deploy the agent to execute the unit tests on a standalone container by running the following code in the CLI at the <root> directory.
- The success of all tests must be verified through the Docker logs.

```
docker compose -f "./docker/docker-compose.test.yml" up -d --build
```

**PRODUCTION ENVIRONMENT**

1. Build this agent's image by issuing `docker compose -f './docker/docker-compose.yml' build` within this directory. Do not start the container.
2. Update the environment variables in `./docker/vis-backend-agent.json` if required.
3. Copy the `./docker/vis-backend-agent.json` file into the `inputs/config/services` directory of the stack manager.
4. Ensure the bind mount path is correctly set in the stack configuration for `vis-resources`.
5. Start the stack manager as usual following [these instructions](https://github.com/cambridge-cares/TheWorldAvatar/tree/main/Deploy/stacks/dynamic/stack-manager).

**DEBUGGING ENVIRONMENT**
Follow the same steps as the **PRODUCTION ENVIRONMENT**, but use the `vis-backend-agent-debug.json` file instead in step 3.

If you are developing in VSCode, please add the following `launch.json` to the `.vscode` directory. Once the agent is running with the debug configuration, the developer can attach the debugger on the debug panel in VSCode.

```json
{
  // Use IntelliSense to learn about possible attributes.
  // Hover to view descriptions of existing attributes.
  // For more information, visit: https://go.microsoft.com/fwlink/?linkid=830387
  "version": "0.2.0",
  "configurations": [
    {
      "type": "java",
      "name": "Debug attach",
      "request": "attach",
      "port": 5007,
      "hostName": "localhost",
      "projectName": "vis-backend-agent"
    }
  ]
}
```

## 2. Agent Route

The agent currently offers the following API route(s):

### 2.1 Status Route: `<baseURL>/vis-backend-agent/status`

This route serves as a health check to confirm that the agent has been successfully initiated and is operating as anticipated. It can be called through a `GET` request with no parameters, as follows:

```
curl localhost:3838/vis-backend-agent/status
```

If successful, the response will return `Agent is ready to receive requests.`.

### 2.2 Geocoding Route: `<baseURL>/vis-backend-agent/location`

This route serves as a geocoding endpoint to interface with addresses and coordinates.

#### 2.2.1 Geocoding route

To retrieve the geographic coordinates, users can send a `GET` request to `<baseURL>/vis-backend-agent/location/geocode` with at least one of the following parameters:
<<<<<<< HEAD

1. `postal_code`: Postal code of the address
2. `block`: The street block of the address; Must be sent along with the street name
3. `street`: The street name of the address
4. `city`: The city name of the address
5. `country`: The country IRI of the address following [this ontology](https://www.omg.org/spec/LCC/Countries/ISO3166-1-CountryCodes)

If successful, the response will return the coordinates in the `[longitude, latitude]` format that is compliant with `JSON`.

#### 2.2.2 Address search route

=======

1. `postal_code`: Postal code of the address
2. `block`: The street block of the address; Must be sent along with the street name
3. `street`: The street name of the address
4. `city`: The city name of the address
5. `country`: The country IRI of the address following [this ontology](https://www.omg.org/spec/LCC/Countries/ISO3166-1-CountryCodes)

If successful, the response will return the coordinates in the `[longitude, latitude]` format that is compliant with `JSON`.

#### 2.2.2 Address search route

>>>>>>> ef71af13
To search for the address based on postal code, users can send a `GET` request to `<baseURL>/vis-backend-agent/location/addresses` with the following parameter:

1. `postal_code`: Postal code of the address

If successful, the response will return the addresses as an array in the following `JSON` format:

```json
[
  {
    "block": "block number",
    "street": "street name",
    "city": "city name",
    "country": "country IRI"
  },
  {
    "street": "street name",
    "city": "city name",
    "country": "country IRI"
  }
]
```

### 2.3 Form Route: `<baseURL>/vis-backend-agent/form/{type}`

This route serves as an endpoint to retrieve the corresponding form template for the specified target class type. Users can send a `GET` request to `<baseURL>/vis-backend-agent/form/{type}`, where `{type}` is the requested identifier that must correspond to a target class in `./resources/application-form.json`.

Users can also retrieve a form template for a specific instance by appending the associated `id` at the end eg `<baseURL>/vis-backend-agent/form/{type}/{id}`.

If successful, the response will return a form template in the following (minimal) JSON-LD format. Please note that the template does not follow any valid ontology rules at the root level, and is merely a schema for the frontend. However, its nested values complies with `SHACL` ontological rules.

```json
{
  "http://www.w3.org/ns/shacl#property": [
    {
      "@id": "PROPERTY IRI",
      "@type": "http://www.w3.org/ns/shacl#PropertyShape",
      "http://www.w3.org/ns/shacl#name": {
        "@value": "form field name"
      },
      "http://www.w3.org/ns/shacl#description": {
        "@value": "description."
      },
      "http://www.w3.org/ns/shacl#group": {
        "@id": "GROUP IRI"
      }
    },
    {
      "@id": "GROUP IRI",
      "@type": "http://www.w3.org/ns/shacl#PropertyGroup",
      "http://www.w3.org/2000/01/rdf-schema#comment": {
        "@value": "Description of group."
      },
      "http://www.w3.org/2000/01/rdf-schema#label": {
        "@value": "property group name"
      },
      "http://www.w3.org/ns/shacl#property": [
        {
          "@id": "PROPERTY IRI",
          "@type": "http://www.w3.org/ns/shacl#PropertyShape",
          "http://www.w3.org/ns/shacl#name": {
            "@value": "form field name"
          },
          "http://www.w3.org/ns/shacl#description": {
            "@value": "description."
          },
          "http://www.w3.org/ns/shacl#group": {
            "@id": "GROUP IRI"
          }
        },
        ...
      ]
    }
  ]
}
```

### 2.4 Concept Metadata Route: `<baseURL>/vis-backend-agent/type/{type}`

This route serves as an endpoint to retrieve all available ontology classes and subclasses along with their human readable labels and descriptions associated with the type. Users can send a `GET` request to `<baseURL>/vis-backend-agent/type/{type}`, where `{type}` is the requested identifier that must correspond to a target class in `./resources/application-form.json`.

If successful, the response will return an array of objects in the following format:

```json
{
  "type": {
    "type": "uri",
    "value": "instance IRI",
    "dataType": "",
    "lang": ""
  },
  "label": {
    "type": "literal",
    "value": "Label of the class instance",
    "dataType": "http://www.w3.org/2001/XMLSchema#string",
    "lang": "Optional language field"
  },
  "description": {
    "type": "literal",
    "value": "Description for the class instance",
    "dataType": "http://www.w3.org/2001/XMLSchema#string",
    "lang": "Optional language field"
  },
  "parent": {
    "type": "uri",
    "value": "parent class IRI",
    "dataType": "",
    "lang": ""
  }
}
```

### 2.5 Instance Route

This route serves as a `RESTful` endpoint to perform `CRUD` operations for any resources based on the `type` specified.

#### 2.5.1 Add route

To add a new instance, users must send a POST request with their corresponding parameters to

```
<baseURL>/vis-backend-agent/{type}
```

where `{type}` is the requested identifier that must correspond to a target file name in`./resources/application-service.json`. The request parameters will depend on the `JSON-LD` file defined. More information on the required schema can be found in [this section](#41-instantiation).

#### 2.5.2 Delete route

To delete an instance, users must send a DELETE request to

```
<baseURL>/vis-backend-agent/{type}/{id}
```

where `{type}` is the requested identifier that must correspond to a target file name in`./resources/application-service.json`, and `{id}` is the specific instance's identifier. The instance representation will be deleted according to the `JSON-LD` file defined for adding a new instance. More information on the required schema can be found in [this section](#41-instantiation).

#### 2.5.3 Update route

To update an instance, users must send a PUT request with their corresponding parameters to

```
<baseURL>/vis-backend-agent/{type}/{id}
```

where `{type}` is the requested identifier that must correspond to a target file name in`./resources/application-service.json`, and `{id}` is the specific instance's identifier. The request parameters will depend on the `JSON-LD` file defined for adding a new instance. More information on the required schema can be found in [this section](#41-instantiation).

#### 2.5.4 Get route

There are several routes for retrieving instances associated with a specific `type` to populate the records in the registry. The agent will automatically generate the query and parameters based on the SHACL restrictions developed. The agent will return **EITHER** a `JSON` array containing entities as their corresponding `JSON` object **OR** one Entity `JSON` object depending on which `GET` route is executed.

1. Get all instances
2. Get a specific instance
3. Get all instances with human readable fields
4. Get all instances in `csv` format
5. Get all instances associated with a specific parent instance
6. Get all instances matching the search criteria

##### Get all instances

Users can send a `GET` request to

```
<baseURL>/vis-backend-agent/{type}
```

where `{type}`is the requested identifier that must correspond to a target class in`./resources/application-form.json`.

##### Get a instance

Users can send a `GET` request to

```
<baseURL>/vis-backend-agent/{type}/{id}
```

where `{type}`is the requested identifier that must correspond to a target class in`./resources/application-form.json`, and `{id}` is the specific instance's identifier.

##### Get all instances with human readable fields

This route retrieves all instances with human-readable fields. Users can send a `GET` request to

```
<baseURL>/vis-backend-agent/{type}/label
```

where `{type}`is the requested identifier that must correspond to a target class in`./resources/application-form.json`.

##### Get all instances in csv format

This route retrieves all instances in the csv format. Users can send a `GET` request to

```
<baseURL>/vis-backend-agent/csv/{type}
```

where `{type}`is the requested identifier that must correspond to a target class in`./resources/application-form.json`.

##### Get all instances associated with a specific parent instance

Users can send a `GET` request to:

```
<baseURL>/vis-backend-agent/{parent}/{id}/{type}
```

where `{type}`is the requested identifier that must correspond to a target class in`./resources/application-form.json`, `{parent}` is the requested parent identifier that is linked to the type, and `{id}` is the specific parent instance's identifier to retrieve all instances associated with.

##### Get all instances matching the search criteria

Users can send a `POST` request with search criterias to:

```
<baseURL>/vis-backend-agent/{type}/search
```

where `{type}`is the requested identifier that must correspond to a target class in`./resources/application-form.json`. The search criterias should be sent as a `JSON` request body:

```json
{
  "parameter": "criteria",
  "parameter-two": "criteria-two"
}
```

### 2.6 Service Lifecycle Route

This `<baseURL>/vis-backend-agent/contracts/` route serves as an endpoint to manage the lifecycle of contracts and their associated services.

#### 2.6.1 Draft route

This endpoint serves to draft a contract lifecycle for the specified contract. Users can _EITHER_ send a `POST` request to create a new instance _OR_ send a `PUT` request to update the draft lifecycle at the following endpoint:

```
<baseURL>/vis-backend-agent/contracts/draft
```

Note that this route does require the following `JSON` request parameters:

```json
{
  /* parameters */
  "id": "An identifier for the lifecycle",
  "contract": "The target contract IRI",
  "start date": "Date when the first service is to be delivered in the YYYY-MM-DD format",
  "end date": "Date of the final service in the YYYY-MM-DD format"
}
```

A successful request will return `Contract has been successfully drafted/updated!`.

#### 2.6.2 Schedule route

The endpoint serves to assign the upcoming schedule for the services for the specified contract. Users can _EITHER_ send a `POST` request to create a new instance _OR_ send a `PUT` request to update the draft lifecycle at the following endpoint:

```
<baseURL>/vis-backend-agent/contracts/schedule
```

Note that this route does require the following `JSON` request parameters:

```json
{
  /* parameters */
  "id": "An identifier for the scheduler",
  "contract": "The target contract IRI",
  "time slot start": "Beginning of the time window during which the service is scheduled to be delivered in the HH:MM format",
  "time slot end": "End of the time window during which the service is scheduled to be delivered in the HH:MM format",
  "recurrence": "Service interval in the ISO 8601 format eg P1D P7D P2D",
  "monday": "A boolean indicating if the service should occur on a monday",
  "tuesday": "A boolean indicating if the service should occur on a tuesday",
  "wednesday": "A boolean indicating if the service should occur on a wednesday",
  "thursday": "A boolean indicating if the service should occur on a thursday",
  "friday": "A boolean indicating if the service should occur on a friday",
  "saturday": "A boolean indicating if the service should occur on a saturday",
  "sunday": "A boolean indicating if the service should occur on a sunday"
}
```

A successful request will return `Schedule has been successfully drafted for the contract!` _OR_ `Draft schedule has been successfully updated!`.

## 3. SHACL Restrictions

[SHACL](https://www.w3.org/TR/shacl/) is generally a language for validating RDF graphs against a set of conditions. The World Avatar incorporates these restrictions into our workflow to populate form structure and fields, as well as enabling automated data retrieval.

### 3.1 Form Generation

The query to generate the form template is available at `resources/query/construct/form.sparql`. Please read the documentation available on the [Visualisation Platform](https://github.com/cambridge-cares/TheWorldAvatar/tree/main/web/twa-vis-platform/doc/form.md) to understand how the form template generated from this agent should look like.

A sample SHACL format in (TTL) is described below:

```
base:NameOfConceptShape
  a sh:NodeShape ;
  sh:targetClass base:Concept ;
  sh:property [
    sh:name "dropdown" ;
    sh:order 1 ;
    sh:description "A sample property showing the structure for creating a new dropdown and its list of selections" ;
    sh:path base:hasDropdownOptions ;
    sh:in base:DropdownOption ;
    sh:minCount 1 ;
    sh:maxCount 1 ;
  ] ;
  sh:property [
    sh:name "text input";
    sh:description "A sample property showing the structure for creating a new text input field" ;
    sh:order 2 ;
    sh:path base:hasInput ;
    sh:datatype xsd:string ;
    sh:minCount 1 ;
    sh:maxCount 1 ;
  ] ;
  sh:property [
    sh:name "number input";
    sh:description "A sample property showing the structure for creating a new numerical input field" ;
    sh:order 3 ;
    sh:path base:hasInput ;
    sh:datatype xsd:decimal ;
    sh:minCount 1 ;
    sh:maxCount 1 ;
  ] ;
  sh:property [
    sh:name "date input";
    sh:description "A sample property showing the structure for creating a new date input field" ;
    sh:order 4 ;
    sh:path base:hasInput ;
    sh:datatype xsd:date ;
    sh:minCount 1 ;
    sh:maxCount 1 ;
  ] ;
  sh:property [
    sh:name "group" ;
    sh:description "A sample property showing the structure for creating a new property group" ;
    sh:order 5 ;
    sh:path base:hasGroup ;
    sh:node base:NestedConceptShape ;
    sh:minCount 1 ;
    sh:maxCount 1 ;
  ] .

base:NestedConceptShape
  a sh:NodeShape ;
  sh:targetClass base:NestedConcept ;
  sh:property [
    sh:name "nested input" ;
    sh:order 1 ;
    sh:description "A sample property showing the structure for creating a nested property input as part of a group" ;
    sh:path base:hasNestedProperty ;
    sh:datatype xsd:string ;
    sh:minCount 1 ;
    sh:maxCount 1 ;
  ] .
```

### 3.2 Automated Data Retrieval

This agent can dynamically query fields for different instances based on the `SHACL` restrictions in three steps:

1. Retrieve all the predicate paths set in `SHACL` to reach the field of interest
2. Generate a dynamic query based on these paths queried in (1)
3. Query the knowledge graph with the query generated in (2)

The query in (1) is available at `resources/query/get/property_path.sparql`. This path specifically requires the following `SHACL` properties in order to function:

1. `sh:path`: REQUIRED to generate the `SPARQL` query template. The subject of this predicate can either be one path IRI or a list of path IRI. An example in `TTL` is also available below:

```
base:ConceptShape
  a sh:NodeShape ;
  sh:targetClass ontoexample:Concept ;
  sh:property [
    ...
    sh:path ontoexample:onePath ;
    ...
  ];
  sh:property [
    ...
    sh:path (ontoexample:nestedPath rdfs:label);
    ...
  ];
  sh:property [
    ...
    sh:path (
      [sh:inversePath ontoexample:inversePath]
      ontoexample:inverseNestedPath
    );
    ...
  ].
```

2. `sh:hasValue`: Optional parameter to restrict the output of the query to a specific instance. This is useful if the same predicate path points to multiple instances as a subject and cannot be differentiated otherwise. For example: `fibo-fnd-dt-fd:RegularSchedule` has predicates `fibo-fnd-dt-fd:hasRecurrenceInterval` that may target Monday to Sunday as their subject values.
3. `sh:minCount`: Optional parameter to indicate that the variable is required in the template if set above one.
4. `sh:qualifiedValueShape`: Optional parameter to indicate that the variable is a parent variable that the instance is dependent on.
5. `sh:datatype`: Required parameter to generate min-max search criteria based on integer or decimal settings
6. `sh:property/sh:name "name"`: Optional `SHACL` property that provides property path(s) to the human-readable label of the field. This is required for any IRIs returned by any property if human-readable labels are necessary. This must be found in a property shape with `sh:targetClass` to function.

## 4. Schemas

### 4.1 Instantiation

The instantiation mechanism of this agent involves the employment of [`JSON-LD`](https://json-ld.org/) alongside the programmatic replacement of certain objects based on the request parameters to instantiate a new instance. Generally, the schema will follow the [`JSON-LD` specifications](https://www.w3.org/TR/json-ld/), except for values that should be dynamically replaced based on request parameters. For instance, the ontological representation of a person may be as follows.

```mermaid
  erDiagram
    ":Person" ||--o{ ":PersonName" : ":hasName"
    ":PersonName" {
      rdfs_label string
    }
```

It is expected that we should create a new ID and name for the person instance. To ensure that the ID and name is replaced according to the right input parameter, this agent requires a replacement `JSON` object within the `JSON-LD` file. The generic format of the replacement object is:

```json
{
  "@replace": "parameter name", # this may be a subset of the parameter name
  "@type": "iri", # expected request parameter type - iri or literal
  "datatype": "http://www.w3.org/2001/XMLSchema#date", # optional data type for LITERAL types if we wish to instantiate non-string literals
  "prefix": "http://example.org/prefix/me/" # optional prefix for IRI types if we require only the identifier but not the entire IRI of the request parameter
}
```

A sample file can be found at `./resources/example.jsonld`. It is recommended for users to first generate a valid schema using the [`JSON-LD` Playground](https://json-ld.org/playground/), and then replace the target literal or IRIs with the replacement object specified above. This validates the `JSON-LD` schema and ensure a consistent schema is adopted. **WARNING:** Please do not use short prefixes and include the full IRI throughout the schema in order for the agent to function as expected. This can be ensured by removing the "@context" field, which defines these prefixes.

### 4.2 Geocoding

The agent requires certain ontologies and `SHACL` restrictions in order to enable geocoding services for the frontend. The data instantiated in the knowledge graph must follow the following ontology. However, there are optional concepts such as the `PrimaryAddressNumber` for `block_number` that can be excluded.

```
:                   https://www.theworldavatar.com/kg/
fibo-fnd-arr-id:    https://spec.edmcouncil.org/fibo/ontology/FND/Arrangements/IdentifiersAndIndices/
fibo-fnd-plc-adr:   https://spec.edmcouncil.org/fibo/ontology/FND/Places/Addresses/
fibo-fnd-plc-loc:   https://spec.edmcouncil.org/fibo/ontology/FND/Places/Locations/
fibo-fnd-rel-rel:   https://spec.edmcouncil.org/fibo/ontology/FND/Relations/Relations/
geo:                http://www.opengis.net/ont/geosparql#
rdfs:	              http://www.w3.org/2000/01/rdf-schema#
xsd:                http://www.w3.org/2001/XMLSchema#

AddressInstance a fibo-fnd-plc-adr:ConventionalStreetAddress ;
  fibo-fnd-plc-adr:hasStreetAddress StreetAddressInstance  ;
  fibo-fnd-plc-adr:hasPostalCode {postal_code} ;
  fibo-fnd-plc-loc:hasCityName {city} ;
  fibo-fnd-plc-loc:hasCountry {<https://www.omg.org/spec/LCC/Countries/ISO3166-1-CountryCodes/Country>}
  fibo-fnd-arr-id:isIndexTo LocationInstance .
StreetAddressInstance a fibo-fnd-plc-adr:StreetAddress ;
    fibo-fnd-plc-adr:hasPrimaryAddressNumber StreetBlockInstance ;
    fibo-fnd-plc-adr:hasStreetName StreetNameInstance .
StreetBlockInstance a fibo-fnd-plc-adr:PrimaryAddressNumber ;
    fibo-fnd-rel-rel:hasTag {block_number} .
StreetNameInstance a fibo-fnd-plc-adr:StreetName ;
    fibo-fnd-rel-rel:hasTag {road_name} .
LocationInstance a fibo-fnd-plc-loc:PhysicalLocation ;
    geo:hasGeometry [
      a geo:Point;
      geo:asWKT "{geom}"^^geo:wktLiteral .
    ]
```

The `SHACL` property shape for location must target the `https://www.omg.org/spec/LCC/Countries/CountryRepresentation/Location` concept, and include a `PropertyShape` of the geopoint as well as the address. Note that the address may take any shape, but it is recommended to follow the following definitions in `TTL` format:

```
@prefix base:             <https://www.theworldavatar.io/kg/location/> .
@prefix address:          <https://www.theworldavatar.io/kg/address/> .
@prefix sh:               <http://www.w3.org/ns/shacl#> .
@prefix xsd:              <http://www.w3.org/2001/XMLSchema#> .
@prefix ontobim:          <https://www.theworldavatar.com/kg/ontobim/> .
@prefix ontoservice:      <https://www.theworldavatar.com/kg/ontoservice/> .
@prefix fibo-fnd-plc-adr: <https://spec.edmcouncil.org/fibo/ontology/FND/Places/Addresses/> .
@prefix fibo-fnd-plc-loc: <https://spec.edmcouncil.org/fibo/ontology/FND/Places/Locations/> .
@prefix fibo-fnd-rel-rel: <https://spec.edmcouncil.org/fibo/ontology/FND/Relations/Relations/> .
@prefix lcc-cr:           <https://www.omg.org/spec/LCC/Countries/CountryRepresentation/> .
@prefix geo:              <http://opengis.net/ont/geosparql#> .

base:ServiceLocationShape
  a sh:NodeShape ;
  sh:targetClass lcc-cr:Location ;
  sh:property [
    sh:name "id" ;
    sh:description "Identifier for the location." ;
    sh:order 1 ;
    sh:path (
<<<<<<< HEAD
      geo:asWKT
      [sh:inversePath geo:asWKT]
=======
      geo:hasGeometry
      [sh:inversePath geo:hasGeometry]
>>>>>>> ef71af13
    ) ;
    sh:datatype xsd:string ;
    sh:minCount 1 ;
    sh:maxCount 1 ;
  ] ;
  sh:property [
    sh:name "geopoint" ;
    sh:description "The WKT serialization of the location." ;
    sh:order 2 ;
    sh:path (
<<<<<<< HEAD
=======
      geo:hasGeometry
>>>>>>> ef71af13
      geo:asWKT
    ) ;
    sh:datatype geo:wktLiteral ;
    sh:minCount 1 ;
    sh:maxCount 1 ;
  ] ;
  sh:property [
    sh:name "address" ;
    sh:description "Address of the service site." ;
    sh:order 3 ;
    sh:path (
      [sh:inversePath ontoservice:hasServiceLocation]
      fibo-fnd-plc-adr:hasAddress
    ) ;
    sh:node address:ConventionalStreetAddressShape ;
    sh:minCount 1 ;
    sh:maxCount 1 ;
  ] .

  address:ConventionalStreetAddressShape
  a sh:NodeShape ;
  sh:targetClass fibo-fnd-plc-adr:ConventionalStreetAddress ;
  sh:property [
    sh:name "id";
    sh:description "Identifier for the address.";
    sh:order 1;
    sh:path (
      fibo-fnd-plc-adr:hasPostalCode
      [sh:inversePath fibo-fnd-plc-adr:hasPostalCode]
    ) ;
    sh:datatype xsd:string ;
    sh:minCount 1 ;
    sh:maxCount 1 ;
  ] ;
  sh:property [
    sh:name "postal code";
    sh:description "Postal code";
    sh:order 2;
    sh:path fibo-fnd-plc-adr:hasPostalCode ;
    sh:datatype xsd:string ;
    sh:minCount 1 ;
    sh:maxCount 1 ;
    sh:minLength 6 ;
    sh:maxLength 6 ;
    sh:pattern "^\d+$" ;
  ] ;
  sh:property [
    sh:name "block";
    sh:description "The block number on the street if any";
    sh:order 3;
    sh:path (
        fibo-fnd-plc-adr:hasStreetAddress
        fibo-fnd-plc-adr:hasPrimaryAddressNumber
        fibo-fnd-rel-rel:hasTag
      );
    sh:datatype xsd:string ;
    sh:minCount 1 ;
    sh:maxCount 1 ;
  ] ;
  sh:property [
    sh:name "street";
    sh:description "The name of the street for the address";
    sh:order 4;
    sh:path (
        fibo-fnd-plc-adr:hasStreetAddress
        fibo-fnd-plc-adr:hasStreetName
        fibo-fnd-rel-rel:hasTag
      );
    sh:datatype xsd:string ;
    sh:minCount 1 ;
    sh:maxCount 1 ;
  ] ;
  sh:property [
    sh:name "city";
    sh:description "City";
    sh:order 5;
    sh:path fibo-fnd-plc-loc:hasCityName ;
    sh:datatype xsd:string ;
    sh:minCount 1 ;
    sh:maxCount 1 ;
  ] ;
  sh:property [
    sh:name "country";
    sh:description "Country";
    sh:order 6;
    sh:path (fibo-fnd-plc-loc:hasCountry <https://www.omg.org/spec/LCC/Countries/CountryRepresentation/hasEnglishShortName>);
    sh:in lcc-cr:Country ;
    sh:minCount 1 ;
    sh:maxCount 1 ;
  ] .
```<|MERGE_RESOLUTION|>--- conflicted
+++ resolved
@@ -20,12 +20,9 @@
       - [2.5.2 Delete route](#252-delete-route)
       - [2.5.3 Update route](#253-update-route)
       - [2.5.4 Get route](#254-get-route)
-<<<<<<< HEAD
     - [2.6 Service Lifecycle Route](#26-service-lifecycle-route)
       - [2.6.1 Draft route](#261-draft-route)
       - [2.6.2 Schedule route](#262-schedule-route)
-=======
->>>>>>> ef71af13
   - [3. SHACL Restrictions](#3-shacl-restrictions)
     - [3.1 Form Generation](#31-form-generation)
     - [3.2 Automated Data Retrieval](#32-automated-data-retrieval)
@@ -142,7 +139,6 @@
 #### 2.2.1 Geocoding route
 
 To retrieve the geographic coordinates, users can send a `GET` request to `<baseURL>/vis-backend-agent/location/geocode` with at least one of the following parameters:
-<<<<<<< HEAD
 
 1. `postal_code`: Postal code of the address
 2. `block`: The street block of the address; Must be sent along with the street name
@@ -154,19 +150,6 @@
 
 #### 2.2.2 Address search route
 
-=======
-
-1. `postal_code`: Postal code of the address
-2. `block`: The street block of the address; Must be sent along with the street name
-3. `street`: The street name of the address
-4. `city`: The city name of the address
-5. `country`: The country IRI of the address following [this ontology](https://www.omg.org/spec/LCC/Countries/ISO3166-1-CountryCodes)
-
-If successful, the response will return the coordinates in the `[longitude, latitude]` format that is compliant with `JSON`.
-
-#### 2.2.2 Address search route
-
->>>>>>> ef71af13
 To search for the address based on postal code, users can send a `GET` request to `<baseURL>/vis-backend-agent/location/addresses` with the following parameter:
 
 1. `postal_code`: Postal code of the address
@@ -646,13 +629,8 @@
     sh:description "Identifier for the location." ;
     sh:order 1 ;
     sh:path (
-<<<<<<< HEAD
-      geo:asWKT
-      [sh:inversePath geo:asWKT]
-=======
       geo:hasGeometry
       [sh:inversePath geo:hasGeometry]
->>>>>>> ef71af13
     ) ;
     sh:datatype xsd:string ;
     sh:minCount 1 ;
@@ -663,10 +641,7 @@
     sh:description "The WKT serialization of the location." ;
     sh:order 2 ;
     sh:path (
-<<<<<<< HEAD
-=======
       geo:hasGeometry
->>>>>>> ef71af13
       geo:asWKT
     ) ;
     sh:datatype geo:wktLiteral ;
