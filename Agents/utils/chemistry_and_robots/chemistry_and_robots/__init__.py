--- conflicted
+++ resolved
@@ -1,8 +1,4 @@
 __version__ = "1.6.0a"
 
-<<<<<<< HEAD
-__version__ = "1.5.0"
-=======
 from .data_model import *
-from .kg_operations import *
->>>>>>> 60a15c0b
+from .kg_operations import *