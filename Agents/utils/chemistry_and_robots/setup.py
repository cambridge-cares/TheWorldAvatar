--- conflicted
+++ resolved
@@ -2,11 +2,7 @@
 
 setup(
     name='chemistry_and_robots',
-<<<<<<< HEAD
-    version='1.5.0',
-=======
     version='1.6.0a',
->>>>>>> 60a15c0b
     author='Jiaru Bai',
     author_email='jb2197@cam.ac.uk',
     license='MIT',
