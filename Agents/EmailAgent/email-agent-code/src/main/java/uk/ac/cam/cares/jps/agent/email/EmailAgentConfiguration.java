--- conflicted
+++ resolved
@@ -125,35 +125,18 @@
         try ( FileInputStream file = new FileInputStream(propertyFileLocation)) {
             properties.load(file);
 
-<<<<<<< HEAD
             // Log if the white list mode is enabled (default is not set should be false)
             boolean whitelistOn = Boolean.parseBoolean(getProperty(KEY_WHITE_ONLY));
 
             if (whitelistOn) {
                 String[] allowedIPs = EmailAgentConfiguration.getPropertyAsArray(KEY_WHITE_IPS, ",");
 
-                if (allowedIPs != null) {
-                    System.out.println("INFO: Whitelist enabled, only approving requests from local machine and following IPs...");
+                    if (allowedIPs != null) {
+                        System.out.println("INFO: Whitelist enabled, only approving requests from local machine and following IPs...");
                     for (String allowedIP : allowedIPs) {
                         System.out.println("   " + allowedIP);
-=======
-            // Log if the white list mode is enabled
-            String whiteListProperty = getProperty(KEY_WHITE_ONLY);
-
-            if (whiteListProperty != null && !whiteListProperty.isBlank()) {
-                boolean whitelistOn = Boolean.parseBoolean(whiteListProperty);
-
-                if (whitelistOn) {
-                    String[] allowedIPs = EmailAgentConfiguration.getPropertyAsArray(KEY_WHITE_IPS, ",");
-                    
-                    if (allowedIPs != null) {
-                        System.out.println("INFO: Whitelist enabled, only approving requests from local machine and following IPs...");
-                        for (String allowedIP : allowedIPs) {
-                            System.out.println("   " + allowedIP);
-                        }
->>>>>>> 086f2e75
                     }
-                }
+                    }
             } else {
                 System.out.println("WARN: Whitelist disabled, accepting all requests.");
             }
