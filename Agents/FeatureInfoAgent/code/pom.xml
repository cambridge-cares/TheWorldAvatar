--- conflicted
+++ resolved
@@ -6,11 +6,7 @@
     <modelVersion>4.0.0</modelVersion>
     <groupId>com.cmclinnovations</groupId>
     <artifactId>feature-info-agent</artifactId>
-<<<<<<< HEAD
-    <version>3.0.1</version>
-=======
     <version>3.1.0</version>
->>>>>>> 3dd51e93
     <packaging>war</packaging>
 
     <!-- Project properties -->
