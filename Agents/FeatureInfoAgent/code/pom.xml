--- conflicted
+++ resolved
@@ -6,11 +6,7 @@
     <modelVersion>4.0.0</modelVersion>
     <groupId>com.cmclinnovations</groupId>
     <artifactId>feature-info-agent</artifactId>
-<<<<<<< HEAD
-    <version>2.1.0-dev-ontop-per-db-SNAPSHOT</version>
-=======
     <version>3.0.1</version>
->>>>>>> 9776ec4b
     <packaging>war</packaging>
 
     <!-- Project properties -->
@@ -197,11 +193,7 @@
         <dependency>
             <groupId>org.json</groupId>
             <artifactId>json</artifactId>
-<<<<<<< HEAD
-            <version>20230618</version>
-=======
             <version>20231013</version>
->>>>>>> 9776ec4b
             <type>jar</type>
         </dependency>
 
