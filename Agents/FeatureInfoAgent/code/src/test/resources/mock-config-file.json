{
    
    "queries": [
        {
<<<<<<< HEAD
            "class": "https://www.theworldavatar.com/kg/ontoems/ReportingStation",
            "metaFile": "station_meta.sparql",
            "timeFile": "station_time.sparql",
            "timeLimit": 48
=======
            "class": "com.cmclinnovations.kg.ClassOne",
            "metaFile": "classOneMeta.sparql",
            "timeFile": "classOneTime.sparql",
            "timeLimit": 48,
            "databaseName": "database-one"
>>>>>>> 1ee356b6
        },
        {
            "class": "com.cmclinnovations.kg.ClassTwo",
            "metaFile": "classTwoMeta.sparql",
            "timeFile": "classTwoTime.sparql",
            "timeLimit": -1,
            "databaseName": "database-two"
        },
        {
            "class": "com.cmclinnovations.kg.ClassThree",
            "metaFile": "classThreeMeta.sparql",
            "timeFile": ""
        },
        {
            "class": "com.cmclinnovations.kg.ClassFour",
            "timeFile": "classFourTime.sparql",
            "databaseName": "database-four"
        }
    ]
}<|MERGE_RESOLUTION|>--- conflicted
+++ resolved
@@ -2,18 +2,11 @@
     
     "queries": [
         {
-<<<<<<< HEAD
             "class": "https://www.theworldavatar.com/kg/ontoems/ReportingStation",
             "metaFile": "station_meta.sparql",
             "timeFile": "station_time.sparql",
-            "timeLimit": 48
-=======
-            "class": "com.cmclinnovations.kg.ClassOne",
-            "metaFile": "classOneMeta.sparql",
-            "timeFile": "classOneTime.sparql",
             "timeLimit": 48,
             "databaseName": "database-one"
->>>>>>> 1ee356b6
         },
         {
             "class": "com.cmclinnovations.kg.ClassTwo",
