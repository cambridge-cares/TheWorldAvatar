--- conflicted
+++ resolved
@@ -8,27 +8,13 @@
 
 import org.apache.logging.log4j.LogManager;
 import org.apache.logging.log4j.Logger;
-<<<<<<< HEAD
-import org.json.JSONArray;
-import org.json.JSONObject;
-
-import com.cmclinnovations.stack.clients.docker.ContainerClient;
-import com.cmclinnovations.stack.clients.ontop.OntopEndpointConfig;
-import com.cmclinnovations.stack.clients.postgis.PostGISEndpointConfig;
-=======
->>>>>>> 9776ec4b
 
 /**
  * This class handles storing configuration details and details on
  * endpoints available within the TWA stack.
  */
-<<<<<<< HEAD
-public class ConfigStore extends ContainerClient {
-
-=======
 public final class ConfigStore {
     
->>>>>>> 9776ec4b
     /**
      * Logger for reporting info/errors.
      */
@@ -55,171 +41,19 @@
     private final Path configurationFile;
 
     /**
-<<<<<<< HEAD
-     * Any other settings specified in the config file.
-     */
-    protected final Map<String, Object> otherSettings = new HashMap<>();
-
-    /**
-     * Set of endpoint definitions.
-     */
-    protected final List<ConfigEndpoint> endpoints = new ArrayList<>();
-
-    /**
-     * Has this config been loaded/initialised?
-     */
-    private boolean isReady;
-
-    /**
-     * Initialise a new ConfigReader instance.
-     */
-    public ConfigStore() {
-        // Empty
-    }
-
-    /**
-     * Returns the initialisation state of this config object.
-     * 
-     * @returns initialisation state
-     */
-    public boolean isReady() {
-        return this.isReady;
-    }
-
-    /**
-     * Returns the value associated with the input key within the
-     * otherSettings map.
-     * 
-     * @param key property name.
-     * 
-     * @return property value (or null).
-     */
-    public Object getSetting(String key) {
-        return this.otherSettings.get(key);
-    }
-
-    /**
-     * Loads the configuration file from the environment variable
-     * and initialises stack configuration.
-     * 
-     * @throws Exception
-     */
-    public void load() throws Exception {
-        // Load config file
-        this.loadFile();
-
-        // Determine stack links
-        try {
-            determineOntop();
-        } catch (RuntimeException exception) {
-            LOGGER.error("Could not dynamically determine Ontop endpoint, this is only permissible during unit tests!");
-        }
-
-        try {
-            determinePostgres();
-        } catch (RuntimeException exception) {
-            LOGGER.error(
-                    "Could not dynamically determine Postgres endpoint, this is only permissible during unit tests!");
-        }
-
-        try {
-            determineBlazegraph();
-        } catch (RuntimeException exception) {
-            LOGGER.error(
-                    "Could not dynamically determine any Blazegraph endpoints, this is only permissible during unit tests!");
-        }
-
-        // All loaded
-        LOGGER.info("Configuration loading has now finished.");
-        isReady = true;
-=======
      * Initialise a new ConfigStore using the default config file location.
      */
     public ConfigStore() {
         this.configurationFile = Paths.get(getConfigLocation());
->>>>>>> 9776ec4b
     }
 
     /**
      * Initialise a new ConfigStore using the input config file location.
      * 
-<<<<<<< HEAD
-     * @param endpoint
-     */
-    public void addEndpoint(ConfigEndpoint endpoint) {
-        this.endpoints.add(endpoint);
-    }
-
-    /**
-     * Returns the all known Blazegraph endpoints.
-     * 
-     * @return endpoints
-     */
-    public List<ConfigEndpoint> getBlazegraphEndpoints() {
-        return endpoints.stream()
-                .filter(end -> end.type() == EndpointType.BLAZEGRAPH)
-                .toList();
-    }
-
-    /**
-     * Returns the endpoint object for the ONTOP service.
-     * 
-     * @return ONTOP endpoint object.
-     */
-    public Optional<ConfigEndpoint> getOntopEndpoint() {
-        return endpoints.stream()
-                .filter(end -> end.type() == EndpointType.ONTOP)
-                .findFirst();
-    }
-
-    /**
-     * Returns the endpoint for the POSTGRES service.
-     * 
-     * @return POSTGRES endpoint object.
-     */
-    public Optional<ConfigEndpoint> getPostgresEndpoint() {
-        return endpoints.stream()
-                .filter(end -> end.type() == EndpointType.POSTGRES)
-                .findFirst();
-    }
-
-    /**
-     * If present, returns the raw metadata query linked to the input class.
-     * 
-     * @param clazz fully qualified class name.
-     * 
-     * @return sparql content (or null if not linked).
-     */
-    public String getMetaQuery(String clazz) throws IOException {
-        if (metaQueries.containsKey(clazz)) {
-            // File name relative to config file location
-            String fileName = metaQueries.get(clazz);
-
-            // Try as an absolute path first
-            Path filePath = Paths.get(fileName);
-
-            if (!Files.exists(filePath) && this.getConfigLocation() != null) {
-                // Try as an a relative path to the config file
-                Path configFile = Paths.get(this.getConfigLocation());
-                filePath = configFile.getParent().resolve(fileName);
-            }
-
-            if (!Files.exists(filePath)) {
-                // Still does not exist, return null
-                return null;
-            }
-            return Files.readString(filePath);
-
-        } else {
-            LOGGER.warn("No 'metaFile' registered for class: {}.", clazz);
-        }
-        return null;
-=======
      * @param configurationFile absolute location of configuration file.
      */
     public ConfigStore(String configurationFile) {
         this.configurationFile = Paths.get(configurationFile);
->>>>>>> 9776ec4b
     }
 
     /**
@@ -227,31 +61,9 @@
      * 
      * @return directory containing the configuration file.
      */
-<<<<<<< HEAD
-    public String getTimeQuery(String clazz) throws IOException {
-        if (timeQueries.containsKey(clazz)) {
-            // File name relative to config file location
-            String fileName = timeQueries.get(clazz);
-
-            // Try as an absolute path first
-            Path filePath = Paths.get(fileName);
-
-            if (!Files.exists(filePath) && this.getConfigLocation() != null) {
-                // Try as an a relative path to the config file
-                Path configFile = Paths.get(this.getConfigLocation());
-                filePath = configFile.getParent().resolve(fileName);
-            }
-
-            if (!Files.exists(filePath)) {
-                // Still does not exist, return null
-                return null;
-            }
-            return Files.readString(filePath);
-=======
     public Path getConfigurationDirectory() {
         if(this.configurationFile != null) {
             return this.configurationFile.getParent();
->>>>>>> 9776ec4b
         }
         return null;
     }
@@ -261,16 +73,8 @@
      * 
      * @return configuration entries.
      */
-<<<<<<< HEAD
-    public int getTimeLimit(String clazz) {
-        if (!timeLimits.keySet().contains(clazz)) {
-            return 24;
-        }
-        return timeLimits.get(clazz);
-=======
     public List<ConfigEntry> getConfigEntries() {
         return this.configEntries;
->>>>>>> 9776ec4b
     }
 
     /**
@@ -280,81 +84,16 @@
      * 
      * @return matching entry (or null).
      */
-<<<<<<< HEAD
-    public String getDatabaseName(String clazz) throws IOException {
-        return dbNames.get(clazz);
-=======
     public ConfigEntry getConfigWithID(String id) {
         return this.configEntries.stream()
         .filter(entry -> entry.getID().equalsIgnoreCase(id))
         .findFirst()
         .orElse(null);
->>>>>>> 9776ec4b
     }
 
     /**
      * Returns the configuration entry with the class IRI.
      * 
-<<<<<<< HEAD
-     * @param clazz     class name.
-     * @param queryFile location of query file.
-     */
-    public void addMetaQueryForClass(String clazz, String queryFile) {
-        this.metaQueries.put(clazz, queryFile);
-    }
-
-    /**
-     * Registers a timeseries file for the input class name.
-     * 
-     * @param clazz     class name.
-     * @param queryFile location of query file.
-     */
-    public void addTimeQueryForClass(String clazz, String queryFile) {
-        this.timeQueries.put(clazz, queryFile);
-    }
-
-    /**
-     * Add a time limit (hours) for the input class.
-     * 
-     * @param clazz     class name
-     * @param timeLimit time limit (hours)
-     */
-    public void addTimeLimitForClass(String clazz, int timeLimit) {
-        this.timeLimits.put(clazz, timeLimit);
-    }
-
-    /**
-     * 
-     * @param clazz
-     * @param dbName
-     */
-    public void addDatabaseForClass(String clazz, String dbName) {
-        this.dbNames.put(clazz, dbName);
-    }
-
-    /**
-     * If running within a stack, use the stack client library to
-     * determine, and store, the location of the ONTOP container.
-     */
-    private void determineOntop() {
-        OntopEndpointConfig ontopConfig = readEndpointConfig("ontop", OntopEndpointConfig.class);
-
-        ConfigEndpoint endpoint = new ConfigEndpoint(
-                "ONTOP",
-                ontopConfig.getUrl(),
-                ontopConfig.getUsername(),
-                ontopConfig.getPassword(),
-                EndpointType.ONTOP);
-        endpoints.add(endpoint);
-
-        String url = endpoint.url();
-        LOGGER.info("Have determined Ontop endpoint as: {}", url);
-    }
-
-    /**
-     * If running within a stack, use the stack client library to
-     * determine, and store, the location of the POSTGRES container.
-=======
      * @param classIRI IRI to match
      * 
      * @return matching entry (or null).
@@ -368,121 +107,32 @@
 
     /**
      * Returns a list of all available stack endpoints.
->>>>>>> 9776ec4b
      * 
      * @return stack endpoints.
      */
-<<<<<<< HEAD
-    private void determinePostgres() {
-        PostGISEndpointConfig postConfig = readEndpointConfig("postgis", PostGISEndpointConfig.class);
-
-        ConfigEndpoint endpoint = new ConfigEndpoint(
-                "POSTGRES",
-                postConfig.getJdbcDriverURL(),
-                postConfig.getUsername(),
-                postConfig.getPassword(),
-                EndpointType.POSTGRES);
-        endpoints.add(endpoint);
-
-        String url = endpoint.url();
-        LOGGER.info("Have determined PostgreSQL driver URL as: {}", url);
-    }
-
-    /**
-     * Dynamically determine the namespace endpoints provided by Blazegraph.
-     */
-    private void determineBlazegraph() throws Exception {
-        NamespaceGetter getter = new NamespaceGetter(null);
-
-        // Dynamically determine namespaces
-        Map<String, String> namespaces = getter.listNamespaces();
-
-        // Store as endpoint objects
-        for (Map.Entry<String, String> entry : namespaces.entrySet()) {
-            ConfigEndpoint endpoint = new ConfigEndpoint(
-                    entry.getKey(),
-                    entry.getValue(),
-                    getter.getUsername(),
-                    getter.getPassword(),
-                    EndpointType.BLAZEGRAPH);
-
-            endpoints.add(endpoint);
-            String url = endpoint.url();
-
-            LOGGER.info("Have found a Blazegraph endpoint at: {}", url);
-            LOGGER.info("Using username: {}", getter.getUsername());
-        }
-=======
     public List<StackEndpoint> getStackEndpoints() {
         return this.stackEndpoints;
->>>>>>> 9776ec4b
     }
 
     /**
      * Returns a filtered list of stack endpoints only of the input type.
      * 
-<<<<<<< HEAD
-     * @param dbName database name
-     */
-    public String generatePostgresURL(String dbName) {
-        try {
-            PostGISEndpointConfig postConfig = readEndpointConfig("postgis", PostGISEndpointConfig.class);
-            return postConfig.getJdbcURL(dbName);
-        } catch (RuntimeException exception) {
-            // Probably not running within a stack
-            return "";
-        }
-    }
-
-    /**
-     * Attempts to load the configuration file at the location specified by the
-     * environment variable.
-=======
      * @param type stack endpoint type.
->>>>>>> 9776ec4b
      * 
      * @return endpoints of the input type.
      */
-<<<<<<< HEAD
-    public void loadFile() throws IOException {
-        String configLocation = this.getConfigLocation();
-        if (configLocation != null)
-            this.loadFile(Paths.get(configLocation));
-=======
     public List<StackEndpoint> getStackEndpoints(StackEndpointType type) {
         return this.stackEndpoints.stream()
              .filter(endpoint -> endpoint.type().equals(type))
              .collect(Collectors.toList());
->>>>>>> 9776ec4b
     }
 
     /**
      * Loads the configuration file details and scans for available
      * TWA Stack endpoints.
      */
-<<<<<<< HEAD
-    public void loadFile(Path configFile) throws IOException {
-        if (configFile == null)
-            return;
-
-        // Check the file is okay
-        if (!Files.exists(configFile)) {
-            throw new IOException("Could not find configuration file at: " + configFile);
-        }
-        if (!Files.isRegularFile(configFile)) {
-            throw new IOException("Configuration file does not appear to be regular file.");
-        }
-        if (!Files.isReadable(configFile)) {
-            throw new IOException("Configuration file exists, but is not readable.");
-        }
-
-        // Read and parse as JSON
-        String content = Files.readString(configFile);
-        this.loadFile(content);
-=======
     public void loadDetails() throws Exception {
         this.loadDetails(true);
->>>>>>> 9776ec4b
     }
 
     /**
@@ -491,62 +141,6 @@
      * 
      * @param inStack flag to load stack endpoints or skip
      */
-<<<<<<< HEAD
-    public void loadFile(String content) {
-        JSONObject jsonConfig = new JSONObject(content);
-
-        // Get the definition of query files
-        JSONArray queries = jsonConfig.getJSONArray("queries");
-        if (queries == null)
-            throw new IllegalStateException("Could not find required 'queries' node in configuration.");
-
-        int classCount = 0;
-
-        for (int i = 0; i < queries.length(); i++) {
-            JSONObject entry = queries.getJSONObject(i);
-
-            // Load in class to file mapping
-            String className = entry.getString("class");
-            LOGGER.info("Registering queries for class: {}", className);
-
-            if (entry.has("metaFile")) {
-                String metaFile = entry.getString("metaFile");
-                if (!metaFile.isBlank()) {
-                    classCount++;
-                    metaQueries.put(className, metaFile);
-                    LOGGER.info("Found linked 'metaFile' entry: {}", metaFile);
-                }
-            }
-
-            if (entry.has("timeFile")) {
-                String timeFile = entry.getString("timeFile");
-                if (!timeFile.isBlank()) {
-                    timeQueries.put(className, timeFile);
-                    LOGGER.info("Found linked 'timeFile' entry: {}", timeFile);
-                }
-            }
-
-            if (entry.has("timeLimit")) {
-                Integer timeLimit = entry.getInt("timeLimit");
-                timeLimits.put(className, timeLimit);
-            } else {
-                timeLimits.put(className, 24);
-            }
-
-            if (entry.has("databaseName")) {
-                dbNames.put(className, entry.getString("databaseName"));
-            }
-        }
-
-        // Store other settings
-        jsonConfig.keySet().forEach(key -> {
-            if (!key.equals("queries"))
-                otherSettings.put(key, jsonConfig.get(key));
-        });
-
-        LOGGER.info("Configuration settings have been loaded into memory.");
-        LOGGER.info("{} classes have been regisistered.", classCount);
-=======
     public void loadDetails(boolean inStack) throws Exception {
         // Get configuration entries
         this.configEntries.clear();
@@ -561,7 +155,6 @@
             interactor.discoverEndpoints();
             LOGGER.info("Have discovered a total of {} stack endpoints.", this.stackEndpoints.size());
         }
->>>>>>> 9776ec4b
     }
 
     /**
@@ -570,20 +163,12 @@
      */
     private String getConfigLocation() throws IllegalStateException {
         String location = System.getenv(VARIABLE);
-<<<<<<< HEAD
-        if (location == null || location.isBlank()) {
-            LOGGER.warn("Cannot find value for the '" + VARIABLE + "' environment variable.");
-        }
-        return location;
-    }
-=======
         if(location == null || location.isBlank()) {
             throw new IllegalStateException("Cannot find the required '" + VARIABLE + "' environment variable!");
         }
         return location;
     }
     
->>>>>>> 9776ec4b
 
 }
 // End of class.