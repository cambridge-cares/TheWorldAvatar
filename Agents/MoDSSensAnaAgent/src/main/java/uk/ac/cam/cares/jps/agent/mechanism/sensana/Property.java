--- conflicted
+++ resolved
@@ -46,9 +46,6 @@
 	MODEL_CANTERA_SCRIPT("runCanteraLFS.py"),
 	MODEL_CANTERA_MULTI_OPT("../../../runCanteraLFS.py -t multi -d"),
 	MODEL_CANTERA_MIX_AVERAGE_OPT("../../../runCanteraLFS.py -t mix -d"),
-<<<<<<< HEAD
-	MODEL_CANTERA_OUTPUT("OutputCase00001Lfs0001Info.csv");
-=======
 	MODEL_CANTERA_OUTPUT("OutputCase00001Lfs0001Info.csv"),
 	JOB_SETUP_MECHANISM_IRI_MISSING("The mechanism IRI is not provided."),
 	JOB_SETUP_EXPERIMENT_IRI_MISSING("The experiment IRI is not provided."),
@@ -57,8 +54,12 @@
 	JOB_SETUP_MAX_AVG_INAPPROPRIATE("The processing option for sensitivity analysis should be either \"max\" or \"avg\"."),
 	JOB_SETUP_MODS_EXE_PATH_MISSING("The MoDS executable path is not provided."),
 	JOB_SETUP_CANTERA_CONDA_ENV_MISSING("The conda environment where Cantera installed is not provided.");
->>>>>>> 4c40ae0c
 	
+	
+	public static final String JOB_REQUEST_PATH = "/job/request";
+    public static final String JOB_STATISTICS_PATH = "/job/statistics";
+    public static final String JOB_SHOW_STATISTICS_PATH = "/job/show/statistics";
+    
 	private String propertyName;
 	private int value;
 	private Property(String propertyName) {
