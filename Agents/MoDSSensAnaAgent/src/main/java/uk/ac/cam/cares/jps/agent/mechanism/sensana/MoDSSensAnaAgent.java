--- conflicted
+++ resolved
@@ -8,20 +8,15 @@
 import java.io.IOException;
 import java.io.InputStreamReader;
 import java.io.OutputStreamWriter;
-<<<<<<< HEAD
-import java.nio.file.Files;
-import java.nio.file.Paths;
-import java.util.ArrayList;
-import java.util.Arrays;
-=======
->>>>>>> 4c40ae0c
 import java.util.List;
 import java.util.concurrent.Executors;
 import java.util.concurrent.ScheduledExecutorService;
 import java.util.concurrent.TimeUnit;
 
 import javax.servlet.ServletException;
-import javax.servlet.http.HttpServlet;
+import javax.servlet.annotation.WebServlet;
+import javax.servlet.http.HttpServletRequest;
+import javax.ws.rs.BadRequestException;
 
 import org.apache.commons.lang.StringUtils;
 import org.json.JSONObject;
@@ -37,25 +32,26 @@
 
 import uk.ac.cam.cares.jps.agent.configuration.MoDSSensAnaAgentConfiguration;
 import uk.ac.cam.cares.jps.agent.configuration.MoDSSensAnaAgentProperty;
-import uk.ac.cam.cares.jps.agent.file_management.marshallr.MoDSFileManagement;
 import uk.ac.cam.cares.jps.agent.file_management.marshallr.sensana.MoDSFileMagtSensAna;
 import uk.ac.cam.cares.jps.agent.file_management.marshallr.sensana.SensAnaResultsProcess;
 import uk.ac.cam.cares.jps.agent.json.parser.JSonRequestParser;
 import uk.ac.cam.cares.jps.agent.mechanism.sensana.MoDSSensAnaAgentException;
+import uk.ac.cam.cares.jps.base.agent.JPSAgent;
+import uk.ac.cam.cares.jps.base.exception.JPSRuntimeException;
 import uk.ac.cam.cares.jps.base.slurm.job.JobSubmission;
 import uk.ac.cam.cares.jps.base.slurm.job.SlurmJobException;
 import uk.ac.cam.cares.jps.base.slurm.job.Status;
 
-import com.fasterxml.jackson.core.json.JsonReadContext;
 import com.fasterxml.jackson.databind.JsonNode;
 import com.fasterxml.jackson.databind.ObjectMapper;
-import com.fasterxml.jackson.databind.node.ArrayNode;
 import com.fasterxml.jackson.databind.node.ObjectNode;
 import com.jcraft.jsch.JSchException;
 import com.jcraft.jsch.SftpException;
 
 @Controller
-public class MoDSSensAnaAgent extends HttpServlet {
+@WebServlet(urlPatterns = {Property.JOB_REQUEST_PATH, Property.JOB_STATISTICS_PATH})
+public class MoDSSensAnaAgent extends JPSAgent {
+	private static final long serialVersionUID = 2L; //TODO to modify this
 	private Logger logger = LoggerFactory.getLogger(MoDSSensAnaAgent.class);
 	private File workspace;
 	private String jobFolderPath;
@@ -64,23 +60,6 @@
 	public static ApplicationContext applicationContextMoDSSensAnaAgent;
 	public static MoDSSensAnaAgentProperty modsSensAnaAgentProperty;
 	
-<<<<<<< HEAD
-	
-	
-	public static void main(String[] args) throws ServletException, MoDSSensAnaAgentException {
-		MoDSSensAnaAgent modsSensAnaAgent = new MoDSSensAnaAgent();
-		
-//		try {
-//			modsSensAnaAgent.selectSensRxns(new File("C:\\Users\\jb2197\\MoDSSensAnaAgent_4639325665088300\\login-skylake.hpc.cam.ac.uk_4639325666472100"));
-//		} catch (IOException e) {
-//			// TODO Auto-generated catch block
-//			e.printStackTrace();
-//		}
-		
-//		modsSensAnaAgent.init();
-		
-		String input = "{\"json\":{\"ontochemexpIRI\":{\"ignitionDelay\":[\"https://como.ceb.cam.ac.uk/kb/ontochemexp/x00001700.owl#Experiment_404313416274000\",\"https://como.ceb.cam.ac.uk/kb/ontochemexp/x00001701.owl#Experiment_404313804188800\",\"https://como.ceb.cam.ac.uk/kb/ontochemexp/x00001702.owl#Experiment_404313946760600\"],\"flameSpeed\":[\"https://como.ceb.cam.ac.uk/kb/ontochemexp/x00001703.owl#Experiment_2748799135285400\"]},\"ontokinIRI\":{\"mechanism\":\"http://www.theworldavatar.com/kb/ontokin/pode_mechanism_original.owl#ReactionMechanism_73656018231261\"},\"mods\":{\"ignDelayOption\":{\"method\":\"1\", \"species\":\"AR\"}, \"flameSpeedOption\":{\"tranModel\":\"mix-average\"}, \"sensAna\":{\"topN\":\"10\", \"relPerturbation\":\"1e-3\"}}}}";
-=======
 	public static final String REQUEST_RECEIVED = "A request to MoDSSensAnaAgent has been received..............................";
 	public static final String BAD_REQUEST_MESSAGE_KEY = "message";
 	public static final String UNKNOWN_REQUEST = "The request is unknown to MoDSSensAna Agent";
@@ -121,14 +100,19 @@
 		if (requestParams.isEmpty()) {
             throw new BadRequestException();
         }
->>>>>>> 4c40ae0c
 		try {
-			modsSensAnaAgent.query(input);
+			String mechanismIRI = JSonRequestParser.getOntoKinMechanismIRI(requestParams.toString());
+			if (mechanismIRI == null || mechanismIRI.isEmpty()) {
+				throw new BadRequestException(Property.JOB_SETUP_MECHANISM_IRI_MISSING.getPropertyName());
+			}
 			
-<<<<<<< HEAD
-		} catch (IOException | SlurmJobException e) {
-			// TODO Auto-generated catch block
-=======
+			List<String> ignExpIRI = JSonRequestParser.getOntoChemExpIgnitionDelayIRI(requestParams.toString());
+			List<String> flsExpIRI = JSonRequestParser.getOntoChemExpFlameSpeedIRI(requestParams.toString());
+			if ((ignExpIRI == null || ignExpIRI.isEmpty()) 
+					&& (flsExpIRI == null || flsExpIRI.isEmpty())) {
+				throw new BadRequestException(Property.JOB_SETUP_EXPERIMENT_IRI_MISSING.getPropertyName());
+			}
+			
 			String relPertur = JSonRequestParser.getRelPerturb(requestParams.toString());
 			if (relPertur == null || relPertur.isEmpty()) {
 				throw new BadRequestException(Property.JOB_SETUP_RELATIVE_PERTURBATION_MISSING.getPropertyName());
@@ -151,28 +135,13 @@
 				throw new BadRequestException(Property.JOB_SETUP_CANTERA_CONDA_ENV_MISSING.getPropertyName());
 			}
 		} catch (IOException e) {
->>>>>>> 4c40ae0c
 			e.printStackTrace();
 		}
-	}
-	
-	/**
-	 * Allows to perform a SPARQL query of any complexity. 
-	 * It returns the resutls in JSON format. 
-	 * 
-	 * @param input the JSON input to set up and run a calibration job. 
-	 * @return a message if the job was set up successfully or failed.
-	 */
-	@RequestMapping(value="/job/request", method = RequestMethod.GET)
-	@ResponseBody
-	public String query(@RequestParam String input) throws IOException, MoDSSensAnaAgentException, SlurmJobException {
-		System.out.println("received query:\n"+input);
-		logger.info("received query:\n"+input);
-		return setUpJob(input);
-	}
-	
-	/**
-	 * Shows the following statistics of calibration jobs processed by MoDS Agent.
+		return true;
+	}
+	
+	/**
+	 * Shows the following statistics of sensitivity analysis jobs processed by MoDS Agent.
 	 * - Total number of jobs submitted
 	 * - Total number of jobs currently running
 	 * - Total number of jobs successfully completed
@@ -182,16 +151,6 @@
 	 * @param input the JSON string specifying the return data format, e.g., JSON.
 	 * @return the statistics in JSON format if requested.
 	 */
-<<<<<<< HEAD
-	@RequestMapping(value="/job/statistics", method = RequestMethod.GET)
-	@ResponseBody
-	public String produceStatistics(@RequestParam String input) throws IOException, MoDSSensAnaAgentException {
-		System.out.println("Received a request to send statistics.\n");
-		logger.info("Received a request to send statistics.\n");
-		if (jobSubmission==null) {
-			jobSubmission = new JobSubmission(slurmJobProperty.getAgentClass(), slurmJobProperty.getHpcAddress());
-		}
-=======
 	public JSONObject produceStatistics(@RequestParam String input) throws IOException, MoDSSensAnaAgentException {
 		System.out.println("Received a request to send MoDSSensAnaAgent statistics.\n");
 		logger.info("\nReceived a request to send MoDSSensAnaAgent statistics.\n");
@@ -199,12 +158,14 @@
 		// and run jobs. It will also initialise the unique instance of<br>
 		// Job Submission class.
 		initAgentProperty();
->>>>>>> 4c40ae0c
 		return jobSubmission.getStatistics(input);
 	}
 	
 	/**
-	 * Shows the following statistics of quantum jobs processed by MoDS Agent.
+	 * Shows the following statistics of sensitivity analysis jobs processed by MoDS Agent. <br>
+	 * This method covers the show statics URL that is not included in the <br>
+	 * list of URL patterns.
+	 * 
 	 * - Total number of jobs submitted
      * - Total number of jobs currently running  
      * - Total number of jobs successfully completed
@@ -214,7 +175,7 @@
      * @return the statistics in HTML format.
 	 */
 	
-	@RequestMapping(value="/job/show/statistics",method = RequestMethod.GET)
+	@RequestMapping(value=Property.JOB_SHOW_STATISTICS_PATH,method = RequestMethod.GET)
 	@ResponseBody
 	public String showStatistics() throws IOException, MoDSSensAnaAgentException {
 		System.out.println("Received a request to show MoDSSensAnaAgent statistics.\n");
@@ -224,7 +185,7 @@
 	}
 	
 	/**
-	 * Starts the scheduler to monitor calibration jobs.
+	 * Starts the asynchronous scheduler to monitor sensitivity analysis jobs.
 	 * 
 	 * @throws MoDSSensAnaAgentException
 	 */
@@ -459,11 +420,11 @@
 	 * @throws MoDSSensAnaAgentException
 	 * @throws SlurmJobException
 	 */
-	public String setUpJob(String jsonString) throws IOException, MoDSSensAnaAgentException, SlurmJobException {
+	public JSONObject setUpJob(String jsonString) throws IOException, MoDSSensAnaAgentException, SlurmJobException {
 		String message = setUpJobOnAgentMachine(jsonString);
 		JSONObject obj = new JSONObject();
-		obj.put("message", message);
-		return obj.toString();
+		obj.put("jobFolderPath", message);
+		return obj;
 	}
 	
 	/**
@@ -478,12 +439,6 @@
 	private String setUpJobOnAgentMachine(String jsonString) throws IOException, MoDSSensAnaAgentException, SlurmJobException {
 		initAgentProperty();
 		long timeStamp = Utils.getTimeStamp();
-<<<<<<< HEAD
-		String jobFolderName = getNewJobFolderName(slurmJobProperty.getHpcAddress(), timeStamp);
-		return jobSubmission.setUpJob(jsonString, 
-				new File(getClass().getClassLoader().getResource(slurmJobProperty.getSlurmScriptFileName()).getPath()), 
-				getInputFile(jsonString, jobFolderName), timeStamp);
-=======
 		String jobFolderName = getNewJobFolderName(modsSensAnaAgentProperty.getHpcAddress(), timeStamp);
 		String setUpMsg = jobSubmission.setUpJob(jsonString, 
 				new File(getClass().getClassLoader().getResource(modsSensAnaAgentProperty.getSlurmScriptFileName()).getPath()), 
@@ -493,7 +448,6 @@
 			return jobSubmission.getWorkspaceDirectory().getAbsolutePath().concat(File.separator).concat(jobFolderName);
 		}
 		return null;
->>>>>>> 4c40ae0c
 	}
 	
 	/**
