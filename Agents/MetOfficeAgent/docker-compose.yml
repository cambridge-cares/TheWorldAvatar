version: "3.8"

services:
<<<<<<< HEAD
  metofficeagent:
    image: ghcr.io/cambridge-cares/metofficeagent:1.0.0-SNAPSHOT
    deploy:
      mode: replicated
      replicas: 1
      restart_policy:
        condition: none
    environment:
      - STACK_NAME=${STACK_NAME}
      - API_KEY=
      - LAYERNAME=metoffice # also name of the table in PostGIS
      - DATABASE=postgres   # currently ontop reads from the default database
      - GEOSERVER_WORKSPACE=metoffice
    configs:
      - postgis
      - blazegraph
      - geoserver
      - ontop
    secrets:
      - postgis_password
      - geoserver_password
    ports:
      - "5000:5000"
    volumes:
      - logs:/root/.jps
    networks:
      - stack
volumes:
  logs:
    name: "logs"
=======
  metoffice_agent:
    image: docker.cmclinnovations.com/metoffice_agent:1.0.0-SNAPSHOT
    ports:
      - "5000:5000"
    volumes:
      # Link container output directory to local directory to access output files
      - ./output:/app/output
    configs:
      - postgis
      - blazegraph
    secrets:
      - postgis_password
>>>>>>> 6987186e
<|MERGE_RESOLUTION|>--- conflicted
+++ resolved
@@ -1,38 +1,6 @@
 version: "3.8"
 
 services:
-<<<<<<< HEAD
-  metofficeagent:
-    image: ghcr.io/cambridge-cares/metofficeagent:1.0.0-SNAPSHOT
-    deploy:
-      mode: replicated
-      replicas: 1
-      restart_policy:
-        condition: none
-    environment:
-      - STACK_NAME=${STACK_NAME}
-      - API_KEY=
-      - LAYERNAME=metoffice # also name of the table in PostGIS
-      - DATABASE=postgres   # currently ontop reads from the default database
-      - GEOSERVER_WORKSPACE=metoffice
-    configs:
-      - postgis
-      - blazegraph
-      - geoserver
-      - ontop
-    secrets:
-      - postgis_password
-      - geoserver_password
-    ports:
-      - "5000:5000"
-    volumes:
-      - logs:/root/.jps
-    networks:
-      - stack
-volumes:
-  logs:
-    name: "logs"
-=======
   metoffice_agent:
     image: docker.cmclinnovations.com/metoffice_agent:1.0.0-SNAPSHOT
     ports:
@@ -44,5 +12,4 @@
       - postgis
       - blazegraph
     secrets:
-      - postgis_password
->>>>>>> 6987186e
+      - postgis_password