import logging
import os
import pickle
import re

from gensim import *
import nltk
from nltk.stem import WordNetLemmatizer, PorterStemmer
from owlready2 import *
<<<<<<< HEAD
from gensim import *
import nltk
import re
import os
=======
from spiral import ronin

>>>>>>> ffc9341c
from valueMap import *
from matchers.UnitConverter import UnitConverter

logging.getLogger("gensim").setLevel(logging.CRITICAL)

class Ontology():
    def __init__(self, addr, use_comment = False, save=False, no_stem = False):
        self.useComment = use_comment
        self.tokensDict = {}
        self.tokensDictLong = {}
        self.classTree = {}
        self._addr = addr
        self.rangeMap = {} #classId to range
        self.domainMap = {}
        self.save = save
        self._load(no_stem)

    def _load(self,no_stem = False):
        '''
        load the ontology entities, divide into words entry
        '''
        onto = get_ontology(self._addr).load()
        self.procesLEX(onto,no_stem)
        self.baseiri = onto.base_iri
        #self.classes = list( onto.classes())
        #self.properties =list( onto.properties())
        #self.getRdfLevelDef()
        self.ontoName = self._addr.replace('.','')
        self.individualList, self.individualNames, self.instanceDict, self.instanceTokensDict, self.icmap, self.ipmap, self.valueMap = self.buildValueMap()
        if self.save:
            pklname = self._addr.replace('rdf','pkl').replace('owl','pkl').replace('xml','pkl')
            with open(pklname,'wb') as file:
                pickle.dump(self, file, -1)

    @staticmethod
    def lemmatize_stemming(text, no_stem = False):
        '''
        lemmatize:  remove verb form
        stemming:   to word stem
        :param text:
        :param no_stem: bool, do stem or not
        :return: token after lem&stem
        '''
        if no_stem:
            return WordNetLemmatizer().lemmatize(text, pos='v')
        else:
        #return SnowballStemmer("english").stem(WordNetLemmatizer().lemmatize(text, pos='v'))
            return PorterStemmer().stem(WordNetLemmatizer().lemmatize(text, pos='v'))


    def processLabel(self, label, no_stem = False):
        '''
        process single label into lem&stemed tokens
        :param label:
        :param no_stem:
        :return:
        '''
        #split:'helloworld' = >['hello', 'word']
        #stopword + <3characters removed + lemmatized + stemmed
        label = str(label)
        words= ronin.split(label)# 'helloworld' = >['hello', 'word']
        pattern = re.compile("^[a-zA-Züä]+$")
        ptokens = [ Ontology.lemmatize_stemming(word.lower(),no_stem) for word in words if len(word)>3 and word not in nltk.corpus.stopwords.words("english") and pattern.match(word) is not None ]
        #allwords.extend(ptokens)
        ##print('add to dict')
        return ptokens

    def procesLEX(self,onto, no_stem = False):
        '''
        read entitie names into a dict and a vector dict
        :return:
        '''
        #form a dictionary
        self.dictionary = dictionary = corpora.Dictionary()
        self.entities = [x.name  for x in onto.classes()]
        #self.labels = [x.name+' '+' '.join(x.label) for x in onto.classes()]
        self.labels = []
        self.comments = []
        allCs = list(onto.classes())
        allPs = list(onto.properties())
        allEs = allCs+allPs
        for x in allEs:
            xcomment = list(default_world.sparql("""
               SELECT ?v
               {{ <{}> rdfs:comment ?v. }}""".format(x.iri)))
            if len(xcomment)is not 0:
                self.comments.append(' '.join(xcomment[0]))
            else:
                self.comments.append('')

            if len(x.label.en) is not 0:
                xlabels =x.name+' '+' '.join(x.label.en)
                self.labels.append(xlabels)
            else:
                xlabels =x.name+' '+' '.join(x.label)
                self.labels.append(xlabels)

        #self.classTree = [[a.name for a in list(x.ancestors()) + list(x.descendants())] for x in onto.classes() ]
        self.types = ['class']*len(list(onto.classes()))+['property']*len(list(onto.properties()))
        self.entities.extend([x.name for x in onto.properties()])#+' '+' '.join(x.label.en)
        #self.labels.extend([x.name+' '+' '.join(x.label.en) for x in onto.properties()])#+' '+' '.join(x.label.en

        #for p in onto.object_properties():
        #    rangeList = p.range
        #    domainList = p.domain
        #    #print(p.range)



        for idx, tokenStr in enumerate(self.labels):
            if self.useComment:
                commentStrs = self.comments[idx]
                tokenStr = tokenStr + ' '+commentStrs
            self.tokensDict[idx]  = t = self.processLabel(str(self.entities[idx]),no_stem)
            self.tokensDictLong[idx] = self.processLabel(str(tokenStr),no_stem)
            self.dictionary.add_documents([t])


    def item2index(self, item):
        name = item.name
        return self.entities.index(name)


    def entitiesAsTxt(self):
        all = []
        #print('bowdict:')
        #print(self.tokensDict.values())
        for tokens in self.tokensDict.values():
            all.extend(tokens)
        return ' '.join(all)

    def name2id(self,name):
        if name not in self.entities:
            return None
        return self.entities.index(name)



    def typeCheck(self,name, type):
        '''
        check entity type(class/property) of certain entity
        :param name:
        :return:
        '''
        idx = self.entities.index(name)
        return self.types[idx] == type


    def queryG(self, qstr):
        onto = get_ontology(self._addr).load()
        graph = onto.as_rdflib_graph()
        return list(graph.query(qstr))


    def getRdfLevelDef(self):
        g = rdflib.Graph()
        g.parse(self._addr)
        #self.rdfsClasses = self.getRDFSClasses(g)
        self.rdfProperties = self.getRDFProp(g)


    def buildValueMap(self):
        '''
        Build a map [entity ID, (value, property)]
        Search is bottom up, from all literal values
        All parental entities assosciated with the value (even by several level) are included
        :return:
        '''
        ####initiation############################################################
        g = rdflib.Graph()
        g.parse(self._addr)
        valuemap,idlist,namelist,instanceTokenDict,icmap,ipmap = {},[],[],{},{},{}
        instanceDict = corpora.Dictionary()
        li = self.getAllLiteralInstances(g)#search first for all triples with literal value
        ##############################################################################
        vset = set()
        for s,p,v in li:
            if isinstance(v, rdflib.term.Literal) and len(str(v.value))<60:#filter in only Literal and string that is not too long
                if hasattr(v,'language') and v.language is not None and v.language!='en':
                    continue
                if p == rdflib.term.URIRef('http://www.w3.org/2000/01/rdf-schema#label'):
                    continue
                if p == rdflib.term.URIRef('http://www.w3.org/2000/01/rdf-schema#comment'):
                    continue
                instanceIri = s.n3().replace('<','').replace('>','')
                name  = self.getName(instanceIri)
                clist = self.query4class(g, instanceIri)
                ###unit convert#################
                #u = self.query4unit(g, iri) #query for custom unit if exist
                #if u is not None:
                #    v = UnitConverter.unitConvert(u, v)
                ###add entity to valuemap if not exist and not bnode##
                if type(s) is rdflib.term.BNode:
                    if v in vset:
                        continue
                    else:
                        vset.add(v)
                if type(s) is not rdflib.term.BNode:
                    if instanceIri not in idlist:
                        idlist.append(instanceIri)
                        namelist.append(name)
                        id = len(idlist) - 1
                        instanceTokenDict[id] = t = self.processLabel(str(name), False)
                        instanceDict.add_documents([t])
                        valuemap[id] = []
                        icmap[id] = clist
                        ipmap[id] = [p]
                    id = idlist.index(instanceIri)
                    valuemap[id].append((p,v))
                ###add all parental entities associated to the literal to valuemap###
                tree = self.traceInstanceTree(s,g,p,v)
                for parent,pproperty in tree:
                    if parent not in idlist:#parent is not recorded yet
                        idlist.append(parent)
                        pname = self.getName(parent)
                        namelist.append(pname)
                        id = len(idlist) - 1
                        instanceTokenDict[id] = t = self.processLabel(str(pname), False)
                        instanceDict.add_documents([t])
                        valuemap[id] = []
                        pclist = self.query4class(g, parent)
                        icmap[id] = pclist
                        ipmap[id] = [pproperty]
                    id = idlist.index(parent)
                    if(pproperty, v) not in valuemap[id]:
                       valuemap[id].append((pproperty, v))


        return idlist,namelist,instanceDict,instanceTokenDict,icmap, ipmap, valueMap(idlist,valuemap)

    def getName(self,iri):

        if '#' in iri:
            s= iri.split('#')
            return s[len(s)-1]
        elif '/' in iri:
            s = iri.split('/')
            return s[len(s)-1]
        else:
            return ''


    def query4unit(self,g, siri):
        qstr = """
        PREFIX sys:<http://www.theworldavatar.com/ontology/ontocape/upper_level/system.owl#>
        SELECT ?m WHERE {{
         <{}> sys:hasUnitOfMeasure ?m.
        }}"""
        qre = g.query(qstr.format(siri))
        if list(qre) is not None and len(list(qre)) > 0:
            ##print(list(qre))
            unit = list(qre)[0][0].n3().replace('<','').replace('>','')

            if unit is not None:
                return unit
        return None


    def query4class(self,g, siri):
        qstr = """
        PREFIX sys:<http://www.theworldavatar.com/ontology/ontocape/upper_level/system.owl#>
        PREFIX rdf:<http://www.w3.org/1999/02/22-rdf-syntax-ns#>

        SELECT ?c WHERE {{
         <{}>  a ?c.
        }}"""
        qre = g.query(qstr.format(siri))
        if list(qre) is not None and len(list(qre)) > 0:
            ##print(list(qre))
            insclass = [self.getName(i[0].n3().replace('<','').replace('>','')) for i in list(qre)]
            #print('listclas', insclass)

            if insclass is not None:
                return insclass
        return None

    def getAllLiteralInstances(self,g):
        monto = get_ontology(self._addr).load()
        literalps = list(monto.properties())
        #literalps = self.rdfProperties
        #literalps.extend(self.rdfProperties)
        re = []
        #sys.stdout = open('propertyList.txt', 'w')
        #print(literalps)

        #for i in literalps:
        qstr = """
        PREFIX rdf: <http://www.w3.org/1999/02/22-rdf-syntax-ns#>
        PREFIX rdfs: <http://www.w3.org/2000/01/rdf-schema#>
        PREFIX owl: <http://www.w3.org/2002/07/owl>
        SELECT ?s ?p ?v WHERE {
         ?s ?p ?v.
         FILTER isLiteral(?v)
        FILTER NOT EXISTS { ?s a rdfs:Class. }
         FILTER NOT EXISTS { ?s a owl:Class. }
         FILTER NOT EXISTS { ?s a rdf:Property. }
         FILTER NOT EXISTS { ?s a owl:DatatypeProperty. }
        }"""
        #if type(i) is rdflib.term.URIRef:
        #    iri = name = i.n3()
            ##print(name)
        #else:
        #    iri = '<'+i.iri+'>'
        #    name = i.name
        tere = g.query(qstr)
        #for t in list(tere):
            ##print(len(t),*t)

        re.extend([(s,p,v) for s,p,v in list(tere)])


        return re


    def traceInstanceTree(self, s,g,p,v):
        '''
        Given a instance triple, track it down until no other triples can be drawn

        :return:
        '''
        pl = []
        pset = []
        qstrBNode = """
                    SELECT  ?a ?p {} WHERE {{
                     ?a ?p ?s0.
                     {} {} {}.
                    }}"""
        def traceOne(mg, s, pChainSoFar):
            qstr = """
            SELECT  ?a ?p WHERE {{
             ?a ?p <{}>
            }}"""

            re = list(mg.query(qstr.format(s)))
            if len(re) is not 0 and re[0][0].n3().replace('<','').replace('>','') not in pset:
                for res in re:
                    if res[0].n3().replace('<','').replace('>','') not in pset:
                        iri =res[0].n3().replace('<','').replace('>','')
                        p =self.getName(res[1].n3().replace('<','').replace('>',''))
                        pset.append(iri)
                        thispChain = pChainSoFar.copy()
                        thispChain.append(p)
                        pl.append((iri,thispChain))
                        #Handle p chain
                        traceOne(mg,iri, thispChain)

        def traceUntilNotBNode(mg,p ,v):
            re = list(mg.query(qstrBNode.format("","?s0",p.n3(),v.n3())))
            #Assume only one level of blank node
            if len(re) is not 0 and type(re[0][0]) is not rdflib.term.BNode and  re[0][0].n3().replace('<','').replace('>','') not in pset:
                for res in re:
                    if type(res[0]) is not rdflib.term.BNode :
                        iri =res[0].n3().replace('<','').replace('>','')
                        p =self.getName(res[1].n3().replace('<','').replace('>',''))
                        pset.append(iri)
                        pl.append((iri,[p]))
            else:#First level still blank, go down another
                godownBlank(mg, p , v, 1)

        def godownBlank(mg, pZero , v ,level):
            bstr,qstr = ("","")
            for idx in range(level):
                bstr = bstr+"?s"+str(idx)+" ?p"+str(idx)+" ?s"+str(idx+1)+"."
                qstr = qstr + " ?p"+str(idx)
            bstr = bstr+" ?s"+str(level)
            re = list(mg.query(qstrBNode.format(qstr, bstr, pZero.n3(), v.n3())))
            if level >= 5:
                print("warning: deep level 5, could be lopping")
                return
            if len(re) is not 0 and type(re[0][0]) is not rdflib.term.BNode and re[0][0].n3().replace('<','').replace('>','') not in pset:
                for res in re:
                    if type(res[0]) is not rdflib.term.BNode:
                        iri =res[0].n3().replace('<','').replace('>','')
                        pChain = [self.getName(someP.n3().replace('<','').replace('>','')) for someP in res[1:]]
                        print(pChain)
                        pRoot = [pZero]
                        pRoot.extend(pChain)
                        pset.append(iri)
                        pl.append((iri,pRoot))
            else:#Found nothing, go down one level
                godownBlank(mg,p,v,level+1)


        if isinstance(s,str):
            siri = s
        else:
            siri = s.n3()

        if type(s) is rdflib.term.BNode:
            traceUntilNotBNode(g,p,v)
        else:
            traceOne(g,siri,[])
        return pl

    def getRDFSClasses(self,mg):
        qstr = """
        PREFIX rdfs: <http://www.w3.org/2000/01/rdf-schema#>
        SELECT  ?c  WHERE {{
         ?c a rdfs:Class.

        }}"""
        #print('rdfsclass')
        re = list(mg.query(qstr))
        #print(re)
        return [i[0] for i in re]

    def getRDFProp(self, mg):
        qstr = """
        PREFIX rdf:<http://www.w3.org/1999/02/22-rdf-syntax-ns#>
        SELECT  ?p  WHERE {{
         ?p a rdf:Property.

        }}"""
        #print('rdf:p')
        re = list(mg.query(qstr))
        #print(re)

        return [i[0] for i in re]


    def __getstate__(self):
        odict = self.__dict__.copy() # copy the dict since web change it

        return odict

    def __setstate__(self, d):
        self.__dict__ = d




'''
    def entitiesAsListToken(self):
        l = []
        for t in self.bowDict.values():
            l.extend(t)
        return l
'''






if __name__ == '__main__':
    startTime = time.time()
    from PlusImport import PlusImport
    ontologyIRI ="C:/Users/Shaocong/WORK/ontoMatchData/simMatch/testFiles/PowerPlant.owl"
    dbp = "testFiles/dbpedia_2014.owl"
    pklAddress = "D:/workwork/ontoMatchFiles/what.pkl"

    dbfiles = ['testFiles/dbpediaExtraProperty.owl', './testFiles/dbpedia_2014.owl',
               'testFiles/testOnePlant.xml'
               ]
    # todo:how to find right imports files for dbpedia?
    import owlready2
    #tempdb = PlusImport(dbfiles, './temp/tempOneplant.xml')
    ontoObject = Ontology('testFiles/testOne.owl',False)

    print(ontoObject.valueMap.map)
    print(ontoObject.individualList)
    runtime = time.time()-startTime
    print(str(runtime))
        #fw = open(pklAddress, 'wb')
    # Pickle the list using the highest protocol available.
    #pickle.dump(ontoObject, fw, -1)
    #print("success")

    #for i,d in o.tokensDict.items():
    #    #print('!!!'+o.entities[i]+'    ' +str(d))
    ##print(str(len(o.entities)))
<|MERGE_RESOLUTION|>--- conflicted
+++ resolved
@@ -1,489 +1,476 @@
-import logging
-import os
-import pickle
-import re
-
-from gensim import *
-import nltk
-from nltk.stem import WordNetLemmatizer, PorterStemmer
-from owlready2 import *
-<<<<<<< HEAD
-from gensim import *
-import nltk
-import re
-import os
-=======
-from spiral import ronin
-
->>>>>>> ffc9341c
-from valueMap import *
-from matchers.UnitConverter import UnitConverter
-
-logging.getLogger("gensim").setLevel(logging.CRITICAL)
-
-class Ontology():
-    def __init__(self, addr, use_comment = False, save=False, no_stem = False):
-        self.useComment = use_comment
-        self.tokensDict = {}
-        self.tokensDictLong = {}
-        self.classTree = {}
-        self._addr = addr
-        self.rangeMap = {} #classId to range
-        self.domainMap = {}
-        self.save = save
-        self._load(no_stem)
-
-    def _load(self,no_stem = False):
-        '''
-        load the ontology entities, divide into words entry
-        '''
-        onto = get_ontology(self._addr).load()
-        self.procesLEX(onto,no_stem)
-        self.baseiri = onto.base_iri
-        #self.classes = list( onto.classes())
-        #self.properties =list( onto.properties())
-        #self.getRdfLevelDef()
-        self.ontoName = self._addr.replace('.','')
-        self.individualList, self.individualNames, self.instanceDict, self.instanceTokensDict, self.icmap, self.ipmap, self.valueMap = self.buildValueMap()
-        if self.save:
-            pklname = self._addr.replace('rdf','pkl').replace('owl','pkl').replace('xml','pkl')
-            with open(pklname,'wb') as file:
-                pickle.dump(self, file, -1)
-
-    @staticmethod
-    def lemmatize_stemming(text, no_stem = False):
-        '''
-        lemmatize:  remove verb form
-        stemming:   to word stem
-        :param text:
-        :param no_stem: bool, do stem or not
-        :return: token after lem&stem
-        '''
-        if no_stem:
-            return WordNetLemmatizer().lemmatize(text, pos='v')
-        else:
-        #return SnowballStemmer("english").stem(WordNetLemmatizer().lemmatize(text, pos='v'))
-            return PorterStemmer().stem(WordNetLemmatizer().lemmatize(text, pos='v'))
-
-
-    def processLabel(self, label, no_stem = False):
-        '''
-        process single label into lem&stemed tokens
-        :param label:
-        :param no_stem:
-        :return:
-        '''
-        #split:'helloworld' = >['hello', 'word']
-        #stopword + <3characters removed + lemmatized + stemmed
-        label = str(label)
-        words= ronin.split(label)# 'helloworld' = >['hello', 'word']
-        pattern = re.compile("^[a-zA-Züä]+$")
-        ptokens = [ Ontology.lemmatize_stemming(word.lower(),no_stem) for word in words if len(word)>3 and word not in nltk.corpus.stopwords.words("english") and pattern.match(word) is not None ]
-        #allwords.extend(ptokens)
-        ##print('add to dict')
-        return ptokens
-
-    def procesLEX(self,onto, no_stem = False):
-        '''
-        read entitie names into a dict and a vector dict
-        :return:
-        '''
-        #form a dictionary
-        self.dictionary = dictionary = corpora.Dictionary()
-        self.entities = [x.name  for x in onto.classes()]
-        #self.labels = [x.name+' '+' '.join(x.label) for x in onto.classes()]
-        self.labels = []
-        self.comments = []
-        allCs = list(onto.classes())
-        allPs = list(onto.properties())
-        allEs = allCs+allPs
-        for x in allEs:
-            xcomment = list(default_world.sparql("""
-               SELECT ?v
-               {{ <{}> rdfs:comment ?v. }}""".format(x.iri)))
-            if len(xcomment)is not 0:
-                self.comments.append(' '.join(xcomment[0]))
-            else:
-                self.comments.append('')
-
-            if len(x.label.en) is not 0:
-                xlabels =x.name+' '+' '.join(x.label.en)
-                self.labels.append(xlabels)
-            else:
-                xlabels =x.name+' '+' '.join(x.label)
-                self.labels.append(xlabels)
-
-        #self.classTree = [[a.name for a in list(x.ancestors()) + list(x.descendants())] for x in onto.classes() ]
-        self.types = ['class']*len(list(onto.classes()))+['property']*len(list(onto.properties()))
-        self.entities.extend([x.name for x in onto.properties()])#+' '+' '.join(x.label.en)
-        #self.labels.extend([x.name+' '+' '.join(x.label.en) for x in onto.properties()])#+' '+' '.join(x.label.en
-
-        #for p in onto.object_properties():
-        #    rangeList = p.range
-        #    domainList = p.domain
-        #    #print(p.range)
-
-
-
-        for idx, tokenStr in enumerate(self.labels):
-            if self.useComment:
-                commentStrs = self.comments[idx]
-                tokenStr = tokenStr + ' '+commentStrs
-            self.tokensDict[idx]  = t = self.processLabel(str(self.entities[idx]),no_stem)
-            self.tokensDictLong[idx] = self.processLabel(str(tokenStr),no_stem)
-            self.dictionary.add_documents([t])
-
-
-    def item2index(self, item):
-        name = item.name
-        return self.entities.index(name)
-
-
-    def entitiesAsTxt(self):
-        all = []
-        #print('bowdict:')
-        #print(self.tokensDict.values())
-        for tokens in self.tokensDict.values():
-            all.extend(tokens)
-        return ' '.join(all)
-
-    def name2id(self,name):
-        if name not in self.entities:
-            return None
-        return self.entities.index(name)
-
-
-
-    def typeCheck(self,name, type):
-        '''
-        check entity type(class/property) of certain entity
-        :param name:
-        :return:
-        '''
-        idx = self.entities.index(name)
-        return self.types[idx] == type
-
-
-    def queryG(self, qstr):
-        onto = get_ontology(self._addr).load()
-        graph = onto.as_rdflib_graph()
-        return list(graph.query(qstr))
-
-
-    def getRdfLevelDef(self):
-        g = rdflib.Graph()
-        g.parse(self._addr)
-        #self.rdfsClasses = self.getRDFSClasses(g)
-        self.rdfProperties = self.getRDFProp(g)
-
-
-    def buildValueMap(self):
-        '''
-        Build a map [entity ID, (value, property)]
-        Search is bottom up, from all literal values
-        All parental entities assosciated with the value (even by several level) are included
-        :return:
-        '''
-        ####initiation############################################################
-        g = rdflib.Graph()
-        g.parse(self._addr)
-        valuemap,idlist,namelist,instanceTokenDict,icmap,ipmap = {},[],[],{},{},{}
-        instanceDict = corpora.Dictionary()
-        li = self.getAllLiteralInstances(g)#search first for all triples with literal value
-        ##############################################################################
-        vset = set()
-        for s,p,v in li:
-            if isinstance(v, rdflib.term.Literal) and len(str(v.value))<60:#filter in only Literal and string that is not too long
-                if hasattr(v,'language') and v.language is not None and v.language!='en':
-                    continue
-                if p == rdflib.term.URIRef('http://www.w3.org/2000/01/rdf-schema#label'):
-                    continue
-                if p == rdflib.term.URIRef('http://www.w3.org/2000/01/rdf-schema#comment'):
-                    continue
-                instanceIri = s.n3().replace('<','').replace('>','')
-                name  = self.getName(instanceIri)
-                clist = self.query4class(g, instanceIri)
-                ###unit convert#################
-                #u = self.query4unit(g, iri) #query for custom unit if exist
-                #if u is not None:
-                #    v = UnitConverter.unitConvert(u, v)
-                ###add entity to valuemap if not exist and not bnode##
-                if type(s) is rdflib.term.BNode:
-                    if v in vset:
-                        continue
-                    else:
-                        vset.add(v)
-                if type(s) is not rdflib.term.BNode:
-                    if instanceIri not in idlist:
-                        idlist.append(instanceIri)
-                        namelist.append(name)
-                        id = len(idlist) - 1
-                        instanceTokenDict[id] = t = self.processLabel(str(name), False)
-                        instanceDict.add_documents([t])
-                        valuemap[id] = []
-                        icmap[id] = clist
-                        ipmap[id] = [p]
-                    id = idlist.index(instanceIri)
-                    valuemap[id].append((p,v))
-                ###add all parental entities associated to the literal to valuemap###
-                tree = self.traceInstanceTree(s,g,p,v)
-                for parent,pproperty in tree:
-                    if parent not in idlist:#parent is not recorded yet
-                        idlist.append(parent)
-                        pname = self.getName(parent)
-                        namelist.append(pname)
-                        id = len(idlist) - 1
-                        instanceTokenDict[id] = t = self.processLabel(str(pname), False)
-                        instanceDict.add_documents([t])
-                        valuemap[id] = []
-                        pclist = self.query4class(g, parent)
-                        icmap[id] = pclist
-                        ipmap[id] = [pproperty]
-                    id = idlist.index(parent)
-                    if(pproperty, v) not in valuemap[id]:
-                       valuemap[id].append((pproperty, v))
-
-
-        return idlist,namelist,instanceDict,instanceTokenDict,icmap, ipmap, valueMap(idlist,valuemap)
-
-    def getName(self,iri):
-
-        if '#' in iri:
-            s= iri.split('#')
-            return s[len(s)-1]
-        elif '/' in iri:
-            s = iri.split('/')
-            return s[len(s)-1]
-        else:
-            return ''
-
-
-    def query4unit(self,g, siri):
-        qstr = """
-        PREFIX sys:<http://www.theworldavatar.com/ontology/ontocape/upper_level/system.owl#>
-        SELECT ?m WHERE {{
-         <{}> sys:hasUnitOfMeasure ?m.
-        }}"""
-        qre = g.query(qstr.format(siri))
-        if list(qre) is not None and len(list(qre)) > 0:
-            ##print(list(qre))
-            unit = list(qre)[0][0].n3().replace('<','').replace('>','')
-
-            if unit is not None:
-                return unit
-        return None
-
-
-    def query4class(self,g, siri):
-        qstr = """
-        PREFIX sys:<http://www.theworldavatar.com/ontology/ontocape/upper_level/system.owl#>
-        PREFIX rdf:<http://www.w3.org/1999/02/22-rdf-syntax-ns#>
-
-        SELECT ?c WHERE {{
-         <{}>  a ?c.
-        }}"""
-        qre = g.query(qstr.format(siri))
-        if list(qre) is not None and len(list(qre)) > 0:
-            ##print(list(qre))
-            insclass = [self.getName(i[0].n3().replace('<','').replace('>','')) for i in list(qre)]
-            #print('listclas', insclass)
-
-            if insclass is not None:
-                return insclass
-        return None
-
-    def getAllLiteralInstances(self,g):
-        monto = get_ontology(self._addr).load()
-        literalps = list(monto.properties())
-        #literalps = self.rdfProperties
-        #literalps.extend(self.rdfProperties)
-        re = []
-        #sys.stdout = open('propertyList.txt', 'w')
-        #print(literalps)
-
-        #for i in literalps:
-        qstr = """
-        PREFIX rdf: <http://www.w3.org/1999/02/22-rdf-syntax-ns#>
-        PREFIX rdfs: <http://www.w3.org/2000/01/rdf-schema#>
-        PREFIX owl: <http://www.w3.org/2002/07/owl>
-        SELECT ?s ?p ?v WHERE {
-         ?s ?p ?v.
-         FILTER isLiteral(?v)
-        FILTER NOT EXISTS { ?s a rdfs:Class. }
-         FILTER NOT EXISTS { ?s a owl:Class. }
-         FILTER NOT EXISTS { ?s a rdf:Property. }
-         FILTER NOT EXISTS { ?s a owl:DatatypeProperty. }
-        }"""
-        #if type(i) is rdflib.term.URIRef:
-        #    iri = name = i.n3()
-            ##print(name)
-        #else:
-        #    iri = '<'+i.iri+'>'
-        #    name = i.name
-        tere = g.query(qstr)
-        #for t in list(tere):
-            ##print(len(t),*t)
-
-        re.extend([(s,p,v) for s,p,v in list(tere)])
-
-
-        return re
-
-
-    def traceInstanceTree(self, s,g,p,v):
-        '''
-        Given a instance triple, track it down until no other triples can be drawn
-
-        :return:
-        '''
-        pl = []
-        pset = []
-        qstrBNode = """
-                    SELECT  ?a ?p {} WHERE {{
-                     ?a ?p ?s0.
-                     {} {} {}.
-                    }}"""
-        def traceOne(mg, s, pChainSoFar):
-            qstr = """
-            SELECT  ?a ?p WHERE {{
-             ?a ?p <{}>
-            }}"""
-
-            re = list(mg.query(qstr.format(s)))
-            if len(re) is not 0 and re[0][0].n3().replace('<','').replace('>','') not in pset:
-                for res in re:
-                    if res[0].n3().replace('<','').replace('>','') not in pset:
-                        iri =res[0].n3().replace('<','').replace('>','')
-                        p =self.getName(res[1].n3().replace('<','').replace('>',''))
-                        pset.append(iri)
-                        thispChain = pChainSoFar.copy()
-                        thispChain.append(p)
-                        pl.append((iri,thispChain))
-                        #Handle p chain
-                        traceOne(mg,iri, thispChain)
-
-        def traceUntilNotBNode(mg,p ,v):
-            re = list(mg.query(qstrBNode.format("","?s0",p.n3(),v.n3())))
-            #Assume only one level of blank node
-            if len(re) is not 0 and type(re[0][0]) is not rdflib.term.BNode and  re[0][0].n3().replace('<','').replace('>','') not in pset:
-                for res in re:
-                    if type(res[0]) is not rdflib.term.BNode :
-                        iri =res[0].n3().replace('<','').replace('>','')
-                        p =self.getName(res[1].n3().replace('<','').replace('>',''))
-                        pset.append(iri)
-                        pl.append((iri,[p]))
-            else:#First level still blank, go down another
-                godownBlank(mg, p , v, 1)
-
-        def godownBlank(mg, pZero , v ,level):
-            bstr,qstr = ("","")
-            for idx in range(level):
-                bstr = bstr+"?s"+str(idx)+" ?p"+str(idx)+" ?s"+str(idx+1)+"."
-                qstr = qstr + " ?p"+str(idx)
-            bstr = bstr+" ?s"+str(level)
-            re = list(mg.query(qstrBNode.format(qstr, bstr, pZero.n3(), v.n3())))
-            if level >= 5:
-                print("warning: deep level 5, could be lopping")
-                return
-            if len(re) is not 0 and type(re[0][0]) is not rdflib.term.BNode and re[0][0].n3().replace('<','').replace('>','') not in pset:
-                for res in re:
-                    if type(res[0]) is not rdflib.term.BNode:
-                        iri =res[0].n3().replace('<','').replace('>','')
-                        pChain = [self.getName(someP.n3().replace('<','').replace('>','')) for someP in res[1:]]
-                        print(pChain)
-                        pRoot = [pZero]
-                        pRoot.extend(pChain)
-                        pset.append(iri)
-                        pl.append((iri,pRoot))
-            else:#Found nothing, go down one level
-                godownBlank(mg,p,v,level+1)
-
-
-        if isinstance(s,str):
-            siri = s
-        else:
-            siri = s.n3()
-
-        if type(s) is rdflib.term.BNode:
-            traceUntilNotBNode(g,p,v)
-        else:
-            traceOne(g,siri,[])
-        return pl
-
-    def getRDFSClasses(self,mg):
-        qstr = """
-        PREFIX rdfs: <http://www.w3.org/2000/01/rdf-schema#>
-        SELECT  ?c  WHERE {{
-         ?c a rdfs:Class.
-
-        }}"""
-        #print('rdfsclass')
-        re = list(mg.query(qstr))
-        #print(re)
-        return [i[0] for i in re]
-
-    def getRDFProp(self, mg):
-        qstr = """
-        PREFIX rdf:<http://www.w3.org/1999/02/22-rdf-syntax-ns#>
-        SELECT  ?p  WHERE {{
-         ?p a rdf:Property.
-
-        }}"""
-        #print('rdf:p')
-        re = list(mg.query(qstr))
-        #print(re)
-
-        return [i[0] for i in re]
-
-
-    def __getstate__(self):
-        odict = self.__dict__.copy() # copy the dict since web change it
-
-        return odict
-
-    def __setstate__(self, d):
-        self.__dict__ = d
-
-
-
-
-'''
-    def entitiesAsListToken(self):
-        l = []
-        for t in self.bowDict.values():
-            l.extend(t)
-        return l
-'''
-
-
-
-
-
-
-if __name__ == '__main__':
-    startTime = time.time()
-    from PlusImport import PlusImport
-    ontologyIRI ="C:/Users/Shaocong/WORK/ontoMatchData/simMatch/testFiles/PowerPlant.owl"
-    dbp = "testFiles/dbpedia_2014.owl"
-    pklAddress = "D:/workwork/ontoMatchFiles/what.pkl"
-
-    dbfiles = ['testFiles/dbpediaExtraProperty.owl', './testFiles/dbpedia_2014.owl',
-               'testFiles/testOnePlant.xml'
-               ]
-    # todo:how to find right imports files for dbpedia?
-    import owlready2
-    #tempdb = PlusImport(dbfiles, './temp/tempOneplant.xml')
-    ontoObject = Ontology('testFiles/testOne.owl',False)
-
-    print(ontoObject.valueMap.map)
-    print(ontoObject.individualList)
-    runtime = time.time()-startTime
-    print(str(runtime))
-        #fw = open(pklAddress, 'wb')
-    # Pickle the list using the highest protocol available.
-    #pickle.dump(ontoObject, fw, -1)
-    #print("success")
-
-    #for i,d in o.tokensDict.items():
-    #    #print('!!!'+o.entities[i]+'    ' +str(d))
-    ##print(str(len(o.entities)))
+import logging
+import os
+import pickle
+import re
+
+from gensim import *
+import nltk
+from nltk.stem import WordNetLemmatizer, PorterStemmer
+from owlready2 import *
+from spiral import ronin
+
+from valueMap import *
+from matchers.UnitConverter import UnitConverter
+
+logging.getLogger("gensim").setLevel(logging.CRITICAL)
+
+class Ontology():
+    def __init__(self, addr, use_comment = False, save=False, no_stem = False):
+        self.useComment = use_comment
+        self.tokensDict = {}
+        self.tokensDictLong = {}
+        self.classTree = {}
+        self._addr = addr
+        self.rangeMap = {} #classId to range
+        self.domainMap = {}
+        self.save = save
+        self._load(no_stem)
+
+    def _load(self,no_stem = False):
+        '''
+        load the ontology entities, divide into words entry
+        '''
+        onto = get_ontology(self._addr).load()
+        self.procesLEX(onto,no_stem)
+        self.baseiri = onto.base_iri
+        #self.classes = list( onto.classes())
+        #self.properties =list( onto.properties())
+        #self.getRdfLevelDef()
+        self.ontoName = self._addr.replace('.','')
+        self.individualList, self.individualNames, self.instanceDict, self.instanceTokensDict, self.icmap, self.ipmap, self.valueMap = self.buildValueMap()
+        if self.save:
+            pklname = self._addr.replace('rdf','pkl').replace('owl','pkl').replace('xml','pkl')
+            with open(pklname,'wb') as file:
+                pickle.dump(self, file, -1)
+
+    @staticmethod
+    def lemmatize_stemming(text, no_stem = False):
+        '''
+        lemmatize:  remove verb form
+        stemming:   to word stem
+        :param text:
+        :param no_stem: bool, do stem or not
+        :return: token after lem&stem
+        '''
+        if no_stem:
+            return WordNetLemmatizer().lemmatize(text, pos='v')
+        else:
+        #return SnowballStemmer("english").stem(WordNetLemmatizer().lemmatize(text, pos='v'))
+            return PorterStemmer().stem(WordNetLemmatizer().lemmatize(text, pos='v'))
+
+
+    def processLabel(self, label, no_stem = False):
+        '''
+        process single label into lem&stemed tokens
+        :param label:
+        :param no_stem:
+        :return:
+        '''
+        #split:'helloworld' = >['hello', 'word']
+        #stopword + <3characters removed + lemmatized + stemmed
+        label = str(label)
+        words= ronin.split(label)# 'helloworld' = >['hello', 'word']
+        pattern = re.compile("^[a-zA-Züä]+$")
+        ptokens = [ Ontology.lemmatize_stemming(word.lower(),no_stem) for word in words if len(word)>3 and word not in nltk.corpus.stopwords.words("english") and pattern.match(word) is not None ]
+        #allwords.extend(ptokens)
+        ##print('add to dict')
+        return ptokens
+
+    def procesLEX(self,onto, no_stem = False):
+        '''
+        read entitie names into a dict and a vector dict
+        :return:
+        '''
+        #form a dictionary
+        self.dictionary = dictionary = corpora.Dictionary()
+        self.entities = [x.name  for x in onto.classes()]
+        #self.labels = [x.name+' '+' '.join(x.label) for x in onto.classes()]
+        self.labels = []
+        self.comments = []
+        allCs = list(onto.classes())
+        allPs = list(onto.properties())
+        allEs = allCs+allPs
+        for x in allEs:
+            xcomment = list(default_world.sparql("""
+               SELECT ?v
+               {{ <{}> rdfs:comment ?v. }}""".format(x.iri)))
+            if len(xcomment)is not 0:
+                self.comments.append(' '.join(xcomment[0]))
+            else:
+                self.comments.append('')
+
+            if len(x.label.en) is not 0:
+                xlabels =x.name+' '+' '.join(x.label.en)
+                self.labels.append(xlabels)
+            else:
+                xlabels =x.name+' '+' '.join(x.label)
+                self.labels.append(xlabels)
+
+        #self.classTree = [[a.name for a in list(x.ancestors()) + list(x.descendants())] for x in onto.classes() ]
+        self.types = ['class']*len(list(onto.classes()))+['property']*len(list(onto.properties()))
+        self.entities.extend([x.name for x in onto.properties()])#+' '+' '.join(x.label.en)
+        #self.labels.extend([x.name+' '+' '.join(x.label.en) for x in onto.properties()])#+' '+' '.join(x.label.en
+
+        #for p in onto.object_properties():
+        #    rangeList = p.range
+        #    domainList = p.domain
+        #    #print(p.range)
+
+
+
+        for idx, tokenStr in enumerate(self.labels):
+            if self.useComment:
+                commentStrs = self.comments[idx]
+                tokenStr = tokenStr + ' '+commentStrs
+            self.tokensDict[idx]  = t = self.processLabel(str(self.entities[idx]),no_stem)
+            self.tokensDictLong[idx] = self.processLabel(str(tokenStr),no_stem)
+            self.dictionary.add_documents([t])
+
+
+    def item2index(self, item):
+        name = item.name
+        return self.entities.index(name)
+
+
+    def entitiesAsTxt(self):
+        all = []
+        #print('bowdict:')
+        #print(self.tokensDict.values())
+        for tokens in self.tokensDict.values():
+            all.extend(tokens)
+        return ' '.join(all)
+
+    def name2id(self,name):
+        if name not in self.entities:
+            return None
+        return self.entities.index(name)
+
+
+
+    def typeCheck(self,name, type):
+        '''
+        check entity type(class/property) of certain entity
+        :param name:
+        :return:
+        '''
+        idx = self.entities.index(name)
+        return self.types[idx] == type
+
+
+    def queryG(self, qstr):
+        onto = get_ontology(self._addr).load()
+        graph = onto.as_rdflib_graph()
+        return list(graph.query(qstr))
+
+
+    def getRdfLevelDef(self):
+        g = rdflib.Graph()
+        g.parse(self._addr)
+        #self.rdfsClasses = self.getRDFSClasses(g)
+        self.rdfProperties = self.getRDFProp(g)
+
+
+    def buildValueMap(self):
+        '''
+        Build a map [entity ID, (value, property)]
+        Search is bottom up, from all literal values
+        All parental entities assosciated with the value (even by several level) are included
+        :return:
+        '''
+        ####initiation############################################################
+        g = rdflib.Graph()
+        g.parse(self._addr)
+        valuemap,idlist,namelist,instanceTokenDict,icmap,ipmap = {},[],[],{},{},{}
+        instanceDict = corpora.Dictionary()
+        li = self.getAllLiteralInstances(g)#search first for all triples with literal value
+        ##############################################################################
+        vset = set()
+        for s,p,v in li:
+            if isinstance(v, rdflib.term.Literal) and len(str(v.value))<60:#filter in only Literal and string that is not too long
+                if hasattr(v,'language') and v.language is not None and v.language!='en':
+                    continue
+                if p == rdflib.term.URIRef('http://www.w3.org/2000/01/rdf-schema#label'):
+                    continue
+                if p == rdflib.term.URIRef('http://www.w3.org/2000/01/rdf-schema#comment'):
+                    continue
+                instanceIri = s.n3().replace('<','').replace('>','')
+                name  = self.getName(instanceIri)
+                clist = self.query4class(g, instanceIri)
+                ###unit convert#################
+                #u = self.query4unit(g, iri) #query for custom unit if exist
+                #if u is not None:
+                #    v = UnitConverter.unitConvert(u, v)
+                ###add entity to valuemap if not exist and not bnode##
+                if type(s) is rdflib.term.BNode:
+                    if v in vset:
+                        continue
+                    else:
+                        vset.add(v)
+                if type(s) is not rdflib.term.BNode:
+                    if instanceIri not in idlist:
+                        idlist.append(instanceIri)
+                        namelist.append(name)
+                        id = len(idlist) - 1
+                        instanceTokenDict[id] = t = self.processLabel(str(name), False)
+                        instanceDict.add_documents([t])
+                        valuemap[id] = []
+                        icmap[id] = clist
+                        ipmap[id] = [p]
+                    id = idlist.index(instanceIri)
+                    valuemap[id].append((p,v))
+                ###add all parental entities associated to the literal to valuemap###
+                tree = self.traceInstanceTree(s,g,p,v)
+                for parent,pproperty in tree:
+                    if parent not in idlist:#parent is not recorded yet
+                        idlist.append(parent)
+                        pname = self.getName(parent)
+                        namelist.append(pname)
+                        id = len(idlist) - 1
+                        instanceTokenDict[id] = t = self.processLabel(str(pname), False)
+                        instanceDict.add_documents([t])
+                        valuemap[id] = []
+                        pclist = self.query4class(g, parent)
+                        icmap[id] = pclist
+                        ipmap[id] = [pproperty]
+                    id = idlist.index(parent)
+                    if(pproperty, v) not in valuemap[id]:
+                       valuemap[id].append((pproperty, v))
+
+
+        return idlist,namelist,instanceDict,instanceTokenDict,icmap, ipmap, valueMap(idlist,valuemap)
+
+    def getName(self,iri):
+
+        if '#' in iri:
+            s= iri.split('#')
+            return s[len(s)-1]
+        elif '/' in iri:
+            s = iri.split('/')
+            return s[len(s)-1]
+        else:
+            return ''
+
+
+    def query4unit(self,g, siri):
+        qstr = """
+        PREFIX sys:<http://www.theworldavatar.com/ontology/ontocape/upper_level/system.owl#>
+        SELECT ?m WHERE {{
+         <{}> sys:hasUnitOfMeasure ?m.
+        }}"""
+        qre = g.query(qstr.format(siri))
+        if list(qre) is not None and len(list(qre)) > 0:
+            ##print(list(qre))
+            unit = list(qre)[0][0].n3().replace('<','').replace('>','')
+
+            if unit is not None:
+                return unit
+        return None
+
+
+    def query4class(self,g, siri):
+        qstr = """
+        PREFIX sys:<http://www.theworldavatar.com/ontology/ontocape/upper_level/system.owl#>
+        PREFIX rdf:<http://www.w3.org/1999/02/22-rdf-syntax-ns#>
+
+        SELECT ?c WHERE {{
+         <{}>  a ?c.
+        }}"""
+        qre = g.query(qstr.format(siri))
+        if list(qre) is not None and len(list(qre)) > 0:
+            ##print(list(qre))
+            insclass = [self.getName(i[0].n3().replace('<','').replace('>','')) for i in list(qre)]
+            #print('listclas', insclass)
+
+            if insclass is not None:
+                return insclass
+        return None
+
+    def getAllLiteralInstances(self,g):
+        monto = get_ontology(self._addr).load()
+        literalps = list(monto.properties())
+        #literalps = self.rdfProperties
+        #literalps.extend(self.rdfProperties)
+        re = []
+        #sys.stdout = open('propertyList.txt', 'w')
+        #print(literalps)
+
+        #for i in literalps:
+        qstr = """
+        PREFIX rdf: <http://www.w3.org/1999/02/22-rdf-syntax-ns#>
+        PREFIX rdfs: <http://www.w3.org/2000/01/rdf-schema#>
+        PREFIX owl: <http://www.w3.org/2002/07/owl>
+        SELECT ?s ?p ?v WHERE {
+         ?s ?p ?v.
+         FILTER isLiteral(?v)
+        FILTER NOT EXISTS { ?s a rdfs:Class. }
+         FILTER NOT EXISTS { ?s a owl:Class. }
+         FILTER NOT EXISTS { ?s a rdf:Property. }
+         FILTER NOT EXISTS { ?s a owl:DatatypeProperty. }
+        }"""
+        #if type(i) is rdflib.term.URIRef:
+        #    iri = name = i.n3()
+            ##print(name)
+        #else:
+        #    iri = '<'+i.iri+'>'
+        #    name = i.name
+        tere = g.query(qstr)
+        #for t in list(tere):
+            ##print(len(t),*t)
+
+        re.extend([(s,p,v) for s,p,v in list(tere)])
+
+
+        return re
+
+
+    def traceInstanceTree(self, s,g,p,v):
+        '''
+        Given a instance triple, track it down until no other triples can be drawn
+
+        :return:
+        '''
+        pl = []
+        pset = []
+        qstrBNode = """
+                    SELECT  ?a ?p WHERE {{
+                     ?a ?p ?s0.
+                     {} {} {}.
+                    }}"""
+        def traceOne(mg, s):
+            qstr = """
+            SELECT  ?a ?p WHERE {{
+             ?a ?p <{}>
+            }}"""
+
+            re = list(mg.query(qstr.format(s)))
+            #todo:trace for all
+            if len(re) is not 0 and re[0][0].n3().replace('<','').replace('>','') not in pset:
+                for res in re:
+                    if res[0].n3().replace('<','').replace('>','') not in pset:
+                        iri =res[0].n3().replace('<','').replace('>','')
+                        p =self.getName(res[1].n3().replace('<','').replace('>',''))
+                        pset.append(iri)
+                        pl.append((iri,p))
+                        traceOne(mg,iri)
+
+        def traceUntilNotBNode(mg,p ,v):
+            re = list(mg.query(qstrBNode.format("?s0",p.n3(),v.n3())))
+            if len(re) is not 0 and type(re[0][0]) is not rdflib.term.BNode and  re[0][0].n3().replace('<','').replace('>','') not in pset:
+                for res in re:
+                    if type(res[0]) is not rdflib.term.BNode :
+                        iri =res[0].n3().replace('<','').replace('>','')
+                        p =self.getName(res[1].n3().replace('<','').replace('>',''))
+                        pset.append(iri)
+                        pl.append((iri,p))
+            else :
+                godownBlank(mg, p , v, 1)
+
+        def godownBlank(mg, p , v ,level):
+            bstr = ""
+            for idx in range(level):
+                bstr = bstr+"?s"+str(idx)+" ?p"+str(idx)+" ?s"+str(idx+1)+"."
+            bstr = bstr+" ?s"+str(level)
+            re = list(mg.query(qstrBNode.format(bstr,p.n3(),v.n3())))
+            if level >= 5:
+                print("warning: deep level 5, could be lopping")
+                return
+            if len(re) is not 0 and type(re[0][0]) is not rdflib.term.BNode and re[0][0].n3().replace('<','').replace('>','') not in pset:
+                for res in re:
+                    if type(res[0]) is not rdflib.term.BNode:
+                        iri =res[0].n3().replace('<','').replace('>','')
+                        p =self.getName(res[1].n3().replace('<','').replace('>',''))
+                        pset.append(iri)
+                        pl.append((iri,p))
+            else:
+                godownBlank(mg,p,v,level+1)
+
+
+        if isinstance(s,str):
+            siri = s
+        else:
+            siri = s.n3()
+
+        if type(s) is rdflib.term.BNode:
+            traceUntilNotBNode(g,p,v)
+        else:
+            traceOne(g,siri)
+        return pl
+
+    def getRDFSClasses(self,mg):
+        qstr = """
+        PREFIX rdfs: <http://www.w3.org/2000/01/rdf-schema#>
+        SELECT  ?c  WHERE {{
+         ?c a rdfs:Class.
+
+        }}"""
+        #print('rdfsclass')
+        re = list(mg.query(qstr))
+        #print(re)
+        return [i[0] for i in re]
+
+    def getRDFProp(self, mg):
+        qstr = """
+        PREFIX rdf:<http://www.w3.org/1999/02/22-rdf-syntax-ns#>
+        SELECT  ?p  WHERE {{
+         ?p a rdf:Property.
+
+        }}"""
+        #print('rdf:p')
+        re = list(mg.query(qstr))
+        #print(re)
+
+        return [i[0] for i in re]
+
+
+    def __getstate__(self):
+        odict = self.__dict__.copy() # copy the dict since web change it
+
+        return odict
+
+    def __setstate__(self, d):
+        self.__dict__ = d
+
+
+
+
+'''
+    def entitiesAsListToken(self):
+        l = []
+        for t in self.bowDict.values():
+            l.extend(t)
+        return l
+'''
+
+
+
+
+
+
+if __name__ == '__main__':
+    startTime = time.time()
+    from PlusImport import PlusImport
+    ontologyIRI ="C:/Users/Shaocong/WORK/ontoMatchData/simMatch/testFiles/PowerPlant.owl"
+    dbp = "testFiles/dbpedia_2014.owl"
+    pklAddress = "D:/workwork/ontoMatchFiles/what.pkl"
+
+    dbfiles = ['testFiles/dbpediaExtraProperty.owl', './testFiles/dbpedia_2014.owl',
+               'testFiles/testOnePlant.xml'
+               ]
+    # todo:how to find right imports files for dbpedia?
+    import owlready2
+    #tempdb = PlusImport(dbfiles, './temp/tempOneplant.xml')
+    ontoObject = Ontology('testFiles/1_gppdb_small.owl',False)
+
+    print(ontoObject.valueMap.map)
+    print(ontoObject.individualList)
+    print(ontoObject.icmap)
+    runtime = time.time()-startTime
+    print(str(runtime))
+        #fw = open(pklAddress, 'wb')
+    # Pickle the list using the highest protocol available.
+    #pickle.dump(ontoObject, fw, -1)
+    #print("success")
+
+    #for i,d in o.tokensDict.items():
+    #    #print('!!!'+o.entities[i]+'    ' +str(d))
+    ##print(str(len(o.entities)))