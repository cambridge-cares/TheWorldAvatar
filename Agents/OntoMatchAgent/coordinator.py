import logging
import pickle
import traceback

import numpy as np
import pandas as pd
from owlready2 import get_ontology, prop
import rdflib
import rdflib.namespace
from tqdm import tqdm

from alignment import Alignment
import knowledge.geocoding
import knowledge.geoNames
from matchManager import matchManager
from ontologyWrapper import Ontology
import scoring


class Agent():

    '''
    def load(self, srcaddr, tgtaddr, add_knowledge=None, dump_ontology=False):

        logging.info('loading ontology for %s', srcaddr)
        if srcaddr.endswith('.pkl'):
            with open(srcaddr,'rb') as file:
                srconto = pickle.load(file)
        else:
            srcgraph = self.load_rdflib_graph(srcaddr, add_knowledge)
            srcowlready2onto = self.load_owlready2_ontology(srcgraph)
            srconto = Ontology(srcaddr, ontology=srcowlready2onto, graph=srcgraph)
            if dump_ontology:
                self.dump(srcaddr, srconto)

        logging.info('finished loading ontology for %s', srcaddr)

        logging.info('loading ontology for %s', tgtaddr)

        if tgtaddr.endswith('.pkl'):
            with open(tgtaddr,'rb') as file:
                tgtonto = pickle.load(file)
        else:
            tgtgraph = self.load_rdflib_graph(tgtaddr, add_knowledge)
            tgtowlready2onto = self.load_owlready2_ontology(tgtgraph)
            tgtonto = Ontology(tgtaddr, ontology=tgtowlready2onto, graph=tgtgraph)
            if dump_ontology:
                self.dump(tgtaddr, tgtonto)

        logging.info('finished loading ontology for %s', tgtaddr)

        return srconto, tgtonto
    '''

    def load(self, srcaddr, tgtaddr, add_knowledge=None, dump_ontology=False):
        srconto = self.load_ontology(srcaddr, add_knowledge, dump_ontology)
        tgtonto = self.load_ontology(tgtaddr, add_knowledge, dump_ontology)
        return srconto, tgtonto

    def load_ontology(self, addr, add_knowledge=None, dump_ontology=False):
        logging.info('loading ontology for %s', addr)
        if addr.endswith('.pkl'):
            with open(addr,'rb') as file:
                onto = pickle.load(file)
        else:
            graph = self.load_rdflib_graph(addr, add_knowledge)
            owlready2onto = self.load_owlready2_ontology(graph)
            onto = Ontology(addr, ontology=owlready2onto, graph=graph)
            if dump_ontology:
                self.dump(addr, onto)

        logging.info('finished loading ontology for %s', addr)
        return onto

    def load_owlready2_ontology(self, graph):
        # TODO-AE This is a hack to convert the rdflib graph into owlready2
        # unfortunately, owlready2 only allows an URL or file name as parameter for loading, no stream parameter
        tmp_file='../logs/tmp_rdflib_onto.owl'
        graph.serialize(tmp_file, format="xml")
        onto = get_ontology(tmp_file).load()
        return onto

    def load_rdflib_graph(self, addr, add_knowledge=None):

        frmt = 'xml'
        if addr.endswith('.ttl'):
            frmt = 'turtle'

        graph = rdflib.Graph()
        graph.parse(addr, format=frmt)
        if add_knowledge:
            logging.info('adding knowledge for %s', addr)
            self.add_knowledge_fct(graph, add_knowledge)
            logging.info('finished adding knowledge for %s', addr)
        return graph

    def dump(self, addr, onto):
        onto.ontology = None
        onto.graph = None
        pklname = addr.replace('rdf','pkl').replace('owl','pkl').replace('xml','pkl').replace('ttl', 'pkl')
        logging.info('dumping ontology to file=%s', pklname)
        with open(pklname,'wb') as file:
            pickle.dump(onto, file, -1)

    def add_knowledge_fct(self, graph, agent_name):

        query = '''
        SELECT DISTINCT ?pred
        WHERE {
            ?subj ?pred ?obj .
        }'''

        tokens_coord = ['coordinate', 'latitude', 'longitude', 'lat', 'long']
        found_coordinate_props = False
        result = graph.query(query)
        for row in result:
            uri = row.pred.n3().lower()

            for t in tokens_coord:
                if t in uri:
                    found_coordinate_props = True
                    break

            if  found_coordinate_props:
                break


        if found_coordinate_props:
            logging.info('no background knowledge has been added')
            return

        logging.info('adding geographic coordinates')

        query = '''
        PREFIX owl: <http://www.w3.org/2002/07/owl#>
        SELECT DISTINCT ?subj
        WHERE {
            ?subj a owl:NamedIndividual .
        }'''

        if agent_name == 'knowledge.geocoding':
            geocoding_agent = knowledge.geocoding.Agent()
        elif agent_name == 'knowledge.geoNames':
            geocoding_agent = knowledge.geoNames.Agent()
        else:
            logging.error('not found geocoding agent with name=%s', agent_name)

        geo = rdflib.Namespace('http://www.w3.org/2003/01/geo/wgs84_pos#')
        graph.bind('geo', geo )

        count_total = 0
        count_geo = 0
        for row in tqdm(graph.query(query)):
            count_total += 1
            #print(row.subj.n3())
            address = graph.triples((row.subj, rdflib.SDO['address'], None))
            address = [obj for _, _, obj in address][0]
            #print(address, type(address))

            location = None
            zipcode = None
            for _, pred, obj in graph.triples((address, None, None)):
                #print(pred, obj)
                obj = obj.toPython()
                if 'Locality' in pred.n3():
                    location = obj
                elif 'postalCode' in pred.n3():
                    zipcode = obj

            if location or zipcode:
                #latitude, longitude = geocoding_agent.query(location, zipcode)
                latitude, longitude = geocoding_agent.query(location, "germany")
                #print('coord=', latitude, longitude)
                if latitude and longitude:

                    latitude = rdflib.Literal(latitude, datatype=rdflib.namespace.XSD.float)
                    graph.add((row.subj, geo['lat'], latitude ))
                    longitude = rdflib.Literal(longitude, datatype=rdflib.namespace.XSD.float)
                    graph.add((row.subj, geo['long'], longitude ))
                    count_geo += 1
                else:
                    #print('no coordinates found for ', row.subj.n3())
                    pass
        logging.info('finished adding geographic coordinates, enhanced individuals=%s, total individuals=%s', count_geo, count_total)

<<<<<<< HEAD
        if agent_name == 'knowledge.geoNames':
            geocoding_agent.onclose()
    def start(self, params, penalize):
=======
    def start(self, params):
>>>>>>> 0408f8f0

        try:
            params_for_loading = {
                'srcaddr': params['dataset']['src'],
                'tgtaddr': params['dataset']['tgt'],
                'add_knowledge': params['pre_processing']['add_knowledge'],
                'dump_ontology': params['pre_processing']['pickle_dump'],
            }

            srconto, tgtonto = self.load(**params_for_loading)

            params_blocking = params['blocking']
            params_mapping = params['mapping']
            matching_name = params['matching']['name']
            params_model_specific = params['matching']['model_specific']


            if matching_name == 'matchManager.matchManager':
                self.__start_match_manager(params_model_specific, params_blocking, srconto, tgtonto)
            elif matching_name == 'coordinator.InstanceMatcherWithAutoCalibration':
                self.__start_matching_with_auto_calibration(srconto, tgtonto, params_blocking, params_mapping)
            else:
                raise RuntimeError('unknown matcher', matching_name)

        except:
            full_traceback = traceback.format_exc()
            print(full_traceback)
            logging.fatal(full_traceback)
            raise

    def __start_matching_with_auto_calibration(self, srconto, tgtonto, params_blocking, params_mapping):
        matcher = InstanceMatcherWithAutoCalibrationAgent()
        #TODO-AE URGENT 211023 Must be continued ... matcher has to write back matching results ...
        matcher.start(srconto, tgtonto, params_blocking, params_mapping)

    def __start_match_manager(self, params_model_specific, params_blocking, srconto, tgtonto):

        match_steps  = params_model_specific['steps']
        match_weights = params_model_specific['weights']
        additional_match_params = params_model_specific['params']
        threshold = params_model_specific['threshold']

        # TODO-AE Do we need the penalize object for instance matching?
        '''
        clist = [('PowerStation', 'PowerPlant', 0.9)]
        sublist = ['RenewablePlant', 'FossilFuelPlant', 'HydroelectricPlant', 'HydrogenPlant', 'NuclearPlant', 'CogenerationPlant', 'GeothermalPlant', 'MarinePlant', 'BiomassPlant', 'WindPlant', 'SolarPlant','WastePlant','PowerPlant']
        for subc in sublist:
            #for subc in sublist:
            clist.append((subc,subc,0.9))
        '''
        clist = []
        sublist = ['PowerStation', 'PowerPlant', 'RenewablePlant', 'FossilFuelPlant', 'HydroelectricPlant', 'HydrogenPlant', 'NuclearPlant', 'CogenerationPlant', 'GeothermalPlant', 'MarinePlant', 'BiomassPlant', 'WindPlant', 'SolarPlant','WastePlant']
        for subc in sublist:
            for subc2 in sublist:
                #for subc in sublist:
                clist.append((subc,subc2,0.9))

        penalize = {'class':True,'align':Alignment(clist)}


        # TODO-AE move more config params to dictionary / config file
        # TODO-AE configuration of useAttrFinder
        match_manager = matchManager(match_steps, srconto, tgtonto, thre=threshold,
                weight=match_weights, paras=additional_match_params,
                matchIndividuals=True, penalize=penalize, useAttrFinder=False)

        alignment = match_manager.runMatch("matchWrite2Matrix", to1=False, rematch=False, params_blocking=params_blocking)
        #match_manager.showResult(match_manager.A,'individualList')
        match_manager.renderResult(" http://dbpedia.org/resource", "http://www.theworldavatar.com", '2109xx.owl', True)


#TODO-AE move instance matcher to another module
class InstanceMatcherWithAutoCalibrationAgent():

    def __init__(self):
        self.score_manager = None

    def start(self, srconto, tgtonto, params_blocking, params_mapping=None, prop_prop_sim_tuples=None):

        self.score_manager = scoring.create_score_manager(srconto, tgtonto, params_blocking)

        # TODO-AE: We start with automatic property mapping
        # --> configurable, also: fixed property mapping (e.g. geo coordinates)
        # TODO-AE: symmetrical mapping (with max value for entities of dataset 2)

        if params_mapping:
            mode = params_mapping['mode']
            logging.info('starting InstanceMatcherWithAutoCalibrationAgent with mode=%s', mode)

            if mode == 'auto':
                params_sim_fcts = params_mapping['similarity_functions']
                sim_fcts = scoring.create_similarity_functions_from_params(params_sim_fcts)
                property_mapping = scoring.find_property_mapping(self.score_manager, sim_fcts)
            else:
                raise RuntimeError('unknown mode', mode)

        else:
            logging.info('starting InstanceMatcherWithAutoCalibrationAgent with prop_prop_sim_tumples=%s', len(prop_prop_sim_tuples))
            property_mapping = []
            for pos, t in enumerate(prop_prop_sim_tuples):
                prop1, prop2, sim_fct = t
                self.score_manager.add_prop_prop_fct_tuples(prop1, prop2, sim_fct)
                row = {
                    'key': str(pos) + '_max',
                    'prop1': prop1,
                    'prop2': prop2,
                    'score_fct': sim_fct
                }
                property_mapping.append(row)
            logging.info('added prop prop sim tuples, number=%s', len(self.score_manager.get_prop_prop_fct_tuples()))

            self.score_manager.calculate_similarities_between_datasets()
            self.score_manager.calculate_maximum_scores()

        df_scores = self.score_manager.get_scores()
        #TODO-AE asymmetry
        df_max_scores = self.score_manager.get_max_scores_1()
        df_total_scores, df_total_best_scores = self.calculate_auto_calibrated_total_scores(df_scores, df_max_scores, property_mapping)
        return df_total_scores, df_total_best_scores

    def calculate_auto_calibrated_total_scores_for_index(self, df_scores, df_max_scores, property_mapping, idx_1, skip_column_number = 1):
        best_score = 0
        best_pos = None
        total_score_rows = []

        for pos, (idx_2, row) in enumerate(df_scores.loc[idx_1].iterrows()):
            score = 0
            number_columns = len(property_mapping)
            prop_score = {}
            for propmap  in property_mapping:

                c_max = propmap['key']
                c = int(c_max.split('_')[0])
                value = row[c]

                #TODO-AE changed at 210926
                #if (not value is None) and (type(value) is float and not np.isnan(value)):
                if not (value is None or type(value) is str or np.isnan(value)):
                    # TODO-AE check: <= in line 1 and 3 leads to worse results than <
                    # TODO-AE experimental idea: problem with just a few 'discrete values' (e.g. 0 and 1 for match and mismatch fuel, or 0, 1, 2 edit distance)
                    # is: matches are penalized when using <= (around 0) but when using < instead nonmatches benefit (around 1)
                    # idea: use <= around 0 and < around 1 and "interpolate" in between
                    # this idea should not have much effect if there are many 'discrete values' and there is no lumping on values around 0
                    mask = (df_scores[c] > value)
                    count_m_plus_n = len(df_scores[mask])
                    mask = (df_max_scores[c_max] > value)
                    count_m = len(df_max_scores[mask])
                    if count_m_plus_n == 0:
                        column_score = 1
                    else:

                        #TODO-AE URGENT 211022
                        column_score = count_m / count_m_plus_n

                        '''
                        mask = (df_scores[c] == value)
                        count_m_plus_n_equal = len(df_scores[mask])
                        mask = (df_scores[c] < value)
                        count_m_plus_n_greater = len(df_scores[mask])
                        if count_m_plus_n_equal == 1:
                            denom = count_m_plus_n
                        else:
                            denom = count_m_plus_n + count_m_plus_n_equal * (count_m_plus_n / (count_m_plus_n + count_m_plus_n_greater))


                        mask = (df_max_scores[c_max] == value)
                        count_m_equal = len(df_max_scores[mask])
                        mask = (df_max_scores[c_max] < value)
                        count_m_greater = len(df_max_scores[mask])
                        if count_m_equal == 1:
                            nom = count_m
                        else:
                            #TODO-AE: better (count_m_equal - 1)
                            nom = count_m + count_m_equal * (count_m / (count_m + count_m_greater))
                        column_score = nom / denom


                        column_score = count_m / denom
                        '''
                    '''
                    if log:
                        if count_m_plus_n == 0:
                            print(c, value, 'ZERO', column_score)
                        else:
                            print(c, value, count_m, count_m_plus_n, 'orginal score=', count_m / count_m_plus_n, 'new score=', column_score)
                            print('\t', count_m, count_m_equal, count_m_greater, 'nom=', nom)
                            print('\t', count_m_plus_n, count_m_plus_n_equal, count_m_plus_n_greater, 'denom=', denom)
                    '''
                    score += column_score


                    #TODO-AE 211015 calibrated score for each prop
                    prop_score.update({c: column_score})


                else:
                    #TODO-AE how to score missing data?
                    number_columns = number_columns - 1

            if number_columns <= skip_column_number:
                score = 0.
                print('score = 0 since number columns=', number_columns, idx_1, idx_2)
            else:
                score = score / number_columns

            total_score_row = {
                'idx_1': idx_1,
                'idx_2': idx_2,
                'score': score,
                'best': False,
                'pos_1': row['pos_1'],
                'pos_2': row['pos_2'],
            }

            total_score_row.update(prop_score)

            total_score_rows.append(total_score_row)

            # TODO-AE what about equality?
            if score > best_score or best_pos is None:
                best_score = score
                best_pos = pos

        total_score_rows[best_pos]['best'] = True

        return total_score_rows

    def calculate_auto_calibrated_total_scores(self, df_scores, df_max_scores, property_mapping):

        logging.info('calculating auto calibrated total scores')

        df_scores['score'] = 0.

        rows = []
        for idx_1, _ in tqdm(df_max_scores.iterrows()):
            #TODO-AE URGENT
            skip_column_number = 1
            total_score_rows = self.calculate_auto_calibrated_total_scores_for_index(df_scores, df_max_scores, property_mapping, idx_1, skip_column_number = skip_column_number)
            rows.extend(total_score_rows)

        df_total_scores = pd.DataFrame(rows)
        df_total_scores.set_index(['idx_1', 'idx_2'], inplace=True)
        mask = (df_total_scores['best'] == True)
        df_total_best_scores = df_total_scores[mask]

        logging.info('calculated auto calibrated total scores')

        return df_total_scores, df_total_best_scores<|MERGE_RESOLUTION|>--- conflicted
+++ resolved
@@ -169,7 +169,7 @@
 
             if location or zipcode:
                 #latitude, longitude = geocoding_agent.query(location, zipcode)
-                latitude, longitude = geocoding_agent.query(location, "germany")
+                latitude, longitude = geocoding_agent.query(location, None)
                 #print('coord=', latitude, longitude)
                 if latitude and longitude:
 
@@ -181,15 +181,10 @@
                 else:
                     #print('no coordinates found for ', row.subj.n3())
                     pass
+
         logging.info('finished adding geographic coordinates, enhanced individuals=%s, total individuals=%s', count_geo, count_total)
 
-<<<<<<< HEAD
-        if agent_name == 'knowledge.geoNames':
-            geocoding_agent.onclose()
-    def start(self, params, penalize):
-=======
     def start(self, params):
->>>>>>> 0408f8f0
 
         try:
             params_for_loading = {
