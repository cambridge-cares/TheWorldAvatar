--- conflicted
+++ resolved
@@ -151,10 +151,9 @@
 - **Exposure_count_single_stack**: If the environmental data and the Fenland Trajectory Agent are deployed in the same stack.
 This route is used when the environmental data and the Fenland Trajectory Agent are deployed in the same stack. In this case, the agent will query the Ontop SPARQL endpoint deployed within the same stack to fetch the datasource table name corresponding to the trajectory IRI. The agent will then populate an query and execute the calculation internally within the stack.
 
-<<<<<<< HEAD
 ### Example HTTP Requests
 Example requests are available in detailed HTTP files. You can access these examples at the [exposure_count] file and the [exposure_count_single_stack] file. Services can also be triggered using CURL from a bash terminal. Examples are displayed in [CURL commands folder]. 
-=======
+
 # 5. Jupyter Notebook
 
 A Jupyter notebook is provided in [/notebook](./notebook/) to demonstrate the following functionalities:
@@ -191,7 +190,6 @@
 > [!IMPORTANT]  
 > Binder requires a repository link to build the notebook image, and both requirements.txt and apt.txt must be located in the root directory of the repository. To deploy the notebook using Binder, create a separate repository and copy the contents of the [notebook](./notebook/) folder into it.
 
->>>>>>> f6450a8e
 
 &nbsp;
 # Authors
