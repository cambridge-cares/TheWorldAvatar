--- conflicted
+++ resolved
@@ -8,12 +8,9 @@
         <wb-resource deploy-path="/workingdir" source-path="/workingdir"/>
         <wb-resource deploy-path="/" source-path="/src/main/webapp"/>
         <wb-resource deploy-path="/WEB-INF/classes" source-path="/test"/>
-<<<<<<< HEAD
-=======
         <dependent-module archiveName="jps-base-1.3.0.jar" deploy-path="/WEB-INF/lib" handle="module:/resource/JPS_BASE_LIB/JPS_BASE_LIB">
             <dependency-type>uses</dependency-type>
         </dependent-module>
->>>>>>> 1a62fad6
         <property name="java-output-path" value="/JPS_CO2EMISSIONS/build/classes"/>
         <property name="context-root" value="JPS_CO2EMISSIONS##1.0.0"/>
     </wb-module>
