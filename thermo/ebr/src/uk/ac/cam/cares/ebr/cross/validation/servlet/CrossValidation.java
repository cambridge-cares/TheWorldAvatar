--- conflicted
+++ resolved
@@ -37,13 +37,6 @@
  * algorithm. Json files contain species name, enthslpy of formation for each
  * reaction, validity of species, reactions list.
  * 
-<<<<<<< HEAD
- * To run it localy on a machine you need:
- * 
- * - Credentials for HPC machine
- * - Jar file for cross validation code
- * - Adapt code in session.exec by using your hpc credentials. 
-=======
  * To run the cross validation code on HPC, please go to 
  *          uk.ac.cam.ceb.como.enthalpy.estimation.balanced_reaction.solver.glpk.TerminalGLPKSolver class,
  *         and uncomment " map.put("glpsol", System.getProperty("user.dir") + "/glpk-4.65/examples/glpsol"); " line in order to allow GLPK solver to work on Windows machine.
@@ -51,7 +44,6 @@
  *
  *
  * 
->>>>>>> af8510ef
  */
 
 @WebServlet("/crossValidation")
@@ -114,13 +106,9 @@
 
 			ssh.connect("172.25.186.150");
 
-<<<<<<< HEAD
 //			ssh.authPassword("nkrd01", "pass-to-add");
 			ssh.authPassword("kadi01", "P@ssw0rd");
 			
-=======
-			ssh.authPassword("nkrd01", "..Nk4c19..");
->>>>>>> af8510ef
 
 			final Session session = ssh.startSession();
 
@@ -159,7 +147,6 @@
 				 * 
 				 */
 
-<<<<<<< HEAD
 //				String userhpccommand="nkrd01";
 				String userhpccommand="kadi01";
 				final Session.Command cmd_ssh = session.exec("mkdir /home/"+userhpccommand+"/" + dirName + "; mkdir /home/"+userhpccommand+"/"
@@ -167,9 +154,6 @@
 						+ "; ssh cn01; java -jar /home/"+userhpccommand+"/cv_isg_ti_r5_args_v1.jar " + " "
 						+ jsonFile.get("ReferenceSpecies") + " " + jsonFile.get("TargetSpecies") + " " + dirName + " "
 						+ "/home/"+userhpccommand+"/" + dirName + "/" + "LeaveOneOutCrossValidation_temp");
-=======
-				final Session.Command cmd_ssh = session.exec("mkdir /home/nkrd01/" + dirName + "; mkdir /home/nkrd01/"+ dirName + "/" + "LeaveOneOutCrossValidation_temp" + "; ssh cn01; java -jar /home/nkrd01/cv_isg_ti_r5_args_v1.jar " + " "+ jsonFile.get("ReferenceSpecies") + " " + jsonFile.get("TargetSpecies") + " " + dirName + " "+ "/home/nkrd01/" + dirName + "/" + "LeaveOneOutCrossValidation_temp");
->>>>>>> af8510ef
 
 				logger.info("Printing message from HPC: " + IOUtils.readFully(cmd_ssh.getInputStream()).toString() + " " + jsonFile.get("ReferenceSpecies") + " " + jsonFile.get("TargetSpecies") + " " + dirName);
 
