<project xmlns="http://maven.apache.org/POM/4.0.0" xmlns:xsi="http://www.w3.org/2001/XMLSchema-instance" xsi:schemaLocation="http://maven.apache.org/POM/4.0.0 http://maven.apache.org/xsd/maven-4.0.0.xsd">

  <modelVersion>4.0.0</modelVersion>
  <groupId>uk.ac.ceb.como.ontokin</groupId>
  <artifactId>ontokin</artifactId>
  <version>0.0.1-SNAPSHOT</version>
  <packaging>war</packaging>
  <build>
    <sourceDirectory>src</sourceDirectory>
    <resources>
      <resource>
        <directory>resources</directory>
        <excludes>
          <exclude>**/*.java</exclude>
        </excludes>
      </resource>
    </resources>
    <plugins>
      <plugin>
        <artifactId>maven-compiler-plugin</artifactId>
        <version>3.7.0</version>
        <configuration>
          <source>1.8</source>
          <target>1.8</target>
        </configuration>
      </plugin>
			<plugin>
				<artifactId>maven-war-plugin</artifactId>
        <version>3.0.0</version>
        <configuration>
          <warSourceDirectory>WebContent</warSourceDirectory>
        </configuration>
      </plugin>
      <plugin>
			<artifactId>maven-war-plugin</artifactId>
<<<<<<< HEAD
				<version>3.2.1</version>
				<configuration>
					<warName>ontokin</warName>
					<outputDirectory>${tomcatPath}/webapps</outputDirectory>
				</configuration>
			</plugin>
=======
			<version>3.2.1</version>
			<configuration>
				<warName>ontokin</warName>
				<outputDirectory>${tomcatPath}/webapps</outputDirectory>
			</configuration>
	  </plugin>
>>>>>>> 5c4a4ddb
    </plugins>
    <finalName>ontokin</finalName>
  </build>
  
  <dependencies>
  <!-- https://mvnrepository.com/artifact/org.apache.logging.log4j/log4j-core -->
<dependency>
    <groupId>org.apache.logging.log4j</groupId>
    <artifactId>log4j-core</artifactId>
    <version>2.11.0</version>
</dependency>
  
<!-- https://mvnrepository.com/artifact/org.apache.struts/struts2-core -->
<dependency>
    <groupId>org.apache.struts</groupId>
    <artifactId>struts2-core</artifactId>
    <version>2.5.16</version>
</dependency>
 
<!-- https://mvnrepository.com/artifact/com.jgeppert.struts2.bootstrap/struts2-bootstrap-plugin -->
<dependency>
    <groupId>com.jgeppert.struts2.bootstrap</groupId>
    <artifactId>struts2-bootstrap-plugin</artifactId>
    <version>2.5.2</version>
</dependency> 
 
<!--https://mvnrepository.com/artifact/org.apache.struts/struts2-convention-plugin--> 
<dependency>
    <groupId>org.apache.struts</groupId>
    <artifactId>struts2-convention-plugin</artifactId>
    <version>2.5.16</version>
</dependency>


<!-- https://mvnrepository.com/artifact/org.apache.struts/struts2-rest-plugin 
<dependency>
    <groupId>org.apache.struts</groupId>
    <artifactId>struts2-rest-plugin</artifactId>
    <version>2.5.16</version>
</dependency>
-->
  
 <!--  https://mvnrepository.com/artifact/com.jgeppert.struts2.jquery/struts2-jquery-plugin--> 
<dependency>
    <groupId>com.jgeppert.struts2.jquery</groupId>
    <artifactId>struts2-jquery-plugin</artifactId>
    <version>4.0.3</version>
</dependency>

  
  <!-- https://mvnrepository.com/artifact/commons-fileupload/commons-fileupload -->
<dependency>
    <groupId>commons-fileupload</groupId>
    <artifactId>commons-fileupload</artifactId>
    <version>1.3.3</version>
</dependency>
  
  <!-- https://mvnrepository.com/artifact/commons-logging/commons-logging -->
<dependency>
    <groupId>commons-logging</groupId>
    <artifactId>commons-logging</artifactId>
    <version>1.2</version>
</dependency>
  
  <!-- https://mvnrepository.com/artifact/javax.servlet/javax.servlet-api -->
<dependency>
    <groupId>javax.servlet</groupId>
    <artifactId>javax.servlet-api</artifactId>
    <version>4.0.1</version>
    <scope>provided</scope>
</dependency>  

 <!-- Makes problem during Tomcat deployment -->
<!-- https://mvnrepository.com/artifact/ognl/ognl -->
<!-- 
<dependency>
<groupId>ognl</groupId>
<artifactId>ognl</artifactId>
<version>3.2.6</version>
</dependency>
-->

  <!-- https://mvnrepository.com/artifact/org.apache.struts.xwork/xwork-core -->
<dependency>
    <groupId>org.apache.struts.xwork</groupId>
    <artifactId>xwork-core</artifactId>
    <version>2.3.34</version>
</dependency>
  
  <!-- https://mvnrepository.com/artifact/commons-logging/commons-logging-api -->
<dependency>
    <groupId>commons-logging</groupId>
    <artifactId>commons-logging-api</artifactId>
    <version>1.1</version>
</dependency>

  
<!-- <dependency>
            <groupId>uk.ac.cam.ceb.como</groupId>
            <artifactId>CoMoOntology</artifactId>
            <version>0.0.0</version>
</dependency> -->
<dependency>
    <groupId>xml-apis</groupId>
    <artifactId>xml-apis</artifactId>
    <version>1.4.01</version>
</dependency>

<!-- https://mvnrepository.com/artifact/org.hibernate/hibernate-core -->
<dependency>
    <groupId>org.hibernate</groupId>
    <artifactId>hibernate-core</artifactId>
    <version>5.3.2.Final</version>
</dependency>

<!-- https://mvnrepository.com/artifact/org.hibernate.validator/hibernate-validator -->
<dependency>
    <groupId>org.hibernate.validator</groupId>
    <artifactId>hibernate-validator</artifactId>
    <version>6.0.10.Final</version>
</dependency>

<!-- https://mvnrepository.com/artifact/org.hibernate/hibernate-entitymanager -->
<dependency>
    <groupId>org.hibernate</groupId>
    <artifactId>hibernate-entitymanager</artifactId>
    <version>5.3.2.Final</version>
</dependency>

<!-- https://mvnrepository.com/artifact/asm/asm -->
<dependency>
    <groupId>asm</groupId>
    <artifactId>asm</artifactId>
    <version>3.3.1</version>
</dependency>

<dependency>
    <groupId>com.googlecode.aima-java</groupId>
    <artifactId>aima-core</artifactId>
    <version>3.0.0</version>
</dependency>

<!-- RDF4J Dependencies -->

<!-- https://mvnrepository.com/artifact/org.eclipse.rdf4j/rdf4j-runtime -->

<dependency>
    <groupId>org.eclipse.rdf4j</groupId>
    <artifactId>rdf4j-runtime</artifactId>
    <version>2.4.0-M2</version>
</dependency>

<!-- https://mvnrepository.com/artifact/org.eclipse.rdf4j/rdf4j-repository-http -->
<dependency>
    <groupId>org.eclipse.rdf4j</groupId>
    <artifactId>rdf4j-repository-http</artifactId>
    <version>2.4.0-M2</version>
</dependency>

<!-- https://mvnrepository.com/artifact/org.eclipse.rdf4j/rdf4j-repository-sparql -->
<dependency>
    <groupId>org.eclipse.rdf4j</groupId>
    <artifactId>rdf4j-repository-sparql</artifactId>
    <version>2.4.0-M2</version>
</dependency>

<!-- https://mvnrepository.com/artifact/org.eclipse.rdf4j/rdf4j-sail-nativerdf -->
<dependency>
    <groupId>org.eclipse.rdf4j</groupId>
    <artifactId>rdf4j-sail-nativerdf</artifactId>
    <version>2.4.0-M2</version>
</dependency>

<!-- https://mvnrepository.com/artifact/log4j/log4j -->
<dependency>
    <groupId>log4j</groupId>
    <artifactId>log4j</artifactId>
    <version>1.2.17</version>
</dependency>

<!-- https://mvnrepository.com/artifact/org.ow2.jonas.osgi/woodstox -->
<dependency>
    <groupId>org.ow2.jonas.osgi</groupId>
    <artifactId>woodstox</artifactId>
    <version>5.2.0-M3</version>
</dependency>

<!-- https://mvnrepository.com/artifact/net.sourceforge.jmol/jmol -->
<dependency>
    <groupId>net.sourceforge.jmol</groupId>
    <artifactId>jmol</artifactId>
    <version>14.29.17</version>
</dependency>
<dependency>
	<groupId>org.json</groupId>
	<artifactId>json</artifactId>
	<version>20180813</version>
</dependency>
<dependency>  
    <groupId>javax</groupId>    
    <artifactId>javaee-web-api</artifactId>    
    <version>7.0</version> <!-- Put here the version of your Java EE app, in my case 7.0 -->
    <scope>provided</scope>
</dependency>
<dependency>
	<groupId>com.cmclinnovations</groupId>
	<artifactId>CMCLOntoKin</artifactId>
	<version>0.0.1</version>
</dependency>
		<dependency>
	    	<groupId>net.sourceforge.owlapi</groupId>
	    	<artifactId>jfact</artifactId>
	    	<version>4.0.0</version>
		</dependency>
	   	<dependency>
	      <groupId>jfree</groupId>
	      <artifactId>jfreechart</artifactId>
	      <version>1.0.13</version>
	    </dependency>
	    <dependency>
	      <groupId>org.apache.maven</groupId>
	      <artifactId>maven-plugin-api</artifactId>
	      <version>2.0</version>
	    </dependency>
	    <dependency>
	      <groupId>org.apache.maven.plugin-tools</groupId>
	      <artifactId>maven-plugin-annotations</artifactId>
	      <version>3.2</version>
	      <scope>provided</scope>
	    </dependency>
	    <dependency>
	      <groupId>org.codehaus.plexus</groupId>
	      <artifactId>plexus-utils</artifactId>
	      <version>3.0.8</version>
	    </dependency>
	
		<!-- https://mvnrepository.com/artifact/com.hp.hpl.jena/jena -->
		<dependency>
	    	<groupId>com.hp.hpl.jena</groupId>
	    	<artifactId>jena</artifactId>
	    	<version>2.6.4</version>
		</dependency>
		<dependency>
		    <groupId>org.slf4j</groupId>
		    <artifactId>slf4j-log4j12</artifactId>
		    <version>1.7.5</version>
		</dependency>
		<dependency>
			<groupId>net.sourceforge.owlapi</groupId>
			<artifactId>owlapi-distribution</artifactId>
			<version>5.1.0</version>
		</dependency>
		<dependency>
			<groupId>org.springframework</groupId>
			<artifactId>spring-context</artifactId>
			<version>5.0.4.RELEASE</version>
		</dependency>
		<dependency>
			<groupId>org.eclipse.rdf4j</groupId>
			<artifactId>rdf4j-model</artifactId>
			<version>2.4.2</version>
		</dependency>
		<dependency>
			<groupId>uk.ac.cam.cares.jps</groupId>
			<artifactId>JPS_BLAZEGRAPH</artifactId>
			<version>1.0.0-SNAPSHOT</version>
		</dependency>
		<!-- https://mvnrepository.com/artifact/com.google.code.findbugs/jsr305 -->
<dependency>
    <groupId>com.google.code.findbugs</groupId>
    <artifactId>jsr305</artifactId>
    <version>3.0.0</version>
</dependency>
<!-- https://mvnrepository.com/artifact/org.tukaani/xz -->
<dependency>
    <groupId>org.tukaani</groupId>
    <artifactId>xz</artifactId>
    <version>1.5</version>
</dependency>
<!-- https://mvnrepository.com/artifact/org.openrdf.sesame/sesame-model -->
<dependency>
    <groupId>org.openrdf.sesame</groupId>
    <artifactId>sesame-model</artifactId>
    <version>2.7.6</version>
</dependency>
<!-- https://mvnrepository.com/artifact/org.openrdf.sesame/sesame-util -->
<dependency>
    <groupId>org.openrdf.sesame</groupId>
    <artifactId>sesame-util</artifactId>
    <version>2.7.16</version>
</dependency>
<!-- https://mvnrepository.com/artifact/org.openrdf.sesame/sesame-rio-api -->
<dependency>
    <groupId>org.openrdf.sesame</groupId>
    <artifactId>sesame-rio-api</artifactId>
    <version>2.7.16</version>
</dependency>
<!-- https://mvnrepository.com/artifact/org.openrdf.sesame/sesame-rio-languages -->
<dependency>
    <groupId>org.openrdf.sesame</groupId>
    <artifactId>sesame-rio-languages</artifactId>
    <version>2.7.16</version>
    <scope>runtime</scope>
</dependency>
<!-- https://mvnrepository.com/artifact/org.openrdf.sesame/sesame-rio-datatypes -->
<dependency>
    <groupId>org.openrdf.sesame</groupId>
    <artifactId>sesame-rio-datatypes</artifactId>
    <version>4.1.0</version>
    <scope>runtime</scope>
</dependency>
<!-- https://mvnrepository.com/artifact/org.openrdf.sesame/sesame-rio-binary -->
<dependency>
    <groupId>org.openrdf.sesame</groupId>
    <artifactId>sesame-rio-binary</artifactId>
    <version>2.7.16</version>
</dependency>
<!-- https://mvnrepository.com/artifact/org.openrdf.sesame/sesame-rio-n3 -->
<dependency>
    <groupId>org.openrdf.sesame</groupId>
    <artifactId>sesame-rio-n3</artifactId>
    <version>2.7.16</version>
</dependency>
<!-- https://mvnrepository.com/artifact/org.openrdf.sesame/sesame-rio-nquads -->
<dependency>
    <groupId>org.openrdf.sesame</groupId>
    <artifactId>sesame-rio-nquads</artifactId>
    <version>2.7.16</version>
</dependency>
<!-- https://mvnrepository.com/artifact/org.openrdf.sesame/sesame-rio-ntriples -->
<dependency>
    <groupId>org.openrdf.sesame</groupId>
    <artifactId>sesame-rio-ntriples</artifactId>
    <version>2.7.16</version>
</dependency>
<!-- https://mvnrepository.com/artifact/org.openrdf.sesame/sesame-rio-rdfjson -->
<dependency>
    <groupId>org.openrdf.sesame</groupId>
    <artifactId>sesame-rio-rdfjson</artifactId>
    <version>2.8.11</version>
</dependency>
<!-- https://mvnrepository.com/artifact/com.fasterxml.jackson.core/jackson-core -->
<dependency>
    <groupId>com.fasterxml.jackson.core</groupId>
    <artifactId>jackson-core</artifactId>
    <version>2.5.1</version>
</dependency>
<!-- https://mvnrepository.com/artifact/org.openrdf.sesame/sesame-rio-rdfxml -->
<dependency>
    <groupId>org.openrdf.sesame</groupId>
    <artifactId>sesame-rio-rdfxml</artifactId>
    <version>2.7.16</version>
</dependency>
<!-- https://mvnrepository.com/artifact/org.openrdf.sesame/sesame-rio-trix -->
<dependency>
    <groupId>org.openrdf.sesame</groupId>
    <artifactId>sesame-rio-trix</artifactId>
    <version>2.7.16</version>
</dependency>
<!-- https://mvnrepository.com/artifact/org.openrdf.sesame/sesame-rio-turtle -->
<dependency>
    <groupId>org.openrdf.sesame</groupId>
    <artifactId>sesame-rio-turtle</artifactId>
    <version>2.7.16</version>
</dependency>
<!-- https://mvnrepository.com/artifact/org.openrdf.sesame/sesame-rio-trig -->
<dependency>
    <groupId>org.openrdf.sesame</groupId>
    <artifactId>sesame-rio-trig</artifactId>
    <version>2.7.16</version>
</dependency>
<!-- https://mvnrepository.com/artifact/com.github.jsonld-java/jsonld-java-sesame -->
<dependency>
    <groupId>com.github.jsonld-java</groupId>
    <artifactId>jsonld-java-sesame</artifactId>
    <version>0.5.0</version>
</dependency>
<!-- https://mvnrepository.com/artifact/com.github.jsonld-java/jsonld-java -->
<dependency>
    <groupId>com.github.jsonld-java</groupId>
    <artifactId>jsonld-java</artifactId>
    <version>0.5.0</version>
</dependency>
<!-- https://mvnrepository.com/artifact/com.fasterxml.jackson.core/jackson-databind -->
<dependency>
    <groupId>com.fasterxml.jackson.core</groupId>
    <artifactId>jackson-databind</artifactId>
    <version>2.5.1</version>
</dependency>
<!-- https://mvnrepository.com/artifact/com.fasterxml.jackson.core/jackson-annotations -->
<dependency>
    <groupId>com.fasterxml.jackson.core</groupId>
    <artifactId>jackson-annotations</artifactId>
    <version>2.5.1</version>
</dependency>
<!-- https://mvnrepository.com/artifact/org.apache.httpcomponents/httpclient-cache -->
<dependency>
    <groupId>org.apache.httpcomponents</groupId>
    <artifactId>httpclient-cache</artifactId>
    <version>4.2.5</version>
</dependency>
<!-- https://mvnrepository.com/artifact/org.apache.httpcomponents/httpclient -->
<dependency>
    <groupId>org.apache.httpcomponents</groupId>
    <artifactId>httpclient</artifactId>
    <version>4.2.5</version>
</dependency>
<!-- https://mvnrepository.com/artifact/org.apache.httpcomponents/httpcore -->
<dependency>
    <groupId>org.apache.httpcomponents</groupId>
    <artifactId>httpcore</artifactId>
    <version>4.2.4</version>
</dependency>
<!-- https://mvnrepository.com/artifact/commons-codec/commons-codec -->
<dependency>
    <groupId>commons-codec</groupId>
    <artifactId>commons-codec</artifactId>
    <version>1.6</version>
</dependency>
<!-- https://mvnrepository.com/artifact/org.slf4j/jcl-over-slf4j -->
<dependency>
    <groupId>org.slf4j</groupId>
    <artifactId>jcl-over-slf4j</artifactId>
    <version>1.7.7</version>
</dependency>
<!-- https://mvnrepository.com/artifact/org.semarglproject/semargl-sesame -->
<dependency>
    <groupId>org.semarglproject</groupId>
    <artifactId>semargl-sesame</artifactId>
    <version>0.6.1</version>
</dependency>
<!-- https://mvnrepository.com/artifact/org.semarglproject/semargl-core -->
<dependency>
    <groupId>org.semarglproject</groupId>
    <artifactId>semargl-core</artifactId>
    <version>0.6.1</version>
</dependency>
<!-- https://mvnrepository.com/artifact/org.semarglproject/semargl-rdfa -->
<dependency>
    <groupId>org.semarglproject</groupId>
    <artifactId>semargl-rdfa</artifactId>
    <version>0.6.1</version>
</dependency>
<!-- https://mvnrepository.com/artifact/org.semarglproject/semargl-rdf -->
<dependency>
    <groupId>org.semarglproject</groupId>
    <artifactId>semargl-rdf</artifactId>
    <version>0.6.1</version>
</dependency>
<!-- https://mvnrepository.com/artifact/net.sf.trove4j/trove4j -->
<dependency>
    <groupId>net.sf.trove4j</groupId>
    <artifactId>trove4j</artifactId>
    <version>3.0.3</version>
</dependency>
<!-- https://mvnrepository.com/artifact/org.hamcrest/hamcrest-core -->
<dependency>
    <groupId>org.hamcrest</groupId>
    <artifactId>hamcrest-core</artifactId>
    <version>1.3</version>
    <scope>test</scope>
</dependency>
<!-- https://mvnrepository.com/artifact/junit/junit -->
<dependency>
    <groupId>junit</groupId>
    <artifactId>junit</artifactId>
    <version>4.12</version>
    <scope>test</scope>
</dependency>
<!-- https://mvnrepository.com/artifact/org.mockito/mockito-all -->
<dependency>
    <groupId>org.mockito</groupId>
    <artifactId>mockito-all</artifactId>
    <version>1.9.5</version>
    <scope>test</scope>
</dependency>
<!-- https://mvnrepository.com/artifact/com.google.guava/guava -->
<dependency>
    <groupId>com.google.guava</groupId>
    <artifactId>guava</artifactId>
    <version>18.0</version>
</dependency>
<!-- https://mvnrepository.com/artifact/com.google.inject/guice -->
<dependency>
    <groupId>com.google.inject</groupId>
    <artifactId>guice</artifactId>
    <version>4.0</version>
</dependency>
<!-- https://mvnrepository.com/artifact/javax.inject/javax.inject -->
<dependency>
    <groupId>javax.inject</groupId>
    <artifactId>javax.inject</artifactId>
    <version>1</version>
</dependency>
<!-- https://mvnrepository.com/artifact/aopalliance/aopalliance -->
<dependency>
    <groupId>aopalliance</groupId>
    <artifactId>aopalliance</artifactId>
    <version>1.0</version>
</dependency>
<!-- https://mvnrepository.com/artifact/com.google.inject.extensions/guice-assistedinject -->
<dependency>
    <groupId>com.google.inject.extensions</groupId>
    <artifactId>guice-assistedinject</artifactId>
    <version>4.0</version>
</dependency>
<!-- https://mvnrepository.com/artifact/com.google.inject.extensions/guice-multibindings -->
<dependency>
    <groupId>com.google.inject.extensions</groupId>
    <artifactId>guice-multibindings</artifactId>
    <version>4.0</version>
</dependency>
<!-- https://mvnrepository.com/artifact/org.slf4j/slf4j-api -->
<dependency>
    <groupId>org.slf4j</groupId>
    <artifactId>slf4j-api</artifactId>
    <version>1.7.10</version>
</dependency>
<!-- https://mvnrepository.com/artifact/org.slf4j/slf4j-simple -->
<dependency>
    <groupId>org.slf4j</groupId>
    <artifactId>slf4j-simple</artifactId>
    <version>1.7.10</version>
    <scope>test</scope>
</dependency>
<!-- https://mvnrepository.com/artifact/commons-io/commons-io -->
<dependency>
    <groupId>commons-io</groupId>
    <artifactId>commons-io</artifactId>
    <version>2.4</version>
</dependency>
</dependencies>
</project><|MERGE_RESOLUTION|>--- conflicted
+++ resolved
@@ -33,21 +33,12 @@
       </plugin>
       <plugin>
 			<artifactId>maven-war-plugin</artifactId>
-<<<<<<< HEAD
 				<version>3.2.1</version>
 				<configuration>
 					<warName>ontokin</warName>
 					<outputDirectory>${tomcatPath}/webapps</outputDirectory>
 				</configuration>
 			</plugin>
-=======
-			<version>3.2.1</version>
-			<configuration>
-				<warName>ontokin</warName>
-				<outputDirectory>${tomcatPath}/webapps</outputDirectory>
-			</configuration>
-	  </plugin>
->>>>>>> 5c4a4ddb
     </plugins>
     <finalName>ontokin</finalName>
   </build>
@@ -104,7 +95,7 @@
     <artifactId>commons-fileupload</artifactId>
     <version>1.3.3</version>
 </dependency>
-  
+ 
   <!-- https://mvnrepository.com/artifact/commons-logging/commons-logging -->
 <dependency>
     <groupId>commons-logging</groupId>
@@ -136,7 +127,7 @@
     <artifactId>xwork-core</artifactId>
     <version>2.3.34</version>
 </dependency>
-  
+ 
   <!-- https://mvnrepository.com/artifact/commons-logging/commons-logging-api -->
 <dependency>
     <groupId>commons-logging</groupId>
@@ -242,20 +233,18 @@
     <version>14.29.17</version>
 </dependency>
 <dependency>
-	<groupId>org.json</groupId>
-	<artifactId>json</artifactId>
-	<version>20180813</version>
-</dependency>
+			<groupId>org.json</groupId>
+			<artifactId>json</artifactId>
+			<version>20180813</version>
 <dependency>  
-    <groupId>javax</groupId>    
-    <artifactId>javaee-web-api</artifactId>    
-    <version>7.0</version> <!-- Put here the version of your Java EE app, in my case 7.0 -->
-    <scope>provided</scope>
-</dependency>
-<dependency>
-	<groupId>com.cmclinnovations</groupId>
-	<artifactId>CMCLOntoKin</artifactId>
-	<version>0.0.1</version>
+		    <groupId>javax</groupId>    
+		    <artifactId>javaee-web-api</artifactId>    
+		    <version>7.0</version> <!-- Put here the version of your Java EE app, in my case 7.0 -->
+		    <scope>provided</scope>
+<dependency>
+			<groupId>com.cmclinnovations</groupId>
+			<artifactId>CMCLOntoKin</artifactId>
+			<version>0.0.1</version>
 </dependency>
 		<dependency>
 	    	<groupId>net.sourceforge.owlapi</groupId>
