--- conflicted
+++ resolved
@@ -60,13 +60,9 @@
                         #ref_name = log_file.replace('.log','.json')
                         ref_name = log_file + '.json'
                         #print("ref_name (json): ", ref_name)
-<<<<<<< HEAD
-                        
-                        
-=======
 
 
->>>>>>> 0376fac2
+                        
                     ref_path = os.path.join(test_path, method, ref_name)
 
                     # uncomment to generate ref json file
