--- conflicted
+++ resolved
@@ -169,8 +169,4 @@
 echo
 echo
 prompt_for_input
-<<<<<<< HEAD
-echo
-=======
-exit
->>>>>>> cc11819b
+exit