--- conflicted
+++ resolved
@@ -2,11 +2,7 @@
   <modelVersion>4.0.0</modelVersion>
   <groupId>uk.ac.cam.cares.jps</groupId>
   <artifactId>access-agent</artifactId>
-<<<<<<< HEAD
-  <version>1.2.0-SNAPSHOT</version>
-=======
   <version>1.2.0</version>
->>>>>>> e2599fc2
   <packaging>war</packaging>
   <name>AccessAgent</name>
   
@@ -85,11 +81,7 @@
   	<dependency>
     	<groupId>uk.ac.cam.cares.jps</groupId>
     	<artifactId>jps-base-lib</artifactId>
-<<<<<<< HEAD
-    	<version>1.6.0-SNAPSHOT-ACCESS-AGENT</version>
-=======
     	<version>1.6.0</version>
->>>>>>> e2599fc2
     </dependency>
     
     <!-- Java servlet API -->
