--- conflicted
+++ resolved
@@ -24,17 +24,11 @@
 import java.awt.event.WindowEvent;
 import java.io.BufferedReader;
 import java.io.DataOutputStream;
-<<<<<<< HEAD
 import java.io.FileNotFoundException;
 import java.io.FileReader;
 import java.io.FileWriter;
 import java.io.IOException;
-=======
-import java.io.FileReader;
-import java.io.FileWriter;
-import java.io.IOException;
 import java.io.InputStream;
->>>>>>> c64061d9
 import java.io.InputStreamReader;
 import java.io.OutputStreamWriter;
 import java.net.HttpURLConnection;
@@ -70,10 +64,7 @@
 import javax.swing.border.LineBorder;
 
 import org.json.JSONArray;
-<<<<<<< HEAD
-=======
 import org.json.JSONException;
->>>>>>> c64061d9
 
 import com.esri.core.geometry.Envelope;
 import com.esri.core.geometry.MultiPoint;
@@ -130,13 +121,6 @@
 
 
 
-<<<<<<< HEAD
-
-
-
-
-=======
->>>>>>> c64061d9
 import java.awt.image.BufferedImage;
 
 public class JParkSim {
@@ -1465,16 +1449,6 @@
     queryButton.setEnabled(true);
     queryButton.addActionListener(new ActionListener() {
       @Override
-<<<<<<< HEAD
-      public void actionPerformed(ActionEvent arg0) {
-    	      	        	       	    
-    	  HttpURLConnection urlCon;
-      		OutputStreamWriter out;
-      		URL url;
-      		input= querylayer.getText();
-      		try {
-				url = new URL("http://172.25.182.41/PWServlet/"); // URL of servlet
-=======
       public void actionPerformed(ActionEvent e) {
 			HttpURLConnection urlCon;
 			OutputStreamWriter out;
@@ -1501,143 +1475,10 @@
 									
 			try{
 				url = new URL("http://172.25.182.41/PWServlet/");
->>>>>>> c64061d9
 				urlCon = (HttpURLConnection) url.openConnection();
 				urlCon.setRequestMethod("POST");
 				urlCon.setDoOutput(true);
 				
-<<<<<<< HEAD
-				
-				if (input.isEmpty())
-		    	  {JOptionPane.showMessageDialog(null,"you don't query anything!");
-		    		  
-		    	  }
-				 if (input.equals("pump"))
-		    	  {
-					 planes = new MultiPoint();
-					    PictureMarkerSymbol planeSymbol = new PictureMarkerSymbol(
-					        "http://static.arcgis.com/images/Symbols/Basic/RedShinyPin.png");
-					    planeSymbol.setSize(50, 50);
-					    
-					    
-					  //pump for biodiesel
-					    double[] x ={11541447.629,11541461.652,11541426.198,11541440.115};
-					    double[] y ={140110.305,140132.107,140129.461,140152.692};
-					    int z = x.length;
-					    
-					    for (int k=0 ; k< z ; k++)
-					    { planes.add(x[k],y[k]); 
-					    	
-					    }
-						Graphic gPlanes = new Graphic(planes, planeSymbol);
-					    graphicsLayer.addGraphic(gPlanes);
-		    		  
-		    		    layers.add(graphicsLayer);
-		    		   
-		    		    
-		    	  }
-		    	  if (input.equals("reactor"))
-		    	  {
-		    		  planes = new MultiPoint();
-		  		    PictureMarkerSymbol planeSymbol = new PictureMarkerSymbol(
-		  		        "http://static.arcgis.com/images/Symbols/Basic/RedShinyPin.png");
-		  		    planeSymbol.setSize(50, 50);
-		  		    
-		  		    //reactor for biodiesel
-		  		    double[] x ={11541453.967,11541460.529,11541447.776,11541432.007,11541439.044,11541425.074};
-		  		    double[] y ={140109.621,140120.575,140117.347,140129.941,140141.265,140137.720};
-		  		    int z = x.length;
-		  		    for (int k=0 ; k< z ; k++)
-		  		    { planes.add(x[k],y[k]); 
-		  		     }
-		  				
-		  		   Graphic gPlanes = new Graphic(planes, planeSymbol);
-		  		     graphicsLayer2.addGraphic(gPlanes);
-		    		 layers.add(graphicsLayer2);
-		    	  }
-		    	  if (input.equals("plant"))
-		    	  {
-		    		    addGraphics3(graphicsLayer3);
-		    		    layers.add(graphicsLayer3);    
-		    	  }
-		    	  
-		    	  else {
-		    		  
-		    		  
-					out = new OutputStreamWriter(urlCon.getOutputStream(), "UTF-8");
-					
-//					StringBuilder FIDs = new StringBuilder();
-					//StringBuilder inputquery = new StringBuilder();
-					
-					
-					/*for (String[] item : editStack) { // create comma separated values
-						layers.append(item[0]);
-						layers.append(",");
-//						FIDs.append(item[1]);
-//						FIDs.append(",");
-			 			OBJECTIDs.append(item[1]); // ZHOU CHANGED ITEM[2] TO ITEM[1]
-					    OBJECTIDs.append(",");
-						appCallFlag.append("PrAPO");
-						appCallFlag.append(",");
-					}*/
-					StringBuilder outputString = new StringBuilder();
-					// Only URL encoded string values can be sent over a HTTP connection
-					
-					outputString.append(URLEncoder.encode("query","UTF-8"));
-					outputString.append("=");
-					outputString.append(URLEncoder.encode(input, "UTF-8"));
-					
-					System.out.println("outputString="+outputString);
-					
-					// Example of comma separated outputString is "layers=Load_Points,Load_Points,&FIDs=103,104,"
-					DataOutputStream wr = new DataOutputStream(urlCon.getOutputStream());
-					wr.writeBytes(outputString.toString()); // write query string into servlet doPost() method
-					wr.flush();
-					wr.close();
-						
-					/*if (urlCon.getResponseCode()==200) {
-						JOptionPane.showMessageDialog(null, "AspenPlus has finished running!");
-						editStack.clear(); // delete all items in editStack
-					} else {
-						JOptionPane.showMessageDialog(null, "An error has occurred. HTTP Error: " + urlCon.getResponseCode() urlCon.get
-								+ "\nPlease try running AspenPlus again");
-					}
-					*/
-					out.close();
-					
-					planes = new MultiPoint();
-		  		    PictureMarkerSymbol planeSymbol = new PictureMarkerSymbol(
-		  		        "http://static.arcgis.com/images/Symbols/Basic/RedShinyPin.png");
-		  		    planeSymbol.setSize(50, 50);
-		  		    
-		  		  BufferedReader br = new BufferedReader(new InputStreamReader(urlCon.getInputStream()));
-		  		    
-		  		  String b = urlCon.getRequestProperty(input);
-		  		  String[] bsplit = b.split(";");
-		  		  double[] longi = new double[bsplit.length];
-		  		  for(int i = 0; i<bsplit.length;i++)
-		  		  {String numberAsString = bsplit[i];
-		  		  longi[i] = Double.parseDouble(numberAsString);
-		  		  }
-		  		  
-		  		    //random for biodiesel
-		  		    double[] x ={11541453.967};
-		  		    double[] y ={140109.621};
-		  		 	  				
-		  		    int z = x.length;
-		  		    for (int k=0 ; k< z ; k++)
-		  		    { planes.add(x[k],y[k]); 
-		  		     }
-		  				
-		  		   Graphic gPlanes = new Graphic(planes, planeSymbol);
-		  		     graphicsLayer4.addGraphic(gPlanes);
-		    		 layers.add(graphicsLayer4);
-				}
-			} catch (IOException e) {
-				e.printStackTrace();
-			}
-    	}
-=======
 				out = new OutputStreamWriter(urlCon.getOutputStream(), "UTF-8");
 				
 				StringBuilder layers = new StringBuilder();
@@ -1712,7 +1553,6 @@
 			
 		}
       
->>>>>>> c64061d9
     });
     queryButton.setSize(130, 30);
     queryButton.setLocation(1090, 45);
