--- conflicted
+++ resolved
@@ -1305,7 +1305,6 @@
     		graphicsLayer.removeAll();
     		layers.remove(graphicsLayer);
     		
-    		
     	}
     });
     refreshButton.setEnabled(true);
@@ -1398,40 +1397,19 @@
 					in = new InputStreamReader(urlCon.getInputStream());
 					final BufferedReader br = new BufferedReader(in);
 					String[] strTemp = null;
-<<<<<<< HEAD
 					strTemp = br.readLine().split("\"");																			
-=======
-					strTemp = br.readLine().split("\"");									
-					int a=strTemp.length;
-					int b= a/4;
-					int c= a/2;
-					//while (null != (strTemp = br.readLine().split(","))){
-					//	for(int i=0; i<strTemp.length; i++)
-					//	JOptionPane.showMessageDialog(null,strTemp);
-						
-					//}
->>>>>>> 300f4f75
 					br.close();
 					
 					planes = new MultiPoint();
 			        PictureMarkerSymbol planeSymbol = new PictureMarkerSymbol("http://static.arcgis.com/images/Symbols/Basic/RedShinyPin.png");
 			        planeSymbol.setSize(50, 50);			         			         
 			         
-<<<<<<< HEAD
 			        double[] x= new double[(strTemp.length-1)/2];
 			        for(int i=0; i<(strTemp.length-1)/2; i++){
 			        	 x[i] = Double.parseDouble(strTemp[2*i+1]);
 			         }
 			         
 			         for (int k=0 ; k<x.length/2 ; k++){ 
-=======
-			        double[] x= new double[c];
-			        for(int i=0; i<c; i++){
-			        	 x[i] = Double.parseDouble(strTemp[2*i+1]);
-			         }
-			         
-			         for (int k=0 ; k<b ; k++){ 
->>>>>>> 300f4f75
 			        	 planes.add(x[2*k],x[2*k+1]); 			          
 			         }
 			         
