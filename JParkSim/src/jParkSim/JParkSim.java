package jParkSim;
/* ArcGIS Online Account that stores hosted feature layers:
 * Username: jparksimulator
 * Password: c4tjpark
 */
/* CURRENTLY KNOWN ISSUES THAT CAN BE IMPROVED:
 * 3. No method to extract layers from LayerList map.getLayers(), have to manually add layers to array ArcGISFeatureLayer[] completeLayerList
 * 4. Cannot draw and edit features yet
 */

// For more information and API reference on the ArcGIS SDK for Java, go to https://developers.arcgis.com/java/
import java.awt.BorderLayout;
import java.awt.Color;
import java.awt.Component;
import java.awt.Dimension;
import java.awt.EventQueue;
import java.awt.Font;
import java.awt.event.ActionEvent;
import java.awt.event.ActionListener;
import java.awt.event.ItemEvent;
import java.awt.event.ItemListener;
import java.awt.event.WindowAdapter;
import java.awt.event.WindowEvent;
import java.io.BufferedReader;
import java.io.DataOutputStream;
<<<<<<< HEAD
=======
import java.io.FileNotFoundException;
import java.io.FileReader;
>>>>>>> 94d25def
import java.io.FileWriter;
import java.io.IOException;
import java.io.InputStreamReader;
import java.io.OutputStreamWriter;
import java.net.HttpURLConnection;
import java.net.URL;
import java.net.URLConnection;
import java.net.URLEncoder;
import java.util.ArrayList;
import java.util.Arrays;
import java.util.HashMap;
import java.util.LinkedHashMap;
import java.util.Map;







import javax.swing.BorderFactory;
import javax.swing.Box;
import javax.swing.BoxLayout;
import javax.swing.JButton;
import javax.swing.JComboBox;
import javax.swing.JComponent;
import javax.swing.JFrame;
import javax.swing.JLabel;
import javax.swing.JLayeredPane;
import javax.swing.JOptionPane;
import javax.swing.JPanel;
import javax.swing.JTextArea;
import javax.swing.JTextField;
import javax.swing.WindowConstants;
import javax.swing.border.LineBorder;

import com.esri.core.geometry.Envelope;
import com.esri.core.geometry.MultiPoint;
import com.esri.core.geometry.Point;
import com.esri.core.io.UserCredentials;
import com.esri.core.map.Feature;
import com.esri.core.map.Graphic;
import com.esri.core.portal.Portal;
import com.esri.core.portal.WebMap;
import com.esri.core.renderer.SimpleRenderer;
import com.esri.core.symbol.SimpleFillSymbol;
import com.esri.core.symbol.SimpleLineSymbol;
import com.esri.core.symbol.SimpleMarkerSymbol;
import com.esri.core.symbol.SimpleMarkerSymbol.Style;
import com.esri.core.symbol.Symbol;
import com.esri.map.ArcGISDynamicMapServiceLayer;
import com.esri.map.ArcGISFeatureLayer;
import com.esri.map.ArcGISTiledMapServiceLayer;
import com.esri.map.GraphicsLayer;
import com.esri.map.GroupLayer;
import com.esri.map.JMap;
import com.esri.map.Layer;
import com.esri.map.LayerEvent;
import com.esri.map.LayerList;
import com.esri.map.LayerListEventListenerAdapter;
import com.esri.map.MapEvent;
import com.esri.map.MapEventListenerAdapter;
import com.esri.map.popup.PopupDialog;
import com.esri.map.popup.PopupView;
import com.esri.map.popup.PopupViewEvent;
import com.esri.map.popup.PopupViewListener;
import com.esri.runtime.ArcGISRuntime;
import com.esri.toolkit.legend.JLegend;
import com.esri.toolkit.overlays.HitTestEvent;
import com.esri.toolkit.overlays.HitTestListener;
import com.esri.toolkit.overlays.HitTestOverlay;
import com.esri.toolkit.overlays.InfoPopupOverlay;
import com.esri.core.symbol.PictureMarkerSymbol;


public class JParkSim {
	
	
	// style of different layers
		final static SimpleFillSymbol Landlotscolor = new SimpleFillSymbol(Color.cyan, new SimpleLineSymbol(Color.cyan, 1), SimpleFillSymbol.Style.NULL);
		final static SimpleFillSymbol Buildingscolor = new SimpleFillSymbol(Color.orange);
		final static SimpleFillSymbol Storagecolor = new SimpleFillSymbol(new Color(139,69,19));
		final static SimpleFillSymbol Roadcolor = new SimpleFillSymbol(Color.gray);
		// power grid
		final static SimpleFillSymbol PowerGencolor = new SimpleFillSymbol(Color.red);
		final static SimpleLineSymbol UHTLinescolor = new SimpleLineSymbol(Color.green, 3);
		final static SimpleMarkerSymbol UHTSubstationcolor = new SimpleMarkerSymbol(Color.red, 20, Style.CROSS);
		final static SimpleLineSymbol EHTLinescolor = new SimpleLineSymbol(new Color(204,204,0), 3);
		final static SimpleMarkerSymbol EHTSubstationcolor = new SimpleMarkerSymbol(Color.blue, 20, Style.X);
		final static SimpleLineSymbol HTLinescolor = new SimpleLineSymbol(new Color(0,100,0), 3);
		final static SimpleMarkerSymbol HTSubstation1color = new SimpleMarkerSymbol(Color.green, 15, Style.CIRCLE);
		final static SimpleMarkerSymbol HTSubstation2color = new SimpleMarkerSymbol(Color.black, 15, Style.CIRCLE);
		final static SimpleMarkerSymbol LTSubstation1color = new SimpleMarkerSymbol(Color.cyan, 15, Style.SQUARE);
		final static SimpleMarkerSymbol LTSubstation2color = new SimpleMarkerSymbol(Color.gray, 15, Style.SQUARE);
		final static SimpleMarkerSymbol LoadPointscolor = new SimpleMarkerSymbol(new Color(127,0,255), 10, Style.DIAMOND);
		final static SimpleMarkerSymbol BusCouplercolor = new SimpleMarkerSymbol(Color.magenta, 10, Style.TRIANGLE);
		final static SimpleLineSymbol TLPmaincolor = new SimpleLineSymbol(Color.pink,3);
		final static SimpleLineSymbol TLP2color = new SimpleLineSymbol(new Color(124,252,0), 3);
		final static SimpleLineSymbol TLP3color = new SimpleLineSymbol(Color.magenta, 3);
		final static SimpleLineSymbol TLP4color = new SimpleLineSymbol(new Color(153,51,255), 3);
		final static SimpleLineSymbol TLP2acolor = new SimpleLineSymbol(new Color(0,128,128), 3);
		
		// chemical plant
		
		final static SimpleFillSymbol PlantReactorcolor = new SimpleFillSymbol(Color.pink);
		final static SimpleFillSymbol Decantercolor = new SimpleFillSymbol(Color.cyan);
		final static SimpleFillSymbol Extractorcolor = new SimpleFillSymbol(new Color(225,134,225));
		final static SimpleFillSymbol FlashDrumcolor = new SimpleFillSymbol(Color.gray);
		final static SimpleFillSymbol Mixercolor = new SimpleFillSymbol(Color.blue);
		final static SimpleFillSymbol RadFraccolor = new SimpleFillSymbol(new Color(0,150,30));
		final static SimpleFillSymbol heatercoolercolor = new SimpleFillSymbol(Color.red);
		final static SimpleLineSymbol GasLinecolor = new SimpleLineSymbol(Color.black, 3);
		final static SimpleLineSymbol Fluidcolor = new SimpleLineSymbol(new Color(218,165,32), 3);
		final static SimpleLineSymbol AirLinecolor = new SimpleLineSymbol(new Color(200,100,0), 3);
		final static SimpleLineSymbol EnergyStreamcolor = new SimpleLineSymbol(new Color(250,0,250), 3);
		final static SimpleLineSymbol MaterialLinecolor = new SimpleLineSymbol(Color.red, 3);
		final static SimpleLineSymbol WaterLinecolor = new SimpleLineSymbol(Color.blue, 3);
		final static SimpleFillSymbol Exchangercolor = new SimpleFillSymbol(new Color(100,100,30));
		final static SimpleFillSymbol pumpcolor = new SimpleFillSymbol(new Color(200,100,30));
		final static SimpleFillSymbol blowercolor = new SimpleFillSymbol(new Color(100,50,30));
		final static SimpleFillSymbol valvecolor = new SimpleFillSymbol(new Color(40,130,30));
		final static SimpleFillSymbol splittercolor = new SimpleFillSymbol(new Color(130,20,89));
		final static SimpleFillSymbol vesselcolor = new SimpleFillSymbol(Color.magenta);
		final static SimpleFillSymbol filtercolor = new SimpleFillSymbol(new Color(204,255,153));
		final static SimpleFillSymbol expandercolor = new SimpleFillSymbol(new Color(219,112,147));
		final static SimpleFillSymbol compressorcolor = new SimpleFillSymbol(Color.white);
		final static SimpleLineSymbol steamcolor = new SimpleLineSymbol(Color.orange, 3);
		

		
		
	
	private JFrame window;
	private JMap map;
	//try to put new variable
	
	private GraphicsLayer graphicsLayer;
	private GraphicsLayer graphicsLayer2;
<<<<<<< HEAD
	private MultiPoint planes2;
	private MultiPoint planes;
	private void addGraphics(GraphicsLayer gLayer) {
    
     planes = new MultiPoint();
    PictureMarkerSymbol planeSymbol = new PictureMarkerSymbol(
        "http://static.arcgis.com/images/Symbols/Basic/RedShinyPin.png");
    planeSymbol.setSize(50, 50);
    //pump for biodiesel
    Point plane1 = new Point(11541447.629, 140110.305);
    planes.add(plane1);
    Point plane2 = new Point(11541461.652, 140132.107);
    planes.add(plane2);
    Point plane3 = new Point(11541426.198, 140129.461);
    planes.add(plane3);
    Point plane4 = new Point(11541440.115, 140152.692);
    planes.add(plane4);
   
    Graphic gPlanes = new Graphic(planes, planeSymbol);
    gLayer.addGraphic(gPlanes);

    
  }
	
	private void addGraphics3(GraphicsLayer gLayer) {
	    		
		{
		    planes2 = new MultiPoint();
		    PictureMarkerSymbol planeSymbol = new PictureMarkerSymbol(
		        "http://static.arcgis.com/images/Symbols/Basic/RedShinyPin.png");
		    planeSymbol.setSize(50, 50);
		    		   		    
		    //reactor for biodiesel
		    Point plane5 = new Point(11541453.967, 140109.621);
		    planes2.add(plane5);
		    Point plane6 = new Point(11541460.529, 140120.575);
		    planes2.add(plane6);
		    Point plane7 = new Point(11541447.776, 140117.347);
		    planes2.add(plane7);
		    Point plane8 = new Point(11541432.007, 140129.941);
		    planes2.add(plane8);
		    Point plane9 = new Point(11541439.044, 140141.265);
		    planes2.add(plane9);
		    Point plane10 = new Point(11541425.074, 140137.720);
		    planes2.add(plane10);
		    
		    
		    Graphic gPlanes2 = new Graphic(planes2, planeSymbol);
		    
		    gLayer.addGraphic(gPlanes2);
		    
		    
		}
		    
=======
	private GraphicsLayer graphicsLayer3;
	private GraphicsLayer graphicsLayer4;
	private MultiPoint planes;
	private String input;
		
		
private void addGraphics3(GraphicsLayer gLayer) {
	    
		
		    planes = new MultiPoint();
		    PictureMarkerSymbol planeSymbol = new PictureMarkerSymbol(
		        "http://static.arcgis.com/images/Symbols/Basic/RedShinyPin.png");
		    planeSymbol.setSize(50, 50);
		    	    
		    //plants in JPS
		    double[] x ={11541057.312,11540224.253,11541038.861,11541441.546,11541457.950,11544165.746};
		    double[] y ={140992.719,141049.174,140182.695,140139.129,140117.830,141363.877};
		    int z = x.length;
		    
		    for (int k=0 ; k< z ; k++)
		    { planes.add(x[k],y[k]); 
		     }
		    	    
		    Graphic gPlanes = new Graphic(planes, planeSymbol);
		    
		    gLayer.addGraphic(gPlanes); 
		 
>>>>>>> 94d25def
		  }
	
		
	//if want to add new map
	  private HashMap<String, String> idMap;
	  private JComboBox mapIds;
	  private Portal arcgisPortal = new Portal("https://www.arcgis.com", null);
	  
//	private JLayerTree jLayerTree;  //ZL-151207 add layertree
	public static JLayeredPane contentPane;
		
	// initialize layers
	public static ArcGISFeatureLayer Landlotslayer;
	public static ArcGISFeatureLayer Buildingslayer;
	public static ArcGISFeatureLayer Storagelayer;
	public static ArcGISFeatureLayer TLPmainlayer;
	public static ArcGISFeatureLayer Roadlayer;
	public static ArcGISFeatureLayer PowerGenlayer;
	public static ArcGISFeatureLayer UHTLineslayer;
	public static ArcGISFeatureLayer UHTSubstationlayer;
	public static ArcGISFeatureLayer EHTLineslayer;  
	public static ArcGISFeatureLayer EHTSubstationlayer;   
	public static ArcGISFeatureLayer HTLineslayer;
	public static ArcGISFeatureLayer HTSubstation1layer; 
	public static ArcGISFeatureLayer HTSubstation2layer;
	public static ArcGISFeatureLayer LTSubstation1layer;
	public static ArcGISFeatureLayer LTSubstation2layer;
	public static ArcGISFeatureLayer LoadPointslayer;
	public static ArcGISFeatureLayer BusCouplerlayer;
	
	public static ArcGISFeatureLayer PlantReactorlayer;
	public static ArcGISFeatureLayer Decanterlayer;
	public static ArcGISFeatureLayer Extractorlayer;
	public static ArcGISFeatureLayer FlashDrumlayer;
	public static ArcGISFeatureLayer Mixerlayer;
	public static ArcGISFeatureLayer RadFraclayer;
	public static ArcGISFeatureLayer heatercoolerlayer;
	public static ArcGISFeatureLayer GasLinelayer;
	public static ArcGISFeatureLayer AirLinelayer;
	public static ArcGISFeatureLayer Fluidlayer;
	public static ArcGISFeatureLayer EnergyStreamlayer;
	public static ArcGISFeatureLayer MaterialLinelayer;
	public static ArcGISFeatureLayer WaterLinelayer;
	public static ArcGISFeatureLayer TLP2layer;
	public static ArcGISFeatureLayer TLP3layer;
	public static ArcGISFeatureLayer TLP2alayer;
	public static ArcGISFeatureLayer TLP4layer;
	public static ArcGISFeatureLayer Exchangerlayer;
	public static ArcGISFeatureLayer pumplayer;
	public static ArcGISFeatureLayer blowerlayer;
	public static ArcGISFeatureLayer valvelayer;
	public static ArcGISFeatureLayer splitterlayer;
	public static ArcGISFeatureLayer vessellayer;
	public static ArcGISFeatureLayer filterlayer;
	public static ArcGISFeatureLayer expanderlayer;
	public static ArcGISFeatureLayer compressorlayer;
	public static ArcGISFeatureLayer steamlayer;
		
	
	
	
 	public static String httpStringCSV = new String("D:/httpReq.CSV"); // (mjk, 151115) investigating structure of DataOutputStream object
 	public static String httpStringCSV1 = new String("D:/httpReq1.CSV"); // (ZL-151203) investigating structure of DataOutputStream object
 	public static String httpStringCSV2 = new String("D:/httpReq2.CSV"); // (ZL-151203) investigating structure of DataOutputStream object
	
	// method to render all layers in an array using a certain style (multiple layer renderer)
	private void createRenderer(LayerList layers, ArcGISFeatureLayer[] arrayoflayers, Symbol col) {
		for (ArcGISFeatureLayer layer : arrayoflayers) {
			layer.setRenderer(new SimpleRenderer(col));
			layers.add(layer);
		}
	}
	
	//add link for webmap graph
	Portal portal = new Portal("http://www.arcgis.com",null);
	  // item ID of a public map on arcgis.com with charts
	  final String MAP_ID = "f809dccb780a4af0a506e56aaa84d084";
	  
	  
	
  public JParkSim() {
	  
	  
	  
    // empty JMap constructor and add a tiled basemap layer
    map = new JMap();
    final LayerList layers = map.getLayers(); // object storing all the map layers (NOT AN ARRAY - use completelayerlist instead)
    ArcGISTiledMapServiceLayer tiledLayer = new ArcGISTiledMapServiceLayer("http://services.arcgisonline.com/ArcGIS/rest/services/World_Topo_Map/MapServer");
    layers.add(tiledLayer); // add basemap layer


// layer for the emission
ArcGISDynamicMapServiceLayer emissionLayer = new ArcGISDynamicMapServiceLayer(
            "http://localhost:6080/arcgis/rest/services/emission/MapServer");
                layers.add(emissionLayer);
    
                
    // map centered on Jurong Island
    Point mapCenter = new Point(11543665,141400);
    map.setExtent(new Envelope(mapCenter,7200,5400));
    map.addMapEventListener(new MapEventListenerAdapter() {
    	@Override
    	public void mapReady(MapEvent event) {
    		System.out.println("Map has finished loading");
    	}
    });
  
    // adds layers uploaded onto ArcGIS for Developers
    UserCredentials user = new UserCredentials();
    user.setUserAccount("kleinelanghorstmj", "h3OBhT0gR4u2k22XZjQltp"); // Access secure feature layer service using login username and password
    Landlotslayer = new ArcGISFeatureLayer("http://services5.arcgis.com/9i99ftvHsa6nxRGj/ArcGIS/rest/services/Landlots/FeatureServer/0", user);
    Buildingslayer = new ArcGISFeatureLayer("http://services5.arcgis.com/9i99ftvHsa6nxRGj/ArcGIS/rest/services/Building/FeatureServer/0", user);
    Storagelayer = new ArcGISFeatureLayer("http://services5.arcgis.com/9i99ftvHsa6nxRGj/arcgis/rest/services/Storage/FeatureServer/0", user);
    TLPmainlayer = new ArcGISFeatureLayer("http://services5.arcgis.com/9i99ftvHsa6nxRGj/arcgis/rest/services/TLPlantmain/FeatureServer/0", user);
    Roadlayer = new ArcGISFeatureLayer("http://services5.arcgis.com/9i99ftvHsa6nxRGj/ArcGIS/rest/services/road/FeatureServer/0", user);
    PowerGenlayer = new ArcGISFeatureLayer("http://services5.arcgis.com/9i99ftvHsa6nxRGj/arcgis/rest/services/Generators/FeatureServer/0", user);
    UHTLineslayer = new ArcGISFeatureLayer("http://services5.arcgis.com/9i99ftvHsa6nxRGj/ArcGIS/rest/services/UHTLines/FeatureServer/0", user);
    UHTSubstationlayer = new ArcGISFeatureLayer("http://services5.arcgis.com/9i99ftvHsa6nxRGj/ArcGIS/rest/services/UHT_substations/FeatureServer/0", user);
    EHTLineslayer = new ArcGISFeatureLayer("http://services5.arcgis.com/9i99ftvHsa6nxRGj/ArcGIS/rest/services/EHT_Lines/FeatureServer/0", user);
    EHTSubstationlayer = new ArcGISFeatureLayer("http://services5.arcgis.com/9i99ftvHsa6nxRGj/ArcGIS/rest/services/EHT_substation/FeatureServer/0", user);   
    HTLineslayer = new ArcGISFeatureLayer("http://services5.arcgis.com/9i99ftvHsa6nxRGj/ArcGIS/rest/services/HTLines/FeatureServer/0", user);
    HTSubstation1layer = new ArcGISFeatureLayer("http://services5.arcgis.com/9i99ftvHsa6nxRGj/arcgis/rest/services/HTSubstation_22to11/FeatureServer/0", user);
    HTSubstation2layer = new ArcGISFeatureLayer("http://services5.arcgis.com/9i99ftvHsa6nxRGj/ArcGIS/rest/services/HTSubstation_22to3_4/FeatureServer/0", user);
    LTSubstation1layer = new ArcGISFeatureLayer("http://services5.arcgis.com/9i99ftvHsa6nxRGj/arcgis/rest/services/LTSubstation_3_4to3/FeatureServer/0", user);
    LTSubstation2layer = new ArcGISFeatureLayer("http://services5.arcgis.com/9i99ftvHsa6nxRGj/ArcGIS/rest/services/LTSubstation_3to0_4/FeatureServer/0", user);
    
    LoadPointslayer = new ArcGISFeatureLayer("http://services5.arcgis.com/9i99ftvHsa6nxRGj/ArcGIS/rest/services/Load_points/FeatureServer/0", user);
    BusCouplerlayer = new ArcGISFeatureLayer("http://services5.arcgis.com/9i99ftvHsa6nxRGj/ArcGIS/rest/services/bus_couplers/FeatureServer/0", user);
    Fluidlayer = new ArcGISFeatureLayer("http://services5.arcgis.com/9i99ftvHsa6nxRGj/arcgis/rest/services/Working_Fluid/FeatureServer/0", user);
    heatercoolerlayer = new ArcGISFeatureLayer("http://services5.arcgis.com/9i99ftvHsa6nxRGj/arcgis/rest/services/heater_cooler/FeatureServer/0", user);
    GasLinelayer = new ArcGISFeatureLayer("http://services5.arcgis.com/9i99ftvHsa6nxRGj/ArcGIS/rest/services/Gas_line/FeatureServer/0", user);
    AirLinelayer = new ArcGISFeatureLayer("http://services5.arcgis.com/9i99ftvHsa6nxRGj/ArcGIS/rest/services/airline/FeatureServer/0", user);
    EnergyStreamlayer = new ArcGISFeatureLayer("http://services5.arcgis.com/9i99ftvHsa6nxRGj/arcgis/rest/services/EnergyStream/FeatureServer/0", user);
    MaterialLinelayer = new ArcGISFeatureLayer("http://services5.arcgis.com/9i99ftvHsa6nxRGj/ArcGIS/rest/services/Material_line/FeatureServer/0", user);
    WaterLinelayer = new ArcGISFeatureLayer("http://services5.arcgis.com/9i99ftvHsa6nxRGj/ArcGIS/rest/services/water_line/FeatureServer/0", user);
    TLP2layer = new ArcGISFeatureLayer("http://services5.arcgis.com/9i99ftvHsa6nxRGj/ArcGIS/rest/services/TLPlant2/FeatureServer/0", user);
    TLP3layer = new ArcGISFeatureLayer("http://services5.arcgis.com/9i99ftvHsa6nxRGj/arcgis/rest/services/TLPlant3/FeatureServer/0", user);
    TLP2alayer = new ArcGISFeatureLayer("http://services5.arcgis.com/9i99ftvHsa6nxRGj/arcgis/rest/services/TLPlant2a/FeatureServer/0", user);
    TLP4layer = new ArcGISFeatureLayer("http://services5.arcgis.com/9i99ftvHsa6nxRGj/ArcGIS/rest/services/TLPlant4/FeatureServer/0", user);
    PlantReactorlayer = new ArcGISFeatureLayer("http://services5.arcgis.com/9i99ftvHsa6nxRGj/ArcGIS/rest/services/Reactor/FeatureServer/0", user);
    Decanterlayer = new ArcGISFeatureLayer("http://services5.arcgis.com/9i99ftvHsa6nxRGj/ArcGIS/rest/services/Decanter/FeatureServer/0",user);
    Extractorlayer = new ArcGISFeatureLayer("http://services5.arcgis.com/9i99ftvHsa6nxRGj/arcgis/rest/services/Extractor/FeatureServer/0", user);
    FlashDrumlayer = new ArcGISFeatureLayer("http://services5.arcgis.com/9i99ftvHsa6nxRGj/arcgis/rest/services/Flashdrum/FeatureServer/0", user);
    Mixerlayer = new ArcGISFeatureLayer("http://services5.arcgis.com/9i99ftvHsa6nxRGj/arcgis/rest/services/Mixer/FeatureServer/0", user);
    RadFraclayer = new ArcGISFeatureLayer("http://services5.arcgis.com/9i99ftvHsa6nxRGj/arcgis/rest/services/RadFrac/FeatureServer/0", user);
    Exchangerlayer = new ArcGISFeatureLayer("http://services5.arcgis.com/9i99ftvHsa6nxRGj/arcgis/rest/services/exchanger/FeatureServer/0", user);
    pumplayer = new ArcGISFeatureLayer("http://services5.arcgis.com/9i99ftvHsa6nxRGj/ArcGIS/rest/services/Pump/FeatureServer/0", user);
    blowerlayer = new ArcGISFeatureLayer("http://services5.arcgis.com/9i99ftvHsa6nxRGj/ArcGIS/rest/services/blower/FeatureServer/0", user);
    valvelayer = new ArcGISFeatureLayer("http://services5.arcgis.com/9i99ftvHsa6nxRGj/ArcGIS/rest/services/valve/FeatureServer/0", user);
    splitterlayer = new ArcGISFeatureLayer("http://services5.arcgis.com/9i99ftvHsa6nxRGj/arcgis/rest/services/splitter/FeatureServer/0", user);
    vessellayer = new ArcGISFeatureLayer("http://services5.arcgis.com/9i99ftvHsa6nxRGj/arcgis/rest/services/vessel/FeatureServer/0", user);
    filterlayer = new ArcGISFeatureLayer("http://services5.arcgis.com/9i99ftvHsa6nxRGj/ArcGIS/rest/services/Filter/FeatureServer/0", user);
    expanderlayer = new ArcGISFeatureLayer("http://services5.arcgis.com/9i99ftvHsa6nxRGj/arcgis/rest/services/expander/FeatureServer/0", user);
    compressorlayer = new ArcGISFeatureLayer("http://services5.arcgis.com/9i99ftvHsa6nxRGj/ArcGIS/rest/services/compressor/FeatureServer/0", user);
    steamlayer = new ArcGISFeatureLayer("http://services5.arcgis.com/9i99ftvHsa6nxRGj/arcgis/rest/services/steam_interplants/FeatureServer/0", user);
        
    
    // UPDATE THIS LIST whenever new layers are added: first layer is the bottom most layer *see currently known issues #3
    
	ArcGISFeatureLayer[] completeLayerList = {Landlotslayer, Buildingslayer, Storagelayer, TLPmainlayer, Roadlayer, PowerGenlayer, UHTLineslayer, UHTSubstationlayer,
			EHTLineslayer, EHTSubstationlayer, HTLineslayer,HTSubstation1layer,HTSubstation2layer,LTSubstation1layer,LTSubstation2layer, LoadPointslayer, BusCouplerlayer, heatercoolerlayer,
			GasLinelayer,AirLinelayer,EnergyStreamlayer,MaterialLinelayer,TLP2layer,TLP3layer,TLP2alayer,TLP4layer,WaterLinelayer,PlantReactorlayer,Decanterlayer,Extractorlayer,
			FlashDrumlayer,Mixerlayer,RadFraclayer,Exchangerlayer,pumplayer,blowerlayer,valvelayer,splitterlayer,vessellayer,filterlayer,Fluidlayer,expanderlayer,compressorlayer,steamlayer};

	
    // render layers
	
    createRenderer(layers, new ArcGISFeatureLayer [] {Landlotslayer}, Landlotscolor);
    createRenderer(layers, new ArcGISFeatureLayer [] {Buildingslayer}, Buildingscolor);
    createRenderer(layers, new ArcGISFeatureLayer [] {Storagelayer}, Storagecolor);
    createRenderer(layers, new ArcGISFeatureLayer [] {Roadlayer}, Roadcolor);
    createRenderer(layers, new ArcGISFeatureLayer [] {PowerGenlayer}, PowerGencolor);   
    createRenderer(layers, new ArcGISFeatureLayer [] {UHTLineslayer}, UHTLinescolor);
    createRenderer(layers, new ArcGISFeatureLayer [] {UHTSubstationlayer}, UHTSubstationcolor);
    createRenderer(layers, new ArcGISFeatureLayer [] {EHTLineslayer}, EHTLinescolor);
    createRenderer(layers, new ArcGISFeatureLayer [] {EHTSubstationlayer}, EHTSubstationcolor);
    createRenderer(layers, new ArcGISFeatureLayer [] {HTLineslayer}, HTLinescolor);
    createRenderer(layers, new ArcGISFeatureLayer [] {HTSubstation1layer}, HTSubstation1color);
    createRenderer(layers, new ArcGISFeatureLayer [] {HTSubstation2layer}, HTSubstation2color);
    createRenderer(layers, new ArcGISFeatureLayer [] {TLPmainlayer}, TLPmaincolor);
    createRenderer(layers, new ArcGISFeatureLayer [] {TLP2layer}, TLP2color);
    createRenderer(layers, new ArcGISFeatureLayer [] {TLP3layer}, TLP3color);
    createRenderer(layers, new ArcGISFeatureLayer [] {TLP2alayer}, TLP2acolor);
    createRenderer(layers, new ArcGISFeatureLayer [] {TLP4layer}, TLP4color);
    createRenderer(layers, new ArcGISFeatureLayer [] {LTSubstation1layer}, LTSubstation1color);
    createRenderer(layers, new ArcGISFeatureLayer [] {LTSubstation2layer}, LTSubstation2color);
    createRenderer(layers, new ArcGISFeatureLayer [] {LoadPointslayer}, LoadPointscolor);
    createRenderer(layers, new ArcGISFeatureLayer [] {BusCouplerlayer}, BusCouplercolor);
    createRenderer(layers, new ArcGISFeatureLayer [] {heatercoolerlayer}, heatercoolercolor);
    createRenderer(layers, new ArcGISFeatureLayer [] {GasLinelayer}, GasLinecolor);
    createRenderer(layers, new ArcGISFeatureLayer [] {AirLinelayer}, AirLinecolor);
    createRenderer(layers, new ArcGISFeatureLayer [] {EnergyStreamlayer}, EnergyStreamcolor);
    createRenderer(layers, new ArcGISFeatureLayer [] {MaterialLinelayer}, MaterialLinecolor);
    createRenderer(layers, new ArcGISFeatureLayer [] {WaterLinelayer}, WaterLinecolor);
    createRenderer(layers, new ArcGISFeatureLayer [] {PlantReactorlayer}, PlantReactorcolor);
    createRenderer(layers, new ArcGISFeatureLayer [] {Decanterlayer}, Decantercolor);
    createRenderer(layers, new ArcGISFeatureLayer [] {Extractorlayer}, Extractorcolor);
    createRenderer(layers, new ArcGISFeatureLayer [] {FlashDrumlayer}, FlashDrumcolor);
    createRenderer(layers, new ArcGISFeatureLayer [] {Mixerlayer}, Mixercolor);
    createRenderer(layers, new ArcGISFeatureLayer [] {RadFraclayer}, RadFraccolor);
    createRenderer(layers, new ArcGISFeatureLayer [] {Exchangerlayer}, Exchangercolor);
    createRenderer(layers, new ArcGISFeatureLayer [] {pumplayer}, pumpcolor);
    createRenderer(layers, new ArcGISFeatureLayer [] {blowerlayer}, blowercolor);
    createRenderer(layers, new ArcGISFeatureLayer [] {valvelayer}, valvecolor);
    createRenderer(layers, new ArcGISFeatureLayer [] {splitterlayer}, splittercolor);
    createRenderer(layers, new ArcGISFeatureLayer [] {vessellayer}, vesselcolor);
    createRenderer(layers, new ArcGISFeatureLayer [] {filterlayer}, filtercolor);
    createRenderer(layers, new ArcGISFeatureLayer [] {Fluidlayer}, Fluidcolor);
    createRenderer(layers, new ArcGISFeatureLayer [] {expanderlayer}, expandercolor);
    createRenderer(layers, new ArcGISFeatureLayer [] {compressorlayer}, compressorcolor);
    createRenderer(layers, new ArcGISFeatureLayer [] {steamlayer}, steamcolor);
    
    
    //map.getLayers().add(graphlayer);
  //try to add some graphs
    
    
    ArcGISDynamicMapServiceLayer highwayLayer = new ArcGISDynamicMapServiceLayer(
            "http://localhost:6080/arcgis/rest/services/opex/MapServer");
                layers.add(highwayLayer);
          

                ArcGISDynamicMapServiceLayer sensitivityLayer = new ArcGISDynamicMapServiceLayer(
                        "http://localhost:6080/arcgis/rest/services/sensitivity/MapServer");
                            layers.add(sensitivityLayer);
                
                
    // initialize window
    window = new JFrame("J-Park Simulator");
    window.setSize(1200, 900);
    window.setLocationRelativeTo(null); // centered on screen
    window.setDefaultCloseOperation(JFrame.EXIT_ON_CLOSE);
    window.getContentPane().setLayout(new BorderLayout(0, 0));
    
	// create panel to select layer to edit
    JPanel panel = new JPanel();
    panel.setLayout(new BoxLayout(panel, BoxLayout.Y_AXIS));
    panel.setSize(220, 175);
    panel.setLocation(260, 10); // located near top left next to legend
    
    // command to switch the map 22/3/2016
    
    String[] mapStrings = {
        
    "cost of reactors"};
    String[] idStrings = {
         
    "f809dccb780a4af0a506e56aaa84d084"};
    idMap = new HashMap<>();
    for (int i = 0; i < idStrings.length; i++) {
      idMap.put(mapStrings[i], idStrings[i]);
    }

    mapIds = new JComboBox(mapStrings);
    mapIds.setSelectedIndex(0);
    mapIds.setAlignmentX(Component.LEFT_ALIGNMENT);

    //JButton button = createButton();

       
    
    // create text
    JTextArea description = new JTextArea("Click on a feature to start editing");
    description.setFont(new Font("Verdana", Font.PLAIN, 11));
    description.setForeground(Color.WHITE);
    description.setBackground(new Color(0, 0, 0, 0));
    description.setEditable(false);
    description.setLineWrap(true);
    description.setWrapStyleWord(true);
    description.setAlignmentX(Component.LEFT_ALIGNMENT);
    
    // create label for dropdown selector
    JLabel lblLayer = new JLabel("Select a feature to edit:");
    lblLayer.setForeground(Color.WHITE);
    lblLayer.setAlignmentX(Component.LEFT_ALIGNMENT);
    // create dropdown selector for layer via key-value pairs
    final Map<String, ArcGISFeatureLayer> editlayer = new LinkedHashMap<>();
    // dropdown options with key = String layer name and value = layer object
    
    editlayer.put("Landlot", Landlotslayer);
    editlayer.put("Building", Buildingslayer);
    editlayer.put("Public Road", Roadlayer);
    editlayer.put("Storage", Storagelayer);
    editlayer.put("Bus Coupler", BusCouplerlayer);
    editlayer.put("EHT Line", EHTLineslayer);
    editlayer.put("EHT Substation", EHTSubstationlayer);
    editlayer.put("HT Line", HTLineslayer);
    editlayer.put("HT Substation(22kV-11kV)", HTSubstation1layer);
    editlayer.put("HT Substation(22kV-3.4kV)", HTSubstation2layer);
    editlayer.put("Load Point", LoadPointslayer);
    editlayer.put("LT Substation(3.4kV-3kV)", LTSubstation1layer);
    editlayer.put("LT Substation(3kV-0.4kV)", LTSubstation2layer);
    editlayer.put("TLP(main-22kV)", TLPmainlayer);
    editlayer.put("TLP(22kV-11kV)", TLP2alayer);
    editlayer.put("TLP(22kV-3.4kV)", TLP2layer);
    editlayer.put("TLP(3.4kV-3kV)", TLP3layer);
    editlayer.put("TLP(3kV-0.4kV)", TLP4layer);
    editlayer.put("PowerGen", PowerGenlayer);
    editlayer.put("UHT Line", UHTLineslayer);
    editlayer.put("UHT Substation", UHTSubstationlayer);
    editlayer.put("AirLine", AirLinelayer);
    editlayer.put("Energy Stream", EnergyStreamlayer);
    editlayer.put("GasLine", GasLinelayer);
    editlayer.put("Material Line", MaterialLinelayer);     
    editlayer.put("WaterLine", WaterLinelayer);
    editlayer.put("Blower", blowerlayer);
    editlayer.put("compressor", compressorlayer);
    editlayer.put("Decanter", Decanterlayer);
    editlayer.put("Expander/Turbine", expanderlayer);
    editlayer.put("Extractor", Extractorlayer);
    editlayer.put("Filter", filterlayer);
    editlayer.put("FlashDrum", FlashDrumlayer);
    editlayer.put("Heater/Cooler", heatercoolerlayer);
    editlayer.put("Heat Exchanger", Exchangerlayer);
    editlayer.put("Mixer", Mixerlayer);
    editlayer.put("Pump", pumplayer);
    editlayer.put("RadFrac", RadFraclayer);
    editlayer.put("Reactor", PlantReactorlayer);
    editlayer.put("Splitter", splitterlayer);
    editlayer.put("Steam network", steamlayer);
    editlayer.put("Valve", valvelayer);
    editlayer.put("Vessel", vessellayer);
    editlayer.put("Working fluid", Fluidlayer);
    
      
    final JComboBox cbxLayer = new JComboBox(editlayer.keySet().toArray(new String[0]));	// initialize dropdown box
    cbxLayer.setMaximumSize(new Dimension(220, 25));
    cbxLayer.setAlignmentX(Component.LEFT_ALIGNMENT);
    
 // create text
    JLabel lblLayer2 = new JLabel("feature list to query:");
    lblLayer2.setForeground(Color.WHITE);
    lblLayer2.setAlignmentX(Component.LEFT_ALIGNMENT);
        
    //other combo box
    final JTextField querylayer = new JTextField();
    querylayer.setAlignmentX(Component.LEFT_ALIGNMENT);
    querylayer.setMaximumSize(new Dimension(220, 25));
    querylayer.setEditable(true);
    
    
    
 // create text
    JTextArea description3 = new JTextArea("press refresh to delete pin point marking");
    description3.setFont(new Font("Verdana", Font.PLAIN, 11));
    description3.setForeground(Color.WHITE);
    description3.setBackground(new Color(0, 0, 0, 0));
    description3.setEditable(false);
    description3.setLineWrap(true);
    description3.setWrapStyleWord(true);
    description3.setAlignmentX(Component.LEFT_ALIGNMENT);
    
    
    ArrayList<String[]> editStack = new ArrayList<String[]>();									// create a stack of edited features for PowerWorld to execute on
//	ArrayList<String[]> editStackDataset = new ArrayList<String[]>(); 							// (mjk, 151110) initialise a new variable to capture the field attributes directly from the popup window.
    																							// This would be the direct method involving the applet only, without using the servlet:

    HitTestOverlay[] listenerList = new HitTestOverlay[completeLayerList.length];				// container for listeners arranged by index of layers in completeLayerList
    
    for (ArcGISFeatureLayer layer : completeLayerList) {										// add event listener to all layers in completeLayerList
        final HitTestOverlay hitTestOverlay = new HitTestOverlay(layer);						// listener is of type HitTestOverlay
        hitTestOverlay.addHitTestListener(new HitTestListener() {								// listens for MOUSE CLICK on feature
        	@Override
        	public void featureHit(HitTestEvent event) {
    	        HitTestOverlay overlay = event.getOverlay();
    	        Graphic hitGraphic = (Graphic) overlay.getHitFeatures().get(overlay.getHitFeatures().size()-1); // get bottom-most graphic hit by mouse-click
    	        try {
    	        	PopupView contentPanel = PopupView.createEditView("Edit Attributes", layer); // create a popup in edit view
    	        	contentPanel.setGraphic(layer, hitGraphic);
    		          for (ArcGISFeatureLayer somelayer : completeLayerList) {					// highlight selected graphic and unselect previously selected graphic by searching all layers
    		        	  if (somelayer.getSelectedFeatures() != null) {						// layers outside map extent will produce null error, ignore these
	    			          for (Graphic graphic : somelayer.getSelectedFeatures()) {			// search for selected features
	    			        	  somelayer.unselect((int) graphic.getId());					// unselect them by graphic Id
	    			          }
    		        	  }
    		          }
    		          layer.select((int) hitGraphic.getId());													// highlight selected graphic
    		          final PopupDialog popup = map.createPopup(new JComponent[]{contentPanel}, hitGraphic);	// create map popup to display the popup view
    		          popup.setTitle("Edit Attributes: " + layer.getName());
    		          popup.setVisible(true);
    		          contentPanel.addPopupViewListener(new PopupViewListener() {
    		              @Override
    		              public void onCommitEdit(PopupViewEvent popupViewEvent, Feature feature) {			// save button
//    		            	  String[] newFeature = new String[] {layer.getName(), String.valueOf(hitGraphic.getAttributes().get("OBJECTID"))}; // newFeature is a new String[] element to be added to editStack (e.g. {Load_Points, 103})
//		               	      String[] newFeature = new String[] {layer.getName(), String.valueOf(hitGraphic.getAttributes().get("FID")), String.valueOf(hitGraphic.getAttributes().get("OBJECTID"))};  //ZL-151209 try to get FID and OBJECTID 
//    		            	  String[] newFeature = new String[] {layer.getName(), String.valueOf(hitGraphic.getAttributes().get("OBJECTID")), String.valueOf(hitGraphic.getAttributes().get("boilingpt"))}; 
    		            	  String[] newFeature = new String[] {layer.getName(), String.valueOf(hitGraphic.getAttributes().get("OBJECTID"))}; 
    		            	  System.out.println("newFeature[0]=" + newFeature[0] + ", newFeature[1]=" + newFeature[1]); //ZL-151209
//double y= Double.parseDouble(newFeature[2]);
//double z=2*y;
//System.out.println("new function=" +z);    		            	  
    		            	  //try to expand new button
    		            	  
    		            	  boolean addtoStack = true;
    		            	  System.out.println("editStack size=" + editStack.size());
    		            	  for (int i=0; i<editStack.size(); i++) {							// (mjk, 151120) check through (i) elements in editStack where (i) is the number of modified feature objects in the layers.
    		            		  String itemlayer = editStack.get(i)[0];
    		            		  String graphicOBJECTID = editStack.get(i)[1];
//    		            		  String appCallFlag = editStack.get(i)[2];   //ZL-151208
    		            		  if (layer.getName().equals(itemlayer) && (String.valueOf(hitGraphic.getAttributes().get("OBJECTID")).equals(graphicOBJECTID))) { 
//    		            		  if (layer.getName().equals(itemlayer) && (String.valueOf(hitGraphic.getAttributes().get("FID")).equals(graphicFID)||String.valueOf(hitGraphic.getAttributes().get("OBJECTID")).equals(graphicOBJECTID))) {	  
    		            			  addtoStack = false; 												// if identical feature is found, don't add to editStack
    		            		  }
    		            	  }  		            		  
    		            	  if (addtoStack) {															// add only if not duplicate
    		            		  editStack.add(newFeature);
    		            	  }
    		            	  popup.close();
    		              }
    		              @Override
    		              public void onCancelEdit(PopupViewEvent popupViewEvent, Feature feature) {	// cancel button
    		            	  layer.unselect((int) hitGraphic.getId());									// unselect feature on cancel
    		            	  popup.close();
    		              }
    		            });
    		          } catch (Exception e) {
    		            e.printStackTrace();
    		          }
        	}
        });
        hitTestOverlay.setActive(false);															// disable all listeners initially to prevent conflict
        listenerList[Arrays.asList(completeLayerList).indexOf(layer)] = hitTestOverlay;				// add listener(overlay) to an array arranged in indexed order
        map.addMapOverlay(hitTestOverlay);															// add all layer listeners to map
    }
    listenerList[0].setActive(true);																// default layer listener enabled is the first one (landlots layer)
 
    cbxLayer.addItemListener(new ItemListener() {													// dropdown list event listener
      @Override
      public void itemStateChanged(ItemEvent arg0) {
        if (arg0.getStateChange() == ItemEvent.SELECTED) {											// whenever dropdown list changes
          for (ArcGISFeatureLayer somelayer : completeLayerList) {									// unselect all graphics
        	  if (somelayer.getSelectedFeatures() != null) {										// ignore layers outside map extent
		          for (Graphic graphic : somelayer.getSelectedFeatures()) {							// search for selected features
		        	  somelayer.unselect((int) graphic.getId());									// unselect them by graphic Id
		          }
        	  }
          }
          for (HitTestOverlay overlay : listenerList) {
        	  overlay.setActive(false); // disable all listeners everytime selected layer is changed (reset)
          }          
          ArcGISFeatureLayer chosenlayer = editlayer.get(cbxLayer.getSelectedItem());
          int index = Arrays.asList(completeLayerList).indexOf(chosenlayer); // get index of selected layer from completeLayerList
          listenerList[index].setActive(true); // enable the listener currently selected
        }
      }
    });
    
    
    
   //try to make new button 
   
JButton change = new JButton("change to fin.data");
change.addActionListener(new ActionListener() {
	@Override
	public void actionPerformed(ActionEvent arg0) {
		
		try {
			String newId = idMap.get(mapIds.getSelectedItem());
        WebMap webMap = WebMap.newInstance(newId, arcgisPortal);
        map.loadWebMap(webMap);
        
        
		} catch (Exception e)  {
			e.printStackTrace();
		}
		
		
	}
});

change.setEnabled(true);
change.setVisible(true);
change.setSize(190,30);
change.setLocation(890, 45);
    



    // Run PowerWorld button
    JButton PWbutton = new JButton("Run PowerWorld");
    PWbutton.addActionListener(new ActionListener() {
    	@Override
    	public void actionPerformed(ActionEvent arg0) {
    		HttpURLConnection urlCon;
    		OutputStreamWriter out;
    		URL url;
    		try {
    			url = new URL("http://172.25.182.41/PWServlet/");
//				url = new URL("http://www.jparksimulator.com/PWServlet/"); // URL of servlet
				urlCon = (HttpURLConnection) url.openConnection();
				urlCon.setRequestMethod("POST");
				urlCon.setDoOutput(true);
				String[] PWFIDs = null;   //ZL-151209 
				for(int i=0; i<editStack.size(); i++){  //ZL-151209
					PWFIDs = new String[] {editStack.get(i)[1]};	 //ZL-151209
				}
//				if (editStack.isEmpty()) {
				if (PWFIDs == null) {  //ZL-151209
					JOptionPane.showMessageDialog(null, "You did not edit any features for PowerWorld!");
				} else {
					out = new OutputStreamWriter(urlCon.getOutputStream(), "UTF-8");
					StringBuilder layers = new StringBuilder();
					StringBuilder OBJECTIDs = new StringBuilder();
					StringBuilder appCallFlag = new StringBuilder(); // (mjk, 151115) creates a flag indicating which function has been called: PowerWorld, parameterised PW, AspenPlus, parameterised AP
					for (String[] item : editStack) { // create comma separated values
						layers.append(item[0]);
						layers.append(",");
						OBJECTIDs.append(item[1]);
						OBJECTIDs.append(",");
						appCallFlag.append("PW");
						appCallFlag.append(",");
					}
					StringBuilder outputString = new StringBuilder();
					// Only URL encoded string values can be sent over a HTTP connection
					outputString.append(URLEncoder.encode("layers", "UTF-8"));
					outputString.append("=");
					outputString.append(URLEncoder.encode(layers.toString(), "UTF-8"));
					outputString.append("&");
					outputString.append(URLEncoder.encode("OBJECTIDs", "UTF-8"));
					outputString.append("=");
					outputString.append(URLEncoder.encode(OBJECTIDs.toString(), "UTF-8"));
					outputString.append("&");
					outputString.append(URLEncoder.encode("appCallFlag", "UTF-8"));
					outputString.append("=");
					outputString.append(URLEncoder.encode(appCallFlag.toString(), "UTF-8"));
					outputString.append("&");
					outputString.append(URLEncoder.encode("QueryT", "UTF-8"));
					outputString.append("=");
					outputString.append(URLEncoder.encode(" ", "UTF-8"));
					System.out.println("outputString=" + outputString);
					
					// Example of comma separated outputString is "layers=Load_Points,Load_Points,&FIDs=103,104,"
					DataOutputStream wr = new DataOutputStream(urlCon.getOutputStream());
					wr.writeBytes(outputString.toString()); // write query string into servlet doPost() method

					FileWriter httpString = null; // (mjk, 151115) testing structure of DataOutputStream object and of wr object
					httpString = new FileWriter(httpStringCSV);
					httpString.append("wr=");
					httpString.append(outputString.toString());
					httpString.flush();				
					httpString.close();

					wr.flush();
					wr.close();
					
					if (urlCon.getResponseCode()==200) {
						JOptionPane.showMessageDialog(null, "PowerWorld has finished running!");
						editStack.clear(); // delete all items in editStack
					} else {
						JOptionPane.showMessageDialog(null, "An error has occurred. HTTP Error: " + urlCon.getResponseCode() 
								+ "\nPlease try running PowerWorld again");
					}
					out.close();
				}
			} catch (IOException e) {
				e.printStackTrace();
			}
    		for (ArcGISFeatureLayer layer : completeLayerList) {
    			layer.requery();
    			layer.refresh();
    		}
    	}
    });
    PWbutton.setEnabled(true);
    PWbutton.setVisible(true);
    PWbutton.setSize(190,30);
    PWbutton.setLocation(490, 10);

    
    // Run Parameterised PowerWorld button
    JButton PWPrButton = new JButton("Run Parameterised PW");
    PWPrButton.addActionListener(new ActionListener() {
    	@Override
    	public void actionPerformed(ActionEvent arg0) {
    		HttpURLConnection urlCon;
    		OutputStreamWriter out;
    		URL url;
    		try {
			//	url = new URL("http://www.jparksimulator.com/PWServlet/"); // URL of servlet
    			url = new URL("http://172.25.182.41/PWServlet/"); // URL of servlet
    			
    			urlCon = (HttpURLConnection) url.openConnection();
				urlCon.setRequestMethod("POST");
				urlCon.setDoOutput(true);
				
				if (editStack.isEmpty()) {
					JOptionPane.showMessageDialog(null, "You did not edit any features for PowerWorld!");
				} else {
					out = new OutputStreamWriter(urlCon.getOutputStream(), "UTF-8");
					StringBuilder layers = new StringBuilder();
//					StringBuilder FIDs = new StringBuilder();
					StringBuilder OBJECTIDs = new StringBuilder();
					StringBuilder appCallFlag = new StringBuilder();
					for (String[] item : editStack) { // create comma separated values
						layers.append(item[0]);
						layers.append(",");
						OBJECTIDs.append(item[1]);
						OBJECTIDs.append(",");
						appCallFlag.append("PWPr");
						appCallFlag.append(",");
					}
					StringBuilder outputString = new StringBuilder();
					// Only URL encoded string values can be sent over a HTTP connection
					outputString.append(URLEncoder.encode("layers", "UTF-8"));
					outputString.append("=");
					outputString.append(URLEncoder.encode(layers.toString(), "UTF-8"));
					outputString.append("&");
					outputString.append(URLEncoder.encode("OBJECTIDs", "UTF-8"));
					outputString.append("=");
					outputString.append(URLEncoder.encode(OBJECTIDs.toString(), "UTF-8"));
					outputString.append("&");
					outputString.append(URLEncoder.encode("appCallFlag", "UTF-8"));
					outputString.append("=");
					outputString.append(URLEncoder.encode(appCallFlag.toString(), "UTF-8"));
					outputString.append("&");
					outputString.append(URLEncoder.encode("QueryT", "UTF-8"));
					outputString.append("=");
					outputString.append(URLEncoder.encode(" ", "UTF-8"));
					System.out.println("outputString=" + outputString);
					
					// Example of comma separated outputString is "layers=Load_Points,Load_Points,&FIDs=103,104,"
					DataOutputStream wr = new DataOutputStream(urlCon.getOutputStream());
					wr.writeBytes(outputString.toString()); // write query string into servlet doPost() method
					
					FileWriter httpString = null; // (mjk, 151115) testing structure of DataOutputStream object and of wr object
					httpString = new FileWriter(httpStringCSV2);
					httpString.append("wr=");
					httpString.append(outputString.toString());
					httpString.flush();				
					httpString.close();
					
					wr.flush();
					wr.close();
					
					if (urlCon.getResponseCode()==200) {
						JOptionPane.showMessageDialog(null, "Parameterised PW has finished running!");
						editStack.clear(); // delete all items in editStack
					} else {
						JOptionPane.showMessageDialog(null, "An error has occurred. HTTP Error: " + urlCon.getResponseCode()
								+ "\nPlease try running Parameterised PW again");
					}
					out.close();
				}
			} catch (IOException e) {
				e.printStackTrace();
			}
    		for (ArcGISFeatureLayer layer : completeLayerList) {
    			layer.requery();
    			layer.refresh();
    		}
    	}
    });
    PWPrButton.setEnabled(true);
    PWPrButton.setVisible(true);
    PWPrButton.setSize(190,30);
    PWPrButton.setLocation(690, 10);

    
    // Run AspenPlus button
    JButton APbutton = new JButton("Run AspenPlus");
    APbutton.addActionListener(new ActionListener() {
    	@Override
    	public void actionPerformed(ActionEvent arg0) {
    		HttpURLConnection urlCon;
    		OutputStreamWriter out;
    		URL url;
    		try {
//				url = new URL("http://www.jparksimulator.com/APServlet/"); // URL of servlet
				url = new URL("http://172.25.182.41/PWServlet/");  //ZL-151203  
				urlCon = (HttpURLConnection) url.openConnection();
				urlCon.setRequestMethod("POST");
				urlCon.setDoOutput(true);
				
				if (editStack.isEmpty()) {
					JOptionPane.showMessageDialog(null, "You did not edit any features for AspenPlus!");
				} else {
					
					out = new OutputStreamWriter(urlCon.getOutputStream(), "UTF-8");
					StringBuilder layers = new StringBuilder();
					StringBuilder OBJECTIDs = new StringBuilder();
					StringBuilder appCallFlag = new StringBuilder();
					for (String[] item : editStack) { // create comma separated values
						layers.append(item[0]);
						layers.append(",");
						OBJECTIDs.append(item[1]);
						OBJECTIDs.append(",");
						appCallFlag.append("AP");
						appCallFlag.append(",");
					}
					StringBuilder outputString = new StringBuilder();
					// Only URL encoded string values can be sent over a HTTP connection
					outputString.append(URLEncoder.encode("layers", "UTF-8"));
					outputString.append("=");
					outputString.append(URLEncoder.encode(layers.toString(), "UTF-8"));
					outputString.append("&");
					outputString.append(URLEncoder.encode("OBJECTIDs", "UTF-8"));
					outputString.append("=");
					outputString.append(URLEncoder.encode(OBJECTIDs.toString(), "UTF-8"));
					outputString.append("&");
					outputString.append(URLEncoder.encode("appCallFlag", "UTF-8"));
					outputString.append("=");
					outputString.append(URLEncoder.encode(appCallFlag.toString(), "UTF-8"));
					outputString.append("&");
					outputString.append(URLEncoder.encode("QueryT", "UTF-8"));
					outputString.append("=");
					outputString.append(URLEncoder.encode(" ", "UTF-8"));
					System.out.println("outputString="+outputString);
					
					// Example of comma separated outputString is "layers=Load_Points,Load_Points,&FIDs=103,104,"
					DataOutputStream wr = new DataOutputStream(urlCon.getOutputStream());
					wr.writeBytes(outputString.toString()); // write query string into servlet doPost() method
					
					FileWriter httpString = null; // (mjk, 151115) testing structure of DataOutputStream object and of wr object
					httpString = new FileWriter(httpStringCSV1);
					httpString.append("wr=");
					httpString.append(outputString.toString());
					httpString.flush();				
					httpString.close();

					wr.flush();
					wr.close();
					
					if (urlCon.getResponseCode()==200) {
						JOptionPane.showMessageDialog(null, "AspenPlus has finished running!");
						editStack.clear(); // delete all items in editStack
					} else {
						JOptionPane.showMessageDialog(null, "An error has occurred. HTTP Error: " + urlCon.getResponseCode()
								+ "\nPlease try running AspenPlus again");
					}
					out.close();
				}
			} catch (IOException e) {
				e.printStackTrace();
			}
    		for (ArcGISFeatureLayer layer : completeLayerList) {
    			layer.requery();
    			layer.refresh();
    		}
    	}
    });
    APbutton.setEnabled(true);
    APbutton.setVisible(true);
    APbutton.setSize(190,30);
    APbutton.setLocation(490, 45);    


    // Run Parameterised AspenPlus button
    JButton APPrButton = new JButton("Run Parameterised AP");
    APPrButton.addActionListener(new ActionListener() {
    	@Override
    	public void actionPerformed(ActionEvent arg0) {
    		HttpURLConnection urlCon;
    		OutputStreamWriter out;
    		URL url;
    		try {
    			
    			
    			url = new URL("http://172.25.182.41/PWServlet/");
		//		url = new URL("http://www.jparksimulator.com/PWServlet/"); // URL of servlet
				urlCon = (HttpURLConnection) url.openConnection();
				urlCon.setRequestMethod("POST");
				urlCon.setDoOutput(true);
				
				if (editStack.isEmpty()) {
					JOptionPane.showMessageDialog(null, "You did not edit any features for AspenPlus!");
				} else {
					out = new OutputStreamWriter(urlCon.getOutputStream(), "UTF-8");
					StringBuilder layers = new StringBuilder();
					StringBuilder OBJECTIDs = new StringBuilder();
					StringBuilder appCallFlag = new StringBuilder();
					
					for (String[] item : editStack) { // create comma separated values
						layers.append(item[0]);
						layers.append(",");
						OBJECTIDs.append(item[1]);
						OBJECTIDs.append(",");
						appCallFlag.append("PrAP");
						appCallFlag.append(",");
					}
					StringBuilder outputString = new StringBuilder();
					// Only URL encoded string values can be sent over a HTTP connection
					outputString.append(URLEncoder.encode("layers", "UTF-8"));
					outputString.append("=");
					outputString.append(URLEncoder.encode(layers.toString(), "UTF-8"));
					outputString.append("&");
					outputString.append(URLEncoder.encode("OBJECTIDs", "UTF-8"));
					outputString.append("=");
					outputString.append(URLEncoder.encode(OBJECTIDs.toString(), "UTF-8"));
					outputString.append("&");
					outputString.append(URLEncoder.encode("appCallFlag", "UTF-8"));
					outputString.append("=");
					outputString.append(URLEncoder.encode(appCallFlag.toString(), "UTF-8"));
					outputString.append("&");
					outputString.append(URLEncoder.encode("QueryT", "UTF-8"));
					outputString.append("=");
					outputString.append(URLEncoder.encode(" ", "UTF-8"));
					System.out.println("outputString="+outputString);
					
					// Example of comma separated outputString is "layers=Load_Points,Load_Points,&FIDs=103,104,"
					DataOutputStream wr = new DataOutputStream(urlCon.getOutputStream());
					wr.writeBytes(outputString.toString()); // write query string into servlet doPost() method
					wr.flush();
					wr.close();
					
					if (urlCon.getResponseCode()==200) {
						JOptionPane.showMessageDialog(null, "Parameterised AP has finished running!");
						editStack.clear(); // delete all items in editStack
					} else {
						JOptionPane.showMessageDialog(null, "An error has occurred. HTTP Error: " + urlCon.getResponseCode()
								+ "\nPlease try running Parameterised AP again");
					}
					out.close();
				}
			} catch (IOException e) {
				e.printStackTrace();
			}
    		for (ArcGISFeatureLayer layer : completeLayerList) {
    			layer.requery();
    			layer.refresh();
    		}
    	}
    });
    APPrButton.setEnabled(true);
    APPrButton.setVisible(true);
    APPrButton.setSize(190,30);
    APPrButton.setLocation(690, 45);
    
 // Run AspenPlus model with heat recovery button
    JButton APHrButton = new JButton("Run AP with HeatRecovery");
    APHrButton.addActionListener(new ActionListener() {
    	@Override
    	public void actionPerformed(ActionEvent arg0) {
    		HttpURLConnection urlCon;
    		OutputStreamWriter out;
    		URL url;
    		try {
    			url = new URL("http://172.25.182.41/PWServlet/");
			//	url = new URL("http://www.jparksimulator.com/PWServlet/"); // URL of servlet
				urlCon = (HttpURLConnection) url.openConnection();
				urlCon.setRequestMethod("POST");
				urlCon.setDoOutput(true);
				
				if (editStack.isEmpty()) {
					JOptionPane.showMessageDialog(null, "You did not edit any features for AspenPlus!");
				} else {
					out = new OutputStreamWriter(urlCon.getOutputStream(), "UTF-8");
					StringBuilder layers = new StringBuilder();
					StringBuilder OBJECTIDs = new StringBuilder();
					StringBuilder appCallFlag = new StringBuilder();
					
					for (String[] item : editStack) { // create comma separated values
						layers.append(item[0]);
						layers.append(",");
						OBJECTIDs.append(item[1]);
						OBJECTIDs.append(",");
						appCallFlag.append("APHR");
						appCallFlag.append(",");
					}
					StringBuilder outputString = new StringBuilder();
					// Only URL encoded string values can be sent over a HTTP connection
					outputString.append(URLEncoder.encode("layers", "UTF-8"));
					outputString.append("=");
					outputString.append(URLEncoder.encode(layers.toString(), "UTF-8"));
					outputString.append("&");
					outputString.append(URLEncoder.encode("OBJECTIDs", "UTF-8"));
					outputString.append("=");
					outputString.append(URLEncoder.encode(OBJECTIDs.toString(), "UTF-8"));
					outputString.append("&");
					outputString.append(URLEncoder.encode("appCallFlag", "UTF-8"));
					outputString.append("=");
					outputString.append(URLEncoder.encode(appCallFlag.toString(), "UTF-8"));
					outputString.append("&");
					outputString.append(URLEncoder.encode("QueryT", "UTF-8"));
					outputString.append("=");
					outputString.append(URLEncoder.encode(" ", "UTF-8"));
					System.out.println("outputString="+outputString);
					
					// Example of comma separated outputString is "layers=Load_Points,Load_Points,&FIDs=103,104,"
					DataOutputStream wr = new DataOutputStream(urlCon.getOutputStream());
					wr.writeBytes(outputString.toString()); // write query string into servlet doPost() method
					wr.flush();
					wr.close();
					
					if (urlCon.getResponseCode()==200) {
						JOptionPane.showMessageDialog(null, "AspenPlus model with heat recovery has finished running!");
						editStack.clear(); // delete all items in editStack
					} else {
						JOptionPane.showMessageDialog(null, "An error has occurred. HTTP Error: " + urlCon.getResponseCode()
								+ "\nPlease try running Parameterised AP again");
					}
					out.close();
				}
			} catch (IOException e) {
				e.printStackTrace();
			}
    		for (ArcGISFeatureLayer layer : completeLayerList) {
    			layer.requery();
    			layer.refresh();
    		}
    	}
    });
    APHrButton.setEnabled(true);
    APHrButton.setVisible(true);
    APHrButton.setSize(190,30);
    APHrButton.setLocation(490, 115);

 // Run combined AspenPlus and power world model 
    JButton APPWButton = new JButton("Run AP and PW");
    APPWButton.addActionListener(new ActionListener() {
    	@Override
    	public void actionPerformed(ActionEvent arg0) {
    		HttpURLConnection urlCon;
    		OutputStreamWriter out;
    		URL url;
    		try {
				url = new URL("http://172.25.182.41/PWServlet/"); // URL of servlet
				urlCon = (HttpURLConnection) url.openConnection();
				urlCon.setRequestMethod("POST");
				urlCon.setDoOutput(true);
				
				if (editStack.isEmpty()) {
					JOptionPane.showMessageDialog(null, "You did not edit any features for AspenPlus or PowerWorld!");
				} else {
					out = new OutputStreamWriter(urlCon.getOutputStream(), "UTF-8");
					StringBuilder layers = new StringBuilder();
					StringBuilder OBJECTIDs = new StringBuilder();
					StringBuilder appCallFlag = new StringBuilder();
					
					for (String[] item : editStack) { // create comma separated values
						layers.append(item[0]);
						layers.append(",");
			 			OBJECTIDs.append(item[1]); // ZHOU CHANGED ITEM[2] TO ITEM[1]
					    OBJECTIDs.append(",");
						appCallFlag.append("APPW");
						appCallFlag.append(",");
					}
					StringBuilder outputString = new StringBuilder();
					// Only URL encoded string values can be sent over a HTTP connection
					outputString.append(URLEncoder.encode("layers", "UTF-8"));
					outputString.append("=");
					outputString.append(URLEncoder.encode(layers.toString(), "UTF-8"));
					outputString.append("&");
					outputString.append(URLEncoder.encode("OBJECTIDs", "UTF-8"));
					outputString.append("=");
					outputString.append(URLEncoder.encode(OBJECTIDs.toString(), "UTF-8"));
					outputString.append("&");
					outputString.append(URLEncoder.encode("appCallFlag", "UTF-8"));
					outputString.append("=");
					outputString.append(URLEncoder.encode(appCallFlag.toString(), "UTF-8"));
					outputString.append("&");
					outputString.append(URLEncoder.encode("QueryT", "UTF-8"));
					outputString.append("=");
					outputString.append(URLEncoder.encode(" ", "UTF-8"));
					System.out.println("outputString="+outputString);
					
					// Example of comma separated outputString is "layers=Load_Points,Load_Points,&FIDs=103,104,"
					DataOutputStream wr = new DataOutputStream(urlCon.getOutputStream());
					wr.writeBytes(outputString.toString()); // write query string into servlet doPost() method
					wr.flush();
					wr.close();
					
					if (urlCon.getResponseCode()==200) {
						JOptionPane.showMessageDialog(null, "AP & PW has finished running!");
						editStack.clear(); // delete all items in editStack
					} else {
						JOptionPane.showMessageDialog(null, "An error has occurred. HTTP Error: " + urlCon.getResponseCode()
								+ "\nPlease try running AP+PW model again");
					}
					out.close();
				}
			} catch (IOException e) {
				e.printStackTrace();
			}
    		for (ArcGISFeatureLayer layer : completeLayerList) {
    			layer.requery();
    			layer.refresh();
    		}
    	}
    });
    APPWButton.setEnabled(true);
    APPWButton.setVisible(true);
    APPWButton.setSize(190,30);
    APPWButton.setLocation(490, 80);
    
    // Run combined parameterized AspenPlus and power world model 
    JButton PrAPPWButton = new JButton("Run Parameterized AP+PW");
    PrAPPWButton.addActionListener(new ActionListener() {
    	@Override
    	public void actionPerformed(ActionEvent arg0) {
    		HttpURLConnection urlCon;
    		OutputStreamWriter out;
    		URL url;
    		try {
				url = new URL("http://172.25.182.41/PWServlet/"); // URL of servlet
				urlCon = (HttpURLConnection) url.openConnection();
				urlCon.setRequestMethod("POST");
				urlCon.setDoOutput(true);
				
				if (editStack.isEmpty()) {
					JOptionPane.showMessageDialog(null, "You did not edit any features for AspenPlus!");
				} else {
					out = new OutputStreamWriter(urlCon.getOutputStream(), "UTF-8");
					StringBuilder layers = new StringBuilder();
					StringBuilder OBJECTIDs = new StringBuilder();
					StringBuilder appCallFlag = new StringBuilder();
					
					for (String[] item : editStack) { // create comma separated values
						layers.append(item[0]);
						layers.append(",");
			 			OBJECTIDs.append(item[1]); // ZHOU CHANGED ITEM[2] TO ITEM[1]
					    OBJECTIDs.append(",");
						appCallFlag.append("PrAPPW");
						appCallFlag.append(",");
					}
					StringBuilder outputString = new StringBuilder();
					// Only URL encoded string values can be sent over a HTTP connection
					outputString.append(URLEncoder.encode("layers", "UTF-8"));
					outputString.append("=");
					outputString.append(URLEncoder.encode(layers.toString(), "UTF-8"));
					outputString.append("&");
					outputString.append(URLEncoder.encode("OBJECTIDs", "UTF-8"));
					outputString.append("=");
					outputString.append(URLEncoder.encode(OBJECTIDs.toString(), "UTF-8"));
					outputString.append("&");
					outputString.append(URLEncoder.encode("appCallFlag", "UTF-8"));
					outputString.append("=");
					outputString.append(URLEncoder.encode(appCallFlag.toString(), "UTF-8"));
					outputString.append("&");
					outputString.append(URLEncoder.encode("QueryT", "UTF-8"));
					outputString.append("=");
					outputString.append(URLEncoder.encode(" ", "UTF-8"));
					System.out.println("outputString="+outputString);
					
					// Example of comma separated outputString is "layers=Load_Points,Load_Points,&FIDs=103,104,"
					DataOutputStream wr = new DataOutputStream(urlCon.getOutputStream());
					wr.writeBytes(outputString.toString()); // write query string into servlet doPost() method
					wr.flush();
					wr.close();
					
					if (urlCon.getResponseCode()==200) {
						JOptionPane.showMessageDialog(null, "Parameterized AP & PW has finished running!");
						editStack.clear(); // delete all items in editStack
					} else {
						JOptionPane.showMessageDialog(null, "An error has occurred. HTTP Error: " + urlCon.getResponseCode()
								+ "\nPlease try running Parameterised AP again");
					}
					out.close();
				}
			} catch (IOException e) {
				e.printStackTrace();
			}
    		for (ArcGISFeatureLayer layer : completeLayerList) {
    			layer.requery();
    			layer.refresh();
    		}
    	}
    });
    PrAPPWButton.setEnabled(true);
    PrAPPWButton.setVisible(true);
    PrAPPWButton.setSize(190,30);
    PrAPPWButton.setLocation(690, 80);

// Run AspenPlus model with heat recovery button ZL-20160322
    JButton PrAPOButton = new JButton("Run PrAP from OntoCAPE");
    PrAPOButton.addActionListener(new ActionListener() {
    	@Override
    	public void actionPerformed(ActionEvent arg0) {
    		HttpURLConnection urlCon;
    		OutputStreamWriter out;
    		URL url;
    		try {
				url = new URL("http://172.25.182.41/PWServlet/"); // URL of servlet
				urlCon = (HttpURLConnection) url.openConnection();
				urlCon.setRequestMethod("POST");
				urlCon.setDoOutput(true);
				
				if (editStack.isEmpty()) {
					JOptionPane.showMessageDialog(null, "You did not edit any features for AspenPlus!");
				} else {
					out = new OutputStreamWriter(urlCon.getOutputStream(), "UTF-8");
					StringBuilder layers = new StringBuilder();
					StringBuilder OBJECTIDs = new StringBuilder();
					StringBuilder appCallFlag = new StringBuilder();
					
					for (String[] item : editStack) { // create comma separated values
						layers.append(item[0]);
						layers.append(",");
			 			OBJECTIDs.append(item[1]); // ZHOU CHANGED ITEM[2] TO ITEM[1]
					    OBJECTIDs.append(",");
						appCallFlag.append("PrAPO");
						appCallFlag.append(",");
					}
					StringBuilder outputString = new StringBuilder();
					// Only URL encoded string values can be sent over a HTTP connection
					outputString.append(URLEncoder.encode("layers", "UTF-8"));
					outputString.append("=");
					outputString.append(URLEncoder.encode(layers.toString(), "UTF-8"));
					outputString.append("&");
					outputString.append(URLEncoder.encode("OBJECTIDs", "UTF-8"));
					outputString.append("=");
					outputString.append(URLEncoder.encode(OBJECTIDs.toString(), "UTF-8"));
					outputString.append("&");
					outputString.append(URLEncoder.encode("appCallFlag", "UTF-8"));
					outputString.append("=");
					outputString.append(URLEncoder.encode(appCallFlag.toString(), "UTF-8"));
					outputString.append("&");
					outputString.append(URLEncoder.encode("QueryT", "UTF-8"));
					outputString.append("=");
					outputString.append(URLEncoder.encode(" ", "UTF-8"));
					System.out.println("outputString="+outputString);
					
					// Example of comma separated outputString is "layers=Load_Points,Load_Points,&FIDs=103,104,"
					DataOutputStream wr = new DataOutputStream(urlCon.getOutputStream());
					wr.writeBytes(outputString.toString()); // write query string into servlet doPost() method
					wr.flush();
					wr.close();
					
					if (urlCon.getResponseCode()==200) {
						JOptionPane.showMessageDialog(null, "PrAP with OntoCAPE has finished running!");
						editStack.clear(); // delete all items in editStack
					} else {
						JOptionPane.showMessageDialog(null, "An error has occurred. HTTP Error: " + urlCon.getResponseCode()
								+ "\nPlease try running Parameterised AP from OntoCAPE again");
					}
					out.close();
				}
			} catch (IOException e) {
				e.printStackTrace();
			}
    		for (ArcGISFeatureLayer layer : completeLayerList) {
    			layer.requery();
    			layer.refresh();
    		}
    	}
    });
    PrAPOButton.setEnabled(true);
    PrAPOButton.setVisible(true);
    PrAPOButton.setSize(190,30);
    PrAPOButton.setLocation(890, 10);
//zl-20160322    
    
    JButton refreshButton = new JButton("Refresh Map");
    refreshButton.addActionListener(new ActionListener() {
    	@Override
    	public void actionPerformed(ActionEvent arg0) {
    		for (ArcGISFeatureLayer layer : completeLayerList) {
    			layer.requery();
    			layer.refresh();
    		}
    		layers.remove(graphicsLayer);
    		layers.remove(graphicsLayer2);
    		layers.remove(graphicsLayer3);
    		layers.remove(graphicsLayer4);
    		
    		    	}
    });
    refreshButton.setEnabled(true);
    refreshButton.setVisible(true);
    refreshButton.setSize(130,30);
    refreshButton.setLocation(1090, 10);
    
    
    graphicsLayer = new GraphicsLayer();
    graphicsLayer.setName("simple graphics");
    graphicsLayer2 = new GraphicsLayer();
    graphicsLayer2.setName("simple graphics");
    graphicsLayer3 = new GraphicsLayer();
    graphicsLayer3.setName("simple graphics");
    graphicsLayer4 = new GraphicsLayer();
    graphicsLayer4.setName("simple graphics");
    
  //button for query (15-04-2016))
    
    final JButton queryButton = new JButton("Query Features");
    queryButton.setAlignmentX(Component.CENTER_ALIGNMENT);
    queryButton.setEnabled(true);
    queryButton.addActionListener(new ActionListener() {
      @Override
      public void actionPerformed(ActionEvent e) {
			HttpURLConnection urlCon;
			OutputStreamWriter out;
			InputStreamReader in;
			URL url;
			

			String QueryString = null;
			if(e.getActionCommand().equals ("Query Features"));{
				String graphicFID = " ";
			    String graphicOBJECTID =  " ";
			    String appCallFlag = " ";   
				QueryString = querylayer.getText();
//				String resStr = "";
				System.out.println("the text you type in is: " + QueryString);
				String[] newFeature = new String[] {graphicFID, graphicOBJECTID, appCallFlag, QueryString}; 
				boolean addtoStack = true;			  		            		  
			  	  if (addtoStack) {		
			  		  editStack.add(newFeature);
			  	  }
			}
									
			try{
				url = new URL("http://172.25.182.41/PWServlet/");
				urlCon = (HttpURLConnection) url.openConnection();
				urlCon.setRequestMethod("POST");
				urlCon.setDoOutput(true);
				
				out = new OutputStreamWriter(urlCon.getOutputStream(), "UTF-8");
				
				StringBuilder layers = new StringBuilder();
				StringBuilder OBJECTIDs = new StringBuilder();
				StringBuilder appCallFlag = new StringBuilder();
				StringBuilder QueryT = new StringBuilder();
				
				for (String[] item : editStack) { 
					layers.append(item[0]);
					layers.append(",");
		 			OBJECTIDs.append(item[1]); 
				    OBJECTIDs.append(",");
					appCallFlag.append(item[2]);
					appCallFlag.append(",");
					QueryT.append(querylayer.getText());
				}
				
				StringBuilder outputString = new StringBuilder();
				outputString.append(URLEncoder.encode("layers", "UTF-8"));
				outputString.append("=");
				outputString.append(URLEncoder.encode(" ", "UTF-8"));
				outputString.append("&");
				outputString.append(URLEncoder.encode("OBJECTIDs", "UTF-8"));
				outputString.append("=");
				outputString.append(URLEncoder.encode(" ", "UTF-8"));
				outputString.append("&");
				outputString.append(URLEncoder.encode("appCallFlag", "UTF-8"));
				outputString.append("=");
				outputString.append(URLEncoder.encode("Query", "UTF-8"));
				outputString.append("&");
				outputString.append (URLEncoder.encode("QueryT", "UTF-8"));
				outputString.append ("=");				
				outputString.append (URLEncoder.encode(QueryT.toString(), "UTF-8"));
				
				DataOutputStream wr = new DataOutputStream(urlCon.getOutputStream());
				//System.out.println("wr = "+ wr);
				wr.writeBytes(outputString.toString());
				wr.flush();
				wr.close();
				
				if(urlCon.getResponseCode()==200){

					in = new InputStreamReader(urlCon.getInputStream());
					final BufferedReader br = new BufferedReader(in);
<<<<<<< HEAD
					String[] strTemp = null;
					strTemp = br.readLine().split("\"");									
=======
					String[] strTemp = br.readLine().split(",");
					int k= strTemp.length;
					String modif = strTemp.toString().replace("[","").replace("]", "").trim(); 
					String[] coordinate= modif.split(",");
					
					for (int b=0 ; b<k ;b++)
					{
						double c =Double.parseDouble(coordinate[b]);
						System.out.println ("element"+b+ "="+coordinate[b]);
					}
					
					
					//while (null != (strTemp = br.readLine().split(","))){
					//	for(int i=0; i<strTemp.length; i++)
					//	JOptionPane.showMessageDialog(null,strTemp);
						
					//}
>>>>>>> 94d25def
					br.close();
					
					planes = new MultiPoint();
			        PictureMarkerSymbol planeSymbol = new PictureMarkerSymbol("http://static.arcgis.com/images/Symbols/Basic/RedShinyPin.png");
			        planeSymbol.setSize(50, 50);			         			         
			         
			        double[] x= new double[4];
			        for(int i=0; i<4; i++){
			        	 x[i] = Double.parseDouble(strTemp[2*i+1]);
			         }
			         
			         for (int k=0 ; k<2 ; k++){ 
			        	 planes.add(x[2*k],x[2*k+1]); 			          
			         }
			         Graphic gPlanes = new Graphic(planes, planeSymbol);
			         graphicsLayer.addGraphic(gPlanes);
			          			            			            
					JOptionPane.showMessageDialog(null, "Query has been successfully performed!" );
					editStack.clear(); 
				}
				out.close();
			}catch (IOException equery){
				equery.printStackTrace();
			}
			layers.add(graphicsLayer);
			
		}
      
    });
    queryButton.setSize(130, 30);
    queryButton.setLocation(1090, 45);

    
    // combine text, label and dropdown list into one panel for selecting layer to edit
    panel.setBackground(new Color(0, 0, 0, 180));
    panel.add(description);
    panel.add(Box.createRigidArea(new Dimension(0, 5)));
    panel.add(lblLayer);
    panel.add(Box.createRigidArea(new Dimension(0, 5)));
    panel.add(cbxLayer);
    panel.add(Box.createRigidArea(new Dimension(0, 5)));
    panel.add(lblLayer2);
    panel.add(Box.createRigidArea(new Dimension(0, 5)));
    panel.add(querylayer);
    panel.add(Box.createRigidArea(new Dimension(0, 5)));
    panel.add(description3);
    panel.add(Box.createRigidArea(new Dimension(0, 5)));
    panel.setBorder(BorderFactory.createEmptyBorder(5, 10, 5, 10));
    
    // create legend
    JLegend legend = new JLegend(map);
    legend.setPreferredSize(new Dimension(250, 700));
    legend.setBorder(new LineBorder(new Color(205, 205, 255), 3));
    
    // initialize contentPane and add contents
    
    // ZHOU add new buttons
    contentPane = new JLayeredPane();
  
    contentPane.setLayout(new BorderLayout(0,0));
    contentPane.setVisible(true);
    contentPane.add(PWbutton);
    contentPane.add(PWPrButton); 
    contentPane.add(APbutton);
    contentPane.add(APPrButton); 
    contentPane.add(APHrButton);
    contentPane.add(APPWButton);
    contentPane.add(refreshButton);
    //contentPane.add(change);
    contentPane.add(panel);
    contentPane.add(PrAPPWButton);
    contentPane.add(PrAPOButton);
    contentPane.add(queryButton);
    contentPane.add(map, BorderLayout.CENTER);
    contentPane.add(legend, BorderLayout.WEST);
    
  
  //adding the graph here
    //map = createMap();
   //contentPane.add(map);
    
    //only until here
	
    
    window.add(contentPane);
    
    // dispose map just before application window is closed.
    window.addWindowListener(new WindowAdapter() {
      @Override
      public void windowClosing(WindowEvent windowEvent) {
    	  if (!editStack.isEmpty()) { // check if ArcGIS edits have not been saved in PowerWorld .pwb file
        	  int reply = JOptionPane.showConfirmDialog(null, "ArcGIS edits may have not been saved in PowerWorld or AspenPlus. "
        	  		+ "Are you sure you want to close?", "Window Closing", JOptionPane.YES_NO_OPTION);
        	  if (reply == JOptionPane.YES_OPTION) {
    	        super.windowClosing(windowEvent);
    	        map.dispose();
    	        window.setDefaultCloseOperation(WindowConstants.EXIT_ON_CLOSE); // confirm close window
        	  } else { // if reply is NO
        		  window.setDefaultCloseOperation(WindowConstants.DO_NOTHING_ON_CLOSE); // don't close window
        	  }
    	  }
      }
    });
    
  } // of public JParkSim()
  
  //attach the webmap trial until return jmap 
  private JMap createMap() {

	    final JMap jMap = new JMap();
	        final InfoPopupOverlay popupOverlay = new InfoPopupOverlay();
	    jMap.addMapOverlay(popupOverlay);
	        // grab the ArcGISFeatureLayer when added to the map and associate it with the infopopup overlay
	    jMap.getLayers().addLayerListEventListener(new LayerListEventListenerAdapter() {
	            @Override
	      public void multipleLayersAdded(LayerEvent event) {
	        for (Layer layer : event.getChangedLayers().values()) {
	          if (layer instanceof ArcGISFeatureLayer) {
	            popupOverlay.addLayer(layer);
	          }
	          else if(layer instanceof GroupLayer) {
	            for(Layer groupedLayer: ((GroupLayer) layer).getLayers()) {
	              if(groupedLayer instanceof ArcGISFeatureLayer) {
	                popupOverlay.addLayer(groupedLayer);
	              }
	            }
	          }
	        }
	      }
	            @Override
	      public void layerAdded(LayerEvent event) {
	        Layer layer = event.getChangedLayer();
	        if (layer instanceof ArcGISFeatureLayer) {
	          popupOverlay.addLayer(layer);
	        } else if(layer instanceof GroupLayer) {
	            for(Layer groupedLayer: ((GroupLayer) layer).getLayers()) {
	              if(groupedLayer instanceof ArcGISFeatureLayer) {
	                popupOverlay.addLayer(groupedLayer);
	              }
	            }
	          }
	               }
	    });

	    // create and load the web map
	    WebMap webMap = null;
	    try {
	      webMap = WebMap.newInstance(MAP_ID, portal);
	      jMap.loadWebMap(webMap);
	      
	    } catch (Exception e) {
	      e.printStackTrace();
	    }

	    return jMap;
	  }
  
  /**
   * Starting point of this application.
   * @param args
   */
  public static void main(String[] args) { // main function invoked
    EventQueue.invokeLater(new Runnable() {

      @Override
      public void run() {
        try {
          JParkSim application = new JParkSim(); // instance of this application
          application.window.setVisible(true);
          ArcGISRuntime.setClientID("aSg9q12qgnN4OQq2"); // license app
        } catch (Exception e) {
          e.printStackTrace();
        }
       
      }
    });
 
  }
  
  
  
}





//sdvgfgfsd

//fdbgb<|MERGE_RESOLUTION|>--- conflicted
+++ resolved
@@ -23,11 +23,6 @@
 import java.awt.event.WindowEvent;
 import java.io.BufferedReader;
 import java.io.DataOutputStream;
-<<<<<<< HEAD
-=======
-import java.io.FileNotFoundException;
-import java.io.FileReader;
->>>>>>> 94d25def
 import java.io.FileWriter;
 import java.io.IOException;
 import java.io.InputStreamReader;
@@ -166,93 +161,11 @@
 	
 	private GraphicsLayer graphicsLayer;
 	private GraphicsLayer graphicsLayer2;
-<<<<<<< HEAD
-	private MultiPoint planes2;
-	private MultiPoint planes;
-	private void addGraphics(GraphicsLayer gLayer) {
-    
-     planes = new MultiPoint();
-    PictureMarkerSymbol planeSymbol = new PictureMarkerSymbol(
-        "http://static.arcgis.com/images/Symbols/Basic/RedShinyPin.png");
-    planeSymbol.setSize(50, 50);
-    //pump for biodiesel
-    Point plane1 = new Point(11541447.629, 140110.305);
-    planes.add(plane1);
-    Point plane2 = new Point(11541461.652, 140132.107);
-    planes.add(plane2);
-    Point plane3 = new Point(11541426.198, 140129.461);
-    planes.add(plane3);
-    Point plane4 = new Point(11541440.115, 140152.692);
-    planes.add(plane4);
-   
-    Graphic gPlanes = new Graphic(planes, planeSymbol);
-    gLayer.addGraphic(gPlanes);
-
-    
-  }
-	
-	private void addGraphics3(GraphicsLayer gLayer) {
-	    		
-		{
-		    planes2 = new MultiPoint();
-		    PictureMarkerSymbol planeSymbol = new PictureMarkerSymbol(
-		        "http://static.arcgis.com/images/Symbols/Basic/RedShinyPin.png");
-		    planeSymbol.setSize(50, 50);
-		    		   		    
-		    //reactor for biodiesel
-		    Point plane5 = new Point(11541453.967, 140109.621);
-		    planes2.add(plane5);
-		    Point plane6 = new Point(11541460.529, 140120.575);
-		    planes2.add(plane6);
-		    Point plane7 = new Point(11541447.776, 140117.347);
-		    planes2.add(plane7);
-		    Point plane8 = new Point(11541432.007, 140129.941);
-		    planes2.add(plane8);
-		    Point plane9 = new Point(11541439.044, 140141.265);
-		    planes2.add(plane9);
-		    Point plane10 = new Point(11541425.074, 140137.720);
-		    planes2.add(plane10);
-		    
-		    
-		    Graphic gPlanes2 = new Graphic(planes2, planeSymbol);
-		    
-		    gLayer.addGraphic(gPlanes2);
-		    
-		    
-		}
-		    
-=======
 	private GraphicsLayer graphicsLayer3;
 	private GraphicsLayer graphicsLayer4;
 	private MultiPoint planes;
 	private String input;
-		
-		
-private void addGraphics3(GraphicsLayer gLayer) {
-	    
-		
-		    planes = new MultiPoint();
-		    PictureMarkerSymbol planeSymbol = new PictureMarkerSymbol(
-		        "http://static.arcgis.com/images/Symbols/Basic/RedShinyPin.png");
-		    planeSymbol.setSize(50, 50);
-		    	    
-		    //plants in JPS
-		    double[] x ={11541057.312,11540224.253,11541038.861,11541441.546,11541457.950,11544165.746};
-		    double[] y ={140992.719,141049.174,140182.695,140139.129,140117.830,141363.877};
-		    int z = x.length;
-		    
-		    for (int k=0 ; k< z ; k++)
-		    { planes.add(x[k],y[k]); 
-		     }
-		    	    
-		    Graphic gPlanes = new Graphic(planes, planeSymbol);
-		    
-		    gLayer.addGraphic(gPlanes); 
-		 
->>>>>>> 94d25def
-		  }
-	
-		
+				
 	//if want to add new map
 	  private HashMap<String, String> idMap;
 	  private JComboBox mapIds;
@@ -1500,20 +1413,8 @@
 
 					in = new InputStreamReader(urlCon.getInputStream());
 					final BufferedReader br = new BufferedReader(in);
-<<<<<<< HEAD
 					String[] strTemp = null;
 					strTemp = br.readLine().split("\"");									
-=======
-					String[] strTemp = br.readLine().split(",");
-					int k= strTemp.length;
-					String modif = strTemp.toString().replace("[","").replace("]", "").trim(); 
-					String[] coordinate= modif.split(",");
-					
-					for (int b=0 ; b<k ;b++)
-					{
-						double c =Double.parseDouble(coordinate[b]);
-						System.out.println ("element"+b+ "="+coordinate[b]);
-					}
 					
 					
 					//while (null != (strTemp = br.readLine().split(","))){
@@ -1521,7 +1422,6 @@
 					//	JOptionPane.showMessageDialog(null,strTemp);
 						
 					//}
->>>>>>> 94d25def
 					br.close();
 					
 					planes = new MultiPoint();
