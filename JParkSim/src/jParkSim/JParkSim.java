package jParkSim;
/* ArcGIS Online Account that stores hosted feature layers:
 * Username: jparksimulator
 * Password: c4tjpark
 */
/* CURRENTLY KNOWN ISSUES THAT CAN BE IMPROVED:
 * 3. No method to extract layers from LayerList map.getLayers(), have to manually add layers to array ArcGISFeatureLayer[] completeLayerList
 * 4. Cannot draw and edit features yet
 */

// For more information and API reference on the ArcGIS SDK for Java, go to https://developers.arcgis.com/java/
import java.awt.BorderLayout;
import java.awt.Color;
import java.awt.Component;
import java.awt.Dimension;
import java.awt.EventQueue;
import java.awt.Font;
import java.awt.event.ActionEvent;
import java.awt.event.ActionListener;
import java.awt.event.ItemEvent;
import java.awt.event.ItemListener;
import java.awt.event.MouseAdapter;
import java.awt.event.MouseEvent;
import java.awt.event.MouseListener;
import java.awt.event.WindowAdapter;
import java.awt.event.WindowEvent;
import java.beans.PropertyChangeListener;
import java.io.BufferedReader;
import java.io.DataOutputStream;
import java.io.File;
import java.io.FileNotFoundException;
import java.io.FileReader;
import java.io.FileWriter;
import java.io.IOException;
import java.io.InputStreamReader;
import java.io.OutputStreamWriter;
import java.net.HttpURLConnection;
import java.net.MalformedURLException;
import java.net.URL;
import java.net.URLConnection;
import java.net.URLEncoder;
import java.util.ArrayList;
import java.util.Arrays;
import java.util.Calendar;
import java.util.HashMap;
import java.util.LinkedHashMap;
import java.util.Map;

import javax.swing.BorderFactory;
import javax.swing.Box;
import javax.swing.BoxLayout;
import javax.swing.JButton;
import javax.swing.JComboBox;
import javax.swing.JComponent;
import javax.swing.JFrame;
import javax.swing.JLabel;
import javax.swing.JLayeredPane;
import javax.swing.JOptionPane;
import javax.swing.JPanel;
import javax.swing.JTextArea;
import javax.swing.JTextField;
import javax.swing.SwingUtilities;
import javax.swing.WindowConstants;
import javax.swing.border.LineBorder;

<<<<<<< HEAD
//import MouseDrag.MouseDrag;
=======
import MouseDrag.MouseDrag;
import queryWindow.QueryWindow;
>>>>>>> 93434a9a

import com.esri.core.geometry.Envelope;
import com.esri.core.geometry.MultiPoint;
import com.esri.core.geometry.Point;
import com.esri.core.io.UserCredentials;
import com.esri.core.map.Feature;
import com.esri.core.map.Graphic;
import com.esri.map.TimeAwareLayer;
import com.esri.core.map.TimeOptions.Units;
import com.esri.core.portal.Portal;
import com.esri.core.portal.WebMap;
import com.esri.core.renderer.SimpleRenderer;
import com.esri.core.symbol.SimpleFillSymbol;
import com.esri.core.symbol.SimpleLineSymbol;
import com.esri.core.symbol.SimpleMarkerSymbol;
import com.esri.core.symbol.SimpleMarkerSymbol.Style;
import com.esri.core.symbol.Symbol;
import com.esri.map.ArcGISDynamicMapServiceLayer;
import com.esri.map.ArcGISFeatureLayer;
import com.esri.map.ArcGISTiledMapServiceLayer;
import com.esri.map.GraphicsLayer;
import com.esri.map.GroupLayer;
import com.esri.map.JMap;
import com.esri.map.Layer;
import com.esri.map.LayerEvent;
import com.esri.map.LayerInitializeCompleteEvent;
import com.esri.map.LayerInitializeCompleteListener;
import com.esri.map.LayerList;
import com.esri.map.LayerListEventListenerAdapter;
import com.esri.map.MapEvent;
import com.esri.map.MapEventListenerAdapter;
import com.esri.map.popup.PopupDialog;
import com.esri.map.popup.PopupView;
import com.esri.map.popup.PopupViewEvent;
import com.esri.map.popup.PopupViewListener;
import com.esri.runtime.ArcGISRuntime;
import com.esri.toolkit.legend.JLegend;
import com.esri.toolkit.overlays.HitTestEvent;
import com.esri.toolkit.overlays.HitTestListener;
import com.esri.toolkit.overlays.HitTestOverlay;
import com.esri.toolkit.overlays.InfoPopupOverlay;
import com.esri.toolkit.sliders.JTimeSlider;
import com.esri.toolkit.sliders.JTimeSlider.TimeMode;
import com.esri.core.symbol.PictureMarkerSymbol;


public class JParkSim {
	
	//declare the variable which contains the modification of each layer, such as the color, thickness, icon
	
	// style of different layers
		final static SimpleFillSymbol Landlotscolor = new SimpleFillSymbol(Color.cyan, new SimpleLineSymbol(Color.cyan, 1), SimpleFillSymbol.Style.NULL);
		final static SimpleFillSymbol Buildingscolor = new SimpleFillSymbol(Color.orange);
		final static SimpleFillSymbol Storagecolor = new SimpleFillSymbol(new Color(139,69,19));
		final static SimpleFillSymbol Roadcolor = new SimpleFillSymbol(Color.gray);
		// power grid
		final static SimpleFillSymbol PowerGencolor = new SimpleFillSymbol(Color.red);
		final static SimpleLineSymbol UHTLinescolor = new SimpleLineSymbol(Color.green, 3);
		final static SimpleMarkerSymbol UHTSubstationcolor = new SimpleMarkerSymbol(Color.red, 20, Style.CROSS);
		final static SimpleLineSymbol EHTLinescolor = new SimpleLineSymbol(new Color(204,204,0), 3);
		final static SimpleMarkerSymbol EHTSubstationcolor = new SimpleMarkerSymbol(Color.blue, 20, Style.X);
		final static SimpleLineSymbol HTLinescolor = new SimpleLineSymbol(new Color(0,100,0), 3);
		final static SimpleMarkerSymbol HTSubstation1color = new SimpleMarkerSymbol(Color.green, 15, Style.CIRCLE);
		final static SimpleMarkerSymbol HTSubstation2color = new SimpleMarkerSymbol(Color.black, 15, Style.CIRCLE);
		final static SimpleMarkerSymbol LTSubstation1color = new SimpleMarkerSymbol(Color.cyan, 15, Style.SQUARE);
		final static SimpleMarkerSymbol LTSubstation2color = new SimpleMarkerSymbol(Color.gray, 15, Style.SQUARE);
		final static SimpleMarkerSymbol LoadPointscolor = new SimpleMarkerSymbol(new Color(127,0,255), 10, Style.DIAMOND);
		final static SimpleMarkerSymbol BusCouplercolor = new SimpleMarkerSymbol(Color.magenta, 10, Style.TRIANGLE);
		final static SimpleLineSymbol TLPmaincolor = new SimpleLineSymbol(Color.pink,3);
		final static SimpleLineSymbol TLP2color = new SimpleLineSymbol(new Color(124,252,0), 3,com.esri.core.symbol.SimpleLineSymbol.Style.DOT );
		final static SimpleLineSymbol TLP3color = new SimpleLineSymbol(Color.magenta, 3,com.esri.core.symbol.SimpleLineSymbol.Style.DOT );
		final static SimpleLineSymbol TLP4color = new SimpleLineSymbol(new Color(153,51,255), 3,com.esri.core.symbol.SimpleLineSymbol.Style.DOT );
		final static SimpleLineSymbol TLP2acolor = new SimpleLineSymbol(new Color(0,128,128), 3,com.esri.core.symbol.SimpleLineSymbol.Style.DOT );
		
		// chemical plant
		final static SimpleFillSymbol PlantReactorcolor = new SimpleFillSymbol(Color.pink);
		final static SimpleFillSymbol Decantercolor = new SimpleFillSymbol(Color.cyan);
		final static SimpleFillSymbol Extractorcolor = new SimpleFillSymbol(new Color(225,134,225));
		final static SimpleFillSymbol FlashDrumcolor = new SimpleFillSymbol(Color.gray);
		final static SimpleFillSymbol Mixercolor = new SimpleFillSymbol(Color.blue);
		final static SimpleFillSymbol RadFraccolor = new SimpleFillSymbol(new Color(0,150,30));
		final static SimpleFillSymbol heatercoolercolor = new SimpleFillSymbol(Color.red);
		final static SimpleLineSymbol GasLinecolor = new SimpleLineSymbol(Color.black, 3);
		final static SimpleLineSymbol Fluidcolor = new SimpleLineSymbol(new Color(218,165,32), 3);
		final static SimpleLineSymbol AirLinecolor = new SimpleLineSymbol(new Color(200,100,0), 3);
		final static SimpleLineSymbol EnergyStreamcolor = new SimpleLineSymbol(Color.darkGray, 2, com.esri.core.symbol.SimpleLineSymbol.Style.DASH );
		final static SimpleLineSymbol MaterialLinecolor = new SimpleLineSymbol(Color.red, 3);
		final static SimpleLineSymbol WaterLinecolor = new SimpleLineSymbol(Color.blue, 3);
		final static SimpleFillSymbol Exchangercolor = new SimpleFillSymbol(new Color(100,100,30));
		final static SimpleFillSymbol pumpcolor = new SimpleFillSymbol(new Color(200,100,30));
		final static SimpleFillSymbol blowercolor = new SimpleFillSymbol(new Color(100,50,30));
		final static SimpleFillSymbol valvecolor = new SimpleFillSymbol(new Color(40,130,30));
		final static SimpleFillSymbol splittercolor = new SimpleFillSymbol(new Color(130,20,89));
		final static SimpleFillSymbol vesselcolor = new SimpleFillSymbol(Color.magenta);
		final static SimpleFillSymbol filtercolor = new SimpleFillSymbol(new Color(204,255,153));
		final static SimpleFillSymbol expandercolor = new SimpleFillSymbol(new Color(219,112,147));
		final static SimpleFillSymbol compressorcolor = new SimpleFillSymbol(Color.white);
		final static SimpleLineSymbol steamcolor = new SimpleLineSymbol(new Color(128,0,128), 3);
		final static PictureMarkerSymbol intersectioncolor = new PictureMarkerSymbol("http://static.arcgis.com/images/Symbols/Animated/EnlargeRotatingWhiteMarkerSymbol.png");
		final static PictureMarkerSymbol waterpointcolor = new PictureMarkerSymbol("http://static.arcgis.com/images/Symbols/Animated/EnlargeGradientSymbol.png");
		final static SimpleLineSymbol waternetworkcolor = new SimpleLineSymbol(new Color(0,0,128), 3);
		

		
		
	
	private JFrame window;
	private JMap map;
	//try to put new variable
	
<<<<<<< HEAD
	private GraphicsLayer graphicsLayer;
	private JTimeSlider timeSlider;
=======
	private static GraphicsLayer graphicsLayer;
>>>>>>> 93434a9a
	
	private MultiPoint planes;
	
				
	//if want to add new map
	  private HashMap<String, String> idMap;
	  private JComboBox mapIds;
	  private Portal arcgisPortal = new Portal("https://www.arcgis.com", null);
	  
//	private JLayerTree jLayerTree;  //ZL-151207 add layertree
	public static JLayeredPane contentPane;
		
	
	// initialize layers for all the arcgis feature layers
	public static ArcGISFeatureLayer Landlotslayer;
	public static ArcGISFeatureLayer Buildingslayer;
	public static ArcGISFeatureLayer Storagelayer;
	public static ArcGISFeatureLayer TLPmainlayer;
	public static ArcGISFeatureLayer Roadlayer;
	public static ArcGISFeatureLayer PowerGenlayer;
	public static ArcGISFeatureLayer UHTLineslayer;
	public static ArcGISFeatureLayer UHTSubstationlayer;
	public static ArcGISFeatureLayer EHTLineslayer;  
	public static ArcGISFeatureLayer EHTSubstationlayer;   
	public static ArcGISFeatureLayer HTLineslayer;
	public static ArcGISFeatureLayer HTSubstation1layer; 
	public static ArcGISFeatureLayer HTSubstation2layer;
	public static ArcGISFeatureLayer LTSubstation1layer;
	public static ArcGISFeatureLayer LTSubstation2layer;
	public static ArcGISFeatureLayer LoadPointslayer;
	public static ArcGISFeatureLayer BusCouplerlayer;
	
	public static ArcGISFeatureLayer PlantReactorlayer;
	public static ArcGISFeatureLayer Decanterlayer;
	public static ArcGISFeatureLayer Extractorlayer;
	public static ArcGISFeatureLayer FlashDrumlayer;
	public static ArcGISFeatureLayer Mixerlayer;
	public static ArcGISFeatureLayer RadFraclayer;
	public static ArcGISFeatureLayer heatercoolerlayer;
	public static ArcGISFeatureLayer GasLinelayer;
	public static ArcGISFeatureLayer AirLinelayer;
	public static ArcGISFeatureLayer Fluidlayer;
	public static ArcGISFeatureLayer EnergyStreamlayer;
	public static ArcGISFeatureLayer MaterialLinelayer;
	public static ArcGISFeatureLayer WaterLinelayer;
	public static ArcGISFeatureLayer TLP2layer;
	public static ArcGISFeatureLayer TLP3layer;
	public static ArcGISFeatureLayer TLP2alayer;
	public static ArcGISFeatureLayer TLP4layer;
	public static ArcGISFeatureLayer Exchangerlayer;
	public static ArcGISFeatureLayer pumplayer;
	public static ArcGISFeatureLayer blowerlayer;
	public static ArcGISFeatureLayer valvelayer;
	public static ArcGISFeatureLayer splitterlayer;
	public static ArcGISFeatureLayer vessellayer;
	public static ArcGISFeatureLayer filterlayer;
	public static ArcGISFeatureLayer expanderlayer;
	public static ArcGISFeatureLayer compressorlayer;
	public static ArcGISFeatureLayer steamlayer;
	public static ArcGISFeatureLayer waterpointlayer;	
	public static ArcGISFeatureLayer waternetworklayer;
	public static ArcGISFeatureLayer intersectionlayer;
	
	
	
 	public static String httpStringCSV = new String("D:/httpReq.CSV"); // (mjk, 151115) investigating structure of DataOutputStream object
 	public static String httpStringCSV1 = new String("D:/httpReq1.CSV"); // (ZL-151203) investigating structure of DataOutputStream object
 	public static String httpStringCSV2 = new String("D:/httpReq2.CSV"); // (ZL-151203) investigating structure of DataOutputStream object
 	public static String GIS = new String("D:/JPS_Code_Test/GIS.CSV");
 	
	// method to render all layers in an array using a certain style (multiple layer renderer)
	private void createRenderer(LayerList layers, ArcGISFeatureLayer[] arrayoflayers, Symbol col) {
		for (ArcGISFeatureLayer layer : arrayoflayers) {
			layer.setRenderer(new SimpleRenderer(col));
			layers.add(layer);
		}
	}
	
	private JTimeSlider createTimeSlider(TimeAwareLayer layer) {
	    JTimeSlider jTimeSlider = new JTimeSlider();
	    jTimeSlider.setTitle("time animation for dispersion");
	    jTimeSlider.addLayer(layer);
	    jTimeSlider.setTimeMode(TimeMode.TimeExtent);
	    jTimeSlider.setPlaybackRate(1000); // 1 second per tick
	    jTimeSlider.setVisible(false);
	    return jTimeSlider;
	  }
	
	 private String wrap(String str) {
		    // create a HTML string that wraps text when longer
		    return "<html><p style='width:200px;'>" + str + "</html>";
		  }
	
	  
	
  public JParkSim() {
	  
	  
	  
	  
	  
    // empty JMap constructor and add a tiled basemap layer
    map = new JMap();
    final LayerList layers = map.getLayers(); // object storing all the map layers (NOT AN ARRAY - use completelayerlist instead)
    ArcGISTiledMapServiceLayer tiledLayer = new ArcGISTiledMapServiceLayer("http://services.arcgisonline.com/ArcGIS/rest/services/World_Topo_Map/MapServer");
    layers.add(tiledLayer); // add basemap layer


// dynamic map layer for the emission
ArcGISDynamicMapServiceLayer emissionLayer = new ArcGISDynamicMapServiceLayer(
            "http://localhost:6080/arcgis/rest/services/emission/MapServer");
                layers.add(emissionLayer);
                
              //add dynamic map layer for the sensitivity bar chart
                ArcGISDynamicMapServiceLayer dispersionLayer = new ArcGISDynamicMapServiceLayer(
                        "http://localhost:6080/arcgis/rest/services/gasdispersion/MapServer");
                            layers.add(dispersionLayer);
    
                
    // map centered on Jurong Island
    Point mapCenter = new Point(11543665,141400);
    map.setExtent(new Envelope(mapCenter,7200,5400));
    map.addMapEventListener(new MapEventListenerAdapter() {
    	@Override
    	public void mapReady(MapEvent event) {
    		System.out.println("Map has finished loading");
    	}
    });
  
    // adds layers source uploaded onto ArcGIS for Developers 
    UserCredentials user = new UserCredentials();
    user.setUserAccount("kleinelanghorstmj", "h3OBhT0gR4u2k22XZjQltp"); // Access secure feature layer service using login username and password
    Landlotslayer = new ArcGISFeatureLayer("http://services5.arcgis.com/9i99ftvHsa6nxRGj/ArcGIS/rest/services/Landlots/FeatureServer/0", user);
    Buildingslayer = new ArcGISFeatureLayer("http://services5.arcgis.com/9i99ftvHsa6nxRGj/ArcGIS/rest/services/Building/FeatureServer/0", user);
    Storagelayer = new ArcGISFeatureLayer("http://services5.arcgis.com/9i99ftvHsa6nxRGj/arcgis/rest/services/Storage/FeatureServer/0", user);
    TLPmainlayer = new ArcGISFeatureLayer("http://services5.arcgis.com/9i99ftvHsa6nxRGj/arcgis/rest/services/TLPlantmain/FeatureServer/0", user);
    Roadlayer = new ArcGISFeatureLayer("http://services5.arcgis.com/9i99ftvHsa6nxRGj/ArcGIS/rest/services/road/FeatureServer/0", user);
    PowerGenlayer = new ArcGISFeatureLayer("http://services5.arcgis.com/9i99ftvHsa6nxRGj/arcgis/rest/services/Generators/FeatureServer/0", user);
    UHTLineslayer = new ArcGISFeatureLayer("http://services5.arcgis.com/9i99ftvHsa6nxRGj/ArcGIS/rest/services/UHTLines/FeatureServer/0", user);
    UHTSubstationlayer = new ArcGISFeatureLayer("http://services5.arcgis.com/9i99ftvHsa6nxRGj/ArcGIS/rest/services/UHT_substations/FeatureServer/0", user);
    EHTLineslayer = new ArcGISFeatureLayer("http://services5.arcgis.com/9i99ftvHsa6nxRGj/ArcGIS/rest/services/EHT_Lines/FeatureServer/0", user);
    EHTSubstationlayer = new ArcGISFeatureLayer("http://services5.arcgis.com/9i99ftvHsa6nxRGj/ArcGIS/rest/services/EHT_substation/FeatureServer/0", user);   
    HTLineslayer = new ArcGISFeatureLayer("http://services5.arcgis.com/9i99ftvHsa6nxRGj/ArcGIS/rest/services/HTLines/FeatureServer/0", user);
    HTSubstation1layer = new ArcGISFeatureLayer("http://services5.arcgis.com/9i99ftvHsa6nxRGj/arcgis/rest/services/HTSubstation_22to11/FeatureServer/0", user);
    HTSubstation2layer = new ArcGISFeatureLayer("http://services5.arcgis.com/9i99ftvHsa6nxRGj/ArcGIS/rest/services/HTSubstation_22to3_4/FeatureServer/0", user);
    LTSubstation1layer = new ArcGISFeatureLayer("http://services5.arcgis.com/9i99ftvHsa6nxRGj/arcgis/rest/services/LTSubstation_3_4to3/FeatureServer/0", user);
    LTSubstation2layer = new ArcGISFeatureLayer("http://services5.arcgis.com/9i99ftvHsa6nxRGj/ArcGIS/rest/services/LTSubstation_3to0_4/FeatureServer/0", user);
    
    LoadPointslayer = new ArcGISFeatureLayer("http://services5.arcgis.com/9i99ftvHsa6nxRGj/ArcGIS/rest/services/Load_points/FeatureServer/0", user);
    BusCouplerlayer = new ArcGISFeatureLayer("http://services5.arcgis.com/9i99ftvHsa6nxRGj/ArcGIS/rest/services/bus_couplers/FeatureServer/0", user);
    Fluidlayer = new ArcGISFeatureLayer("http://services5.arcgis.com/9i99ftvHsa6nxRGj/arcgis/rest/services/Working_Fluid/FeatureServer/0", user);
    heatercoolerlayer = new ArcGISFeatureLayer("http://services5.arcgis.com/9i99ftvHsa6nxRGj/arcgis/rest/services/heater_cooler/FeatureServer/0", user);
    GasLinelayer = new ArcGISFeatureLayer("http://services5.arcgis.com/9i99ftvHsa6nxRGj/ArcGIS/rest/services/Gas_line/FeatureServer/0", user);
    AirLinelayer = new ArcGISFeatureLayer("http://services5.arcgis.com/9i99ftvHsa6nxRGj/ArcGIS/rest/services/airline/FeatureServer/0", user);
    EnergyStreamlayer = new ArcGISFeatureLayer("http://services5.arcgis.com/9i99ftvHsa6nxRGj/arcgis/rest/services/EnergyStream/FeatureServer/0", user);
    MaterialLinelayer = new ArcGISFeatureLayer("http://services5.arcgis.com/9i99ftvHsa6nxRGj/ArcGIS/rest/services/Material_line/FeatureServer/0", user);
    WaterLinelayer = new ArcGISFeatureLayer("http://services5.arcgis.com/9i99ftvHsa6nxRGj/ArcGIS/rest/services/water_line/FeatureServer/0", user);
    TLP2layer = new ArcGISFeatureLayer("http://services5.arcgis.com/9i99ftvHsa6nxRGj/ArcGIS/rest/services/TLPlant2/FeatureServer/0", user);
    TLP3layer = new ArcGISFeatureLayer("http://services5.arcgis.com/9i99ftvHsa6nxRGj/arcgis/rest/services/TLPlant3/FeatureServer/0", user);
    TLP2alayer = new ArcGISFeatureLayer("http://services5.arcgis.com/9i99ftvHsa6nxRGj/arcgis/rest/services/TLPlant2a/FeatureServer/0", user);
    TLP4layer = new ArcGISFeatureLayer("http://services5.arcgis.com/9i99ftvHsa6nxRGj/ArcGIS/rest/services/TLPlant4/FeatureServer/0", user);
    PlantReactorlayer = new ArcGISFeatureLayer("http://services5.arcgis.com/9i99ftvHsa6nxRGj/ArcGIS/rest/services/Reactor/FeatureServer/0", user);
    Decanterlayer = new ArcGISFeatureLayer("http://services5.arcgis.com/9i99ftvHsa6nxRGj/ArcGIS/rest/services/Decanter/FeatureServer/0",user);
    Extractorlayer = new ArcGISFeatureLayer("http://services5.arcgis.com/9i99ftvHsa6nxRGj/arcgis/rest/services/Extractor/FeatureServer/0", user);
    FlashDrumlayer = new ArcGISFeatureLayer("http://services5.arcgis.com/9i99ftvHsa6nxRGj/arcgis/rest/services/Flashdrum/FeatureServer/0", user);
    Mixerlayer = new ArcGISFeatureLayer("http://services5.arcgis.com/9i99ftvHsa6nxRGj/arcgis/rest/services/Mixer/FeatureServer/0", user);
    RadFraclayer = new ArcGISFeatureLayer("http://services5.arcgis.com/9i99ftvHsa6nxRGj/arcgis/rest/services/RadFrac/FeatureServer/0", user);
    Exchangerlayer = new ArcGISFeatureLayer("http://services5.arcgis.com/9i99ftvHsa6nxRGj/arcgis/rest/services/exchanger/FeatureServer/0", user);
    pumplayer = new ArcGISFeatureLayer("http://services5.arcgis.com/9i99ftvHsa6nxRGj/ArcGIS/rest/services/Pump/FeatureServer/0", user);
    blowerlayer = new ArcGISFeatureLayer("http://services5.arcgis.com/9i99ftvHsa6nxRGj/ArcGIS/rest/services/blower/FeatureServer/0", user);
    valvelayer = new ArcGISFeatureLayer("http://services5.arcgis.com/9i99ftvHsa6nxRGj/ArcGIS/rest/services/valve/FeatureServer/0", user);
    splitterlayer = new ArcGISFeatureLayer("http://services5.arcgis.com/9i99ftvHsa6nxRGj/arcgis/rest/services/splitter/FeatureServer/0", user);
    vessellayer = new ArcGISFeatureLayer("http://services5.arcgis.com/9i99ftvHsa6nxRGj/arcgis/rest/services/vessel/FeatureServer/0", user);
    filterlayer = new ArcGISFeatureLayer("http://services5.arcgis.com/9i99ftvHsa6nxRGj/ArcGIS/rest/services/Filter/FeatureServer/0", user);
    expanderlayer = new ArcGISFeatureLayer("http://services5.arcgis.com/9i99ftvHsa6nxRGj/arcgis/rest/services/expander/FeatureServer/0", user);
    compressorlayer = new ArcGISFeatureLayer("http://services5.arcgis.com/9i99ftvHsa6nxRGj/ArcGIS/rest/services/compressor/FeatureServer/0", user);
    steamlayer = new ArcGISFeatureLayer("http://services5.arcgis.com/9i99ftvHsa6nxRGj/arcgis/rest/services/steam_interplants/FeatureServer/0", user);
    waterpointlayer = new ArcGISFeatureLayer("http://services5.arcgis.com/9i99ftvHsa6nxRGj/arcgis/rest/services/waterpoint/FeatureServer/0", user);
    waternetworklayer = new ArcGISFeatureLayer("http://services5.arcgis.com/9i99ftvHsa6nxRGj/arcgis/rest/services/WaterNetwork/FeatureServer/0", user);
    intersectionlayer = new ArcGISFeatureLayer("http://services5.arcgis.com/9i99ftvHsa6nxRGj/arcgis/rest/services/RoadIntersection/FeatureServer/0", user);
        
    
    // UPDATE THIS LIST whenever new layers are added: first layer is the bottom most layer *see currently known issues #3 (array containing all the feature layers)
    
	ArcGISFeatureLayer[] completeLayerList = {Landlotslayer, Buildingslayer, Storagelayer, TLPmainlayer, Roadlayer, PowerGenlayer, UHTLineslayer, UHTSubstationlayer,
			EHTLineslayer, EHTSubstationlayer, HTLineslayer,HTSubstation1layer,HTSubstation2layer,LTSubstation1layer,LTSubstation2layer, LoadPointslayer, BusCouplerlayer, heatercoolerlayer,
			GasLinelayer,AirLinelayer,EnergyStreamlayer,MaterialLinelayer,TLP2layer,TLP3layer,TLP2alayer,TLP4layer,WaterLinelayer,PlantReactorlayer,Decanterlayer,Extractorlayer,
			FlashDrumlayer,Mixerlayer,RadFraclayer,Exchangerlayer,pumplayer,blowerlayer,valvelayer,splitterlayer,vessellayer,filterlayer,Fluidlayer,expanderlayer,compressorlayer,steamlayer,waterpointlayer,waternetworklayer,intersectionlayer};

	
    // render layers ( to show the feature layers in the map combined with the modification format declared) 
	
    createRenderer(layers, new ArcGISFeatureLayer [] {Landlotslayer}, Landlotscolor);
    createRenderer(layers, new ArcGISFeatureLayer [] {Buildingslayer}, Buildingscolor);
    createRenderer(layers, new ArcGISFeatureLayer [] {Storagelayer}, Storagecolor);
    createRenderer(layers, new ArcGISFeatureLayer [] {Roadlayer}, Roadcolor);
    createRenderer(layers, new ArcGISFeatureLayer [] {intersectionlayer}, intersectioncolor);
    createRenderer(layers, new ArcGISFeatureLayer [] {PowerGenlayer}, PowerGencolor);   
    createRenderer(layers, new ArcGISFeatureLayer [] {UHTLineslayer}, UHTLinescolor);
    createRenderer(layers, new ArcGISFeatureLayer [] {UHTSubstationlayer}, UHTSubstationcolor);
    createRenderer(layers, new ArcGISFeatureLayer [] {EHTLineslayer}, EHTLinescolor);
    createRenderer(layers, new ArcGISFeatureLayer [] {EHTSubstationlayer}, EHTSubstationcolor);
    createRenderer(layers, new ArcGISFeatureLayer [] {HTLineslayer}, HTLinescolor);
    createRenderer(layers, new ArcGISFeatureLayer [] {HTSubstation1layer}, HTSubstation1color);
    createRenderer(layers, new ArcGISFeatureLayer [] {HTSubstation2layer}, HTSubstation2color);
    createRenderer(layers, new ArcGISFeatureLayer [] {TLPmainlayer}, TLPmaincolor);
    createRenderer(layers, new ArcGISFeatureLayer [] {TLP2layer}, TLP2color);
    createRenderer(layers, new ArcGISFeatureLayer [] {TLP3layer}, TLP3color);
    createRenderer(layers, new ArcGISFeatureLayer [] {TLP2alayer}, TLP2acolor);
    createRenderer(layers, new ArcGISFeatureLayer [] {TLP4layer}, TLP4color);
    createRenderer(layers, new ArcGISFeatureLayer [] {LTSubstation1layer}, LTSubstation1color);
    createRenderer(layers, new ArcGISFeatureLayer [] {LTSubstation2layer}, LTSubstation2color);
    createRenderer(layers, new ArcGISFeatureLayer [] {LoadPointslayer}, LoadPointscolor);
    createRenderer(layers, new ArcGISFeatureLayer [] {BusCouplerlayer}, BusCouplercolor);
    createRenderer(layers, new ArcGISFeatureLayer [] {heatercoolerlayer}, heatercoolercolor);
    createRenderer(layers, new ArcGISFeatureLayer [] {GasLinelayer}, GasLinecolor);
    createRenderer(layers, new ArcGISFeatureLayer [] {AirLinelayer}, AirLinecolor);
    createRenderer(layers, new ArcGISFeatureLayer [] {EnergyStreamlayer}, EnergyStreamcolor);
    createRenderer(layers, new ArcGISFeatureLayer [] {MaterialLinelayer}, MaterialLinecolor);
    createRenderer(layers, new ArcGISFeatureLayer [] {WaterLinelayer}, WaterLinecolor);
    createRenderer(layers, new ArcGISFeatureLayer [] {PlantReactorlayer}, PlantReactorcolor);
    createRenderer(layers, new ArcGISFeatureLayer [] {Decanterlayer}, Decantercolor);
    createRenderer(layers, new ArcGISFeatureLayer [] {Extractorlayer}, Extractorcolor);
    createRenderer(layers, new ArcGISFeatureLayer [] {FlashDrumlayer}, FlashDrumcolor);
    createRenderer(layers, new ArcGISFeatureLayer [] {Mixerlayer}, Mixercolor);
    createRenderer(layers, new ArcGISFeatureLayer [] {RadFraclayer}, RadFraccolor);
    createRenderer(layers, new ArcGISFeatureLayer [] {Exchangerlayer}, Exchangercolor);
    createRenderer(layers, new ArcGISFeatureLayer [] {pumplayer}, pumpcolor);
    createRenderer(layers, new ArcGISFeatureLayer [] {blowerlayer}, blowercolor);
    createRenderer(layers, new ArcGISFeatureLayer [] {valvelayer}, valvecolor);
    createRenderer(layers, new ArcGISFeatureLayer [] {splitterlayer}, splittercolor);
    createRenderer(layers, new ArcGISFeatureLayer [] {vessellayer}, vesselcolor);
    createRenderer(layers, new ArcGISFeatureLayer [] {filterlayer}, filtercolor);
    createRenderer(layers, new ArcGISFeatureLayer [] {Fluidlayer}, Fluidcolor);
    createRenderer(layers, new ArcGISFeatureLayer [] {expanderlayer}, expandercolor);
    createRenderer(layers, new ArcGISFeatureLayer [] {compressorlayer}, compressorcolor);
    createRenderer(layers, new ArcGISFeatureLayer [] {steamlayer}, steamcolor);
    createRenderer(layers, new ArcGISFeatureLayer [] {waterpointlayer}, waterpointcolor);
    createRenderer(layers, new ArcGISFeatureLayer [] {waternetworklayer}, waternetworkcolor);
       
    //map.getLayers().add(graphlayer);
  //try to add some graphs
    
    //add dynamic map layer for the opex bar chart
    ArcGISDynamicMapServiceLayer highwayLayer = new ArcGISDynamicMapServiceLayer(
            "http://localhost:6080/arcgis/rest/services/opex/MapServer");
                layers.add(highwayLayer);
                
              //add dynamic map layer for the dispersion bar chart
                ArcGISDynamicMapServiceLayer dispersionanimationLayer = new ArcGISDynamicMapServiceLayer(
                        " 	http://localhost:6080/arcgis/rest/services/dispersion/MapServer");
                            layers.add(dispersionanimationLayer);
                            
                            dispersionanimationLayer.addLayerInitializeCompleteListener(new LayerInitializeCompleteListener() {

                              @Override
                              public void layerInitializeComplete(LayerInitializeCompleteEvent e) {
                                if (e.getID() == LayerInitializeCompleteEvent.LOCALLAYERCREATE_ERROR) {
                                  String errMsg = "Failed to initialize due to "
                                      + dispersionanimationLayer.getInitializationError();
                                  JOptionPane.showMessageDialog(map, wrap(errMsg), "",
                                      JOptionPane.ERROR_MESSAGE);
                                }
                              }
                            });
                            // create the time slider with the dynamic layer
                        timeSlider = createTimeSlider(dispersionanimationLayer);

                        // set time extent of time slider once the dynamic layer is initialized
                        dispersionanimationLayer.addLayerInitializeCompleteListener(new LayerInitializeCompleteListener() {

                          @Override
                          public void layerInitializeComplete(LayerInitializeCompleteEvent e) {
                            SwingUtilities.invokeLater(new Runnable() {
                              @Override
                              public void run() {
                                timeSlider.setTimeExtent(dispersionanimationLayer.getTimeInfo().getTimeExtent(), 1, Units.Seconds);
                                Calendar calendar = dispersionanimationLayer.getTimeInfo().getTimeExtent().getStartDate();
                                timeSlider.setTimeIntervalStart(calendar);
                                calendar.add(Calendar.SECOND, 1);
                                timeSlider.setTimeIntervalEnd(calendar);
                                timeSlider.setVisible(true);
                                
                                //description.setVisible(true);
                                //legend.setVisible(true);
                              }
                            });
                          }
                        });
          
              //add dynamic map layer for the sensitivity bar chart
                ArcGISDynamicMapServiceLayer sensitivityLayer = new ArcGISDynamicMapServiceLayer(
                        "http://localhost:6080/arcgis/rest/services/sensitivity/MapServer");
                            layers.add(sensitivityLayer);
                            
                          
                
                
    // initialize window
    window = new JFrame("J-Park Simulator");
    window.setSize(1200, 900);
    window.setLocationRelativeTo(null); // centered on screen
    window.setDefaultCloseOperation(JFrame.EXIT_ON_CLOSE);
    window.getContentPane().setLayout(new BorderLayout(0, 0));
    
	// create panel to select layer to edit
    JPanel panel = new JPanel();
    panel.setLayout(new BoxLayout(panel, BoxLayout.Y_AXIS));
    panel.setSize(220, 80);
    panel.setLocation(260, 10); // located near top left next to legend
    
    // command to switch the map 22/3/2016
    
    String[] mapStrings = {
        
    "cost of reactors"};
    String[] idStrings = {
         
    "f809dccb780a4af0a506e56aaa84d084"};
    idMap = new HashMap<>();
    for (int i = 0; i < idStrings.length; i++) {
      idMap.put(mapStrings[i], idStrings[i]);
    }

    mapIds = new JComboBox(mapStrings);
    mapIds.setSelectedIndex(0);
    mapIds.setAlignmentX(Component.LEFT_ALIGNMENT);

          
    
    // create text 
    JTextArea description = new JTextArea("Click on a feature to start editing");
    description.setFont(new Font("Verdana", Font.PLAIN, 11));
    description.setForeground(Color.WHITE);
    description.setBackground(new Color(0, 0, 0, 0));
    description.setEditable(false);
    description.setLineWrap(true);
    description.setWrapStyleWord(true);
    description.setAlignmentX(Component.LEFT_ALIGNMENT);
    
    // create label for dropdown selector
    JLabel lblLayer = new JLabel("Select a feature to edit:");
    lblLayer.setForeground(Color.WHITE);
    lblLayer.setAlignmentX(Component.LEFT_ALIGNMENT);
    // create dropdown selector for layer via key-value pairs
    final Map<String, ArcGISFeatureLayer> editlayer = new LinkedHashMap<>();
    
    // dropdown options with key = String layer name and value = layer object (list of the feature layers that can be edited and appear in the drop down box)
    editlayer.put("Landlot", Landlotslayer);
    editlayer.put("Building", Buildingslayer);
    editlayer.put("Public Road", Roadlayer);
    editlayer.put("Road Intersection", intersectionlayer);
    editlayer.put("Storage", Storagelayer);
    editlayer.put("Bus Coupler", BusCouplerlayer);
    editlayer.put("EHT Line", EHTLineslayer);
    editlayer.put("EHT Substation", EHTSubstationlayer);
    editlayer.put("HT Line", HTLineslayer);
    editlayer.put("HT Substation(22kV-11kV)", HTSubstation1layer);
    editlayer.put("HT Substation(22kV-3.4kV)", HTSubstation2layer);
    editlayer.put("Load Point", LoadPointslayer);
    editlayer.put("LT Substation(3.4kV-3kV)", LTSubstation1layer);
    editlayer.put("LT Substation(3kV-0.4kV)", LTSubstation2layer);
    editlayer.put("TLP(main-22kV)", TLPmainlayer);
    editlayer.put("TLP(22kV-11kV)", TLP2alayer);
    editlayer.put("TLP(22kV-3.4kV)", TLP2layer);
    editlayer.put("TLP(3.4kV-3kV)", TLP3layer);
    editlayer.put("TLP(3kV-0.4kV)", TLP4layer);
    editlayer.put("PowerGen", PowerGenlayer);
    editlayer.put("UHT Line", UHTLineslayer);
    editlayer.put("UHT Substation", UHTSubstationlayer);
    editlayer.put("AirLine", AirLinelayer);
    editlayer.put("Energy Stream", EnergyStreamlayer);
    editlayer.put("GasLine", GasLinelayer);
    editlayer.put("Material Line", MaterialLinelayer);     
    editlayer.put("WaterLine", WaterLinelayer);
    editlayer.put("Blower", blowerlayer);
    editlayer.put("compressor", compressorlayer);
    editlayer.put("Decanter", Decanterlayer);
    editlayer.put("Expander/Turbine", expanderlayer);
    editlayer.put("Extractor", Extractorlayer);
    editlayer.put("Filter", filterlayer);
    editlayer.put("FlashDrum", FlashDrumlayer);
    editlayer.put("Heater/Cooler", heatercoolerlayer);
    editlayer.put("Heat Exchanger", Exchangerlayer);
    editlayer.put("Mixer", Mixerlayer);
    editlayer.put("Pump", pumplayer);
    editlayer.put("RadFrac", RadFraclayer);
    editlayer.put("Reactor", PlantReactorlayer);
    editlayer.put("Splitter", splitterlayer);
    editlayer.put("Steam network", steamlayer);
    editlayer.put("Valve", valvelayer);
    editlayer.put("Vessel", vessellayer);
    editlayer.put("Working fluid", Fluidlayer);
    editlayer.put("Water Point", waterpointlayer);
    editlayer.put("Water network", waternetworklayer);
    
    
      
    final JComboBox cbxLayer = new JComboBox(editlayer.keySet().toArray(new String[0]));	// initialize dropdown box
    cbxLayer.setMaximumSize(new Dimension(220, 25));
    cbxLayer.setAlignmentX(Component.LEFT_ALIGNMENT);
    
 // create text
//    JLabel lblLayer2 = new JLabel("feature list to query:");
 //   lblLayer2.setForeground(Color.WHITE);
 //   lblLayer2.setAlignmentX(Component.LEFT_ALIGNMENT);    
    
 // create text
//    JTextArea description3 = new JTextArea("press refresh to delete pin point marking");
//    description3.setFont(new Font("Verdana", Font.PLAIN, 11));
 //   description3.setForeground(Color.WHITE);
 //   description3.setBackground(new Color(0, 0, 0, 0));
 //   description3.setEditable(false);
 //   description3.setLineWrap(true);
  //  description3.setWrapStyleWord(true);
 //   description3.setAlignmentX(Component.LEFT_ALIGNMENT);
    
    
    ArrayList<String[]> editStack = new ArrayList<String[]>();									// create a stack of edited features for PowerWorld to execute on
//	ArrayList<String[]> editStackDataset = new ArrayList<String[]>(); 							// (mjk, 151110) initialise a new variable to capture the field attributes directly from the popup window.
    																							// This would be the direct method involving the applet only, without using the servlet:

    HitTestOverlay[] listenerList = new HitTestOverlay[completeLayerList.length];				// container for listeners arranged by index of layers in completeLayerList
    
    for (ArcGISFeatureLayer layer : completeLayerList) {										// add event listener to all layers in completeLayerList
        final HitTestOverlay hitTestOverlay = new HitTestOverlay(layer);						// listener is of type HitTestOverlay
        hitTestOverlay.addHitTestListener(new HitTestListener() {								// listens for MOUSE CLICK on feature
        	@Override
        	public void featureHit(HitTestEvent event) {
    	        HitTestOverlay overlay = event.getOverlay();
    	        Graphic hitGraphic = (Graphic) overlay.getHitFeatures().get(overlay.getHitFeatures().size()-1); // get bottom-most graphic hit by mouse-click
    	        try {
    	        	PopupView contentPanel = PopupView.createEditView("Edit Attributes", layer); // create a popup in edit view
    	        	contentPanel.setGraphic(layer, hitGraphic);
    		          for (ArcGISFeatureLayer somelayer : completeLayerList) {					// highlight selected graphic and unselect previously selected graphic by searching all layers
    		        	  if (somelayer.getSelectedFeatures() != null) {						// layers outside map extent will produce null error, ignore these
	    			          for (Graphic graphic : somelayer.getSelectedFeatures()) {			// search for selected features
	    			        	  somelayer.unselect((int) graphic.getId());					// unselect them by graphic Id
	    			          }
    		        	  }
    		          }
    		          layer.select((int) hitGraphic.getId());													// highlight selected graphic
    		          final PopupDialog popup = map.createPopup(new JComponent[]{contentPanel}, hitGraphic);	// create map popup to display the popup view
    		          popup.setTitle("Edit Attributes: " + layer.getName());
    		          popup.setVisible(true);
    		          contentPanel.addPopupViewListener(new PopupViewListener() {
    		              @Override
    		              public void onCommitEdit(PopupViewEvent popupViewEvent, Feature feature) {			// save button
//    		            	  String[] newFeature = new String[] {layer.getName(), String.valueOf(hitGraphic.getAttributes().get("OBJECTID"))}; // newFeature is a new String[] element to be added to editStack (e.g. {Load_Points, 103})
//		               	      String[] newFeature = new String[] {layer.getName(), String.valueOf(hitGraphic.getAttributes().get("FID")), String.valueOf(hitGraphic.getAttributes().get("OBJECTID"))};  //ZL-151209 try to get FID and OBJECTID 
//    		            	  String[] newFeature = new String[] {layer.getName(), String.valueOf(hitGraphic.getAttributes().get("OBJECTID")), String.valueOf(hitGraphic.getAttributes().get("boilingpt"))}; 
    		            	  String[] newFeature = new String[] {layer.getName(), String.valueOf(hitGraphic.getAttributes().get("OBJECTID"))}; 
    		            	  System.out.println("newFeature[0]=" + newFeature[0] + ", newFeature[1]=" + newFeature[1]); //ZL-151209
//double y= Double.parseDouble(newFeature[2]);
//double z=2*y;
//System.out.println("new function=" +z);    		            	  
    		            	  //try to expand new button
    		            	  
    		            	  boolean addtoStack = true;
    		            	  System.out.println("editStack size=" + editStack.size());
    		            	  for (int i=0; i<editStack.size(); i++) {							// (mjk, 151120) check through (i) elements in editStack where (i) is the number of modified feature objects in the layers.
    		            		  String itemlayer = editStack.get(i)[0];
    		            		  String graphicOBJECTID = editStack.get(i)[1];
//    		            		  String appCallFlag = editStack.get(i)[2];   //ZL-151208
    		            		  if (layer.getName().equals(itemlayer) && (String.valueOf(hitGraphic.getAttributes().get("OBJECTID")).equals(graphicOBJECTID))) { 
//    		            		  if (layer.getName().equals(itemlayer) && (String.valueOf(hitGraphic.getAttributes().get("FID")).equals(graphicFID)||String.valueOf(hitGraphic.getAttributes().get("OBJECTID")).equals(graphicOBJECTID))) {	  
    		            			  addtoStack = false; 												// if identical feature is found, don't add to editStack
    		            		  }
    		            	  }  		            		  
    		            	  if (addtoStack) {															// add only if not duplicate
    		            		  editStack.add(newFeature);
    		            	  }
    		            	  popup.close();
    		              }
    		              @Override
    		              public void onCancelEdit(PopupViewEvent popupViewEvent, Feature feature) {	// cancel button
    		            	  layer.unselect((int) hitGraphic.getId());									// unselect feature on cancel
    		            	  popup.close();
    		              }
    		            });
    		          } catch (Exception e) {
    		            e.printStackTrace();
    		          }
        	}
        });
        hitTestOverlay.setActive(false);															// disable all listeners initially to prevent conflict
        listenerList[Arrays.asList(completeLayerList).indexOf(layer)] = hitTestOverlay;				// add listener(overlay) to an array arranged in indexed order
        map.addMapOverlay(hitTestOverlay);															// add all layer listeners to map
    }
    listenerList[0].setActive(true);																// default layer listener enabled is the first one (landlots layer)
 
    cbxLayer.addItemListener(new ItemListener() {													// dropdown list event listener
      @Override
      public void itemStateChanged(ItemEvent arg0) {
        if (arg0.getStateChange() == ItemEvent.SELECTED) {											// whenever dropdown list changes
          for (ArcGISFeatureLayer somelayer : completeLayerList) {									// unselect all graphics
        	  if (somelayer.getSelectedFeatures() != null) {										// ignore layers outside map extent
		          for (Graphic graphic : somelayer.getSelectedFeatures()) {							// search for selected features
		        	  somelayer.unselect((int) graphic.getId());									// unselect them by graphic Id
		          }
        	  }
          }
          for (HitTestOverlay overlay : listenerList) {
        	  overlay.setActive(false); // disable all listeners everytime selected layer is changed (reset)
          }          
          ArcGISFeatureLayer chosenlayer = editlayer.get(cbxLayer.getSelectedItem());
          int index = Arrays.asList(completeLayerList).indexOf(chosenlayer); // get index of selected layer from completeLayerList
          listenerList[index].setActive(true); // enable the listener currently selected
        }
      }
    });
    
    
    
   //try to make new button 
   
JButton change = new JButton("change to fin.data");
change.addActionListener(new ActionListener() {
	@Override
	public void actionPerformed(ActionEvent arg0) {
		
		try {
			String newId = idMap.get(mapIds.getSelectedItem());
        WebMap webMap = WebMap.newInstance(newId, arcgisPortal);
        map.loadWebMap(webMap);
        
        
		} catch (Exception e)  {
			e.printStackTrace();
		}
		
		
	}
});

change.setEnabled(true);
change.setVisible(true);
change.setSize(190,30);
change.setLocation(890, 45);
    



    // Run PowerWorld button
    JButton PWbutton = new JButton("Run PowerWorld");
    PWbutton.addActionListener(new ActionListener() {
    	@Override
    	public void actionPerformed(ActionEvent arg0) {
    		HttpURLConnection urlCon;
    		OutputStreamWriter out;
    		URL url;
    		try {
    			url = new URL("http://172.25.182.41/PWServlet/");
//				url = new URL("http://www.jparksimulator.com/PWServlet/"); // URL of servlet
				urlCon = (HttpURLConnection) url.openConnection();
				urlCon.setRequestMethod("POST");
				urlCon.setDoOutput(true);
				String[] PWFIDs = null;   //ZL-151209 
				for(int i=0; i<editStack.size(); i++){  //ZL-151209
					PWFIDs = new String[] {editStack.get(i)[1]};	 //ZL-151209
				}
//				if (editStack.isEmpty()) {
				if (PWFIDs == null) {  //ZL-151209
					JOptionPane.showMessageDialog(null, "You did not edit any features for PowerWorld!");
				} else {
					out = new OutputStreamWriter(urlCon.getOutputStream(), "UTF-8");
					StringBuilder layers = new StringBuilder();
					StringBuilder OBJECTIDs = new StringBuilder();
					StringBuilder appCallFlag = new StringBuilder(); // (mjk, 151115) creates a flag indicating which function has been called: PowerWorld, parameterised PW, AspenPlus, parameterised AP
					for (String[] item : editStack) { // create comma separated values
						layers.append(item[0]);
						layers.append(",");
						OBJECTIDs.append(item[1]);
						OBJECTIDs.append(",");
						appCallFlag.append("PW");
						appCallFlag.append(",");
					}
					StringBuilder outputString = new StringBuilder();
					// Only URL encoded string values can be sent over a HTTP connection
					outputString.append(URLEncoder.encode("layers", "UTF-8"));
					outputString.append("=");
					outputString.append(URLEncoder.encode(layers.toString(), "UTF-8"));
					outputString.append("&");
					outputString.append(URLEncoder.encode("OBJECTIDs", "UTF-8"));
					outputString.append("=");
					outputString.append(URLEncoder.encode(OBJECTIDs.toString(), "UTF-8"));
					outputString.append("&");
					outputString.append(URLEncoder.encode("appCallFlag", "UTF-8"));
					outputString.append("=");
					outputString.append(URLEncoder.encode(appCallFlag.toString(), "UTF-8"));
					outputString.append("&");
					outputString.append(URLEncoder.encode("QueryT", "UTF-8"));
					outputString.append("=");
					outputString.append(URLEncoder.encode(" ", "UTF-8"));
					System.out.println("outputString=" + outputString);
					
					// Example of comma separated outputString is "layers=Load_Points,Load_Points,&FIDs=103,104,"
					DataOutputStream wr = new DataOutputStream(urlCon.getOutputStream());
					wr.writeBytes(outputString.toString()); // write query string into servlet doPost() method

					FileWriter httpString = null; // (mjk, 151115) testing structure of DataOutputStream object and of wr object
					httpString = new FileWriter(httpStringCSV);
					httpString.append("wr=");
					httpString.append(outputString.toString());
					httpString.flush();				
					httpString.close();

					wr.flush();
					wr.close();
					
					if (urlCon.getResponseCode()==200) {
						JOptionPane.showMessageDialog(null, "PowerWorld has finished running!");
						editStack.clear(); // delete all items in editStack
					} else {
						JOptionPane.showMessageDialog(null, "An error has occurred. HTTP Error: " + urlCon.getResponseCode() 
								+ "\nPlease try running PowerWorld again");
					}
					out.close();
				}
			} catch (IOException e) {
				e.printStackTrace();
			}
    		for (ArcGISFeatureLayer layer : completeLayerList) {
    			layer.requery();
    			layer.refresh();
    		}
    	}
    });
    PWbutton.setEnabled(true);
    PWbutton.setVisible(true);
    PWbutton.setSize(190,30);
    PWbutton.setLocation(490, 10);

    
    // Run Parameterised PowerWorld button
    JButton PWPrButton = new JButton("Run Pr PowerWorld");
    PWPrButton.addActionListener(new ActionListener() {
    	@Override
    	public void actionPerformed(ActionEvent arg0) {
    		HttpURLConnection urlCon;
    		OutputStreamWriter out;
    		URL url;
    		try {
			//	url = new URL("http://www.jparksimulator.com/PWServlet/"); // URL of servlet
    			url = new URL("http://172.25.182.41/PWServlet/"); // URL of servlet
    			
    			urlCon = (HttpURLConnection) url.openConnection();
				urlCon.setRequestMethod("POST");
				urlCon.setDoOutput(true);
				
				if (editStack.isEmpty()) {
					JOptionPane.showMessageDialog(null, "You did not edit any features for PowerWorld!");
				} else {
					out = new OutputStreamWriter(urlCon.getOutputStream(), "UTF-8");
					StringBuilder layers = new StringBuilder();
//					StringBuilder FIDs = new StringBuilder();
					StringBuilder OBJECTIDs = new StringBuilder();
					StringBuilder appCallFlag = new StringBuilder();
					for (String[] item : editStack) { // create comma separated values
						layers.append(item[0]);
						layers.append(",");
						OBJECTIDs.append(item[1]);
						OBJECTIDs.append(",");
						appCallFlag.append("PWPr");
						appCallFlag.append(",");
					}
					StringBuilder outputString = new StringBuilder();
					// Only URL encoded string values can be sent over a HTTP connection
					outputString.append(URLEncoder.encode("layers", "UTF-8"));
					outputString.append("=");
					outputString.append(URLEncoder.encode(layers.toString(), "UTF-8"));
					outputString.append("&");
					outputString.append(URLEncoder.encode("OBJECTIDs", "UTF-8"));
					outputString.append("=");
					outputString.append(URLEncoder.encode(OBJECTIDs.toString(), "UTF-8"));
					outputString.append("&");
					outputString.append(URLEncoder.encode("appCallFlag", "UTF-8"));
					outputString.append("=");
					outputString.append(URLEncoder.encode(appCallFlag.toString(), "UTF-8"));
					outputString.append("&");
					outputString.append(URLEncoder.encode("QueryT", "UTF-8"));
					outputString.append("=");
					outputString.append(URLEncoder.encode(" ", "UTF-8"));
					System.out.println("outputString=" + outputString);
					
					// Example of comma separated outputString is "layers=Load_Points,Load_Points,&FIDs=103,104,"
					DataOutputStream wr = new DataOutputStream(urlCon.getOutputStream());
					wr.writeBytes(outputString.toString()); // write query string into servlet doPost() method
					
					FileWriter httpString = null; // (mjk, 151115) testing structure of DataOutputStream object and of wr object
					httpString = new FileWriter(httpStringCSV2);
					httpString.append("wr=");
					httpString.append(outputString.toString());
					httpString.flush();				
					httpString.close();
					
					wr.flush();
					wr.close();
					
					if (urlCon.getResponseCode()==200) {
						JOptionPane.showMessageDialog(null, "PrPowerWorld has finished evaluating!");
						editStack.clear(); // delete all items in editStack
					} else {
						JOptionPane.showMessageDialog(null, "An error has occurred. HTTP Error: " + urlCon.getResponseCode()
								+ "\nPlease try evaluating PrPowerWorld again");
					}
					out.close();
				}
			} catch (IOException e) {
				e.printStackTrace();
			}
    		for (ArcGISFeatureLayer layer : completeLayerList) {
    			layer.requery();
    			layer.refresh();
    		}
    	}
    });
    PWPrButton.setEnabled(true);
    PWPrButton.setVisible(true);
    PWPrButton.setSize(190,30);
    PWPrButton.setLocation(690, 10);

    
    // Run AspenPlus button
    JButton APbutton = new JButton("Run BiodieselPlant-1");
    APbutton.addActionListener(new ActionListener() {
    	@Override
    	public void actionPerformed(ActionEvent arg0) {
    		HttpURLConnection urlCon;
    		OutputStreamWriter out;
    		URL url;
    		try {
//				url = new URL("http://www.jparksimulator.com/APServlet/"); // URL of servlet
				url = new URL("http://172.25.182.41/PWServlet/");  //ZL-151203  
				urlCon = (HttpURLConnection) url.openConnection();
				urlCon.setRequestMethod("POST");
				urlCon.setDoOutput(true);
				
				if (editStack.isEmpty()) {
					JOptionPane.showMessageDialog(null, "You did not edit any features for AspenPlus!");
				} else {
					
					out = new OutputStreamWriter(urlCon.getOutputStream(), "UTF-8");
					StringBuilder layers = new StringBuilder();
					StringBuilder OBJECTIDs = new StringBuilder();
					StringBuilder appCallFlag = new StringBuilder();
					for (String[] item : editStack) { // create comma separated values
						layers.append(item[0]);
						layers.append(",");
						OBJECTIDs.append(item[1]);
						OBJECTIDs.append(",");
						appCallFlag.append("AP");
						appCallFlag.append(",");
					}
					StringBuilder outputString = new StringBuilder();
					// Only URL encoded string values can be sent over a HTTP connection
					outputString.append(URLEncoder.encode("layers", "UTF-8"));
					outputString.append("=");
					outputString.append(URLEncoder.encode(layers.toString(), "UTF-8"));
					outputString.append("&");
					outputString.append(URLEncoder.encode("OBJECTIDs", "UTF-8"));
					outputString.append("=");
					outputString.append(URLEncoder.encode(OBJECTIDs.toString(), "UTF-8"));
					outputString.append("&");
					outputString.append(URLEncoder.encode("appCallFlag", "UTF-8"));
					outputString.append("=");
					outputString.append(URLEncoder.encode(appCallFlag.toString(), "UTF-8"));
					outputString.append("&");
					outputString.append(URLEncoder.encode("QueryT", "UTF-8"));
					outputString.append("=");
					outputString.append(URLEncoder.encode(" ", "UTF-8"));
					System.out.println("outputString="+outputString);
					
					// Example of comma separated outputString is "layers=Load_Points,Load_Points,&FIDs=103,104,"
					DataOutputStream wr = new DataOutputStream(urlCon.getOutputStream());
					wr.writeBytes(outputString.toString()); // write query string into servlet doPost() method
					
					FileWriter httpString = null; // (mjk, 151115) testing structure of DataOutputStream object and of wr object
					httpString = new FileWriter(httpStringCSV1);
					httpString.append("wr=");
					httpString.append(outputString.toString());
					httpString.flush();				
					httpString.close();

					wr.flush();
					wr.close();
					
					if (urlCon.getResponseCode()==200) {
						JOptionPane.showMessageDialog(null, "AspenPlus has finished running!");
						editStack.clear(); // delete all items in editStack
					} else {
						JOptionPane.showMessageDialog(null, "An error has occurred. HTTP Error: " + urlCon.getResponseCode()
								+ "\nPlease try running AspenPlus again");
					}
					out.close();
				}
			} catch (IOException e) {
				e.printStackTrace();
			}
    		for (ArcGISFeatureLayer layer : completeLayerList) {
    			layer.requery();
    			layer.refresh();
    		}
    	}
    });
    APbutton.setEnabled(true);
    APbutton.setVisible(true);
    APbutton.setSize(190,30);
    APbutton.setLocation(490, 45);    


    // Run Parameterised AspenPlus button
    JButton APPrButton = new JButton("Run Pr BiodieselPlant-1");
    APPrButton.addActionListener(new ActionListener() {
    	@Override
    	public void actionPerformed(ActionEvent arg0) {
    		HttpURLConnection urlCon;
    		OutputStreamWriter out;
    		URL url;
    		try {
    			    			
//    			url = new URL("http://172.25.182.41/PWServlet/");
    			url = new URL("http://172.25.182.41/APWOWHRServlet/");
//    			url = new URL("http://caresremote1.dyndns.org/OPALRTServlet/"); 
//	        	url = new URL("http://www.jparksimulator.com/PWServlet/"); // URL of servlet
				urlCon = (HttpURLConnection) url.openConnection();
				urlCon.setRequestMethod("POST");
				urlCon.setDoOutput(true);
				
				if (editStack.isEmpty()) {
					JOptionPane.showMessageDialog(null, "You did not edit any features for AspenPlus!");
				} else {
					out = new OutputStreamWriter(urlCon.getOutputStream(), "UTF-8");
					StringBuilder layers = new StringBuilder();
					StringBuilder OBJECTIDs = new StringBuilder();
					StringBuilder appCallFlag = new StringBuilder();
					
					for (String[] item : editStack) { // create comma separated values
						layers.append(item[0]);
						layers.append(",");
						OBJECTIDs.append(item[1]);
						OBJECTIDs.append(",");
						appCallFlag.append("PrAP");
						appCallFlag.append(",");
					}
					StringBuilder outputString = new StringBuilder();
					// Only URL encoded string values can be sent over a HTTP connection
					outputString.append(URLEncoder.encode("layers", "UTF-8"));
					outputString.append("=");
					outputString.append(URLEncoder.encode(layers.toString(), "UTF-8"));
					outputString.append("&");
					outputString.append(URLEncoder.encode("OBJECTIDs", "UTF-8"));
					outputString.append("=");
					outputString.append(URLEncoder.encode(OBJECTIDs.toString(), "UTF-8"));
					outputString.append("&");
					outputString.append(URLEncoder.encode("appCallFlag", "UTF-8"));
					outputString.append("=");
					outputString.append(URLEncoder.encode(appCallFlag.toString(), "UTF-8"));
					outputString.append("&");
					outputString.append(URLEncoder.encode("QueryT", "UTF-8"));
					outputString.append("=");
					outputString.append(URLEncoder.encode(" ", "UTF-8"));
					System.out.println("outputString="+outputString);
					
					// Example of comma separated outputString is "layers=Load_Points,Load_Points,&FIDs=103,104,"
					DataOutputStream wr = new DataOutputStream(urlCon.getOutputStream());
					wr.writeBytes(outputString.toString()); // write query string into servlet doPost() method
					wr.flush();
					wr.close();
					
					if (urlCon.getResponseCode()==200) {
						JOptionPane.showMessageDialog(null, "I have finished evaluating new operational status for BiodieselPlant-1!");
						editStack.clear(); // delete all items in editStack
					} else {
						JOptionPane.showMessageDialog(null, "An error has occurred. HTTP Error: " + urlCon.getResponseCode()
								+ "\nPlease try running Pr BiodieselPlant-1 again");
					}
					out.close();
				}
			} catch (IOException e) {
				e.printStackTrace();
			}
    		/*for (ArcGISFeatureLayer layer : completeLayerList) {
    			layer.requery();
    			layer.refresh();
    		}*/
    	heatercoolerlayer.requery();
    	heatercoolerlayer.refresh();
    	GasLinelayer.requery();
    	GasLinelayer.refresh();
    	RadFraclayer.requery();
    	RadFraclayer.refresh();
    	}
    });
    APPrButton.setEnabled(true);
    APPrButton.setVisible(true);
    APPrButton.setSize(190,30);
    APPrButton.setLocation(690, 45);
    
 // Run AspenPlus model with heat recovery button
    JButton APHrButton = new JButton("Run BiodieselPlant-2");
    APHrButton.addActionListener(new ActionListener() {
    	@Override
    	public void actionPerformed(ActionEvent arg0) {
    		HttpURLConnection urlCon;
    		OutputStreamWriter out;
    		URL url;
    		try {
    			url = new URL("http://172.25.182.41/PWServlet/");
			//	url = new URL("http://www.jparksimulator.com/PWServlet/"); // URL of servlet
				urlCon = (HttpURLConnection) url.openConnection();
				urlCon.setRequestMethod("POST");
				urlCon.setDoOutput(true);
				
				if (editStack.isEmpty()) {
					JOptionPane.showMessageDialog(null, "You did not edit any features for AspenPlus!");
				} else {
					out = new OutputStreamWriter(urlCon.getOutputStream(), "UTF-8");
					StringBuilder layers = new StringBuilder();
					StringBuilder OBJECTIDs = new StringBuilder();
					StringBuilder appCallFlag = new StringBuilder();
					
					for (String[] item : editStack) { // create comma separated values
						layers.append(item[0]);
						layers.append(",");
						OBJECTIDs.append(item[1]);
						OBJECTIDs.append(",");
						appCallFlag.append("APHR");
						appCallFlag.append(",");
					}
					StringBuilder outputString = new StringBuilder();
					// Only URL encoded string values can be sent over a HTTP connection
					outputString.append(URLEncoder.encode("layers", "UTF-8"));
					outputString.append("=");
					outputString.append(URLEncoder.encode(layers.toString(), "UTF-8"));
					outputString.append("&");
					outputString.append(URLEncoder.encode("OBJECTIDs", "UTF-8"));
					outputString.append("=");
					outputString.append(URLEncoder.encode(OBJECTIDs.toString(), "UTF-8"));
					outputString.append("&");
					outputString.append(URLEncoder.encode("appCallFlag", "UTF-8"));
					outputString.append("=");
					outputString.append(URLEncoder.encode(appCallFlag.toString(), "UTF-8"));
					outputString.append("&");
					outputString.append(URLEncoder.encode("QueryT", "UTF-8"));
					outputString.append("=");
					outputString.append(URLEncoder.encode(" ", "UTF-8"));
					System.out.println("outputString="+outputString);
					
					// Example of comma separated outputString is "layers=Load_Points,Load_Points,&FIDs=103,104,"
					DataOutputStream wr = new DataOutputStream(urlCon.getOutputStream());
					wr.writeBytes(outputString.toString()); // write query string into servlet doPost() method
					wr.flush();
					wr.close();
					
					if (urlCon.getResponseCode()==200) {
						JOptionPane.showMessageDialog(null, "AspenPlus model with heat recovery has finished running!");
						editStack.clear(); // delete all items in editStack
					} else {
						JOptionPane.showMessageDialog(null, "An error has occurred. HTTP Error: " + urlCon.getResponseCode()
								+ "\nPlease try running Parameterised AP again");
					}
					out.close();
				}
			} catch (IOException e) {
				e.printStackTrace();
			}
    		for (ArcGISFeatureLayer layer : completeLayerList) {
    			layer.requery();
    			layer.refresh();
    		}
    	}
    });
    APHrButton.setEnabled(true);
    APHrButton.setVisible(true);
    APHrButton.setSize(190,30);
    APHrButton.setLocation(490, 80);

    // Run AspenPlus model with heat recovery button
    JButton PrAPHrButton = new JButton("Run Pr BiodieselPlant-2");
    PrAPHrButton.addActionListener(new ActionListener() {
    	@Override
    	public void actionPerformed(ActionEvent arg0) {
    		HttpURLConnection urlCon;
    		OutputStreamWriter out;
    		URL url;
    		try {
    			url = new URL("http://172.25.182.41/APWWHRServlet/");
			//	url = new URL("http://www.jparksimulator.com/PWServlet/"); // URL of servlet
				urlCon = (HttpURLConnection) url.openConnection();
				urlCon.setRequestMethod("POST");
				urlCon.setDoOutput(true);
				
				if (editStack.isEmpty()) {
					JOptionPane.showMessageDialog(null, "You did not edit any features for AspenPlus!");
				} else {
					out = new OutputStreamWriter(urlCon.getOutputStream(), "UTF-8");
					StringBuilder layers = new StringBuilder();
					StringBuilder OBJECTIDs = new StringBuilder();
					StringBuilder appCallFlag = new StringBuilder();
					
					for (String[] item : editStack) { // create comma separated values
						layers.append(item[0]);
						layers.append(",");
						OBJECTIDs.append(item[1]);
						OBJECTIDs.append(",");
						appCallFlag.append("PrAPHR");
						appCallFlag.append(",");
					}
					StringBuilder outputString = new StringBuilder();
					// Only URL encoded string values can be sent over a HTTP connection
					outputString.append(URLEncoder.encode("layers", "UTF-8"));
					outputString.append("=");
					outputString.append(URLEncoder.encode(layers.toString(), "UTF-8"));
					outputString.append("&");
					outputString.append(URLEncoder.encode("OBJECTIDs", "UTF-8"));
					outputString.append("=");
					outputString.append(URLEncoder.encode(OBJECTIDs.toString(), "UTF-8"));
					outputString.append("&");
					outputString.append(URLEncoder.encode("appCallFlag", "UTF-8"));
					outputString.append("=");
					outputString.append(URLEncoder.encode(appCallFlag.toString(), "UTF-8"));
//					outputString.append("&");
//					outputString.append(URLEncoder.encode("QueryT", "UTF-8"));
//					outputString.append("=");
//					outputString.append(URLEncoder.encode(" ", "UTF-8"));
					
					// Example of comma separated outputString is "layers=Load_Points,Load_Points,&FIDs=103,104,"
					DataOutputStream wr = new DataOutputStream(urlCon.getOutputStream());
					wr.writeBytes(outputString.toString()); // write query string into servlet doPost() method
					wr.flush();
					wr.close();
					
					if (urlCon.getResponseCode()==200) {
						JOptionPane.showMessageDialog(null, "I have finished evaluating new operational status for BiodieselPlant-2!");
						editStack.clear(); // delete all items in editStack
					} else {
						JOptionPane.showMessageDialog(null, "An error has occurred. HTTP Error: " + urlCon.getResponseCode()
								+ "\nPlease try running Pr BiodieselPlant-2 again");
					}
					out.close();
				}
			} catch (IOException e) {
				e.printStackTrace();
			}
    		for (ArcGISFeatureLayer layer : completeLayerList) {
    			layer.requery();
    			layer.refresh();
    		}
    		/*heatercoolerlayer.requery();
    		heatercoolerlayer.refresh();
    		GasLinelayer.requery();
    		GasLinelayer.refresh();*/
    		
    	}
    });
    PrAPHrButton.setEnabled(true);
    PrAPHrButton.setVisible(true);
    PrAPHrButton.setSize(190,30);
    PrAPHrButton.setLocation(690, 80);
    
 // Run combined AspenPlus and power world model 
    JButton APPWButton = new JButton("Run BiodieselPlant-3");
    APPWButton.addActionListener(new ActionListener() {
    	@Override
    	public void actionPerformed(ActionEvent arg0) {
    		HttpURLConnection urlCon;
    		OutputStreamWriter out;
    		URL url;
    		try {
				url = new URL("http://172.25.182.41/PWServlet/"); // URL of servlet
				urlCon = (HttpURLConnection) url.openConnection();
				urlCon.setRequestMethod("POST");
				urlCon.setDoOutput(true);
				
				if (editStack.isEmpty()) {
					JOptionPane.showMessageDialog(null, "You did not edit any features for AspenPlus or PowerWorld!");
				} else {
					out = new OutputStreamWriter(urlCon.getOutputStream(), "UTF-8");
					StringBuilder layers = new StringBuilder();
					StringBuilder OBJECTIDs = new StringBuilder();
					StringBuilder appCallFlag = new StringBuilder();
					
					for (String[] item : editStack) { // create comma separated values
						layers.append(item[0]);
						layers.append(",");
			 			OBJECTIDs.append(item[1]); // ZHOU CHANGED ITEM[2] TO ITEM[1]
					    OBJECTIDs.append(",");
						appCallFlag.append("APPW");
						appCallFlag.append(",");
					}
					StringBuilder outputString = new StringBuilder();
					// Only URL encoded string values can be sent over a HTTP connection
					outputString.append(URLEncoder.encode("layers", "UTF-8"));
					outputString.append("=");
					outputString.append(URLEncoder.encode(layers.toString(), "UTF-8"));
					outputString.append("&");
					outputString.append(URLEncoder.encode("OBJECTIDs", "UTF-8"));
					outputString.append("=");
					outputString.append(URLEncoder.encode(OBJECTIDs.toString(), "UTF-8"));
					outputString.append("&");
					outputString.append(URLEncoder.encode("appCallFlag", "UTF-8"));
					outputString.append("=");
					outputString.append(URLEncoder.encode(appCallFlag.toString(), "UTF-8"));
					outputString.append("&");
					outputString.append(URLEncoder.encode("QueryT", "UTF-8"));
					outputString.append("=");
					outputString.append(URLEncoder.encode(" ", "UTF-8"));
					System.out.println("outputString="+outputString);
					
					// Example of comma separated outputString is "layers=Load_Points,Load_Points,&FIDs=103,104,"
					DataOutputStream wr = new DataOutputStream(urlCon.getOutputStream());
					wr.writeBytes(outputString.toString()); // write query string into servlet doPost() method
					wr.flush();
					wr.close();
					
					if (urlCon.getResponseCode()==200) {
						JOptionPane.showMessageDialog(null, "AP & PW has finished running!");
						editStack.clear(); // delete all items in editStack
					} else {
						JOptionPane.showMessageDialog(null, "An error has occurred. HTTP Error: " + urlCon.getResponseCode()
								+ "\nPlease try running AP+PW model again");
					}
					out.close();
				}
			} catch (IOException e) {
				e.printStackTrace();
			}
    		for (ArcGISFeatureLayer layer : completeLayerList) {
    			layer.requery();
    			layer.refresh();
    		}
    	}
    });
    APPWButton.setEnabled(true);
    APPWButton.setVisible(true);
    APPWButton.setSize(190,30);
    APPWButton.setLocation(490, 115);
    
    // Run combined parameterized AspenPlus and power world model 
    JButton PrAPPWButton = new JButton("Run Pr BiodieselPlant-3");
    PrAPPWButton.addActionListener(new ActionListener() {
    	@Override
    	public void actionPerformed(ActionEvent arg0) {
    		HttpURLConnection urlCon;
    		OutputStreamWriter out;
    		URL url;
    		try {
				url = new URL("http://172.25.182.41/PWServlet/"); // URL of servlet
				urlCon = (HttpURLConnection) url.openConnection();
				urlCon.setRequestMethod("POST");
				urlCon.setDoOutput(true);
				
				if (editStack.isEmpty()) {
					JOptionPane.showMessageDialog(null, "You did not edit any features for AspenPlus!");
				} else {
					out = new OutputStreamWriter(urlCon.getOutputStream(), "UTF-8");
					StringBuilder layers = new StringBuilder();
					StringBuilder OBJECTIDs = new StringBuilder();
					StringBuilder appCallFlag = new StringBuilder();
					
					for (String[] item : editStack) { // create comma separated values
						layers.append(item[0]);
						layers.append(",");
			 			OBJECTIDs.append(item[1]); // ZHOU CHANGED ITEM[2] TO ITEM[1]
					    OBJECTIDs.append(",");
						appCallFlag.append("PrAPPW");
						appCallFlag.append(",");
					}
					StringBuilder outputString = new StringBuilder();
					// Only URL encoded string values can be sent over a HTTP connection
					outputString.append(URLEncoder.encode("layers", "UTF-8"));
					outputString.append("=");
					outputString.append(URLEncoder.encode(layers.toString(), "UTF-8"));
					outputString.append("&");
					outputString.append(URLEncoder.encode("OBJECTIDs", "UTF-8"));
					outputString.append("=");
					outputString.append(URLEncoder.encode(OBJECTIDs.toString(), "UTF-8"));
					outputString.append("&");
					outputString.append(URLEncoder.encode("appCallFlag", "UTF-8"));
					outputString.append("=");
					outputString.append(URLEncoder.encode(appCallFlag.toString(), "UTF-8"));
					outputString.append("&");
					outputString.append(URLEncoder.encode("QueryT", "UTF-8"));
					outputString.append("=");
					outputString.append(URLEncoder.encode(" ", "UTF-8"));
					System.out.println("outputString="+outputString);
					
					// Example of comma separated outputString is "layers=Load_Points,Load_Points,&FIDs=103,104,"
					DataOutputStream wr = new DataOutputStream(urlCon.getOutputStream());
					wr.writeBytes(outputString.toString()); // write query string into servlet doPost() method
					wr.flush();
					wr.close();
					
					if (urlCon.getResponseCode()==200) {
						JOptionPane.showMessageDialog(null, "I have finished evaluating new operational status for BiodieselPlant-3!");
						editStack.clear(); // delete all items in editStack
					} else {
						JOptionPane.showMessageDialog(null, "An error has occurred. HTTP Error: " + urlCon.getResponseCode()
								+ "\nPlease try running Pr BiodieselPlant-3 again");
					}
					out.close();
				}
			} catch (IOException e) {
				e.printStackTrace();
			}
    		/*for (ArcGISFeatureLayer layer : completeLayerList) {
    			layer.requery();
    			layer.refresh();
    		}*/
    		heatercoolerlayer.requery();
    		heatercoolerlayer.refresh();
    		PlantReactorlayer.requery();
    		PlantReactorlayer.refresh();
    	}
    	    });
    PrAPPWButton.setEnabled(true);
    PrAPPWButton.setVisible(true);
    PrAPPWButton.setSize(190,30);
    PrAPPWButton.setLocation(690, 115);

 // Run combined parameterized AspenPlus and power world model 
    JButton PrhydroButton = new JButton("Run Pr Hydrocracking");
    PrhydroButton.addActionListener(new ActionListener() {
    	@Override
    	public void actionPerformed(ActionEvent arg0) {
    		HttpURLConnection urlCon;
    		OutputStreamWriter out;
    		URL url;
    		try {
				url = new URL("http://172.25.182.42/PWServlet/"); // URL of servlet
				urlCon = (HttpURLConnection) url.openConnection();
				urlCon.setRequestMethod("POST");
				urlCon.setDoOutput(true);
				
				if (editStack.isEmpty()) {
					JOptionPane.showMessageDialog(null, "You did not edit any features for AspenPlus!");
				} else {
					out = new OutputStreamWriter(urlCon.getOutputStream(), "UTF-8");
					StringBuilder layers = new StringBuilder();
					StringBuilder OBJECTIDs = new StringBuilder();
					StringBuilder appCallFlag = new StringBuilder();
					
					for (String[] item : editStack) { // create comma separated values
						layers.append(item[0]);
						layers.append(",");
			 			OBJECTIDs.append(item[1]); // ZHOU CHANGED ITEM[2] TO ITEM[1]
					    OBJECTIDs.append(",");
						appCallFlag.append("PrAPHC");
						appCallFlag.append(",");
					}
					StringBuilder outputString = new StringBuilder();
					// Only URL encoded string values can be sent over a HTTP connection
					outputString.append(URLEncoder.encode("layers", "UTF-8"));
					outputString.append("=");
					outputString.append(URLEncoder.encode(layers.toString(), "UTF-8"));
					outputString.append("&");
					outputString.append(URLEncoder.encode("OBJECTIDs", "UTF-8"));
					outputString.append("=");
					outputString.append(URLEncoder.encode(OBJECTIDs.toString(), "UTF-8"));
					outputString.append("&");
					outputString.append(URLEncoder.encode("appCallFlag", "UTF-8"));
					outputString.append("=");
					outputString.append(URLEncoder.encode(appCallFlag.toString(), "UTF-8"));
					outputString.append("&");
					outputString.append(URLEncoder.encode("QueryT", "UTF-8"));
					outputString.append("=");
					outputString.append(URLEncoder.encode(" ", "UTF-8"));
					System.out.println("outputString="+outputString);
					
					// Example of comma separated outputString is "layers=Load_Points,Load_Points,&FIDs=103,104,"
					DataOutputStream wr = new DataOutputStream(urlCon.getOutputStream());
					wr.writeBytes(outputString.toString()); // write query string into servlet doPost() method
					wr.flush();
					wr.close();
					
					if (urlCon.getResponseCode()==200) {
						heatercoolerlayer.requery();
			    		heatercoolerlayer.refresh();
			    		RadFraclayer.requery();
			    		RadFraclayer.refresh();
						JOptionPane.showMessageDialog(null, "I have finished evaluating new operational status for Hydrocracking!");
						editStack.clear(); // delete all items in editStack
					} else {
						JOptionPane.showMessageDialog(null, "An error has occurred. HTTP Error: " + urlCon.getResponseCode()
								+ "\nPlease try running Pr Hydrocracking again");
					}
					out.close();
				}
			} catch (IOException e) {
				e.printStackTrace();
			}
    	
    		
    	}
    	    });
    PrhydroButton.setEnabled(true);
    PrhydroButton.setVisible(true);
    PrhydroButton.setSize(190,30);
    PrhydroButton.setLocation(690, 150);
    
// Run AspenPlus model with heat recovery button ZL-20160322
    JButton PrAPOButton = new JButton("Run PrAP from OntoCAPE");
    PrAPOButton.addActionListener(new ActionListener() {
    	@Override
    	public void actionPerformed(ActionEvent arg0) {
    		HttpURLConnection urlCon;
    		OutputStreamWriter out;
    		URL url;
    		try {
				url = new URL("http://172.25.182.41/PWServlet/"); // URL of servlet				
				urlCon = (HttpURLConnection) url.openConnection();
				urlCon.setRequestMethod("POST");
				urlCon.setDoOutput(true);
				
				if (editStack.isEmpty()) {
					JOptionPane.showMessageDialog(null, "You did not edit any features for AspenPlus!");
				} else {
					out = new OutputStreamWriter(urlCon.getOutputStream(), "UTF-8");
					StringBuilder layers = new StringBuilder();
					StringBuilder OBJECTIDs = new StringBuilder();
					StringBuilder appCallFlag = new StringBuilder();
					
					for (String[] item : editStack) { // create comma separated values
						layers.append(item[0]);
						layers.append(",");
			 			OBJECTIDs.append(item[1]); // ZHOU CHANGED ITEM[2] TO ITEM[1]
					    OBJECTIDs.append(",");
						appCallFlag.append("PrAPO");
						appCallFlag.append(",");
					}
					StringBuilder outputString = new StringBuilder();
					// Only URL encoded string values can be sent over a HTTP connection
					outputString.append(URLEncoder.encode("layers", "UTF-8"));
					outputString.append("=");
					outputString.append(URLEncoder.encode(layers.toString(), "UTF-8"));
					outputString.append("&");
					outputString.append(URLEncoder.encode("OBJECTIDs", "UTF-8"));
					outputString.append("=");
					outputString.append(URLEncoder.encode(OBJECTIDs.toString(), "UTF-8"));
					outputString.append("&");
					outputString.append(URLEncoder.encode("appCallFlag", "UTF-8"));
					outputString.append("=");
					outputString.append(URLEncoder.encode(appCallFlag.toString(), "UTF-8"));
					outputString.append("&");
					outputString.append(URLEncoder.encode("QueryT", "UTF-8"));
					outputString.append("=");
					outputString.append(URLEncoder.encode(" ", "UTF-8"));
					System.out.println("outputString="+outputString);
					
					// Example of comma separated outputString is "layers=Load_Points,Load_Points,&FIDs=103,104,"
					DataOutputStream wr = new DataOutputStream(urlCon.getOutputStream());
					wr.writeBytes(outputString.toString()); // write query string into servlet doPost() method
					wr.flush();
					wr.close();
					
					if (urlCon.getResponseCode()==200) {
						JOptionPane.showMessageDialog(null, "PrAP with OntoCAPE has finished running!");
						editStack.clear(); // delete all items in editStack
					} else {
						JOptionPane.showMessageDialog(null, "An error has occurred. HTTP Error: " + urlCon.getResponseCode()
								+ "\nPlease try running Parameterised AP from OntoCAPE again");
					}
					out.close();
				}
			} catch (IOException e) {
				e.printStackTrace();
			}
    		for (ArcGISFeatureLayer layer : completeLayerList) {
    			layer.requery();
    			layer.refresh();
    		}
    	}
    });
    PrAPOButton.setEnabled(true);
    PrAPOButton.setVisible(true);
    PrAPOButton.setSize(190,30);
    PrAPOButton.setLocation(890, 10);
//zl-20160322   
 
 // Run combined parameterized AspenPlus and power world model 
    JButton OPALRT = new JButton("Run OPAL-RT"); 
    OPALRT.addActionListener(new ActionListener() {
    	@Override
    	public void actionPerformed(ActionEvent arg0) {
    		HttpURLConnection urlCon;
    		OutputStreamWriter out;
    		URL url;
    		try {
				url = new URL("http://172.25.182.41/PWServlet/"); // URL of servlet
				urlCon = (HttpURLConnection) url.openConnection();
				urlCon.setRequestMethod("POST");
				urlCon.setDoOutput(true);
				
				if (editStack.isEmpty()) {
					JOptionPane.showMessageDialog(null, "You did not edit any features for PowerWorld!");
				} else {
					out = new OutputStreamWriter(urlCon.getOutputStream(), "UTF-8");
					StringBuilder layers = new StringBuilder();
					StringBuilder OBJECTIDs = new StringBuilder();
					StringBuilder appCallFlag = new StringBuilder();
					
					for (String[] item : editStack) { // create comma separated values
						layers.append(item[0]);
						layers.append(",");
			 			OBJECTIDs.append(item[1]);    // ZHOU CHANGED ITEM[2] TO ITEM[1]
					    OBJECTIDs.append(",");
						appCallFlag.append("OPALRT");
						appCallFlag.append(",");
					}
					StringBuilder outputString = new StringBuilder();
					// Only URL encoded string values can be sent over a HTTP connection
//					outputString.append("ping");
					outputString.append(URLEncoder.encode("layers", "UTF-8"));
					outputString.append("=");
					outputString.append(URLEncoder.encode(layers.toString(), "UTF-8"));
					outputString.append("&");
					outputString.append(URLEncoder.encode("OBJECTIDs", "UTF-8"));
					outputString.append("=");
					outputString.append(URLEncoder.encode(OBJECTIDs.toString(), "UTF-8"));
					outputString.append("&");
					outputString.append(URLEncoder.encode("appCallFlag", "UTF-8"));
					outputString.append("=");
					outputString.append(URLEncoder.encode(appCallFlag.toString(), "UTF-8"));
					outputString.append("&");
					outputString.append(URLEncoder.encode("QueryT", "UTF-8"));
					outputString.append("=");
					outputString.append(URLEncoder.encode(" ", "UTF-8"));
					System.out.println("outputString="+outputString);
					
					// Example of comma separated outputString is "layers=Load_Points,Load_Points,&FIDs=103,104,"
					DataOutputStream wr = new DataOutputStream(urlCon.getOutputStream());
					wr.writeBytes(outputString.toString()); // write query string into servlet doPost() method
					wr.flush();
					wr.close();
					
					if (urlCon.getResponseCode()==200) {
						JOptionPane.showMessageDialog(null, "OPALRT has finished running!");
						editStack.clear(); // delete all items in editStack
						try{
							Runtime rt = Runtime.getRuntime();
							//rt.exec("cmd /c start C:/apache-tomcat-8.0.24/webapps/ROOT/download_from_NUS/download_from_NUS.bat");
//							System.out.println("Inputs downloaded.");
							Process ps = rt.exec("cmd /c D:/opalrt/download_from_NUS.bat");
							System.out.println("Downloading commenced.");
							ps.waitFor();
							System.out.println("Downloading finished.");
							if(ps.exitValue()==0){
								System.out.println("Success!");
							}else {
								System.out.println("failed!");
							}
							ps.destroy();
							//rt.exec("cmd /c start C:/apache-tomcat-8.0.24/webapps/ROOT/transmit_files_to_NUS/send_from_NTU.bat");
//							System.out.println("Outputs uploaded."); 
							
							
							}catch (Exception e) {
								e.printStackTrace();
							}
						
						
					} else {
						JOptionPane.showMessageDialog(null, "An error has occurred. HTTP Error: " + urlCon.getResponseCode()
								+ "\nPlease try again");
					}
					out.close();
				}
			} catch (IOException e) {
				e.printStackTrace();
			}
    		
    		//String[] av = {"D:/opalrt/CurrentA.png"};
    		//MouseDrag.Printing(av);
    		
    		
    		
    		for (ArcGISFeatureLayer layer : completeLayerList) {
    			layer.requery();
    			layer.refresh();
    		}
    	}
    });
    OPALRT.setEnabled(true);
    OPALRT.setVisible(true);
    OPALRT.setSize(190,30);
    OPALRT.setLocation(890, 45);    
    
    
    JButton refreshButton = new JButton("Refresh Map");
    refreshButton.addActionListener(new ActionListener() {
    	@Override
    	public void actionPerformed(ActionEvent arg0) {
    		for (ArcGISFeatureLayer layer : completeLayerList) {
    			layer.requery();
    			layer.refresh();
    		}
//    		graphicsLayer.removeAll();
//    		layers.remove(graphicsLayer);
    		
    	}
    });
    refreshButton.setEnabled(true);
    refreshButton.setVisible(true);
    refreshButton.setSize(130,30);
    refreshButton.setLocation(1090, 10);
    
    
    graphicsLayer = new GraphicsLayer();
    graphicsLayer.setName("simple graphics");
    
/*    
  //button for query (15-04-2016))
    final JTextField querylayer = new JTextField();
    querylayer.setAlignmentX(Component.LEFT_ALIGNMENT);
    querylayer.setMaximumSize(new Dimension(220, 25));
    querylayer.setEditable(true);
    
    final JButton queryButton = new JButton("Query Features");
    queryButton.setAlignmentX(Component.CENTER_ALIGNMENT);
    queryButton.setEnabled(true);
    queryButton.addActionListener(new ActionListener() {
      @Override
      public void actionPerformed(ActionEvent e) {    	      	  
    	    ArrayList<String[]> editStack2 = new ArrayList<String[]>();	
			HttpURLConnection urlCon;
			OutputStreamWriter out;
			InputStreamReader in;
			URL url;
			
			String QueryString = null;
			if(e.getActionCommand().equals ("Query Features"));{
				String graphicFID = " ";
			    String graphicOBJECTID =  " ";
			    String appCallFlag = " ";
				QueryString = querylayer.getText();
				String[] newFeature = new String[] {graphicFID, graphicOBJECTID, appCallFlag, QueryString}; 
				boolean addtoStack = true;			  		            		  
			  	  if (addtoStack) {		
			  		editStack2.add(newFeature);
			  	  }
			}
									
			try{
//				url = new URL("http://172.25.182.41/PWServlet/");
				url = new URL("http://172.25.182.41/QUERYServlet/"); // URL of servlet
				urlCon = (HttpURLConnection) url.openConnection();
				urlCon.setRequestMethod("POST");
				urlCon.setDoOutput(true);				
				out = new OutputStreamWriter(urlCon.getOutputStream(), "UTF-8");
				
				StringBuilder layers = new StringBuilder();
				StringBuilder OBJECTIDs = new StringBuilder();
				StringBuilder appCallFlag = new StringBuilder();
				StringBuilder QueryT = new StringBuilder();
				for (String[] item : editStack2) { 
					layers.append(item[0]);
					layers.append(",");
		 			OBJECTIDs.append(item[1]); 
				    OBJECTIDs.append(",");
					appCallFlag.append(item[2]);
					appCallFlag.append(",");
					QueryT.append(querylayer.getText());
				}
				
				StringBuilder outputString = new StringBuilder();
				outputString.append(URLEncoder.encode("layers", "UTF-8"));
				outputString.append("=");
				outputString.append(URLEncoder.encode(" ", "UTF-8"));
				outputString.append("&");
				outputString.append(URLEncoder.encode("OBJECTIDs", "UTF-8"));
				outputString.append("=");
				outputString.append(URLEncoder.encode(" ", "UTF-8"));
				outputString.append("&");
				outputString.append(URLEncoder.encode("appCallFlag", "UTF-8"));
				outputString.append("=");
				outputString.append(URLEncoder.encode("Query", "UTF-8"));
				outputString.append("&");
				outputString.append (URLEncoder.encode("QueryT", "UTF-8"));
				outputString.append ("=");				
				outputString.append (URLEncoder.encode(QueryT.toString(), "UTF-8"));
				
				DataOutputStream wr = new DataOutputStream(urlCon.getOutputStream());
				wr.writeBytes(outputString.toString());
				wr.flush();
				wr.close();							
		        
				if(urlCon.getResponseCode()==200){
					in = new InputStreamReader(urlCon.getInputStream());
					final BufferedReader br = new BufferedReader(in);
					String[] strTemp = null;
					String strTemp1 = null;
//					strTemp = br.readLine().split("\"");
//****************************************test
					
					strTemp1 = br.readLine();
					System.out.println("Query result is:" + strTemp);
					QueryWindow.showQueryWindow(strTemp1);
					
//****************************************					
					br.close();
				
					planes = new MultiPoint();
			        PictureMarkerSymbol planeSymbol = new PictureMarkerSymbol("http://static.arcgis.com/images/Symbols/Basic/GreenShinyPin.png");
			        planeSymbol.setSize(50, 50);			         			         
			         
			        double[] x= new double[(strTemp.length-1)/2];
			        for(int i=0; i<(strTemp.length-1)/2; i++){
			        	 x[i] = Double.parseDouble(strTemp[2*i+1]);
			         }
			         
			         for (int k=0 ; k<x.length/2 ; k++){ 
//			        	 planes.add(x[2*k],x[2*k+1]); 
			         }
			         
			         Graphic gPlanes = new Graphic(planes, planeSymbol);
			         graphicsLayer.addGraphic(gPlanes);
			          			            			            
					 JOptionPane.showMessageDialog(null, "Query has been successfully performed!" );
					//editStack.clear(); 
					
				}
				out.close();
			}catch (IOException equery){
				equery.printStackTrace();
			}
			layers.add(graphicsLayer);
			
		}
      
    });
    queryButton.setSize(130, 30);
    queryButton.setLocation(1090, 45);
    
*/
    
    // combine text, label and dropdown list into one panel for selecting layer to edit
    panel.setBackground(new Color(0, 0, 0, 140));
    panel.add(description);
    panel.add(Box.createRigidArea(new Dimension(0, 5)));
    panel.add(lblLayer);
    panel.add(Box.createRigidArea(new Dimension(0, 5)));
    panel.add(cbxLayer);
    panel.add(Box.createRigidArea(new Dimension(0, 5)));
//    panel.add(lblLayer2);
//    panel.add(Box.createRigidArea(new Dimension(0, 5)));
//    panel.add(querylayer);
//    panel.add(Box.createRigidArea(new Dimension(0, 5)));
//    panel.add(description3);
//    panel.add(Box.createRigidArea(new Dimension(0, 5)));
    panel.setBorder(BorderFactory.createEmptyBorder(5, 5, 5, 5));
    
    // create legend
    JLegend legend = new JLegend(map);
    legend.setPreferredSize(new Dimension(250, 700));
    legend.setBorder(new LineBorder(new Color(205, 205, 255), 3));
    
    // initialize contentPane and add contents
   /**
    * add new query button for pup-up query window ZL
    */
    planes = new MultiPoint();  //define new planes in order to add pin points
    PictureMarkerSymbol planeSymbol = new PictureMarkerSymbol("http://static.arcgis.com/images/Symbols/Basic/GreenShinyPin.png");
    planeSymbol.setSize(40, 40);  //set the size of the pin points
    
    final javax.swing.JButton QueryButton;
    QueryButton = new javax.swing.JButton();
    QueryButton.setFont(new java.awt.Font("Times new roman", 0, 12)); // NOI18N
    QueryButton.setText("Information Query");
    QueryButton.setAlignmentX(Component.CENTER_ALIGNMENT);
    QueryButton.setEnabled(true);
    QueryButton.addActionListener(new ActionListener() {
    	
		@Override
		public void actionPerformed(ActionEvent e) {
			
			QueryGuiNew QueryGUI = new QueryGuiNew();
			QueryGUI.setVisible(true);
			QueryGUI.setLocationRelativeTo(null);	 
	        
	        /** add action listener to the "Show Location" button, so that when user press the button, Location of the queried entity can be shown in the map*/
			QueryGUI.btnShowLocation.addActionListener(new ActionListener(){

				@SuppressWarnings("resource")
				@Override
				public void actionPerformed(ActionEvent e) {
										
					  BufferedReader fileReader = null;                                                   //define a file reader
				      String line = null;
				  	  try {
						fileReader = new BufferedReader(new FileReader(GIS));                             //define source file
						while ((line = fileReader.readLine()) != null) {
					  		  String[] data = line.split(",");                                            //split the lines by comma and extract the x and y coordinates
					  		  planes.add(Double.parseDouble(data[0]),Double.parseDouble(data[1]));	  	  //convert the coordinate from string to double format and add them to planes
					  	  }
					} catch (NumberFormatException | IOException e1) {
						// TODO Auto-generated catch block
						e1.printStackTrace();
					}	  	 	    				  	    				  	  
			        Graphic gPlanes = new Graphic(planes, planeSymbol);
			        graphicsLayer.addGraphic(gPlanes);                                                     //add the pin point layer
			        layers.add(graphicsLayer);                                                             //visualize the pin pint layer
				}
				
	        });
	        
	        /** add action listener to the "btnClear" button, so that when user press the button, Location of the queried entity can be shown in the map*/
			QueryGUI.btnClear.addActionListener(new ActionListener(){
	        	public void actionPerformed(ActionEvent e) {
	        		graphicsLayer.removeAll();
	        		layers.remove(graphicsLayer);
	        	}
			});
	          
		}     	
    });
    QueryButton.setSize(130, 30);
    QueryButton.setLocation(1090, 45);
    
/**add new button for the plant optimization function Li ZHOU 27.08.2016*/
    final javax.swing.JButton PlantOptButton;
    PlantOptButton = new javax.swing.JButton();
    PlantOptButton.setFont(new java.awt.Font("Times new roman", 0, 12)); // NOI18N
    PlantOptButton.setText("Plant Optimization");
    PlantOptButton.setAlignmentX(Component.CENTER_ALIGNMENT);
    PlantOptButton.setEnabled(true);
    PlantOptButton.addActionListener(new ActionListener() {
    	@Override
		public void actionPerformed(ActionEvent e) {
			
    		OptimizationGUI PlantOptGUI = new OptimizationGUI();
    		PlantOptGUI.setVisible(true);
    		PlantOptGUI.setLocationRelativeTo(null);
    	}
    });
    PlantOptButton.setSize(130, 30);
    PlantOptButton.setLocation(1090, 80);
    
    // ZHOU add new buttons
    contentPane = new JLayeredPane();
  
    contentPane.setLayout(new BorderLayout(0,0));
    contentPane.setVisible(true);
    contentPane.add(PWbutton);
    contentPane.add(PWPrButton); 
    contentPane.add(APbutton);
    contentPane.add(APPrButton); 
    contentPane.add(APHrButton);
    contentPane.add(APPWButton);
    contentPane.add(refreshButton);
    //contentPane.add(change);
    contentPane.add(panel);
    contentPane.add(PrAPPWButton);
    contentPane.add(PrAPOButton);
    contentPane.add(PrAPHrButton);
    contentPane.add(OPALRT);
<<<<<<< HEAD
    contentPane.add(PrhydroButton);
    contentPane.add(queryButton);
=======
//    contentPane.add(queryButton);
    contentPane.add(QueryButton);
    contentPane.add(PlantOptButton);
>>>>>>> 93434a9a
    contentPane.add(map, BorderLayout.CENTER);
    contentPane.add(legend, BorderLayout.WEST);
    contentPane.add(timeSlider, BorderLayout.SOUTH);
    
  
  //adding the graph here
    //map = createMap();
   //contentPane.add(map);
    
    //only until here
	
    
    window.add(contentPane);
    
    // dispose map just before application window is closed.
    window.addWindowListener(new WindowAdapter() {
      @Override
      public void windowClosing(WindowEvent windowEvent) {
    	  if (!editStack.isEmpty()) { // check if ArcGIS edits have not been saved in PowerWorld .pwb file
        	  int reply = JOptionPane.showConfirmDialog(null, "ArcGIS edits may have not been saved in PowerWorld or AspenPlus. "
        	  		+ "Are you sure you want to close?", "Window Closing", JOptionPane.YES_NO_OPTION);
        	  if (reply == JOptionPane.YES_OPTION) {
    	        super.windowClosing(windowEvent);
    	        map.dispose();
    	        window.setDefaultCloseOperation(WindowConstants.EXIT_ON_CLOSE); // confirm close window
        	  } else { // if reply is NO
        		  window.setDefaultCloseOperation(WindowConstants.DO_NOTHING_ON_CLOSE); // don't close window
        	  }
    	  }
      }
    });
    
  } // of public JParkSim()
  
  //attach the webmap trial until return jmap 
  private JMap createMap() {

	    final JMap jMap = new JMap();
	        final InfoPopupOverlay popupOverlay = new InfoPopupOverlay();
	    jMap.addMapOverlay(popupOverlay);
	        // grab the ArcGISFeatureLayer when added to the map and associate it with the infopopup overlay
	    jMap.getLayers().addLayerListEventListener(new LayerListEventListenerAdapter() {
	            @Override
	      public void multipleLayersAdded(LayerEvent event) {
	        for (Layer layer : event.getChangedLayers().values()) {
	          if (layer instanceof ArcGISFeatureLayer) {
	            popupOverlay.addLayer(layer);
	          }
	          else if(layer instanceof GroupLayer) {
	            for(Layer groupedLayer: ((GroupLayer) layer).getLayers()) {
	              if(groupedLayer instanceof ArcGISFeatureLayer) {
	                popupOverlay.addLayer(groupedLayer);
	              }
	            }
	          }
	        }
	      }
	            @Override
	      public void layerAdded(LayerEvent event) {
	        Layer layer = event.getChangedLayer();
	        if (layer instanceof ArcGISFeatureLayer) {
	          popupOverlay.addLayer(layer);
	        } else if(layer instanceof GroupLayer) {
	            for(Layer groupedLayer: ((GroupLayer) layer).getLayers()) {
	              if(groupedLayer instanceof ArcGISFeatureLayer) {
	                popupOverlay.addLayer(groupedLayer);
	              }
	            }
	          }
	               }
	    });

	    // create and load the web map
	    /*WebMap webMap = null;
	    try {
	      webMap = WebMap.newInstance(MAP_ID, portal);
	      jMap.loadWebMap(webMap);
	      
	    } catch (Exception e) {
	      e.printStackTrace();
	    }
*/
	    return jMap;
	  }
  

  
  
  /**
   * Starting point of this application.
   * @param args
   */
  public static void main(String[] args) { // main function invoked
    EventQueue.invokeLater(new Runnable() {

      @Override
      public void run() {
        try {
          JParkSim application = new JParkSim(); // instance of this application
          application.window.setVisible(true);
          ArcGISRuntime.setClientID("aSg9q12qgnN4OQq2"); // license app
        } catch (Exception e) {
          e.printStackTrace();
        }
       
      }
    });
 
  }
 

  
	  /** This new function add new pinpoint layers for the queryed entity
	   * @return 
	   * @throws IOException 
	   * @throws NumberFormatException */ 
	    @SuppressWarnings("resource")
	  public void GISFeature () throws NumberFormatException, IOException {	  	
	        
	      BufferedReader fileReader = null;
	      String line = null;
	  	  fileReader = new BufferedReader(new FileReader(GIS));	  	 	    
	  	    
	  	  while ((line = fileReader.readLine()) != null) {
	  		  String[] data = line.split(",");
	  		  planes.add(Double.parseDouble(data[0]),Double.parseDouble(data[1]));	  	  

	  	  }

	    };
 
  
}





//sdvgfgfsd

//fdbgb<|MERGE_RESOLUTION|>--- conflicted
+++ resolved
@@ -63,12 +63,8 @@
 import javax.swing.WindowConstants;
 import javax.swing.border.LineBorder;
 
-<<<<<<< HEAD
 //import MouseDrag.MouseDrag;
-=======
-import MouseDrag.MouseDrag;
 import queryWindow.QueryWindow;
->>>>>>> 93434a9a
 
 import com.esri.core.geometry.Envelope;
 import com.esri.core.geometry.MultiPoint;
@@ -179,12 +175,8 @@
 	private JMap map;
 	//try to put new variable
 	
-<<<<<<< HEAD
-	private GraphicsLayer graphicsLayer;
+	private static GraphicsLayer graphicsLayer;
 	private JTimeSlider timeSlider;
-=======
-	private static GraphicsLayer graphicsLayer;
->>>>>>> 93434a9a
 	
 	private MultiPoint planes;
 	
@@ -1941,14 +1933,9 @@
     contentPane.add(PrAPOButton);
     contentPane.add(PrAPHrButton);
     contentPane.add(OPALRT);
-<<<<<<< HEAD
     contentPane.add(PrhydroButton);
-    contentPane.add(queryButton);
-=======
-//    contentPane.add(queryButton);
     contentPane.add(QueryButton);
     contentPane.add(PlantOptButton);
->>>>>>> 93434a9a
     contentPane.add(map, BorderLayout.CENTER);
     contentPane.add(legend, BorderLayout.WEST);
     contentPane.add(timeSlider, BorderLayout.SOUTH);
