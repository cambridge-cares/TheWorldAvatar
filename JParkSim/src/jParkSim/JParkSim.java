--- conflicted
+++ resolved
@@ -98,10 +98,6 @@
 
 
 
-<<<<<<< HEAD
-
-=======
->>>>>>> afdaf4f9
 import java.awt.image.BufferedImage;
 
 public class JParkSim {
@@ -192,10 +188,6 @@
 
     
   }
-<<<<<<< HEAD
-	  private final String[] totallayer = { "pump", "reactor", "compressor", "Radfrac",
-		      "extractor", "heat exchanger", "heater/cooler" };
-=======
 	
 	private void addGraphics3(GraphicsLayer gLayer) {
 	    
@@ -232,7 +224,6 @@
 		    
 		  }
 	
->>>>>>> afdaf4f9
 		
 	//if want to add new map
 	  private HashMap<String, String> idMap;
@@ -615,22 +606,12 @@
     		              @Override
     		              public void onCommitEdit(PopupViewEvent popupViewEvent, Feature feature) {			// save button
 //    		            	  String[] newFeature = new String[] {layer.getName(), String.valueOf(hitGraphic.getAttributes().get("OBJECTID"))}; // newFeature is a new String[] element to be added to editStack (e.g. {Load_Points, 103})
-<<<<<<< HEAD
 //		               	      String[] newFeature = new String[] {layer.getName(), String.valueOf(hitGraphic.getAttributes().get("FID")), String.valueOf(hitGraphic.getAttributes().get("OBJECTID"))};  //ZL-151209 try to get FID and OBJECTID 
 //    		            	  String[] newFeature = new String[] {layer.getName(), String.valueOf(hitGraphic.getAttributes().get("OBJECTID")), String.valueOf(hitGraphic.getAttributes().get("boilingpt"))}; 
     		            	  String[] newFeature = new String[] {layer.getName(), String.valueOf(hitGraphic.getAttributes().get("OBJECTID"))}; 
     		            	  System.out.println("newFeature[0]=" + newFeature[0] + ", newFeature[1]=" + newFeature[1]); //ZL-151209
-double y= Double.parseDouble(newFeature[2]);
-double z=2*y;
-=======
-    //		            	  String[] newFeature = new String[] {layer.getName(), String.valueOf(hitGraphic.getAttributes().get("FID")), String.valueOf(hitGraphic.getAttributes().get("OBJECTID"))};  //ZL-151209 try to get FID and OBJECTID 
-    		            	  String[] newFeature = new String[] {layer.getName(), String.valueOf(hitGraphic.getAttributes().get("OBJECTID")), String.valueOf(hitGraphic.getAttributes().get("boilingpt"))}; 
-//    		            	  String[] paramFeature = new String[] {layer.getName(), String.valueOf(hitGraphic.getAttributes())};
-    		            	  //    		            	  System.out.println("newFeature[0]=" + newFeature[0] + ", newFeature[1]=" + newFeature[1] +", newFeature[2]=" + newFeature[2]"); //ZL-151209
-    		            	  System.out.println("newFeature[0]=" + newFeature[0] + ", newFeature[1]=" + newFeature[1] + ", newFeature[2]=" + newFeature[2]); //ZL-151209
 //double y= Double.parseDouble(newFeature[2]);
 //double z=2*y;
->>>>>>> afdaf4f9
 //System.out.println("new function=" +z);
     		            	  //    		            	  System.out.println("paramFeature[0]=" + paramFeature[0] + ", paramFeature[1]" + paramFeature[1]);
     		            	  
@@ -777,7 +758,7 @@
 					outputString.append("=");
 					outputString.append(URLEncoder.encode(appCallFlag.toString(), "UTF-8"));
 					outputString.append("&");
-					outputString.append(URLEncoder.encode("QueryTask", "UTF-8"));
+					outputString.append(URLEncoder.encode("QueryT", "UTF-8"));
 					outputString.append("=");
 					outputString.append(URLEncoder.encode(" ", "UTF-8"));
 					System.out.println("outputString=" + outputString);
@@ -872,7 +853,7 @@
 					outputString.append("=");
 					outputString.append(URLEncoder.encode(appCallFlag.toString(), "UTF-8"));
 					outputString.append("&");
-					outputString.append(URLEncoder.encode("QueryTask", "UTF-8"));
+					outputString.append(URLEncoder.encode("QueryT", "UTF-8"));
 					outputString.append("=");
 					outputString.append(URLEncoder.encode(" ", "UTF-8"));
 					System.out.println("outputString=" + outputString);
@@ -967,7 +948,7 @@
 					outputString.append("=");
 					outputString.append(URLEncoder.encode(appCallFlag.toString(), "UTF-8"));
 					outputString.append("&");
-					outputString.append(URLEncoder.encode("QueryTask", "UTF-8"));
+					outputString.append(URLEncoder.encode("QueryT", "UTF-8"));
 					outputString.append("=");
 					outputString.append(URLEncoder.encode(" ", "UTF-8"));
 					System.out.println("outputString="+outputString);
@@ -1064,7 +1045,7 @@
 					outputString.append("=");
 					outputString.append(URLEncoder.encode(appCallFlag.toString(), "UTF-8"));
 					outputString.append("&");
-					outputString.append(URLEncoder.encode("QueryTask", "UTF-8"));
+					outputString.append(URLEncoder.encode("QueryT", "UTF-8"));
 					outputString.append("=");
 					outputString.append(URLEncoder.encode(" ", "UTF-8"));
 					System.out.println("outputString="+outputString);
@@ -1150,7 +1131,7 @@
 					outputString.append("=");
 					outputString.append(URLEncoder.encode(appCallFlag.toString(), "UTF-8"));
 					outputString.append("&");
-					outputString.append(URLEncoder.encode("QueryTask", "UTF-8"));
+					outputString.append(URLEncoder.encode("QueryT", "UTF-8"));
 					outputString.append("=");
 					outputString.append(URLEncoder.encode(" ", "UTF-8"));
 					System.out.println("outputString="+outputString);
@@ -1235,7 +1216,7 @@
 					outputString.append("=");
 					outputString.append(URLEncoder.encode(appCallFlag.toString(), "UTF-8"));
 					outputString.append("&");
-					outputString.append(URLEncoder.encode("QueryTask", "UTF-8"));
+					outputString.append(URLEncoder.encode("QueryT", "UTF-8"));
 					outputString.append("=");
 					outputString.append(URLEncoder.encode(" ", "UTF-8"));
 					System.out.println("outputString="+outputString);
@@ -1320,7 +1301,7 @@
 					outputString.append("=");
 					outputString.append(URLEncoder.encode(appCallFlag.toString(), "UTF-8"));
 					outputString.append("&");
-					outputString.append(URLEncoder.encode("QueryTask", "UTF-8"));
+					outputString.append(URLEncoder.encode("QueryT", "UTF-8"));
 					outputString.append("=");
 					outputString.append(URLEncoder.encode(" ", "UTF-8"));
 					System.out.println("outputString="+outputString);
@@ -1405,7 +1386,7 @@
 					outputString.append("=");
 					outputString.append(URLEncoder.encode(appCallFlag.toString(), "UTF-8"));
 					outputString.append("&");
-					outputString.append(URLEncoder.encode("QueryTask", "UTF-8"));
+					outputString.append(URLEncoder.encode("QueryT", "UTF-8"));
 					outputString.append("=");
 					outputString.append(URLEncoder.encode(" ", "UTF-8"));
 					System.out.println("outputString="+outputString);
@@ -1470,14 +1451,84 @@
     queryButton.addActionListener(new ActionListener() {
       @Override
       public void actionPerformed(ActionEvent e) {
+			HttpURLConnection urlCon;
+			OutputStreamWriter out;
+			URL url;
+			
+			if(e.getActionCommand().equals ("Perform Query"));{
+				String graphicFID = " ";
+			    String graphicOBJECTID =  " ";
+			    String appCallFlag = " ";   
+				String QueryString = querylayer.getText();
+//				String resStr = "";
+				System.out.println("the text you type in is: " + QueryString);
+				String[] newFeature = new String[] {graphicFID, graphicOBJECTID, appCallFlag, QueryString}; 
+				boolean addtoStack = true;			  		            		  
+			  	  if (addtoStack) {		
+			  		  editStack.add(newFeature);
+
+			  		  System.out.println("editStack = " + editStack);
+			  	  }
+			}
+									
+			try{
+				url = new URL("http://172.25.182.41/PWServlet/");
+				urlCon = (HttpURLConnection) url.openConnection();
+				urlCon.setRequestMethod("POST");
+				urlCon.setDoOutput(true);
+				
+				out = new OutputStreamWriter(urlCon.getOutputStream(), "UTF-8");
+				
+				StringBuilder layers = new StringBuilder();
+				StringBuilder OBJECTIDs = new StringBuilder();
+				StringBuilder appCallFlag = new StringBuilder();
+				StringBuilder QueryT = new StringBuilder();
+				
+				for (String[] item : editStack) { // create comma separated values
+					layers.append(item[0]);
+					layers.append(",");
+		 			OBJECTIDs.append(item[1]); // ZHOU CHANGED ITEM[2] TO ITEM[1]
+				    OBJECTIDs.append(",");
+					appCallFlag.append(item[2]);
+					appCallFlag.append(",");
+					QueryT.append(querylayer.getText());
+				}
+				
+				StringBuilder outputString = new StringBuilder();
+				outputString.append(URLEncoder.encode("layers", "UTF-8"));
+				outputString.append("=");
+				outputString.append(URLEncoder.encode("haha ", "UTF-8"));
+				outputString.append("&");
+				outputString.append(URLEncoder.encode("OBJECTIDs", "UTF-8"));
+				outputString.append("=");
+				outputString.append(URLEncoder.encode(" ", "UTF-8"));
+				outputString.append("&");
+				outputString.append(URLEncoder.encode("appCallFlag", "UTF-8"));
+				outputString.append("=");
+				outputString.append(URLEncoder.encode(" ", "UTF-8"));
+				outputString.append("&");
+				outputString.append (URLEncoder.encode("QueryT", "UTF-8"));
+				outputString.append ("=");
+				outputString.append (URLEncoder.encode(QueryT.toString(), "UTF-8"));
+				
+				DataOutputStream wr = new DataOutputStream(urlCon.getOutputStream());
+				System.out.println("wr = "+ wr);
+				wr.writeBytes(outputString.toString());
+				wr.flush();
+				wr.close();
+				if(urlCon.getResponseCode()==200){
+					JOptionPane.showMessageDialog(null, "Query has been successfully performed!");
+					
+				}
+				out.close();
+			}catch (IOException equery){
+				equery.printStackTrace();
+			}
+			// TODO Auto-generated method stub			
+		}
+/*      
+      public void actionPerformed(ActionEvent e) {
     	
-<<<<<<< HEAD
-//    	    graphicsLayer = new GraphicsLayer();
-//    	    graphicsLayer.setName("simple graphics");
-//    	    layers.remove(graphicsLayer);
-//    	    addGraphics(graphicsLayer);
-//   	    layers.add(graphicsLayer);
-=======
 input= querylayer.getText();
     	  if (input.isEmpty())
     	  {JOptionPane.showMessageDialog(null,"you don't query anything!");
@@ -1500,8 +1551,8 @@
     		    layers.add(graphicsLayer2);
     		    //layers.remove(graphicsLayer);
     	  }
->>>>>>> afdaf4f9
       }
+*/      
     });
     queryButton.setSize(130, 30);
     queryButton.setLocation(1090, 45);
@@ -1632,7 +1683,7 @@
 
 	    return jMap;
 	  }
-  
+/*  
   //*************try to add a new window						
 	class Query implements ActionListener{
 		ArrayList<String[]> editStack = new ArrayList<String[]>();	
@@ -1695,7 +1746,7 @@
 				StringBuilder layers = new StringBuilder();
 				StringBuilder OBJECTIDs = new StringBuilder();
 				StringBuilder appCallFlag = new StringBuilder();
-				StringBuilder QueryTask = new StringBuilder();
+				StringBuilder QueryT = new StringBuilder();
 				
 				for (String[] item : editStack) { // create comma separated values
 					layers.append(item[0]);
@@ -1704,7 +1755,7 @@
 				    OBJECTIDs.append(",");
 					appCallFlag.append(item[2]);
 					appCallFlag.append(",");
-					QueryTask.append(jtf.getText());
+					QueryT.append(jtf.getText());
 				}
 				
 				StringBuilder outputString = new StringBuilder();
@@ -1720,9 +1771,9 @@
 				outputString.append("=");
 				outputString.append(URLEncoder.encode(" ", "UTF-8"));
 				outputString.append("&");
-				outputString.append (URLEncoder.encode("QueryTask", "UTF-8"));
+				outputString.append (URLEncoder.encode("QueryT", "UTF-8"));
 				outputString.append ("=");
-				outputString.append (URLEncoder.encode(QueryTask.toString(), "UTF-8"));
+				outputString.append (URLEncoder.encode(QueryT.toString(), "UTF-8"));
 				
 				DataOutputStream wr = new DataOutputStream(urlCon.getOutputStream());
 				System.out.println("wr = "+ wr);
@@ -1740,7 +1791,7 @@
 			// TODO Auto-generated method stub			
 		}
 	}
-  
+*/  
   /**
    * Starting point of this application.
    * @param args
@@ -1754,7 +1805,7 @@
           JParkSim application = new JParkSim(); // instance of this application
           application.window.setVisible(true);
           ArcGISRuntime.setClientID("aSg9q12qgnN4OQq2"); // license app
-          application.new Query();
+//          application.new Query();
         } catch (Exception e) {
           e.printStackTrace();
         }
