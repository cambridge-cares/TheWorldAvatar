package uk.ac.cam.cares.jps.dispersion.test;

import java.io.File;
import java.text.DateFormat;
import java.text.ParseException;
import java.text.SimpleDateFormat;
import java.util.ArrayList;
import java.util.Date;
import java.util.List;
import java.util.TimeZone;

import org.json.JSONObject;
import junit.framework.TestCase;
import uk.ac.cam.cares.jps.base.annotate.MetaDataAnnotator;
import uk.ac.cam.cares.jps.base.query.QueryBroker;
import uk.ac.cam.cares.jps.dispersion.interpolation.InterpolationAgent;

public class InterpolationTest extends TestCase{
	//test simulation
	public void testepisoderunTestinSequenceDirect() {
		InterpolationAgent ag = new InterpolationAgent();
		String baseUrl= QueryBroker.getLocalDataPath()+"/JPS_DIS";
		String stationiri ="http://www.theworldavatar.com/kb/sgp/singapore/AirQualityStation-001.owl#AirQualityStation-001";
		
		String agentiri = "http://www.theworldavatar.com/kb/agents/Service__ADMS.owl#Service";
		String location = "http://dbpedia.org/resource/Singapore";
		String coordinates =  ag.readCoordinate(stationiri,agentiri);
		String gasType, dispMatrix ="";
		String[] directory = ag.getLastModifiedDirectory(agentiri, location);
		File directoryFolderWrong = new File(directory[0]);
		String directoryFolder = directoryFolderWrong.getParent();
		String directorytime = directory[1];
		System.out.println("directorytime= "+directorytime);
		System.out.println("directoryfolder= "+directoryFolder);
		String[] arrayFile = ag.finder(directoryFolder);
		String fGas = arrayFile[0];
		File lstName = new File(directoryFolder, fGas);//fGas is the name of the test.levels.gst
		if (lstName.getName().endsWith(".dat")) {
			ArrayList<String> gsType = ag.determineGas(directoryFolder, lstName);
			gasType = gsType.get(0);
			String fileName = gsType.get(1);		
			dispMatrix = ag.copyOverFile(baseUrl,fileName);//to be swapped with copyOverFile
		}
		else {
			ArrayList<String> gsType = ag.determineGasGst(directoryFolder, lstName);
			gasType = gsType.get(0);
			String fileName = gsType.get(1);
			dispMatrix = ag.rearrangeGst(baseUrl, fileName, gasType);
			
		}
		ag.copyTemplate(baseUrl, "virtual_sensor.m");
		//modify matlab to read 
			try {
				ag.createCommand(baseUrl, coordinates,gasType, "1", dispMatrix);
//				ag.runModel(baseUrl);
	           
			} catch (Exception e) {
				e.printStackTrace();
			}
		 }
	
	public void testfinder() {
		String[] arrayFile = new InterpolationAgent().finder("C:/JPS_DATA/workingdir/JPS_SCENARIO/scenario/base/localhost_8080/data/db57c791-d9aa-4a6e-9f21-44e991ed9c17/JPS_ADMS");
		System.out.println(arrayFile[0]);
	
	}
	

	
<<<<<<< HEAD
	//test processRequestParameters
	public void testAgentCallfromFrontEnd() {
		JSONObject jo = new JSONObject();
		String resultStart = AgentCaller.executeGetWithJsonParameter("JPS_DISPERSION/InterpolationAgent/startSimulation", jo.toString());	
	}
	public void testAgentCallfromFrontEndADMS() {
		JSONObject jo = new JSONObject();
		jo.put("agentiri","http://www.theworldavatar.com/kb/agents/Service__ComposedADMS.owl#Service");
		jo.put("options","1");
		jo.put("coordinates","[32124.80 26825.16, 0]");//reminder! They don't work with the same sort of coordinates!
		
		String resultStart = AgentCaller.executeGetWithJsonParameter("JPS_DISPERSION/InterpolationAgent/startSimulation", jo.toString());	
	}
=======
>>>>>>> 6ef3f351
	//test determineGas
	public void testdetermineGas() {
		System.out.println(new InterpolationAgent()
				.determineGasGst("C:\\Users\\ongajong\\Downloads\\JPS_ADMS\\JPS_ADMS",
						new File("C:\\Users\\ongajong\\Downloads\\JPS_ADMS\\JPS_ADMS","test.levels.gst")));
	}
	//test getLastModifiedDirectory
	public void testAddMetadataAnnotator() {
		String baseUrl = QueryBroker.getLocalDataPath();//folder baseUrl should be // and not \\
		//expect baseUrl to be returned
		String agent = "http://www.theworldavatar.com/kb/agents/Service__ComposedADMS#Service";
		String location = "http://dbpedia.org/resource/Singapore";
		List<String> lst = new ArrayList<String>();
		lst.add(location);
		MetaDataAnnotator.annotate(baseUrl, null, agent, true, lst);
		assertEquals(new InterpolationAgent().getLastModifiedDirectory(agent, location), baseUrl);
	}
	//test copyOverFile
	public void testcopyOverFile() {
		System.out.println(new InterpolationAgent().copyOverFile("C:\\JPS_DATA\\workingdir\\JPS_SCENARIO\\scenario\\base\\localhost_8080\\data\\ddfd101b-33ca-4511-82f2-1f4fa48f4ee8\\JPS_DIS",
				"C://Users//ongajong//JParkSimulator-git//JPS_DISPERSION//workingdir//3D_instantanous_mainconc_center.dat"));
	}
	public void testgetLastModified() {
		System.out.println(new InterpolationAgent().getLastModifiedDirectory("http://www.theworldavatar.com/kb/agents/Service__ComposedEpisode.owl#Service",
				"http://dbpedia.org/resource/Singapore"));
	}
	public void testtimemodif() {
		String time=new InterpolationAgent().getLastModifiedDirectory("http://www.theworldavatar.com/kb/agents/Service__ADMS.owl#Service",
				"http://dbpedia.org/resource/Singapore")[1];
		System.out.println("time= "+time);
		DateFormat utcFormat = new SimpleDateFormat("yyyy-MM-dd'T'HH:mm:ss.SSS");
		   utcFormat.setTimeZone(TimeZone.getTimeZone("GMT"));

		try {
			  Date date = utcFormat.parse(time);
			   DateFormat pstFormat = new SimpleDateFormat("yyyy-MM-dd'T'HH:mm:ssXXX");
			   pstFormat.setTimeZone(TimeZone.getTimeZone("GMT+8"));

			   System.out.println("after mod=" +pstFormat.format(date));
//			   time=pstFormat.format(date)+"+08:00";
//			   System.out.println("time converted=");
		} catch (ParseException e) {
			// TODO Auto-generated catch block
			e.printStackTrace();
		}
	}
	/**
	 * test validInput Function
	 */
	public void testInput() {
		JSONObject jo = new JSONObject();
		jo.put("agent","http://www.theworldavatar.com/kb/agents/Service__ComposedEpisode.owl#Service");
//		jo.put("agent","wanker");
		jo.put("options","1");
		jo.put("city","http://dbpedia.org/resource/Singapore");
		jo.put("airStationIRI", "http://www.theworldavatar.com/kb/sgp/singapore/AirQualityStation-001.owl#AirQualityStation-001");
		new InterpolationAgent().validateInput(jo.toString());
	}
	
}<|MERGE_RESOLUTION|>--- conflicted
+++ resolved
@@ -1,145 +1,127 @@
-package uk.ac.cam.cares.jps.dispersion.test;
-
-import java.io.File;
-import java.text.DateFormat;
-import java.text.ParseException;
-import java.text.SimpleDateFormat;
-import java.util.ArrayList;
-import java.util.Date;
-import java.util.List;
-import java.util.TimeZone;
-
-import org.json.JSONObject;
-import junit.framework.TestCase;
-import uk.ac.cam.cares.jps.base.annotate.MetaDataAnnotator;
-import uk.ac.cam.cares.jps.base.query.QueryBroker;
-import uk.ac.cam.cares.jps.dispersion.interpolation.InterpolationAgent;
-
-public class InterpolationTest extends TestCase{
-	//test simulation
-	public void testepisoderunTestinSequenceDirect() {
-		InterpolationAgent ag = new InterpolationAgent();
-		String baseUrl= QueryBroker.getLocalDataPath()+"/JPS_DIS";
-		String stationiri ="http://www.theworldavatar.com/kb/sgp/singapore/AirQualityStation-001.owl#AirQualityStation-001";
-		
-		String agentiri = "http://www.theworldavatar.com/kb/agents/Service__ADMS.owl#Service";
-		String location = "http://dbpedia.org/resource/Singapore";
-		String coordinates =  ag.readCoordinate(stationiri,agentiri);
-		String gasType, dispMatrix ="";
-		String[] directory = ag.getLastModifiedDirectory(agentiri, location);
-		File directoryFolderWrong = new File(directory[0]);
-		String directoryFolder = directoryFolderWrong.getParent();
-		String directorytime = directory[1];
-		System.out.println("directorytime= "+directorytime);
-		System.out.println("directoryfolder= "+directoryFolder);
-		String[] arrayFile = ag.finder(directoryFolder);
-		String fGas = arrayFile[0];
-		File lstName = new File(directoryFolder, fGas);//fGas is the name of the test.levels.gst
-		if (lstName.getName().endsWith(".dat")) {
-			ArrayList<String> gsType = ag.determineGas(directoryFolder, lstName);
-			gasType = gsType.get(0);
-			String fileName = gsType.get(1);		
-			dispMatrix = ag.copyOverFile(baseUrl,fileName);//to be swapped with copyOverFile
-		}
-		else {
-			ArrayList<String> gsType = ag.determineGasGst(directoryFolder, lstName);
-			gasType = gsType.get(0);
-			String fileName = gsType.get(1);
-			dispMatrix = ag.rearrangeGst(baseUrl, fileName, gasType);
-			
-		}
-		ag.copyTemplate(baseUrl, "virtual_sensor.m");
-		//modify matlab to read 
-			try {
-				ag.createCommand(baseUrl, coordinates,gasType, "1", dispMatrix);
-//				ag.runModel(baseUrl);
-	           
-			} catch (Exception e) {
-				e.printStackTrace();
-			}
-		 }
-	
-	public void testfinder() {
-		String[] arrayFile = new InterpolationAgent().finder("C:/JPS_DATA/workingdir/JPS_SCENARIO/scenario/base/localhost_8080/data/db57c791-d9aa-4a6e-9f21-44e991ed9c17/JPS_ADMS");
-		System.out.println(arrayFile[0]);
-	
-	}
-	
-
-	
-<<<<<<< HEAD
-	//test processRequestParameters
-	public void testAgentCallfromFrontEnd() {
-		JSONObject jo = new JSONObject();
-		String resultStart = AgentCaller.executeGetWithJsonParameter("JPS_DISPERSION/InterpolationAgent/startSimulation", jo.toString());	
-	}
-	public void testAgentCallfromFrontEndADMS() {
-		JSONObject jo = new JSONObject();
-		jo.put("agentiri","http://www.theworldavatar.com/kb/agents/Service__ComposedADMS.owl#Service");
-		jo.put("options","1");
-		jo.put("coordinates","[32124.80 26825.16, 0]");//reminder! They don't work with the same sort of coordinates!
-		
-		String resultStart = AgentCaller.executeGetWithJsonParameter("JPS_DISPERSION/InterpolationAgent/startSimulation", jo.toString());	
-	}
-=======
->>>>>>> 6ef3f351
-	//test determineGas
-	public void testdetermineGas() {
-		System.out.println(new InterpolationAgent()
-				.determineGasGst("C:\\Users\\ongajong\\Downloads\\JPS_ADMS\\JPS_ADMS",
-						new File("C:\\Users\\ongajong\\Downloads\\JPS_ADMS\\JPS_ADMS","test.levels.gst")));
-	}
-	//test getLastModifiedDirectory
-	public void testAddMetadataAnnotator() {
-		String baseUrl = QueryBroker.getLocalDataPath();//folder baseUrl should be // and not \\
-		//expect baseUrl to be returned
-		String agent = "http://www.theworldavatar.com/kb/agents/Service__ComposedADMS#Service";
-		String location = "http://dbpedia.org/resource/Singapore";
-		List<String> lst = new ArrayList<String>();
-		lst.add(location);
-		MetaDataAnnotator.annotate(baseUrl, null, agent, true, lst);
-		assertEquals(new InterpolationAgent().getLastModifiedDirectory(agent, location), baseUrl);
-	}
-	//test copyOverFile
-	public void testcopyOverFile() {
-		System.out.println(new InterpolationAgent().copyOverFile("C:\\JPS_DATA\\workingdir\\JPS_SCENARIO\\scenario\\base\\localhost_8080\\data\\ddfd101b-33ca-4511-82f2-1f4fa48f4ee8\\JPS_DIS",
-				"C://Users//ongajong//JParkSimulator-git//JPS_DISPERSION//workingdir//3D_instantanous_mainconc_center.dat"));
-	}
-	public void testgetLastModified() {
-		System.out.println(new InterpolationAgent().getLastModifiedDirectory("http://www.theworldavatar.com/kb/agents/Service__ComposedEpisode.owl#Service",
-				"http://dbpedia.org/resource/Singapore"));
-	}
-	public void testtimemodif() {
-		String time=new InterpolationAgent().getLastModifiedDirectory("http://www.theworldavatar.com/kb/agents/Service__ADMS.owl#Service",
-				"http://dbpedia.org/resource/Singapore")[1];
-		System.out.println("time= "+time);
-		DateFormat utcFormat = new SimpleDateFormat("yyyy-MM-dd'T'HH:mm:ss.SSS");
-		   utcFormat.setTimeZone(TimeZone.getTimeZone("GMT"));
-
-		try {
-			  Date date = utcFormat.parse(time);
-			   DateFormat pstFormat = new SimpleDateFormat("yyyy-MM-dd'T'HH:mm:ssXXX");
-			   pstFormat.setTimeZone(TimeZone.getTimeZone("GMT+8"));
-
-			   System.out.println("after mod=" +pstFormat.format(date));
-//			   time=pstFormat.format(date)+"+08:00";
-//			   System.out.println("time converted=");
-		} catch (ParseException e) {
-			// TODO Auto-generated catch block
-			e.printStackTrace();
-		}
-	}
-	/**
-	 * test validInput Function
-	 */
-	public void testInput() {
-		JSONObject jo = new JSONObject();
-		jo.put("agent","http://www.theworldavatar.com/kb/agents/Service__ComposedEpisode.owl#Service");
-//		jo.put("agent","wanker");
-		jo.put("options","1");
-		jo.put("city","http://dbpedia.org/resource/Singapore");
-		jo.put("airStationIRI", "http://www.theworldavatar.com/kb/sgp/singapore/AirQualityStation-001.owl#AirQualityStation-001");
-		new InterpolationAgent().validateInput(jo.toString());
-	}
-	
+package uk.ac.cam.cares.jps.dispersion.test;
+
+import java.io.File;
+import java.text.DateFormat;
+import java.text.ParseException;
+import java.text.SimpleDateFormat;
+import java.util.ArrayList;
+import java.util.Date;
+import java.util.List;
+import java.util.TimeZone;
+
+import org.json.JSONObject;
+import junit.framework.TestCase;
+import uk.ac.cam.cares.jps.base.annotate.MetaDataAnnotator;
+import uk.ac.cam.cares.jps.base.query.QueryBroker;
+import uk.ac.cam.cares.jps.dispersion.interpolation.InterpolationAgent;
+
+public class InterpolationTest extends TestCase{
+	//test simulation
+	public void testepisoderunTestinSequenceDirect() {
+		InterpolationAgent ag = new InterpolationAgent();
+		String baseUrl= QueryBroker.getLocalDataPath()+"/JPS_DIS";
+		String coordinates = "[30207.15 26784.95 0]";
+		String gasType, dispMatrix ="";
+		String agentiri = "http://www.theworldavatar.com/kb/agents/Service__ADMS.owl#Service";
+		String location = "http://dbpedia.org/resource/Singapore";
+		String[] directory = ag.getLastModifiedDirectory(agentiri, location);
+		File directoryFolderWrong = new File(directory[0]);
+		String directoryFolder = directoryFolderWrong.getParent();
+		String directorytime = directory[1];
+		System.out.println("directorytime= "+directorytime);
+		System.out.println("directoryfolder= "+directoryFolder);
+		String[] arrayFile = ag.finder(directoryFolder);
+		String fGas = arrayFile[0];
+		File lstName = new File(directoryFolder, fGas);//fGas is the name of the test.levels.gst
+		if (lstName.getName().endsWith(".dat")) {
+			ArrayList<String> gsType = ag.determineGas(directoryFolder, lstName);
+			gasType = gsType.get(0);
+			String fileName = gsType.get(1);		
+			dispMatrix = ag.copyOverFile(baseUrl,fileName);//to be swapped with copyOverFile
+		}
+		else {
+			ArrayList<String> gsType = ag.determineGasGst(directoryFolder, lstName);
+			gasType = gsType.get(0);
+			String fileName = gsType.get(1);
+			dispMatrix = ag.rearrangeGst(baseUrl, fileName, gasType);
+			
+		}
+		ag.copyTemplate(baseUrl, "virtual_sensor.m");
+		//modify matlab to read 
+			try {
+				ag.createBat(baseUrl, coordinates,gasType, "1", dispMatrix);
+				ag.runModel(baseUrl);
+	           
+			} catch (Exception e) {
+				e.printStackTrace();
+			}
+		 }
+	
+	public void testfinder() {
+		String[] arrayFile = new InterpolationAgent().finder("C:/JPS_DATA/workingdir/JPS_SCENARIO/scenario/base/localhost_8080/data/db57c791-d9aa-4a6e-9f21-44e991ed9c17/JPS_ADMS");
+		System.out.println(arrayFile[0]);
+	
+	}
+	
+
+	
+	//test determineGas
+	public void testdetermineGas() {
+		System.out.println(new InterpolationAgent()
+				.determineGasGst("C:\\Users\\ongajong\\Downloads\\JPS_ADMS\\JPS_ADMS",
+						new File("C:\\Users\\ongajong\\Downloads\\JPS_ADMS\\JPS_ADMS","test.levels.gst")));
+	}
+	//test getLastModifiedDirectory
+	public void testAddMetadataAnnotator() {
+		String baseUrl = QueryBroker.getLocalDataPath();//folder baseUrl should be // and not \\
+		//expect baseUrl to be returned
+		String agent = "http://www.theworldavatar.com/kb/agents/Service__ComposedADMS#Service";
+		String location = "http://dbpedia.org/resource/Singapore";
+		List<String> lst = new ArrayList<String>();
+		lst.add(location);
+		MetaDataAnnotator.annotate(baseUrl, null, agent, true, lst);
+		assertEquals(new InterpolationAgent().getLastModifiedDirectory(agent, location), baseUrl);
+	}
+	//test copyOverFile
+	public void testcopyOverFile() {
+		System.out.println(new InterpolationAgent().copyOverFile("C:\\JPS_DATA\\workingdir\\JPS_SCENARIO\\scenario\\base\\localhost_8080\\data\\ddfd101b-33ca-4511-82f2-1f4fa48f4ee8\\JPS_DIS",
+				"C://Users//ongajong//JParkSimulator-git//JPS_DISPERSION//workingdir//3D_instantanous_mainconc_center.dat"));
+	}
+	public void testgetLastModified() {
+		System.out.println(new InterpolationAgent().getLastModifiedDirectory("http://www.theworldavatar.com/kb/agents/Service__ComposedEpisode.owl#Service",
+				"http://dbpedia.org/resource/Singapore"));
+	}
+	public void testtimemodif() {
+		String time=new InterpolationAgent().getLastModifiedDirectory("http://www.theworldavatar.com/kb/agents/Service__ADMS.owl#Service",
+				"http://dbpedia.org/resource/Singapore")[1];
+		System.out.println("time= "+time);
+		DateFormat utcFormat = new SimpleDateFormat("yyyy-MM-dd'T'HH:mm:ss.SSS");
+		   utcFormat.setTimeZone(TimeZone.getTimeZone("GMT"));
+
+		try {
+			  Date date = utcFormat.parse(time);
+			   DateFormat pstFormat = new SimpleDateFormat("yyyy-MM-dd'T'HH:mm:ssXXX");
+			   pstFormat.setTimeZone(TimeZone.getTimeZone("GMT+8"));
+
+			   System.out.println("after mod=" +pstFormat.format(date));
+//			   time=pstFormat.format(date)+"+08:00";
+//			   System.out.println("time converted=");
+		} catch (ParseException e) {
+			// TODO Auto-generated catch block
+			e.printStackTrace();
+		}
+	}
+	/**
+	 * test validInput Function
+	 */
+	public void testInput() {
+		JSONObject jo = new JSONObject();
+		jo.put("agent","http://www.theworldavatar.com/kb/agents/Service__ComposedEpisode.owl#Service");
+//		jo.put("agent","wanker");
+		jo.put("options","1");
+		jo.put("city","http://dbpedia.org/resource/Singapore");
+		jo.put("airStationIRI", "http://www.theworldavatar.com/kb/sgp/singapore/AirQualityStation-001.owl#AirQualityStation-001");
+		new InterpolationAgent().validateInput(jo.toString());
+	}
+	
 }