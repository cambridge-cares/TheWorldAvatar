--- conflicted
+++ resolved
@@ -22,140 +22,113 @@
 import uk.ac.cam.cares.jps.dispersion.general.ADMSAgent;
 
 //@WebServlet("/DMSCoordinationAgent")
-@WebServlet(urlPatterns = {"/episode/dispersion/coordination","/adms/dispersion/coordination"})
+@WebServlet(urlPatterns = {"/episode/dispersion/coordination", "/adms/dispersion/coordination"})
 public class DMSCoordinationAgent extends JPSHttpServlet {
 
-	Logger logger = LoggerFactory.getLogger(DMSCoordinationAgent.class);
-	private static final String PARAM_KEY_SHIP = "ship";
-	public static final String EPISODE_PATH = "/episode/dispersion/coordination";
-	public static final String ADMS_PATH = "adms/dispersion/coordination";
+    Logger logger = LoggerFactory.getLogger(DMSCoordinationAgent.class);
+    private static final String PARAM_KEY_SHIP = "ship";
+    public static final String EPISODE_PATH = "/episode/dispersion/coordination";
+    public static final String ADMS_PATH = "adms/dispersion/coordination";
 
-	private JSONArray getNewWasteAsync(String reactionMechanism, JSONObject jsonShip) {
-		JSONArray newwaste = new JSONArray();
-		ArrayList<CompletableFuture> wastes = new ArrayList<>();
-		JSONArray ships = jsonShip.getJSONObject("collection").getJSONArray("items");
-		int sizeofshipselected = ships.length();
+    private JSONArray getNewWasteAsync(String reactionMechanism, JSONObject jsonShip) {
+        JSONArray newwaste = new JSONArray();
+        ArrayList<CompletableFuture> wastes = new ArrayList<>();
+        JSONArray ships = jsonShip.getJSONObject("collection").getJSONArray("items");
+        int sizeofshipselected = ships.length();
 
-		for (int i = 0; i < sizeofshipselected; i++) {
-			logger.info("Ship AGENT called: " + i);
-			JSONObject jsonReactionShip = new JSONObject();
-			jsonReactionShip.put("reactionmechanism", reactionMechanism);
-			jsonReactionShip.put("ship", ships.getJSONObject(i));
+        for (int i = 0; i < sizeofshipselected; i++) {
+            logger.info("Ship AGENT called: " + i);
+            JSONObject jsonReactionShip = new JSONObject();
+            jsonReactionShip.put("reactionmechanism", reactionMechanism);
+            jsonReactionShip.put("ship", ships.getJSONObject(i));
 
-			CompletableFuture<String> getAsync = CompletableFuture
-					.supplyAsync(() -> execute("/JPS_SHIP/ShipAgent", jsonReactionShip.toString()));
+            CompletableFuture<String> getAsync = CompletableFuture
+                    .supplyAsync(() -> execute("/JPS_SHIP/ShipAgent", jsonReactionShip.toString()));
 
-			CompletableFuture<String> processAsync = getAsync
-					.thenApply(wasteResult -> new JSONObject(wasteResult).getString("waste"));
-			wastes.add(processAsync);
-		}
+            CompletableFuture<String> processAsync = getAsync
+                    .thenApply(wasteResult -> new JSONObject(wasteResult).getString("waste"));
+            wastes.add(processAsync);
+        }
 
-		for (CompletableFuture waste : wastes) {
-			try {
-				newwaste.put(waste.get());
-			} catch (InterruptedException | ExecutionException e) {
-				throw new JPSRuntimeException(e.getMessage());
-			}
-		}
+        for (CompletableFuture waste : wastes) {
+            try {
+                newwaste.put(waste.get());
+            } catch (InterruptedException | ExecutionException e) {
+                throw new JPSRuntimeException(e.getMessage());
+            }
+        }
 
-		return newwaste;
-	}
+        return newwaste;
+    }
 
-	@Override
-	protected JSONObject processRequestParameters(JSONObject requestParams, HttpServletRequest request) {
-		String path = request.getServletPath();
+    @Override
+    protected JSONObject processRequestParameters(JSONObject requestParams, HttpServletRequest request) {
+        String path = request.getServletPath();
 
-		String regionToCityResult = execute("/JPS/RegionToCity", requestParams.toString());
-		String city = new JSONObject(regionToCityResult).getString("city");
-		requestParams.put("city", city);
-		logger.info("city FROM COORDINATION AGENT: " + city);
-		logger.info("overall json= " + requestParams.toString());
+        String regionToCityResult = execute("/JPS/RegionToCity", requestParams.toString());
+        String city = new JSONObject(regionToCityResult).getString("city");
+        requestParams.put("city", city);
+        logger.info("city FROM COORDINATION AGENT: " + city);
+        logger.info("overall json= " + requestParams.toString());
 
-		String result = execute("/JPS/GetBuildingListFromRegion", requestParams.toString());
-		JSONArray building = new JSONObject(result).getJSONArray("building");
-		requestParams.put("building", building);
-		logger.info("building FROM COORDINATION AGENT: " + building.toString());
+        String result = execute("/JPS/GetBuildingListFromRegion", requestParams.toString());
+        JSONArray building = new JSONObject(result).getJSONArray("building");
+        requestParams.put("building", building);
+        logger.info("building FROM COORDINATION AGENT: " + building.toString());
 
-		//@TODO - improve weather update frequency
-		result = execute("/JPS_DISPERSION/SensorWeatherAgent", requestParams.toString());
-		JSONArray stationiri = new JSONObject(result).getJSONArray("stationiri");
-		requestParams.put("stationiri", stationiri);
-		
-		if (city.toLowerCase().contains("kong") || city.toLowerCase().contains("singapore")) {
+        //@TODO - improve weather update frequency
+        result = execute("/JPS_DISPERSION/SensorWeatherAgent", requestParams.toString());
+        JSONArray stationiri = new JSONObject(result).getJSONArray("stationiri");
+        requestParams.put("stationiri", stationiri);
 
-			//=======================================================================
-			logger.info("calling postgres= " + requestParams.toString());
-			String url = KeyValueManager.get(IKeys.URL_POSITIONQUERY);
-			url += "/getEntitiesWithinRegion";
-			String resultship = AgentCaller.executeGetWithURLAndJSON(url, requestParams.toString());
+        if (city.toLowerCase().contains("kong") || city.toLowerCase().contains("singapore")) {
 
-			JSONObject jsonShip = new JSONObject(resultship);
-			requestParams.put(PARAM_KEY_SHIP, jsonShip);
+            //=======================================================================
+            logger.info("calling postgres= " + requestParams.toString());
+            String url = KeyValueManager.get(IKeys.URL_POSITIONQUERY);
+            url += "/getEntitiesWithinRegion";
+            String resultship = AgentCaller.executeGetWithURLAndJSON(url, requestParams.toString());
 
-			if (((JSONArray) ((JSONObject) jsonShip.get("collection")).get("items")).length() != 0) {
-				String reactionMechanism = requestParams.optString("reactionmechanism");
-				JSONArray newwaste;
+            JSONObject jsonShip = new JSONObject(resultship);
+            requestParams.put(PARAM_KEY_SHIP, jsonShip);
 
-				newwaste = getNewWasteAsync(reactionMechanism, jsonShip);
+            if (((JSONArray) ((JSONObject) jsonShip.get("collection")).get("items")).length() != 0) {
+                String reactionMechanism = requestParams.optString("reactionmechanism");
+                JSONArray newwaste;
 
-				requestParams.put("waste", newwaste);
-				
-		        result = execute("/JPS_DISPERSION/DispersionModellingAgent", requestParams.toString(), HttpPost.METHOD_NAME);
-		        String folder = new JSONObject(result).getString("folder");
-		        requestParams.put("folder", folder);
-		        
-		        JSONObject newJo= new JSONObject();
-	        	newJo.put("city",city);
-	        	newJo.put("airStationIRI",requestParams.get("airStationIRI").toString());
-	        	newJo.put("agent", requestParams.get("agent").toString());
-			String interpolationcall = execute("/JPS_DISPERSION/InterpolationAgent/startSimulation", newJo.toString());
-			
-			String statisticcall = execute("/JPS_DISPERSION/StatisticAnalysis", newJo.toString());
-		        
-		        
-			}
-			
-		} else {
-			//=======================================================================
-			String wasteresult = execute("/JPS/PowerPlant", requestParams.toString());
-			String waste = new JSONObject(wasteresult).getString("waste");
-			requestParams.put("waste", waste);
-<<<<<<< HEAD
-		}
+                newwaste = getNewWasteAsync(reactionMechanism, jsonShip);
 
-        //result = execute("/JPS_DISPERSION/DispersionModellingAgent", requestParams.toString(), HttpPost.METHOD_NAME);
-		if(path.equals(ADMS_PATH)) {
-			result = execute("/JPS_DISPERSION/episode/dispersion", requestParams.toString(), HttpPost.METHOD_NAME);
-		} else if (path.equals(EPISODE_PATH)) {
-			result = execute("/JPS_DISPERSION/adms/dispersion", requestParams.toString(), HttpPost.METHOD_NAME);
-		}
+                requestParams.put("waste", newwaste);
 
-        String folder = new JSONObject(result).getString("folder");
-        requestParams.put("folder", folder);
-        
-        JSONObject newJo= new JSONObject();
-=======
-			
-	        result = execute("/JPS_DISPERSION/DispersionModellingAgent", requestParams.toString(), HttpPost.METHOD_NAME);
-	        String folder = new JSONObject(result).getString("folder");
-	        requestParams.put("folder", folder);
-	        
-	        JSONObject newJo= new JSONObject();
->>>>>>> 17f17320
-        	newJo.put("city",city);
-        	newJo.put("airStationIRI",requestParams.get("airStationIRI").toString());
-        	newJo.put("agent", requestParams.get("agent").toString());
-		String interpolationcall = execute("/JPS_DISPERSION/InterpolationAgent/startSimulation", newJo.toString());
-		
-		String statisticcall = execute("/JPS_DISPERSION/StatisticAnalysis", newJo.toString());
-		}
+                //result = execute("/JPS_DISPERSION/DispersionModellingAgent", requestParams.toString(), HttpPost.METHOD_NAME);
+                if (path.equals(ADMS_PATH)) {
+                    result = execute("/JPS_DISPERSION/episode/dispersion", requestParams.toString(), HttpPost.METHOD_NAME);
+                } else if (path.equals(EPISODE_PATH)) {
+                    result = execute("/JPS_DISPERSION/adms/dispersion", requestParams.toString(), HttpPost.METHOD_NAME);
+                }
+
+                String folder = new JSONObject(result).getString("folder");
+                requestParams.put("folder", folder);
+
+                JSONObject newJo = new JSONObject();
+                newJo.put("city", city);
+                newJo.put("airStationIRI", requestParams.get("airStationIRI").toString());
+                newJo.put("agent", requestParams.get("agent").toString());
+                String interpolationcall = execute("/JPS_DISPERSION/InterpolationAgent/startSimulation", newJo.toString());
+
+                String statisticcall = execute("/JPS_DISPERSION/StatisticAnalysis", newJo.toString());
 
 
-        
+            }
 
-//----------------------------------------------------------------------------       
-        
-		return requestParams;
+        } else {
+            //=======================================================================
+            String wasteresult = execute("/JPS/PowerPlant", requestParams.toString());
+            String waste = new JSONObject(wasteresult).getString("waste");
+            requestParams.put("waste", waste);
+        }
 
-	}
+        return requestParams;
+
+    }
 }