--- conflicted
+++ resolved
@@ -2,17 +2,12 @@
 import "../css/viewerElements.css"
 var Cesium = require("cesium/Cesium");
 import "cesium/Widgets/widgets.css";
-<<<<<<< HEAD
-import {addTileset, computeCircle, createMetadataHtml} from './functions/cesium-elements.js';
-import {addDiv, addCloseButton} from './functions/html-elements.js';
-=======
 import {addTileset, addModel, addKml, addWMSLayer, addWMTSLayer} from './functions/cesium_data_handler.js';
 import {addDiv, addCloseButton, createMetadataHtml} from './functions/html-elements.js';
->>>>>>> bb17a875
 
 // Your access token can be found at: https://cesium.com/ion/tokens.
 // This is the default access token
-Cesium.Ion.defaultAccessToken = 'eyJhbGciOiJIUzI1NiIsInR5cCI6IkpXVCJ9.eyJqdGkiOiI1N2Q0ZjVlYi1lNTI5LTQyODgtYjEyMC1mODY5YThkNjFkMGEiLCJpZCI6NzM3MjAsImlhdCI6MTYzNzEzNTQ0NX0.1QVv9JdfJ9_BaCcu01tMqVRMNWa6u9donyIKH7zX3so';
+Cesium.Ion.defaultAccessToken = 'your access token';
 
 // Create a new viewer object
 const viewer = new Cesium.Viewer("cesiumContainer");
@@ -23,32 +18,6 @@
 const tileset_bim = addTileset(viewer, bimTileset, 103.77398, 1.30411);
 const tileset_ceiling = addTileset(viewer, ceilingTileset, 103.77398, 1.30411);
 
-<<<<<<< HEAD
-// add kml
-const KML = viewer.dataSources.add(Cesium.KmlDataSource.load('./data/test_geometry.kml',
-    {
-      camera: viewer.scene.camera,
-      canvas: viewer.scene.canvas,
-      clampToGround: true,
-    })
-);
-
-const volume = new Cesium.PolylineVolumeGeometry({
-  vertexFormat : Cesium.VertexFormat.POSITION_ONLY,
-  polylinePositions : Cesium.Cartesian3.fromDegreesArray([
-    -72.0, 40.0,
-    -70.0, 35.0
-  ]),
-  shapePositions : computeCircle(100000.0)
-});
-
-viewer.camera.flyTo({
-  destination: Cesium.Cartesian3.fromDegrees(7.588534, 49.205952, 500),
-});
-
-
-// Zoom to the tileset, with a small offset so that it is fully visible
-=======
 /* 
 // Adding gltf/glb models to the viewer
 const gltfpath = './data/model.gltf';
@@ -56,13 +25,12 @@
 */
 
 // Zoom to the tileset or gltf/glb model, with a small offset so that it is fully visible
->>>>>>> bb17a875
 const offset = new Cesium.HeadingPitchRange(
   Cesium.Math.toRadians(-45.0),
   Cesium.Math.toRadians(-45.0),
   80.0
 );
-// viewer.zoomTo(dataSource, offset);
+viewer.zoomTo(tileset_bim, offset);
 
 /* 
 // Adding KML models to the viewer
