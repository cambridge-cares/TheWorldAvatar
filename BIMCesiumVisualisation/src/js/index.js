--- conflicted
+++ resolved
@@ -2,10 +2,6 @@
 import "../css/viewerElements.css"
 var Cesium = require("cesium/Cesium");
 import "cesium/Widgets/widgets.css";
-<<<<<<< HEAD
-import { addTileset, addModel, addKml, addWMSLayer, addWMTSLayer } from './functions/cesium_data_handler.js';
-import { addDiv, addCloseButton, createMetadataHtml } from './functions/html-elements.js';
-=======
 import {
   addTileset,
   addModel,
@@ -15,11 +11,6 @@
   computeCircle, getRoof
 } from './functions/cesium_data_handler.js';
 import {addDiv, addCloseButton, createMetadataHtml} from './functions/html-elements.js';
-
-// Your access token can be found at: https://cesium.com/ion/tokens.
-// This is the default access token
-Cesium.Ion.defaultAccessToken = 'eyJhbGciOiJIUzI1NiIsInR5cCI6IkpXVCJ9.eyJqdGkiOiI1N2Q0ZjVlYi1lNTI5LTQyODgtYjEyMC1mODY5YThkNjFkMGEiLCJpZCI6NzM3MjAsImlhdCI6MTYzNzEzNTQ0NX0.1QVv9JdfJ9_BaCcu01tMqVRMNWa6u9donyIKH7zX3so';
->>>>>>> d209c430
 
 // Create a new viewer object
 const viewer = new Cesium.Viewer("cesiumContainer",{
@@ -92,17 +83,10 @@
 const closeElement = addCloseButton("close");
 
 // Hides the ceiling and roof when checked
-<<<<<<< HEAD
-const checkBox = document.getElementById("toggleFeature");
-checkBox.onclick = () => {
-  if (checkBox.checked == true) {
-    tileset_ceiling.show = false;
-=======
 const checkBox1 = document.getElementById("toggleFeature");
 checkBox1.onclick = () =>{
   if (checkBox1.checked == true) {
-      tileset_ceiling.show = false;
->>>>>>> d209c430
+    tileset_ceiling.show = false;
   } else {
     tileset_ceiling.show = true;
   }
