package uk.ac.cam.cares.jps.powsys.nuclear;

import java.io.File;
import java.io.IOException;
import java.net.URISyntaxException;
import java.util.ArrayList;
import java.util.List;
import java.util.Map;
import java.util.Random;

import javax.servlet.ServletException;
import javax.servlet.annotation.WebServlet;
import javax.servlet.http.HttpServletRequest;
import javax.servlet.http.HttpServletResponse;

import org.apache.commons.io.FileUtils;
import org.apache.http.client.methods.HttpPost;
import org.apache.jena.ontology.OntModel;
import org.apache.jena.query.ResultSet;
import org.json.JSONArray;
import org.json.JSONObject;
import org.slf4j.LoggerFactory;

import uk.ac.cam.cares.jps.base.config.AgentLocator;
import uk.ac.cam.cares.jps.base.config.IKeys;
import uk.ac.cam.cares.jps.base.config.JPSConstants;
<<<<<<< HEAD
import uk.ac.cam.cares.jps.base.config.KeyValueManager;
=======
import uk.ac.cam.cares.jps.base.config.KeyValueMap;
>>>>>>> 3d880b42
import uk.ac.cam.cares.jps.base.discovery.AgentCaller;
import uk.ac.cam.cares.jps.base.exception.JPSRuntimeException;
import uk.ac.cam.cares.jps.base.query.JenaHelper;
import uk.ac.cam.cares.jps.base.query.JenaResultSetFormatter;
import uk.ac.cam.cares.jps.base.query.QueryBroker;
import uk.ac.cam.cares.jps.base.scenario.BucketHelper;
import uk.ac.cam.cares.jps.base.scenario.JPSHttpServlet;
import uk.ac.cam.cares.jps.base.util.CommandHelper;
import uk.ac.cam.cares.jps.base.util.MatrixConverter;
import uk.ac.cam.cares.jps.powsys.electricalnetwork.ENAgent;
import uk.ac.cam.cares.jps.powsys.util.Util;

@WebServlet(urlPatterns = {"/NuclearAgent/startsimulation", "/NuclearAgent/processresult"})
public class NuclearAgent extends JPSHttpServlet {
<<<<<<< HEAD
	
	private static final long serialVersionUID = -4199209974912271432L;
	private Logger logger = LoggerFactory.getLogger(NuclearAgent.class);
	public static final String AGENT_TAG = "GAMS_NuclearAgent";
	private String modelname="Parallel_wrld_location.gms";
	
	public void runGAMSAsync() throws IOException, InterruptedException {
=======

    public static final String SIM_START_PATH = "/NuclearAgent/startsimulation";
    public static final String SIM_PROCESS_PATH = "/NuclearAgent/processresult";
    public static final String KEY_WATCH = "watch";
    public static final String KEY_CALLBACK_URL = "callback";
    private static final long serialVersionUID = -4199209974912271432L;
    public static final String AGENT_TAG = "GAMS_NuclearAgent";
    private String modelname = "final.gms";

    public void runGAMSAsync() throws IOException, InterruptedException {
>>>>>>> 3d880b42
        System.out.println("Start");
        System.out.println("separator= " + File.separator);
        String executablelocation = "C:/GAMS/win64/26.1/gams.exe";
        //String folderlocation ="D:/Users/KADIT01/Documents/gamsdir/projdir/";
        String folderlocation = "C:/JPS_DATA/workingdir/JPS_POWSYS/";
        String[] cmdArray = new String[5];

        cmdArray[0] = executablelocation;
        cmdArray[1] = folderlocation + "final.gms";
        cmdArray[2] = "WDIR=" + folderlocation;
        cmdArray[3] = "SCRDIR=" + folderlocation;
        cmdArray[4] = "LO=2";
//      cmdArray[2] = "WDIR="+folderlocation + "TMP";
//      cmdArray[3] = "SCRDIR="+folderlocation + "TMP";

        String cmdArrayinstring = cmdArray[0] + " " + cmdArray[1] + "," + cmdArray[2] + "," + cmdArray[3] + " " + cmdArray[4];

        //System.out.println(cmdArrayinstring);
        //Process p = Runtime.getRuntime().exec(cmdArray);
        //p.waitFor();
        String startbatCommand = "C:/JPS_DATA/workingdir/JPS_POWSYS/gamsexecute.bat";

        ArrayList<String> groupcommand = new ArrayList<String>();
        groupcommand.add("start");
        groupcommand.add("C:/JPS_DATA/workingdir/JPS_POWSYS/gamsexecute.bat");

        CommandHelper.executeSingleCommand(folderlocation, startbatCommand);
//		CommandHelper.executeCommands(folderlocation, groupcommand);   
        System.out.println("Done");
<<<<<<< HEAD
	}
	
	public void modifyTemplate(String newdir, String filename) throws IOException { 
		String destinationUrl = newdir + "/"+filename;
		String indicator = KeyValueManager.get(IKeys.LONG_NUCLEAR_GAMS);
		File file = new File(AgentLocator.getCurrentJpsAppDirectory(this) + "/res/"+filename);
		if(indicator.contentEquals("true")) {
			file = new File(AgentLocator.getCurrentJpsAppDirectory(this) + "/res/ori/"+filename);
			logger.info("it's running for the 30 hr!!!");
		}
		else {
			logger.info("running for the 4 hr!");
		}

		
        String fileContext = FileUtils.readFileToString(file);
        fileContext = fileContext.replaceAll("parameters_req_existing.gdx",newdir+"/parameters_req_existing.gdx");
        fileContext = fileContext.replaceAll("parameters_req.gdx",newdir+"/parameters_req.gdx");
        fileContext = fileContext.replaceAll("constants_req.gdx",newdir+"/constants_req.gdx");
        fileContext = fileContext.replaceAll("inputlandlots.gdx",newdir+"/inputlandlots.gdx");
        fileContext = fileContext.replaceAll("inputloadpoints.gdx",newdir+"/inputloadpoints.gdx");
        
        fileContext = fileContext.replaceAll("parameters_req_existing.csv",newdir+"/parameters_req_existing.csv output="+newdir+"/parameters_req_existing.gdx"); 
        fileContext = fileContext.replaceAll("parameters_req.csv",newdir+"/parameters_req.csv output="+newdir+"/parameters_req.gdx");
        fileContext = fileContext.replaceAll("constants_req.csv",newdir+"/constants_req.csv output="+newdir+"/constants_req.gdx");
        fileContext = fileContext.replaceAll("inputlandlots.csv",newdir+"/inputlandlots.csv output="+newdir+"/inputlandlots.gdx");
        fileContext = fileContext.replaceAll("inputloadpoints.csv",newdir+"/inputloadpoints.csv output="+newdir+"/inputloadpoints.gdx");
       
		
		new QueryBroker().put(destinationUrl, fileContext);
	}
	
	
	public void runGAMS(String baseUrl) throws IOException, InterruptedException { // need gdx files to be in directory location 
		
		modifyTemplate(baseUrl,modelname);

		logger.info("Start");
		//logger.info("separator= "+File.separator);
        String executablelocation ="C:/GAMS/win64/26.1/gams.exe"; //depends where is in claudius
        String folderlocation =baseUrl+"/";
=======
    }

    public void modifyTemplate(String newdir, String filename) throws IOException {
        String destinationUrl = newdir + "/" + filename;
        File file = new File(AgentLocator.getCurrentJpsAppDirectory(this) + "/workingdir/" + filename);
        String fileContext = FileUtils.readFileToString(file);
        fileContext = fileContext.replaceAll("parameters_req.gdx", newdir + "/parameters_req.gdx");
        fileContext = fileContext.replaceAll("constants_req.gdx", newdir + "/constants_req.gdx");

        fileContext = fileContext.replaceAll("parameters_req.csv", newdir + "/parameters_req.csv output=" + newdir + "/parameters_req.gdx");
        fileContext = fileContext.replaceAll("constants_req.csv", newdir + "/constants_req.csv output=" + newdir + "/constants_req.gdx");

        new QueryBroker().put(destinationUrl, fileContext);
    }


    public void runGAMS(String baseUrl) throws IOException, InterruptedException { // need gdx files to be in directory location

        modifyTemplate(baseUrl, modelname);

        logger.info("Start");
        //logger.info("separator= "+File.separator);
        String executablelocation = "C:/GAMS/win64/26.1/gams.exe"; //depends where is in claudius
        String folderlocation = baseUrl + "/";
>>>>>>> 3d880b42
        //String folderlocation ="C:/JPS_DATA/workingdir/JPS_POWSYS/parallelworld/";
        String[] cmdArray = new String[5];

        cmdArray[0] = executablelocation;
        cmdArray[1] = folderlocation + modelname;
        cmdArray[2] = "WDIR=" + folderlocation;
        cmdArray[3] = "SCRDIR=" + folderlocation;
        cmdArray[4] = "LO=2";

        String cmdArrayinstring = cmdArray[0] + " " + cmdArray[1] + "," + cmdArray[2] + "," + cmdArray[3] + " " + cmdArray[4];

        logger.info(cmdArrayinstring);
        Process p = Runtime.getRuntime().exec(cmdArray);
        p.waitFor();

        logger.info("Done");
    }

    private void pseudoRunGAMS(String baseUrl) {
        logger.info("RIGHT NOW IT IS STARTING PSEUDOGAMS NUCLEAR");
        String scenarioUrl = BucketHelper.getScenarioUrl();
        String usecaseUrl = BucketHelper.getUsecaseUrl();
        logger.info("starting GAMS for simulation for scenarioUrl = " + scenarioUrl + ", usecaseUrl = " + usecaseUrl);
        logger.info("GAMS started successfully, post processing of GAMS results by callback");
        String source = AgentLocator.getCurrentJpsAppDirectory(this) + "/res" + "/results.csv";
        File file = new File(source);
        String destinationUrl = baseUrl + "/" + "/results.csv";
        new QueryBroker().put(destinationUrl, file);
    }

    private void notifyWatcher(JSONObject agentArgs, String filePath, String callbackIRI) {
        agentArgs.put(KEY_WATCH, filePath);
        agentArgs.put(KEY_CALLBACK_URL, callbackIRI);
        execute(KeyValueMap.getInstance().get("url.jps_aws"), agentArgs.toString(), HttpPost.METHOD_NAME);
    }

    @Override
    protected void doHttpJPS(HttpServletRequest request, HttpServletResponse response) throws IOException, ServletException {
        logger = LoggerFactory.getLogger(NuclearAgent.class);
        super.doHttpJPS(request, response);
    }

    @Override
    protected JSONObject processRequestParameters(JSONObject requestParams, HttpServletRequest request) {

        JSONObject responseParams = requestParams;
        String path = request.getServletPath();
        System.out.println("path= " + path);

        if (SIM_START_PATH.equals(path)) {

            JSONObject jofornuc = requestParams;

            try {
                String lotiri = jofornuc.getString("landlot");
                String iriofnetwork = jofornuc.getString("electricalnetwork");

                List<Object> listofplant = jofornuc.getJSONArray("substitutionalgenerators").toList();

                boolean runGams = true;
                if (!jofornuc.isNull(JPSConstants.RUN_SIMULATION)) {
                    runGams = jofornuc.getBoolean(JPSConstants.RUN_SIMULATION);
                }

                String dataPath = QueryBroker.getLocalDataPath();

                startSimulation(lotiri, iriofnetwork, (ArrayList) listofplant, dataPath, runGams);
                notifyWatcher(jofornuc, dataPath + "/" + AGENT_TAG + "/" + NuclearKBCreator.GAMS_OUTPUT_FILENAME,
                        request.getRequestURL().toString().replace(SIM_START_PATH, SIM_PROCESS_PATH));

                //@todo: LKA refactoring
				/*String scenarioUrl = BucketHelper.getScenarioUrl();
				String usecaseUrl = BucketHelper.getUsecaseUrl();
				logger.info("processing result of GAMS simulation for scenarioUrl = " + scenarioUrl + ", usecaseUrl = " + usecaseUrl);

				List<String> plants = processSimulationResult(dataPath);
				JSONArray plantsja = new JSONArray(plants);
				JSONObject jo = new JSONObject();
				jo.put("plants", plantsja);
				
				// TODO-AE SC 20190913 replace hard-coded call back to coordination agent
				//AgentCaller.executeGetWithJsonParameter("JPS_POWSYS/processresult", jo.toString()); //no need to call back the coordination and retrofit agent

				responseParams = jo;
                pseudoRunGAMS(dataPath + "/" + AGENT_TAG);*/
            } catch (Exception e) {
                logger.error(e.getMessage(), e);
                throw new JPSRuntimeException(e.getMessage(), e);
            }

        } else if (SIM_PROCESS_PATH.equals(path)) {//is the process result still used???

            try {
                JSONObject jo = requestParams;
                String scenarioUrl = BucketHelper.getScenarioUrl();
                String usecaseUrl = BucketHelper.getUsecaseUrl();
                logger.info("processing result of GAMS simulation for scenarioUrl = " + scenarioUrl + ", usecaseUrl = " + usecaseUrl);


                String dataPath = QueryBroker.getLocalDataPath();
                List<String> plants = processSimulationResult(dataPath);
                JSONArray plantsja = new JSONArray(plants);
                jo.put("plants", plantsja);

                // TODO-AE SC 20190913 replace hard-coded call back to coordination agent
                AgentCaller.executeGetWithJsonParameter("JPS_POWSYS/processresult", jo.toString()); //no need to call back the coordination and retrofit agent

                // no need to return jo or plants here; this is just for asserting the simulation result in a junit test
                responseParams = jo;

            } catch (NumberFormatException | URISyntaxException | IOException e) {
                logger.error(e.getMessage(), e);
                throw new JPSRuntimeException(e.getMessage(), e);
            }
        }
        return responseParams;
    }

    public void startSimulation(String lotiri, String iriofnetwork, ArrayList<String> plantlist, String dataPath, boolean runGams) throws IOException, InterruptedException {

        String baseUrl = dataPath + "/" + AGENT_TAG;

        logger.info("starting simulation for local path =" + baseUrl);

        QueryBroker broker = new QueryBroker();

        prepareCSVLandlot(lotiri, baseUrl); //used to create csv

        //-----------------------------------------1st input file finished-------------------------------------------------------------------

        prepareCSVLoad(iriofnetwork, baseUrl); //used to create csv

        //-----------------------------------------2nd input file finished-------------------------------------------------------------------		

        String resourceDir = Util.getResourceDir(this);
        File file = new File(resourceDir + "/constants_req.csv");
        broker.put(baseUrl + "/constants_req.csv", file);

        //-----------------------------------------3rd input file finished-------------------------------------------------------------------

        file = new File(resourceDir + "/parameters_req.csv");
        broker.put(baseUrl + "/parameters_req.csv", file);

        //-----------------------------------------4th input file finished-------------------------------------------------------------------

<<<<<<< HEAD
        prepareCSVPartialRemaining(plantlist,iriofnetwork,baseUrl);
      //-----------------------------------------5th input file finished-------------------------------------------------------------------

        if (runGams) {
        	runGAMS(baseUrl);
        }
        else {
        pseudoRunGAMS(baseUrl);
        }
	}
	
	public List<String> processSimulationResult(String dataPath) throws NumberFormatException, IOException, URISyntaxException {
	
		String baseUrl = dataPath + "/" + AGENT_TAG;
		
		logger.info("processing simulation result for local path =" + baseUrl);
		
		//   recreate the nuclear powerplant on flight
		NuclearKBCreator in= new NuclearKBCreator();
		Map<String, OntModel> mapIri2Model = in.startConversion(baseUrl);
		storeModels(mapIri2Model);
		
		List<String> result = new ArrayList<String>();
		for (String current : mapIri2Model.keySet()) {
			if (current.contains("NucPP")) {
				result.add(current);
			}
		}
		
		return result;
	}
	
	private void storeModels(Map<String, OntModel> mapIri2Model) {
		
		QueryBroker broker = new QueryBroker();
		
		for (String current : mapIri2Model.keySet()) {
			OntModel model = mapIri2Model.get(current);
			String content = JenaHelper.writeToString(model);
			broker.put(current, content);
		}
	}

	
	public void prepareCSVPartialRemaining(ArrayList<String>plantlist,String iriofnetwork,String baseUrl) throws IOException {
		OntModel model = ENAgent.readModelGreedy(iriofnetwork);
		String genplantinfo = "PREFIX j1:<http://www.theworldavatar.com/ontology/ontopowsys/PowSysRealization.owl#> "
				+ "PREFIX j2:<http://www.theworldavatar.com/ontology/ontocape/upper_level/system.owl#> "
				+ "PREFIX j3:<http://www.theworldavatar.com/ontology/ontopowsys/model/PowerSystemModel.owl#> "
				+ "PREFIX j4:<http://www.theworldavatar.com/ontology/meta_model/topology/topology.owl#> "
				+ "PREFIX j5:<http://www.theworldavatar.com/ontology/ontocape/model/mathematical_model.owl#> "
				+ "PREFIX j6:<http://www.theworldavatar.com/ontology/ontocape/chemical_process_system/CPS_behavior/behavior.owl#> "
				+ "PREFIX j7:<http://www.theworldavatar.com/ontology/ontocape/supporting_concepts/space_and_time/space_and_time_extended.owl#> "
				+ "PREFIX j8:<http://www.theworldavatar.com/ontology/ontocape/material/phase_system/phase_system.owl#> "
				+ "SELECT ?entity ?plant ?Pmaxvalue ?xval ?yval "
				+ "WHERE {?entity  a  j1:PowerGenerator  ." 
				+ "?entity   j2:isSubsystemOf ?plant ."
				+ "?entity   j2:isModeledBy ?model ."
				+ "?model   j5:hasModelVariable ?pmax ." 
				+ "?pmax  a  j3:PMax  ." 
				+ "?pmax  j2:hasValue ?vpmax ."
				+ "?vpmax   j2:numericalValue ?Pmaxvalue ." // pmax
				+ "?entity   j7:hasGISCoordinateSystem ?coordsys ."
				+ "?coordsys   j7:hasProjectedCoordinate_x ?xent ."
				+ "?xent j2:hasValue ?vxent ."
				+ "?vxent   j2:numericalValue ?xval ." // xvalue
				+ "?coordsys   j7:hasProjectedCoordinate_y ?yent ."
				+ "?yent j2:hasValue ?vyent ."
				+ "?vyent   j2:numericalValue ?yval ." // xvalue
				+ "}";
		
		ResultSet resultSet = JenaHelper.query(model, genplantinfo);
		String result = JenaResultSetFormatter.convertToJSONW3CStandard(resultSet);
		String[] keys = JenaResultSetFormatter.getKeys(result);
		List<String[]> resultList = JenaResultSetFormatter.convertToListofStringArrays(result, keys);
		int x=0;
		double sumcapreplaced=0;
		List<String[]> csvresult= new ArrayList<String[]>();
		String[]header= {"type","Co","x","y"}; //Co=capacity
		csvresult.add(header);
		
		while(x<resultList.size()) {
			if(!plantlist.contains(resultList.get(x)[0])) { //has been switched to 0 instead of 1 cause we use generator scale 
				System.out.println("generator remains= "+resultList.get(x)[0]);
				System.out.println("P max= "+resultList.get(x)[2]);
				System.out.println("x= "+resultList.get(x)[3]);
				System.out.println("y= "+resultList.get(x)[4]);
				String[]content= new String[4];
				content[0]="c"+x;
				content[1]=resultList.get(x)[2];
				content[2]=resultList.get(x)[3];
				content[3]=resultList.get(x)[4];
				csvresult.add(content);
				
			}
			else {
				sumcapreplaced=sumcapreplaced+Double.valueOf(resultList.get(x)[2]);
			}

			
			x++;
		}
		System.out.println("sum replaced= "+sumcapreplaced);

		/**nuclear should not be included in the remaining generator option since 7/11/19
		String[]content2= new String[4];
		content2[0]="n";
		content2[1]=""+sumcapreplaced;
		content2[2]="0.0";
		content2[3]="0.0";
		csvresult.add(content2);
 
 */
		 String s = MatrixConverter.fromArraytoCsv(csvresult);
		 QueryBroker broker = new QueryBroker();
		 broker.put(baseUrl + "/parameters_req_existing.csv", s);
		
	}
	
	public void prepareCSVLandlot(String lotiri, String baseUrl) {		

		String lotsInfo= "PREFIX j1:<http://www.theworldavatar.com/ontology/ontoland/OntoLand.owl#> " 
				+ "PREFIX j2:<http://www.theworldavatar.com/ontology/ontocape/upper_level/system.owl#> "
				+ "PREFIX j3:<http://www.theworldavatar.com/ontology/ontocape/upper_level/technical_system.owl#> "
				+ "PREFIX j4:<http://www.theworldavatar.com/ontology/meta_model/topology/topology.owl#> "
				+ "PREFIX j5:<http://www.theworldavatar.com/ontology/ontocape/supporting_concepts/geometry/geometry.owl#> "
				+ "PREFIX j6:<http://www.theworldavatar.com/ontology/ontocape/chemical_process_system/CPS_behavior/behavior.owl#> "
				+ "PREFIX j7:<http://www.theworldavatar.com/ontology/ontocape/supporting_concepts/space_and_time/space_and_time_extended.owl#> "
				+ "PREFIX j8:<http://www.theworldavatar.com/ontology/ontocape/material/phase_system/phase_system.owl#> "
				+ "SELECT ?entity ?xvalue ?yvalue ?areavalue ?distancevalue "
				
				+ "WHERE {?entity  a  j1:Landlot  ." 
				+ "?entity   j5:hasSurfaceGeometry ?sur ."
				+ "?sur   j5:has_area ?surarea ."
				+ "?surarea   j2:hasValue ?vsurarea ."
				+ "?vsurarea   j2:numericalValue ?areavalue ."
				
				+ "?entity   j7:hasGISCoordinateSystem ?coorsys ."
				+ "?coorsys   j7:hasProjectedCoordinate_x ?x ."
				+ "?x   j2:hasValue ?xval ."
				+ "?xval   j2:numericalValue ?xvalue ."
				+ "?coorsys   j7:hasProjectedCoordinate_y ?y ."
				+ "?y   j2:hasValue ?yval ."
				+ "?yval   j2:numericalValue ?yvalue ."
				
				+ "?entity   j1:hasDistanceToClosestWaterSources ?distance ."
				+ "?distance   j2:hasValue ?distval ."
				+ "?distval   j2:numericalValue ?distancevalue ."
								
				+ "}";	   	
   
		QueryBroker broker = new QueryBroker();
		
    	String result = broker.queryFile(lotiri, lotsInfo);
    	String[] keys = {"entity", "yvalue", "xvalue", "areavalue", "distancevalue"};
    	List<String[]> resultList = JenaResultSetFormatter.convertToListofStringArrays(result, keys);
    	
		logger.info("number of queried lot entities = " + resultList.size());
    	
    	IriMapper mapper= new IriMapper();
		for (int i=0; i<resultList.size(); i++) {
			String[] current = resultList.get(i);
			String id = "s"+(i+1);
			mapper.add(current[0], id, "lot");
			current[0]=id;
		}
    
		String csv = mapper.serialize();
	    broker.put(baseUrl + "/mappingforlot.csv", csv);
	    
	    String[] header = {"id","ys","xs","as","dcs"};
	    resultList.add(0, header);
	    String s = MatrixConverter.fromArraytoCsv(resultList);
	    broker.put(baseUrl + "/inputlandlots.csv", s);
	    
	    logger.info("landlots input ok"); 
	}

	public void prepareCSVLoad(String iriofnetwork, String baseUrl) {
		
		String greedySparqlQuery = "PREFIX sys:<http://www.theworldavatar.com/ontology/ontocape/upper_level/system.owl#> "
				+ "SELECT ?component "
				+ "WHERE {?entity a sys:CompositeSystem . " 
				+ "?entity sys:hasSubsystem ?component . "								
				+ "}";
		
		String busInfo= "PREFIX j1:<http://www.theworldavatar.com/ontology/ontopowsys/PowSysRealization.owl#> " 
				+ "PREFIX j2:<http://www.theworldavatar.com/ontology/ontocape/upper_level/system.owl#> "
				+ "PREFIX j3:<http://www.theworldavatar.com/ontology/ontopowsys/model/PowerSystemModel.owl#> "
				+ "PREFIX j4:<http://www.theworldavatar.com/ontology/meta_model/topology/topology.owl#> "
				+ "PREFIX j5:<http://www.theworldavatar.com/ontology/ontocape/model/mathematical_model.owl#> "
				+ "PREFIX j6:<http://www.theworldavatar.com/ontology/ontocape/chemical_process_system/CPS_behavior/behavior.owl#> "
				+ "PREFIX j7:<http://www.theworldavatar.com/ontology/ontocape/supporting_concepts/space_and_time/space_and_time_extended.owl#> "
				+ "PREFIX j8:<http://www.theworldavatar.com/ontology/ontocape/material/phase_system/phase_system.owl#> "
				+ "SELECT ?entity ?xvalue ?yvalue ?activepowervalue "
				
				+ "WHERE {?entity  a  j1:BusNode  ." 
				+ "?entity   j2:isModeledBy ?model ."
				+ "?model   j5:hasModelVariable ?Pd ."
				+ "?Pd  a  j3:PdBus  ."
				+ "?Pd  j2:hasValue ?vpd ."
				+ "?vpd   j2:numericalValue ?activepowervalue ."
				
				+ "?entity   j7:hasGISCoordinateSystem ?coorsys ."
				+ "?coorsys   j7:hasProjectedCoordinate_x ?x ."
				+ "?x   j2:hasValue ?xval ."
				+ "?xval   j2:numericalValue ?xvalue ."
				+ "?coorsys   j7:hasProjectedCoordinate_y ?y ."
				+ "?y   j2:hasValue ?yval ."
				+ "?yval   j2:numericalValue ?yvalue ."
								
				+ "}";
			
		QueryBroker broker = new QueryBroker();
		
		String result = broker.queryFilesGreedy(iriofnetwork, greedySparqlQuery, busInfo);
		String[] keys = new String[] {"entity", "yvalue", "xvalue", "activepowervalue", "null"};
		List<String[]> resultList = JenaResultSetFormatter.convertToListofStringArrays(result, keys);
		
		logger.info("number of queried bus entities = " + resultList.size());
		
		double mean = 0.0079;
		double variance = 0.004;
		double stddev = Math.sqrt(variance);
		IriMapper mapper= new IriMapper();
		
		for (int i=0; i<resultList.size(); i++) {
			String[] current = resultList.get(i);
			String id = "p"+(i+1);
			mapper.add(current[0], id, "bus");
			current[0]=id;
			// TODO-AE 2090304 why replace and split? BECAUSE IT IS INTEGER AND HAS ^^iNTEGER
			
		    String stPdvalue = current[3].replace("^^","@").split("@")[0];
		    current[3] = stPdvalue;
		    
		    boolean popDensityFound = false;
			while (!popDensityFound) {
				double popDensity = stddev * new Random().nextGaussian() + mean;
				if (popDensity > 0) {
				      popDensityFound = true;
				      current[4]=String.valueOf(popDensity);
				}
			}
		}
		
		String csv = mapper.serialize();
	    broker.put(baseUrl + "/mappingforbus.csv", csv);
		
	    String[] header= {"id","yp","xp","Dp","rhop"};
	    resultList.add(0, header);
	    String s = MatrixConverter.fromArraytoCsv(resultList);
	    broker.put(baseUrl + "/inputloadpoints.csv", s);
	    
	    logger.info("bus input ok");
	}
=======
        prepareCSVPartialRemaining(plantlist, iriofnetwork, baseUrl);
        //-----------------------------------------5th input file finished-------------------------------------------------------------------

        //@todo: LKA refactoring
/*      if (runGams) {
       	    runGAMS(baseUrl);
        }
        pseudoRunGAMS(baseUrl);*/
    }

    public List<String> processSimulationResult(String dataPath) throws NumberFormatException, IOException, URISyntaxException {

        String baseUrl = dataPath + "/" + AGENT_TAG;

        logger.info("processing simulation result for local path =" + baseUrl);

        //   recreate the nuclear powerplant on flight
        NuclearKBCreator in = new NuclearKBCreator();
        Map<String, OntModel> mapIri2Model = in.startConversion(baseUrl);
        storeModels(mapIri2Model);

        List<String> result = new ArrayList<String>();
        for (String current : mapIri2Model.keySet()) {
            if (current.contains("NucPP")) {
                result.add(current);
            }
        }

        return result;
    }

    private void storeModels(Map<String, OntModel> mapIri2Model) {

        QueryBroker broker = new QueryBroker();

        for (String current : mapIri2Model.keySet()) {
            OntModel model = mapIri2Model.get(current);
            String content = JenaHelper.writeToString(model);
            broker.put(current, content);
        }
    }


    public void prepareCSVPartialRemaining(ArrayList<String> plantlist, String iriofnetwork, String baseUrl) throws IOException {
        OntModel model = ENAgent.readModelGreedy(iriofnetwork);
        String genplantinfo = "PREFIX j1:<http://www.theworldavatar.com/ontology/ontopowsys/PowSysRealization.owl#> "
                + "PREFIX j2:<http://www.theworldavatar.com/ontology/ontocape/upper_level/system.owl#> "
                + "PREFIX j3:<http://www.theworldavatar.com/ontology/ontopowsys/model/PowerSystemModel.owl#> "
                + "PREFIX j4:<http://www.theworldavatar.com/ontology/meta_model/topology/topology.owl#> "
                + "PREFIX j5:<http://www.theworldavatar.com/ontology/ontocape/model/mathematical_model.owl#> "
                + "PREFIX j6:<http://www.theworldavatar.com/ontology/ontocape/chemical_process_system/CPS_behavior/behavior.owl#> "
                + "PREFIX j7:<http://www.theworldavatar.com/ontology/ontocape/supporting_concepts/space_and_time/space_and_time_extended.owl#> "
                + "PREFIX j8:<http://www.theworldavatar.com/ontology/ontocape/material/phase_system/phase_system.owl#> "
                + "SELECT ?entity ?plant ?Pmaxvalue ?xval ?yval "
                + "WHERE {?entity  a  j1:PowerGenerator  ."
                + "?entity   j2:isSubsystemOf ?plant ."
                + "?entity   j2:isModeledBy ?model ."
                + "?model   j5:hasModelVariable ?pmax ."
                + "?pmax  a  j3:PMax  ."
                + "?pmax  j2:hasValue ?vpmax ."
                + "?vpmax   j2:numericalValue ?Pmaxvalue ." // pmax
                + "?entity   j7:hasGISCoordinateSystem ?coordsys ."
                + "?coordsys   j7:hasProjectedCoordinate_x ?xent ."
                + "?xent j2:hasValue ?vxent ."
                + "?vxent   j2:numericalValue ?xval ." // xvalue
                + "?coordsys   j7:hasProjectedCoordinate_y ?yent ."
                + "?yent j2:hasValue ?vyent ."
                + "?vyent   j2:numericalValue ?yval ." // xvalue
                + "}";

        ResultSet resultSet = JenaHelper.query(model, genplantinfo);
        String result = JenaResultSetFormatter.convertToJSONW3CStandard(resultSet);
        String[] keys = JenaResultSetFormatter.getKeys(result);
        List<String[]> resultList = JenaResultSetFormatter.convertToListofStringArrays(result, keys);
        int x = 0;
        double sumcapreplaced = 0;
        List<String[]> csvresult = new ArrayList<String[]>();
        String[] header = {"type", "capacity", "x", "y"};
        csvresult.add(header);

        while (x < resultList.size()) {
            if (!plantlist.contains(resultList.get(x)[0])) { //has been switched to 0 instead of 1 cause we use generator scale
                System.out.println("generator remains= " + resultList.get(x)[0]);
                System.out.println("P max= " + resultList.get(x)[2]);
                System.out.println("x= " + resultList.get(x)[3]);
                System.out.println("y= " + resultList.get(x)[4]);
                String[] content = new String[4];
                content[0] = "c" + x;
                content[1] = resultList.get(x)[2];
                content[2] = resultList.get(x)[3];
                content[3] = resultList.get(x)[4];
                csvresult.add(content);

            } else {
                sumcapreplaced = sumcapreplaced + Double.valueOf(resultList.get(x)[2]);
            }


            x++;
        }
        System.out.println("sum replaced= " + sumcapreplaced);
        String[] content2 = new String[4];
        content2[0] = "n";
        content2[1] = "" + sumcapreplaced;
        content2[2] = "0.0";
        content2[3] = "0.0";
        csvresult.add(content2);
        String s = MatrixConverter.fromArraytoCsv(csvresult);
        QueryBroker broker = new QueryBroker();
        broker.put(baseUrl + "/inputgeneratorselection.csv", s);

    }

    public void prepareCSVLandlot(String lotiri, String baseUrl) {

        String lotsInfo = "PREFIX j1:<http://www.theworldavatar.com/ontology/ontoland/OntoLand.owl#> "
                + "PREFIX j2:<http://www.theworldavatar.com/ontology/ontocape/upper_level/system.owl#> "
                + "PREFIX j3:<http://www.theworldavatar.com/ontology/ontocape/upper_level/technical_system.owl#> "
                + "PREFIX j4:<http://www.theworldavatar.com/ontology/meta_model/topology/topology.owl#> "
                + "PREFIX j5:<http://www.theworldavatar.com/ontology/ontocape/supporting_concepts/geometry/geometry.owl#> "
                + "PREFIX j6:<http://www.theworldavatar.com/ontology/ontocape/chemical_process_system/CPS_behavior/behavior.owl#> "
                + "PREFIX j7:<http://www.theworldavatar.com/ontology/ontocape/supporting_concepts/space_and_time/space_and_time_extended.owl#> "
                + "PREFIX j8:<http://www.theworldavatar.com/ontology/ontocape/material/phase_system/phase_system.owl#> "
                + "SELECT ?entity ?xvalue ?yvalue ?areavalue ?distancevalue "

                + "WHERE {?entity  a  j1:Landlot  ."
                + "?entity   j5:hasSurfaceGeometry ?sur ."
                + "?sur   j5:has_area ?surarea ."
                + "?surarea   j2:hasValue ?vsurarea ."
                + "?vsurarea   j2:numericalValue ?areavalue ."

                + "?entity   j7:hasGISCoordinateSystem ?coorsys ."
                + "?coorsys   j7:hasProjectedCoordinate_x ?x ."
                + "?x   j2:hasValue ?xval ."
                + "?xval   j2:numericalValue ?xvalue ."
                + "?coorsys   j7:hasProjectedCoordinate_y ?y ."
                + "?y   j2:hasValue ?yval ."
                + "?yval   j2:numericalValue ?yvalue ."

                + "?entity   j1:hasDistanceToClosestWaterSources ?distance ."
                + "?distance   j2:hasValue ?distval ."
                + "?distval   j2:numericalValue ?distancevalue ."

                + "}";

        QueryBroker broker = new QueryBroker();

        String result = broker.queryFile(lotiri, lotsInfo);
        String[] keys = {"entity", "yvalue", "xvalue", "areavalue", "distancevalue"};
        List<String[]> resultList = JenaResultSetFormatter.convertToListofStringArrays(result, keys);

        logger.info("number of queried lot entities = " + resultList.size());

        IriMapper mapper = new IriMapper();
        for (int i = 0; i < resultList.size(); i++) {
            String[] current = resultList.get(i);
            String id = "s" + (i + 1);
            mapper.add(current[0], id, "lot");
            current[0] = id;
        }

        String csv = mapper.serialize();
        broker.put(baseUrl + "/mappingforlot.csv", csv);

        String[] header = {"id", "ys", "xs", "as", "dcs"};
        resultList.add(0, header);
        String s = MatrixConverter.fromArraytoCsv(resultList);
        broker.put(baseUrl + "/inputlandlots.csv", s);

        logger.info("landlots input ok");
    }

    public void prepareCSVLoad(String iriofnetwork, String baseUrl) {

        String greedySparqlQuery = "PREFIX sys:<http://www.theworldavatar.com/ontology/ontocape/upper_level/system.owl#> "
                + "SELECT ?component "
                + "WHERE {?entity a sys:CompositeSystem . "
                + "?entity sys:hasSubsystem ?component . "
                + "}";

        String busInfo = "PREFIX j1:<http://www.theworldavatar.com/ontology/ontopowsys/PowSysRealization.owl#> "
                + "PREFIX j2:<http://www.theworldavatar.com/ontology/ontocape/upper_level/system.owl#> "
                + "PREFIX j3:<http://www.theworldavatar.com/ontology/ontopowsys/model/PowerSystemModel.owl#> "
                + "PREFIX j4:<http://www.theworldavatar.com/ontology/meta_model/topology/topology.owl#> "
                + "PREFIX j5:<http://www.theworldavatar.com/ontology/ontocape/model/mathematical_model.owl#> "
                + "PREFIX j6:<http://www.theworldavatar.com/ontology/ontocape/chemical_process_system/CPS_behavior/behavior.owl#> "
                + "PREFIX j7:<http://www.theworldavatar.com/ontology/ontocape/supporting_concepts/space_and_time/space_and_time_extended.owl#> "
                + "PREFIX j8:<http://www.theworldavatar.com/ontology/ontocape/material/phase_system/phase_system.owl#> "
                + "SELECT ?entity ?xvalue ?yvalue ?activepowervalue "

                + "WHERE {?entity  a  j1:BusNode  ."
                + "?entity   j2:isModeledBy ?model ."
                + "?model   j5:hasModelVariable ?Pd ."
                + "?Pd  a  j3:PdBus  ."
                + "?Pd  j2:hasValue ?vpd ."
                + "?vpd   j2:numericalValue ?activepowervalue ."

                + "?entity   j7:hasGISCoordinateSystem ?coorsys ."
                + "?coorsys   j7:hasProjectedCoordinate_x ?x ."
                + "?x   j2:hasValue ?xval ."
                + "?xval   j2:numericalValue ?xvalue ."
                + "?coorsys   j7:hasProjectedCoordinate_y ?y ."
                + "?y   j2:hasValue ?yval ."
                + "?yval   j2:numericalValue ?yvalue ."

                + "}";

        QueryBroker broker = new QueryBroker();

        String result = broker.queryFilesGreedy(iriofnetwork, greedySparqlQuery, busInfo);
        String[] keys = new String[]{"entity", "yvalue", "xvalue", "activepowervalue", "null"};
        List<String[]> resultList = JenaResultSetFormatter.convertToListofStringArrays(result, keys);

        logger.info("number of queried bus entities = " + resultList.size());

        double mean = 0.0079;
        double variance = 0.004;
        double stddev = Math.sqrt(variance);
        IriMapper mapper = new IriMapper();

        for (int i = 0; i < resultList.size(); i++) {
            String[] current = resultList.get(i);
            String id = "p" + (i + 1);
            mapper.add(current[0], id, "bus");
            current[0] = id;
            // TODO-AE 2090304 why replace and split? BECAUSE IT IS INTEGER AND HAS ^^iNTEGER

            String stPdvalue = current[3].replace("^^", "@").split("@")[0];
            current[3] = stPdvalue;

            boolean popDensityFound = false;
            while (!popDensityFound) {
                double popDensity = stddev * new Random().nextGaussian() + mean;
                if (popDensity > 0) {
                    popDensityFound = true;
                    current[4] = String.valueOf(popDensity);
                }
            }
        }

        String csv = mapper.serialize();
        broker.put(baseUrl + "/mappingforbus.csv", csv);

        String[] header = {"id", "yp", "xp", "Dp", "rhop"};
        resultList.add(0, header);
        String s = MatrixConverter.fromArraytoCsv(resultList);
        broker.put(baseUrl + "/inputloadpoints.csv", s);

        logger.info("bus input ok");
    }
>>>>>>> 3d880b42
}<|MERGE_RESOLUTION|>--- conflicted
+++ resolved
@@ -24,11 +24,8 @@
 import uk.ac.cam.cares.jps.base.config.AgentLocator;
 import uk.ac.cam.cares.jps.base.config.IKeys;
 import uk.ac.cam.cares.jps.base.config.JPSConstants;
-<<<<<<< HEAD
 import uk.ac.cam.cares.jps.base.config.KeyValueManager;
-=======
 import uk.ac.cam.cares.jps.base.config.KeyValueMap;
->>>>>>> 3d880b42
 import uk.ac.cam.cares.jps.base.discovery.AgentCaller;
 import uk.ac.cam.cares.jps.base.exception.JPSRuntimeException;
 import uk.ac.cam.cares.jps.base.query.JenaHelper;
@@ -43,15 +40,6 @@
 
 @WebServlet(urlPatterns = {"/NuclearAgent/startsimulation", "/NuclearAgent/processresult"})
 public class NuclearAgent extends JPSHttpServlet {
-<<<<<<< HEAD
-	
-	private static final long serialVersionUID = -4199209974912271432L;
-	private Logger logger = LoggerFactory.getLogger(NuclearAgent.class);
-	public static final String AGENT_TAG = "GAMS_NuclearAgent";
-	private String modelname="Parallel_wrld_location.gms";
-	
-	public void runGAMSAsync() throws IOException, InterruptedException {
-=======
 
     public static final String SIM_START_PATH = "/NuclearAgent/startsimulation";
     public static final String SIM_PROCESS_PATH = "/NuclearAgent/processresult";
@@ -59,10 +47,9 @@
     public static final String KEY_CALLBACK_URL = "callback";
     private static final long serialVersionUID = -4199209974912271432L;
     public static final String AGENT_TAG = "GAMS_NuclearAgent";
-    private String modelname = "final.gms";
-
-    public void runGAMSAsync() throws IOException, InterruptedException {
->>>>>>> 3d880b42
+    private String modelname="Parallel_wrld_location.gms";
+
+    public void runGAMSAsync(String modelname) throws IOException, InterruptedException {
         System.out.println("Start");
         System.out.println("separator= " + File.separator);
         String executablelocation = "C:/GAMS/win64/26.1/gams.exe";
@@ -71,7 +58,7 @@
         String[] cmdArray = new String[5];
 
         cmdArray[0] = executablelocation;
-        cmdArray[1] = folderlocation + "final.gms";
+        cmdArray[1] = folderlocation + modelname;
         cmdArray[2] = "WDIR=" + folderlocation;
         cmdArray[3] = "SCRDIR=" + folderlocation;
         cmdArray[4] = "LO=2";
@@ -92,9 +79,8 @@
         CommandHelper.executeSingleCommand(folderlocation, startbatCommand);
 //		CommandHelper.executeCommands(folderlocation, groupcommand);   
         System.out.println("Done");
-<<<<<<< HEAD
-	}
-	
+    }
+
 	public void modifyTemplate(String newdir, String filename) throws IOException { 
 		String destinationUrl = newdir + "/"+filename;
 		String indicator = KeyValueManager.get(IKeys.LONG_NUCLEAR_GAMS);
@@ -124,31 +110,6 @@
 		
 		new QueryBroker().put(destinationUrl, fileContext);
 	}
-	
-	
-	public void runGAMS(String baseUrl) throws IOException, InterruptedException { // need gdx files to be in directory location 
-		
-		modifyTemplate(baseUrl,modelname);
-
-		logger.info("Start");
-		//logger.info("separator= "+File.separator);
-        String executablelocation ="C:/GAMS/win64/26.1/gams.exe"; //depends where is in claudius
-        String folderlocation =baseUrl+"/";
-=======
-    }
-
-    public void modifyTemplate(String newdir, String filename) throws IOException {
-        String destinationUrl = newdir + "/" + filename;
-        File file = new File(AgentLocator.getCurrentJpsAppDirectory(this) + "/workingdir/" + filename);
-        String fileContext = FileUtils.readFileToString(file);
-        fileContext = fileContext.replaceAll("parameters_req.gdx", newdir + "/parameters_req.gdx");
-        fileContext = fileContext.replaceAll("constants_req.gdx", newdir + "/constants_req.gdx");
-
-        fileContext = fileContext.replaceAll("parameters_req.csv", newdir + "/parameters_req.csv output=" + newdir + "/parameters_req.gdx");
-        fileContext = fileContext.replaceAll("constants_req.csv", newdir + "/constants_req.csv output=" + newdir + "/constants_req.gdx");
-
-        new QueryBroker().put(destinationUrl, fileContext);
-    }
 
 
     public void runGAMS(String baseUrl) throws IOException, InterruptedException { // need gdx files to be in directory location
@@ -159,7 +120,6 @@
         //logger.info("separator= "+File.separator);
         String executablelocation = "C:/GAMS/win64/26.1/gams.exe"; //depends where is in claudius
         String folderlocation = baseUrl + "/";
->>>>>>> 3d880b42
         //String folderlocation ="C:/JPS_DATA/workingdir/JPS_POWSYS/parallelworld/";
         String[] cmdArray = new String[5];
 
@@ -230,21 +190,6 @@
                 notifyWatcher(jofornuc, dataPath + "/" + AGENT_TAG + "/" + NuclearKBCreator.GAMS_OUTPUT_FILENAME,
                         request.getRequestURL().toString().replace(SIM_START_PATH, SIM_PROCESS_PATH));
 
-                //@todo: LKA refactoring
-				/*String scenarioUrl = BucketHelper.getScenarioUrl();
-				String usecaseUrl = BucketHelper.getUsecaseUrl();
-				logger.info("processing result of GAMS simulation for scenarioUrl = " + scenarioUrl + ", usecaseUrl = " + usecaseUrl);
-
-				List<String> plants = processSimulationResult(dataPath);
-				JSONArray plantsja = new JSONArray(plants);
-				JSONObject jo = new JSONObject();
-				jo.put("plants", plantsja);
-				
-				// TODO-AE SC 20190913 replace hard-coded call back to coordination agent
-				//AgentCaller.executeGetWithJsonParameter("JPS_POWSYS/processresult", jo.toString()); //no need to call back the coordination and retrofit agent
-
-				responseParams = jo;
-                pseudoRunGAMS(dataPath + "/" + AGENT_TAG);*/
             } catch (Exception e) {
                 logger.error(e.getMessage(), e);
                 throw new JPSRuntimeException(e.getMessage(), e);
@@ -305,9 +250,8 @@
 
         //-----------------------------------------4th input file finished-------------------------------------------------------------------
 
-<<<<<<< HEAD
-        prepareCSVPartialRemaining(plantlist,iriofnetwork,baseUrl);
-      //-----------------------------------------5th input file finished-------------------------------------------------------------------
+        prepareCSVPartialRemaining(plantlist, iriofnetwork, baseUrl);
+        //-----------------------------------------5th input file finished-------------------------------------------------------------------
 
         if (runGams) {
         	runGAMS(baseUrl);
@@ -315,262 +259,6 @@
         else {
         pseudoRunGAMS(baseUrl);
         }
-	}
-	
-	public List<String> processSimulationResult(String dataPath) throws NumberFormatException, IOException, URISyntaxException {
-	
-		String baseUrl = dataPath + "/" + AGENT_TAG;
-		
-		logger.info("processing simulation result for local path =" + baseUrl);
-		
-		//   recreate the nuclear powerplant on flight
-		NuclearKBCreator in= new NuclearKBCreator();
-		Map<String, OntModel> mapIri2Model = in.startConversion(baseUrl);
-		storeModels(mapIri2Model);
-		
-		List<String> result = new ArrayList<String>();
-		for (String current : mapIri2Model.keySet()) {
-			if (current.contains("NucPP")) {
-				result.add(current);
-			}
-		}
-		
-		return result;
-	}
-	
-	private void storeModels(Map<String, OntModel> mapIri2Model) {
-		
-		QueryBroker broker = new QueryBroker();
-		
-		for (String current : mapIri2Model.keySet()) {
-			OntModel model = mapIri2Model.get(current);
-			String content = JenaHelper.writeToString(model);
-			broker.put(current, content);
-		}
-	}
-
-	
-	public void prepareCSVPartialRemaining(ArrayList<String>plantlist,String iriofnetwork,String baseUrl) throws IOException {
-		OntModel model = ENAgent.readModelGreedy(iriofnetwork);
-		String genplantinfo = "PREFIX j1:<http://www.theworldavatar.com/ontology/ontopowsys/PowSysRealization.owl#> "
-				+ "PREFIX j2:<http://www.theworldavatar.com/ontology/ontocape/upper_level/system.owl#> "
-				+ "PREFIX j3:<http://www.theworldavatar.com/ontology/ontopowsys/model/PowerSystemModel.owl#> "
-				+ "PREFIX j4:<http://www.theworldavatar.com/ontology/meta_model/topology/topology.owl#> "
-				+ "PREFIX j5:<http://www.theworldavatar.com/ontology/ontocape/model/mathematical_model.owl#> "
-				+ "PREFIX j6:<http://www.theworldavatar.com/ontology/ontocape/chemical_process_system/CPS_behavior/behavior.owl#> "
-				+ "PREFIX j7:<http://www.theworldavatar.com/ontology/ontocape/supporting_concepts/space_and_time/space_and_time_extended.owl#> "
-				+ "PREFIX j8:<http://www.theworldavatar.com/ontology/ontocape/material/phase_system/phase_system.owl#> "
-				+ "SELECT ?entity ?plant ?Pmaxvalue ?xval ?yval "
-				+ "WHERE {?entity  a  j1:PowerGenerator  ." 
-				+ "?entity   j2:isSubsystemOf ?plant ."
-				+ "?entity   j2:isModeledBy ?model ."
-				+ "?model   j5:hasModelVariable ?pmax ." 
-				+ "?pmax  a  j3:PMax  ." 
-				+ "?pmax  j2:hasValue ?vpmax ."
-				+ "?vpmax   j2:numericalValue ?Pmaxvalue ." // pmax
-				+ "?entity   j7:hasGISCoordinateSystem ?coordsys ."
-				+ "?coordsys   j7:hasProjectedCoordinate_x ?xent ."
-				+ "?xent j2:hasValue ?vxent ."
-				+ "?vxent   j2:numericalValue ?xval ." // xvalue
-				+ "?coordsys   j7:hasProjectedCoordinate_y ?yent ."
-				+ "?yent j2:hasValue ?vyent ."
-				+ "?vyent   j2:numericalValue ?yval ." // xvalue
-				+ "}";
-		
-		ResultSet resultSet = JenaHelper.query(model, genplantinfo);
-		String result = JenaResultSetFormatter.convertToJSONW3CStandard(resultSet);
-		String[] keys = JenaResultSetFormatter.getKeys(result);
-		List<String[]> resultList = JenaResultSetFormatter.convertToListofStringArrays(result, keys);
-		int x=0;
-		double sumcapreplaced=0;
-		List<String[]> csvresult= new ArrayList<String[]>();
-		String[]header= {"type","Co","x","y"}; //Co=capacity
-		csvresult.add(header);
-		
-		while(x<resultList.size()) {
-			if(!plantlist.contains(resultList.get(x)[0])) { //has been switched to 0 instead of 1 cause we use generator scale 
-				System.out.println("generator remains= "+resultList.get(x)[0]);
-				System.out.println("P max= "+resultList.get(x)[2]);
-				System.out.println("x= "+resultList.get(x)[3]);
-				System.out.println("y= "+resultList.get(x)[4]);
-				String[]content= new String[4];
-				content[0]="c"+x;
-				content[1]=resultList.get(x)[2];
-				content[2]=resultList.get(x)[3];
-				content[3]=resultList.get(x)[4];
-				csvresult.add(content);
-				
-			}
-			else {
-				sumcapreplaced=sumcapreplaced+Double.valueOf(resultList.get(x)[2]);
-			}
-
-			
-			x++;
-		}
-		System.out.println("sum replaced= "+sumcapreplaced);
-
-		/**nuclear should not be included in the remaining generator option since 7/11/19
-		String[]content2= new String[4];
-		content2[0]="n";
-		content2[1]=""+sumcapreplaced;
-		content2[2]="0.0";
-		content2[3]="0.0";
-		csvresult.add(content2);
- 
- */
-		 String s = MatrixConverter.fromArraytoCsv(csvresult);
-		 QueryBroker broker = new QueryBroker();
-		 broker.put(baseUrl + "/parameters_req_existing.csv", s);
-		
-	}
-	
-	public void prepareCSVLandlot(String lotiri, String baseUrl) {		
-
-		String lotsInfo= "PREFIX j1:<http://www.theworldavatar.com/ontology/ontoland/OntoLand.owl#> " 
-				+ "PREFIX j2:<http://www.theworldavatar.com/ontology/ontocape/upper_level/system.owl#> "
-				+ "PREFIX j3:<http://www.theworldavatar.com/ontology/ontocape/upper_level/technical_system.owl#> "
-				+ "PREFIX j4:<http://www.theworldavatar.com/ontology/meta_model/topology/topology.owl#> "
-				+ "PREFIX j5:<http://www.theworldavatar.com/ontology/ontocape/supporting_concepts/geometry/geometry.owl#> "
-				+ "PREFIX j6:<http://www.theworldavatar.com/ontology/ontocape/chemical_process_system/CPS_behavior/behavior.owl#> "
-				+ "PREFIX j7:<http://www.theworldavatar.com/ontology/ontocape/supporting_concepts/space_and_time/space_and_time_extended.owl#> "
-				+ "PREFIX j8:<http://www.theworldavatar.com/ontology/ontocape/material/phase_system/phase_system.owl#> "
-				+ "SELECT ?entity ?xvalue ?yvalue ?areavalue ?distancevalue "
-				
-				+ "WHERE {?entity  a  j1:Landlot  ." 
-				+ "?entity   j5:hasSurfaceGeometry ?sur ."
-				+ "?sur   j5:has_area ?surarea ."
-				+ "?surarea   j2:hasValue ?vsurarea ."
-				+ "?vsurarea   j2:numericalValue ?areavalue ."
-				
-				+ "?entity   j7:hasGISCoordinateSystem ?coorsys ."
-				+ "?coorsys   j7:hasProjectedCoordinate_x ?x ."
-				+ "?x   j2:hasValue ?xval ."
-				+ "?xval   j2:numericalValue ?xvalue ."
-				+ "?coorsys   j7:hasProjectedCoordinate_y ?y ."
-				+ "?y   j2:hasValue ?yval ."
-				+ "?yval   j2:numericalValue ?yvalue ."
-				
-				+ "?entity   j1:hasDistanceToClosestWaterSources ?distance ."
-				+ "?distance   j2:hasValue ?distval ."
-				+ "?distval   j2:numericalValue ?distancevalue ."
-								
-				+ "}";	   	
-   
-		QueryBroker broker = new QueryBroker();
-		
-    	String result = broker.queryFile(lotiri, lotsInfo);
-    	String[] keys = {"entity", "yvalue", "xvalue", "areavalue", "distancevalue"};
-    	List<String[]> resultList = JenaResultSetFormatter.convertToListofStringArrays(result, keys);
-    	
-		logger.info("number of queried lot entities = " + resultList.size());
-    	
-    	IriMapper mapper= new IriMapper();
-		for (int i=0; i<resultList.size(); i++) {
-			String[] current = resultList.get(i);
-			String id = "s"+(i+1);
-			mapper.add(current[0], id, "lot");
-			current[0]=id;
-		}
-    
-		String csv = mapper.serialize();
-	    broker.put(baseUrl + "/mappingforlot.csv", csv);
-	    
-	    String[] header = {"id","ys","xs","as","dcs"};
-	    resultList.add(0, header);
-	    String s = MatrixConverter.fromArraytoCsv(resultList);
-	    broker.put(baseUrl + "/inputlandlots.csv", s);
-	    
-	    logger.info("landlots input ok"); 
-	}
-
-	public void prepareCSVLoad(String iriofnetwork, String baseUrl) {
-		
-		String greedySparqlQuery = "PREFIX sys:<http://www.theworldavatar.com/ontology/ontocape/upper_level/system.owl#> "
-				+ "SELECT ?component "
-				+ "WHERE {?entity a sys:CompositeSystem . " 
-				+ "?entity sys:hasSubsystem ?component . "								
-				+ "}";
-		
-		String busInfo= "PREFIX j1:<http://www.theworldavatar.com/ontology/ontopowsys/PowSysRealization.owl#> " 
-				+ "PREFIX j2:<http://www.theworldavatar.com/ontology/ontocape/upper_level/system.owl#> "
-				+ "PREFIX j3:<http://www.theworldavatar.com/ontology/ontopowsys/model/PowerSystemModel.owl#> "
-				+ "PREFIX j4:<http://www.theworldavatar.com/ontology/meta_model/topology/topology.owl#> "
-				+ "PREFIX j5:<http://www.theworldavatar.com/ontology/ontocape/model/mathematical_model.owl#> "
-				+ "PREFIX j6:<http://www.theworldavatar.com/ontology/ontocape/chemical_process_system/CPS_behavior/behavior.owl#> "
-				+ "PREFIX j7:<http://www.theworldavatar.com/ontology/ontocape/supporting_concepts/space_and_time/space_and_time_extended.owl#> "
-				+ "PREFIX j8:<http://www.theworldavatar.com/ontology/ontocape/material/phase_system/phase_system.owl#> "
-				+ "SELECT ?entity ?xvalue ?yvalue ?activepowervalue "
-				
-				+ "WHERE {?entity  a  j1:BusNode  ." 
-				+ "?entity   j2:isModeledBy ?model ."
-				+ "?model   j5:hasModelVariable ?Pd ."
-				+ "?Pd  a  j3:PdBus  ."
-				+ "?Pd  j2:hasValue ?vpd ."
-				+ "?vpd   j2:numericalValue ?activepowervalue ."
-				
-				+ "?entity   j7:hasGISCoordinateSystem ?coorsys ."
-				+ "?coorsys   j7:hasProjectedCoordinate_x ?x ."
-				+ "?x   j2:hasValue ?xval ."
-				+ "?xval   j2:numericalValue ?xvalue ."
-				+ "?coorsys   j7:hasProjectedCoordinate_y ?y ."
-				+ "?y   j2:hasValue ?yval ."
-				+ "?yval   j2:numericalValue ?yvalue ."
-								
-				+ "}";
-			
-		QueryBroker broker = new QueryBroker();
-		
-		String result = broker.queryFilesGreedy(iriofnetwork, greedySparqlQuery, busInfo);
-		String[] keys = new String[] {"entity", "yvalue", "xvalue", "activepowervalue", "null"};
-		List<String[]> resultList = JenaResultSetFormatter.convertToListofStringArrays(result, keys);
-		
-		logger.info("number of queried bus entities = " + resultList.size());
-		
-		double mean = 0.0079;
-		double variance = 0.004;
-		double stddev = Math.sqrt(variance);
-		IriMapper mapper= new IriMapper();
-		
-		for (int i=0; i<resultList.size(); i++) {
-			String[] current = resultList.get(i);
-			String id = "p"+(i+1);
-			mapper.add(current[0], id, "bus");
-			current[0]=id;
-			// TODO-AE 2090304 why replace and split? BECAUSE IT IS INTEGER AND HAS ^^iNTEGER
-			
-		    String stPdvalue = current[3].replace("^^","@").split("@")[0];
-		    current[3] = stPdvalue;
-		    
-		    boolean popDensityFound = false;
-			while (!popDensityFound) {
-				double popDensity = stddev * new Random().nextGaussian() + mean;
-				if (popDensity > 0) {
-				      popDensityFound = true;
-				      current[4]=String.valueOf(popDensity);
-				}
-			}
-		}
-		
-		String csv = mapper.serialize();
-	    broker.put(baseUrl + "/mappingforbus.csv", csv);
-		
-	    String[] header= {"id","yp","xp","Dp","rhop"};
-	    resultList.add(0, header);
-	    String s = MatrixConverter.fromArraytoCsv(resultList);
-	    broker.put(baseUrl + "/inputloadpoints.csv", s);
-	    
-	    logger.info("bus input ok");
-	}
-=======
-        prepareCSVPartialRemaining(plantlist, iriofnetwork, baseUrl);
-        //-----------------------------------------5th input file finished-------------------------------------------------------------------
-
-        //@todo: LKA refactoring
-/*      if (runGams) {
-       	    runGAMS(baseUrl);
-        }
-        pseudoRunGAMS(baseUrl);*/
     }
 
     public List<String> processSimulationResult(String dataPath) throws NumberFormatException, IOException, URISyntaxException {
@@ -640,7 +328,7 @@
         int x = 0;
         double sumcapreplaced = 0;
         List<String[]> csvresult = new ArrayList<String[]>();
-        String[] header = {"type", "capacity", "x", "y"};
+		String[]header= {"type","Co","x","y"}; //Co=capacity
         csvresult.add(header);
 
         while (x < resultList.size()) {
@@ -664,15 +352,19 @@
             x++;
         }
         System.out.println("sum replaced= " + sumcapreplaced);
-        String[] content2 = new String[4];
-        content2[0] = "n";
-        content2[1] = "" + sumcapreplaced;
-        content2[2] = "0.0";
-        content2[3] = "0.0";
-        csvresult.add(content2);
+        
+		/**nuclear should not be included in the remaining generator option since 7/11/19
+		String[]content2= new String[4];
+		content2[0]="n";
+		content2[1]=""+sumcapreplaced;
+		content2[2]="0.0";
+		content2[3]="0.0";
+		csvresult.add(content2);
+ 
+ */
         String s = MatrixConverter.fromArraytoCsv(csvresult);
         QueryBroker broker = new QueryBroker();
-        broker.put(baseUrl + "/inputgeneratorselection.csv", s);
+		 broker.put(baseUrl + "/parameters_req_existing.csv", s);
 
     }
 
@@ -813,5 +505,4 @@
 
         logger.info("bus input ok");
     }
->>>>>>> 3d880b42
 }