package uk.ac.cam.cares.jps.powsys.nuclear;

import java.io.File;
import java.io.IOException;
import java.net.URISyntaxException;
import java.util.ArrayList;
import java.util.List;
import java.util.Map;
import java.util.Random;

import javax.servlet.ServletException;
import javax.servlet.annotation.WebServlet;
import javax.servlet.http.HttpServletRequest;
import javax.servlet.http.HttpServletResponse;

import org.apache.commons.io.FileUtils;
import org.apache.http.client.methods.HttpPost;
import org.apache.jena.ontology.OntModel;
import org.apache.jena.query.ResultSet;
import org.json.JSONArray;
import org.json.JSONObject;
import org.slf4j.LoggerFactory;

import uk.ac.cam.cares.jps.base.config.AgentLocator;
import uk.ac.cam.cares.jps.base.config.IKeys;
import uk.ac.cam.cares.jps.base.config.JPSConstants;
import uk.ac.cam.cares.jps.base.config.KeyValueManager;
import uk.ac.cam.cares.jps.base.config.KeyValueMap;
import uk.ac.cam.cares.jps.base.discovery.AgentCaller;
import uk.ac.cam.cares.jps.base.exception.JPSRuntimeException;
import uk.ac.cam.cares.jps.base.query.JenaHelper;
import uk.ac.cam.cares.jps.base.query.JenaResultSetFormatter;
import uk.ac.cam.cares.jps.base.query.QueryBroker;
import uk.ac.cam.cares.jps.base.scenario.BucketHelper;
import uk.ac.cam.cares.jps.base.scenario.JPSHttpServlet;
import uk.ac.cam.cares.jps.base.util.MatrixConverter;
import uk.ac.cam.cares.jps.powsys.electricalnetwork.ENAgent;
import uk.ac.cam.cares.jps.powsys.util.Util;

@WebServlet(urlPatterns = {"/NuclearAgent/startsimulation", "/NuclearAgent/processresult"})
public class NuclearAgent extends JPSHttpServlet {

    public static final String SIM_START_PATH = "/NuclearAgent/startsimulation";
    public static final String SIM_PROCESS_PATH = "/NuclearAgent/processresult";
    public static final String KEY_WATCH = "watch";
    public static final String KEY_CALLBACK_URL = "callback";
    private static final long serialVersionUID = -4199209974912271432L;
    public static final String AGENT_TAG = "GAMS_NuclearAgent";
    private String modelname="Parallel_wrld_location.gms";
    

    public void runGAMSAsync(String baseUrl) throws IOException, InterruptedException {
    	modifyTemplate(baseUrl, modelname);
        String executablelocation = "C:/GAMS/win64/26.1/gams.exe";
        String folderlocation = baseUrl;
        String content=executablelocation+" "+baseUrl+"/"+modelname+",WDIR="+folderlocation+",PROCDIR="+folderlocation+",CURDIR="+folderlocation+",SCRDIR="+folderlocation+" LO=2";

        Process p = Runtime.getRuntime().exec(content); //used w/o waitFor() to be async
        System.out.println("Done");
    }

	public void modifyTemplate(String newdir, String filename) throws IOException { 
		String destinationUrl = newdir + "/"+filename;
		String indicator = KeyValueManager.get(IKeys.LONG_NUCLEAR_GAMS);
		File file = new File(AgentLocator.getCurrentJpsAppDirectory(this) + "/res/"+filename);
		if(indicator.contentEquals("true")) {
			file = new File(AgentLocator.getCurrentJpsAppDirectory(this) + "/res/ori/"+filename);
			logger.info("it's running for the 30 hr!!!");
		}
		else {
			logger.info("running for the 4 hr!");
		}

		
        String fileContext = FileUtils.readFileToString(file);
        fileContext = fileContext.replaceAll("parameters_req_existing.gdx",newdir+"/parameters_req_existing.gdx");
        fileContext = fileContext.replaceAll("parameters_req.gdx",newdir+"/parameters_req.gdx");
        fileContext = fileContext.replaceAll("constants_req.gdx",newdir+"/constants_req.gdx");
        fileContext = fileContext.replaceAll("inputlandlots.gdx",newdir+"/inputlandlots.gdx");
        fileContext = fileContext.replaceAll("inputloadpoints.gdx",newdir+"/inputloadpoints.gdx");
        
        fileContext = fileContext.replaceAll("parameters_req_existing.csv",newdir+"/parameters_req_existing.csv output="+newdir+"/parameters_req_existing.gdx"); 
        fileContext = fileContext.replaceAll("parameters_req.csv",newdir+"/parameters_req.csv output="+newdir+"/parameters_req.gdx");
        fileContext = fileContext.replaceAll("constants_req.csv",newdir+"/constants_req.csv output="+newdir+"/constants_req.gdx");
        fileContext = fileContext.replaceAll("inputlandlots.csv",newdir+"/inputlandlots.csv output="+newdir+"/inputlandlots.gdx");
        fileContext = fileContext.replaceAll("inputloadpoints.csv",newdir+"/inputloadpoints.csv output="+newdir+"/inputloadpoints.gdx");
       
		
		new QueryBroker().putLocal(destinationUrl, fileContext);
	}


    public void runGAMS(String baseUrl) throws IOException, InterruptedException { // need gdx files to be in directory location

        modifyTemplate(baseUrl, modelname);

        logger.info("Start");
        //logger.info("separator= "+File.separator);
        String executablelocation = "C:/GAMS/win64/26.1/gams.exe"; //depends where is in claudius
        String folderlocation =baseUrl;
        //String folderlocation ="C:/JPS_DATA/workingdir/JPS_POWSYS/parallelworld/";
        String[] cmdArray = new String[5];

        cmdArray[0] = executablelocation;
        cmdArray[1] = folderlocation + "/" + modelname;
        cmdArray[2] = "WDIR=" + folderlocation;
        cmdArray[3] = "SCRDIR=" + folderlocation;
        cmdArray[4] = "LO=2";

        String cmdArrayinstring = cmdArray[0] + " " + cmdArray[1] + "," + cmdArray[2] + "," + cmdArray[3] + " " + cmdArray[4];

        logger.info(cmdArrayinstring);
        Process p = Runtime.getRuntime().exec(cmdArray);
<<<<<<< HEAD
		   p.waitFor();
         
		   logger.info("Done");
	}
	
	private void pseudoRunGAMS(String baseUrl) {
		logger.info("RIGHT NOW IT IS STARTING PSEUDOGAMS NUCLEAR");
		String scenarioUrl = BucketHelper.getScenarioUrl();
		String usecaseUrl = BucketHelper.getUsecaseUrl();
		logger.info("starting GAMS for simulation for scenarioUrl = " + scenarioUrl + ", usecaseUrl = " + usecaseUrl);
		logger.info("GAMS started successfully, post processing of GAMS results by callback");
		String source = AgentLocator.getCurrentJpsAppDirectory(this) + "/res" + "/results.csv";
		File file = new File(source);
		String destinationUrl = baseUrl + "/" + "/results.csv";
		new QueryBroker().putLocal(destinationUrl, file);
	}
	
	protected void doGetJPS(HttpServletRequest request, HttpServletResponse response)
			throws ServletException, IOException {
		
		String path = request.getServletPath();
		System.out.println("path= "+path);
		
		if ("/NuclearAgent/startsimulation".equals(path)) {

			JSONObject jofornuc = AgentCaller.readJsonParameter(request);

			try {
				String lotiri = jofornuc.getString("landlot");
				String iriofnetwork = jofornuc.getString("electricalnetwork");
				ArrayList<String> listofplant = new ArrayList<String>();
				for (int c = 0; c < jofornuc.getJSONArray("substitutionalgenerators").length(); c++) {
					listofplant.add(jofornuc.getJSONArray("substitutionalgenerators").getString(c));
				}

				boolean runGams = true;
				if (!jofornuc.isNull(JPSConstants.RUN_SIMULATION)) {
					runGams = jofornuc.getBoolean(JPSConstants.RUN_SIMULATION);
				}

				String dataPath = QueryBroker.getLocalDataPath();
				startSimulation(lotiri, iriofnetwork, listofplant, dataPath, runGams);
				String scenarioUrl = BucketHelper.getScenarioUrl();
				String usecaseUrl = BucketHelper.getUsecaseUrl();
				logger.info("processing result of GAMS simulation for scenarioUrl = " + scenarioUrl + ", usecaseUrl = " + usecaseUrl);

				List<String> plants = processSimulationResult(dataPath);
				JSONArray plantsja = new JSONArray(plants);
				JSONObject jo = new JSONObject();
				jo.put("plants", plantsja);
				
				// TODO-AE SC 20190913 replace hard-coded call back to coordination agent
				//AgentCaller.executeGetWithJsonParameter("JPS_POWSYS/processresult", jo.toString()); //no need to call back the coordination and retrofit agent

				AgentCaller.printToResponse(jo, response);	

			} catch (JSONException | InterruptedException e) {
				logger.error(e.getMessage(), e);
				throw new JPSRuntimeException(e.getMessage(), e);
			} catch (NumberFormatException e) {
				logger.error(e.getMessage(), e);
				throw new JPSRuntimeException(e.getMessage(), e);
			} catch (URISyntaxException e) {
				logger.error(e.getMessage(), e);
				throw new JPSRuntimeException(e.getMessage(), e);
			}
=======
        p.waitFor();
>>>>>>> 560c5bb9

        logger.info("Done");
    }

    private void pseudoRunGAMS(String baseUrl) {
        logger.info("RIGHT NOW IT IS STARTING PSEUDOGAMS NUCLEAR");
        String scenarioUrl = BucketHelper.getScenarioUrl();
        String usecaseUrl = BucketHelper.getUsecaseUrl();
        logger.info("starting GAMS for simulation for scenarioUrl = " + scenarioUrl + ", usecaseUrl = " + usecaseUrl);
        logger.info("GAMS started successfully, post processing of GAMS results by callback");
        String source = AgentLocator.getCurrentJpsAppDirectory(this) + "/res" + "/results.csv";
        File file = new File(source);
        String destinationUrl = baseUrl + "/" + "/results.csv";
        new QueryBroker().put(destinationUrl, file);
    }

    private void notifyWatcher(JSONObject agentArgs, String filePath, String callbackIRI) {
        agentArgs.put(KEY_WATCH, filePath);
        agentArgs.put(KEY_CALLBACK_URL, callbackIRI);
        execute(KeyValueMap.getInstance().get("url.jps_aws"), agentArgs.toString(), HttpPost.METHOD_NAME);
    }

    @Override
    protected void doHttpJPS(HttpServletRequest request, HttpServletResponse response) throws IOException, ServletException {
        logger = LoggerFactory.getLogger(NuclearAgent.class);
        super.doHttpJPS(request, response);
    }
    
    @Override
    protected void doHttpJPS(HttpServletRequest request, HttpServletResponse response, JSONObject reqBody) throws IOException, ServletException {
        logger = LoggerFactory.getLogger(NuclearAgent.class);
        super.doHttpJPS(request, response, reqBody);
    }

    @Override
    protected JSONObject processRequestParameters(JSONObject requestParams, HttpServletRequest request) {

        JSONObject responseParams = requestParams;
        String path = request.getServletPath();
        System.out.println("path= " + path);

        if (SIM_START_PATH.equals(path)) {

            JSONObject jofornuc = requestParams;

            try {
                String lotiri = jofornuc.getString("landlot");
                String iriofnetwork = jofornuc.getString("electricalnetwork");

                List<Object> listofplant = jofornuc.getJSONArray("substitutionalgenerators").toList();

                boolean runGams = true;
                if (!jofornuc.isNull(JPSConstants.RUN_SIMULATION)) {
                    runGams = jofornuc.getBoolean(JPSConstants.RUN_SIMULATION);
                }

                String dataPath = QueryBroker.getLocalDataPath();

                startSimulation(lotiri, iriofnetwork, (ArrayList) listofplant, dataPath, runGams);
                notifyWatcher(jofornuc, dataPath + "/" + AGENT_TAG + "/" + NuclearKBCreator.GAMS_OUTPUT_FILENAME,
                        request.getRequestURL().toString().replace(SIM_START_PATH, SIM_PROCESS_PATH));

            } catch (Exception e) {
                logger.error(e.getMessage(), e);
                throw new JPSRuntimeException(e.getMessage(), e);
            }

        } else if (SIM_PROCESS_PATH.equals(path)) {//is the process result still used???

            try {
                JSONObject jo = requestParams;
                String scenarioUrl = BucketHelper.getScenarioUrl();
                String usecaseUrl = BucketHelper.getUsecaseUrl();
                logger.info("processing result of GAMS simulation for scenarioUrl = " + scenarioUrl + ", usecaseUrl = " + usecaseUrl);


                String dataPath = QueryBroker.getLocalDataPath();
                List<String> plants = processSimulationResult(dataPath);
                JSONArray plantsja = new JSONArray(plants);
                jo.put("plants", plantsja);

                // TODO-AE SC 20190913 replace hard-coded call back to coordination agent
                AgentCaller.executeGetWithJsonParameter("JPS_POWSYS/processresult", jo.toString()); //no need to call back the coordination and retrofit agent

                // no need to return jo or plants here; this is just for asserting the simulation result in a junit test
                responseParams = jo;

            } catch (NumberFormatException | URISyntaxException | IOException e) {
                logger.error(e.getMessage(), e);
                throw new JPSRuntimeException(e.getMessage(), e);
            }
        }
        return responseParams;
    }

    public void startSimulation(String lotiri, String iriofnetwork, ArrayList<String> plantlist, String dataPath, boolean runGams) throws IOException, InterruptedException {

        String baseUrl = dataPath + "/" + AGENT_TAG;
        System.out.println("go here datapath= "+baseUrl);
        if (logger == null) {
        	logger = LoggerFactory.getLogger(NuclearAgent.class);
        }
        logger.info("starting simulation for local path =" + baseUrl);

        QueryBroker broker = new QueryBroker();

        prepareCSVLandlot(lotiri, baseUrl); //used to create csv

        //-----------------------------------------1st input file finished-------------------------------------------------------------------

        prepareCSVLoad(iriofnetwork, baseUrl); //used to create csv

        //-----------------------------------------2nd input file finished-------------------------------------------------------------------		

        String resourceDir = Util.getResourceDir(this);
        File file = new File(resourceDir + "/constants_req.csv");
        broker.putLocal(baseUrl + "/constants_req.csv", file);

        //-----------------------------------------3rd input file finished-------------------------------------------------------------------

        file = new File(resourceDir + "/parameters_req.csv");
<<<<<<< HEAD
        broker.putLocal(baseUrl + "/parameters_req.csv", file);
 
=======
        broker.put(baseUrl + "/parameters_req.csv", file);

>>>>>>> 560c5bb9
        //-----------------------------------------4th input file finished-------------------------------------------------------------------

        prepareCSVPartialRemaining(plantlist, iriofnetwork, baseUrl);
        //-----------------------------------------5th input file finished-------------------------------------------------------------------

        if (runGams) {
        	//runGAMS(baseUrl);
        	runGAMSAsync(baseUrl);
        }
        else {
        pseudoRunGAMS(baseUrl);
        }
    }

    public List<String> processSimulationResult(String dataPath) throws NumberFormatException, IOException, URISyntaxException {

        String baseUrl = dataPath + "/" + AGENT_TAG;

        logger.info("processing simulation result for local path =" + baseUrl);

        //   recreate the nuclear powerplant on flight
        NuclearKBCreator in = new NuclearKBCreator();
        Map<String, OntModel> mapIri2Model = in.startConversion(baseUrl);
        storeModels(mapIri2Model);

        List<String> result = new ArrayList<String>();
        for (String current : mapIri2Model.keySet()) {
            if (current.contains("NucPP")) {
                result.add(current);
            }
        }

        return result;
    }

    private void storeModels(Map<String, OntModel> mapIri2Model) {

        QueryBroker broker = new QueryBroker();

        for (String current : mapIri2Model.keySet()) {
            OntModel model = mapIri2Model.get(current);
            String content = JenaHelper.writeToString(model);
            broker.put(current, content);
        }
    }


    public void prepareCSVPartialRemaining(ArrayList<String> plantlist, String iriofnetwork, String baseUrl) throws IOException {
        OntModel model = ENAgent.readModelGreedy(iriofnetwork);
        String genplantinfo = "PREFIX j1:<http://www.theworldavatar.com/ontology/ontopowsys/PowSysRealization.owl#> "
                + "PREFIX j2:<http://www.theworldavatar.com/ontology/ontocape/upper_level/system.owl#> "
                + "PREFIX j3:<http://www.theworldavatar.com/ontology/ontopowsys/model/PowerSystemModel.owl#> "
                + "PREFIX j4:<http://www.theworldavatar.com/ontology/meta_model/topology/topology.owl#> "
                + "PREFIX j5:<http://www.theworldavatar.com/ontology/ontocape/model/mathematical_model.owl#> "
                + "PREFIX j6:<http://www.theworldavatar.com/ontology/ontocape/chemical_process_system/CPS_behavior/behavior.owl#> "
                + "PREFIX j7:<http://www.theworldavatar.com/ontology/ontocape/supporting_concepts/space_and_time/space_and_time_extended.owl#> "
                + "PREFIX j8:<http://www.theworldavatar.com/ontology/ontocape/material/phase_system/phase_system.owl#> "
                + "SELECT ?entity ?plant ?Pmaxvalue ?xval ?yval "
                + "WHERE {?entity  a  j1:PowerGenerator  ."
                + "?entity   j2:isSubsystemOf ?plant ."
                + "?entity   j2:isModeledBy ?model ."
                + "?model   j5:hasModelVariable ?pmax ."
                + "?pmax  a  j3:PMax  ."
                + "?pmax  j2:hasValue ?vpmax ."
                + "?vpmax   j2:numericalValue ?Pmaxvalue ." // pmax
                + "?entity   j7:hasGISCoordinateSystem ?coordsys ."
                + "?coordsys   j7:hasProjectedCoordinate_x ?xent ."
                + "?xent j2:hasValue ?vxent ."
                + "?vxent   j2:numericalValue ?xval ." // xvalue
                + "?coordsys   j7:hasProjectedCoordinate_y ?yent ."
                + "?yent j2:hasValue ?vyent ."
                + "?vyent   j2:numericalValue ?yval ." // xvalue
                + "}";

        ResultSet resultSet = JenaHelper.query(model, genplantinfo);
        String result = JenaResultSetFormatter.convertToJSONW3CStandard(resultSet);
        String[] keys = JenaResultSetFormatter.getKeys(result);
        List<String[]> resultList = JenaResultSetFormatter.convertToListofStringArrays(result, keys);
        int x = 0;
        double sumcapreplaced = 0;
        List<String[]> csvresult = new ArrayList<String[]>();
		String[]header= {"type","Co","x","y"}; //Co=capacity
        csvresult.add(header);
       
		while (x < resultList.size()) {
			if (!plantlist.contains(resultList.get(x)[0])) { // has been switched to 0 instead of 1 cause we use
																// generator scale
				System.out.println("generator remains= " + resultList.get(x)[0]);
				System.out.println("P max= " + resultList.get(x)[2]);
				System.out.println("x= " + resultList.get(x)[3]);
				System.out.println("y= " + resultList.get(x)[4]);
				String[] content = new String[4];
				content[0] = "c" + x;
				content[1] = resultList.get(x)[2];
				content[2] = resultList.get(x)[3];
				content[3] = resultList.get(x)[4];
				csvresult.add(content);

			} else {
				sumcapreplaced = sumcapreplaced + Double.valueOf(resultList.get(x)[2]);
			}

			x++;
		}
		if (csvresult.size() == 1) {
			String[] content = new String[4];
			content[0] = "c0";
			content[1] = "0.00001";
			content[2] = "0.00001";
			content[3] = "0.00001";
			csvresult.add(content);
			//default value if all generators are removed
		}
            System.out.println("sum replaced= " + sumcapreplaced);
        

        
		/**nuclear should not be included in the remaining generator option since 7/11/19
		String[]content2= new String[4];
		content2[0]="n";
		content2[1]=""+sumcapreplaced;
		content2[2]="0.0";
		content2[3]="0.0";
		csvresult.add(content2);
<<<<<<< HEAD
		 String s = MatrixConverter.fromArraytoCsv(csvresult);
		 QueryBroker broker = new QueryBroker();
		 broker.putLocal(baseUrl + "/inputgeneratorselection.csv", s);
		
	}
	
	public void prepareCSVLandlot(String lotiri, String baseUrl) {		

		String lotsInfo= "PREFIX j1:<http://www.theworldavatar.com/ontology/ontoland/OntoLand.owl#> " 
				+ "PREFIX j2:<http://www.theworldavatar.com/ontology/ontocape/upper_level/system.owl#> "
				+ "PREFIX j3:<http://www.theworldavatar.com/ontology/ontocape/upper_level/technical_system.owl#> "
				+ "PREFIX j4:<http://www.theworldavatar.com/ontology/meta_model/topology/topology.owl#> "
				+ "PREFIX j5:<http://www.theworldavatar.com/ontology/ontocape/supporting_concepts/geometry/geometry.owl#> "
				+ "PREFIX j6:<http://www.theworldavatar.com/ontology/ontocape/chemical_process_system/CPS_behavior/behavior.owl#> "
				+ "PREFIX j7:<http://www.theworldavatar.com/ontology/ontocape/supporting_concepts/space_and_time/space_and_time_extended.owl#> "
				+ "PREFIX j8:<http://www.theworldavatar.com/ontology/ontocape/material/phase_system/phase_system.owl#> "
				+ "SELECT ?entity ?xvalue ?yvalue ?areavalue ?distancevalue "
				
				+ "WHERE {?entity  a  j1:Landlot  ." 
				+ "?entity   j5:hasSurfaceGeometry ?sur ."
				+ "?sur   j5:has_area ?surarea ."
				+ "?surarea   j2:hasValue ?vsurarea ."
				+ "?vsurarea   j2:numericalValue ?areavalue ."
				
				+ "?entity   j7:hasGISCoordinateSystem ?coorsys ."
				+ "?coorsys   j7:hasProjectedCoordinate_x ?x ."
				+ "?x   j2:hasValue ?xval ."
				+ "?xval   j2:numericalValue ?xvalue ."
				+ "?coorsys   j7:hasProjectedCoordinate_y ?y ."
				+ "?y   j2:hasValue ?yval ."
				+ "?yval   j2:numericalValue ?yvalue ."
				
				+ "?entity   j1:hasDistanceToClosestWaterSources ?distance ."
				+ "?distance   j2:hasValue ?distval ."
				+ "?distval   j2:numericalValue ?distancevalue ."
								
				+ "}";	   	
   
		QueryBroker broker = new QueryBroker();
		
    	String result = broker.queryFile(lotiri, lotsInfo);
    	String[] keys = {"entity", "yvalue", "xvalue", "areavalue", "distancevalue"};
    	List<String[]> resultList = JenaResultSetFormatter.convertToListofStringArrays(result, keys);
    	
		logger.info("number of queried lot entities = " + resultList.size());
    	
    	IriMapper mapper= new IriMapper();
		for (int i=0; i<resultList.size(); i++) {
			String[] current = resultList.get(i);
			String id = "s"+(i+1);
			mapper.add(current[0], id, "lot");
			current[0]=id;
		}
    
		String csv = mapper.serialize();
	    broker.putLocal(baseUrl + "/mappingforlot.csv", csv);
	    
	    String[] header = {"id","ys","xs","as","dcs"};
	    resultList.add(0, header);
	    String s = MatrixConverter.fromArraytoCsv(resultList);
	    broker.putLocal(baseUrl + "/inputlandlots.csv", s);
	    
	    logger.info("landlots input ok"); 
	}

	public void prepareCSVLoad(String iriofnetwork, String baseUrl) {
		
		String greedySparqlQuery = "PREFIX sys:<http://www.theworldavatar.com/ontology/ontocape/upper_level/system.owl#> "
				+ "SELECT ?component "
				+ "WHERE {?entity a sys:CompositeSystem . " 
				+ "?entity sys:hasSubsystem ?component . "								
				+ "}";
		
		String busInfo= "PREFIX j1:<http://www.theworldavatar.com/ontology/ontopowsys/PowSysRealization.owl#> " 
				+ "PREFIX j2:<http://www.theworldavatar.com/ontology/ontocape/upper_level/system.owl#> "
				+ "PREFIX j3:<http://www.theworldavatar.com/ontology/ontopowsys/model/PowerSystemModel.owl#> "
				+ "PREFIX j4:<http://www.theworldavatar.com/ontology/meta_model/topology/topology.owl#> "
				+ "PREFIX j5:<http://www.theworldavatar.com/ontology/ontocape/model/mathematical_model.owl#> "
				+ "PREFIX j6:<http://www.theworldavatar.com/ontology/ontocape/chemical_process_system/CPS_behavior/behavior.owl#> "
				+ "PREFIX j7:<http://www.theworldavatar.com/ontology/ontocape/supporting_concepts/space_and_time/space_and_time_extended.owl#> "
				+ "PREFIX j8:<http://www.theworldavatar.com/ontology/ontocape/material/phase_system/phase_system.owl#> "
				+ "SELECT ?entity ?xvalue ?yvalue ?activepowervalue "
				
				+ "WHERE {?entity  a  j1:BusNode  ." 
				+ "?entity   j2:isModeledBy ?model ."
				+ "?model   j5:hasModelVariable ?Pd ."
				+ "?Pd  a  j3:PdBus  ."
				+ "?Pd  j2:hasValue ?vpd ."
				+ "?vpd   j2:numericalValue ?activepowervalue ."
				
				+ "?entity   j7:hasGISCoordinateSystem ?coorsys ."
				+ "?coorsys   j7:hasProjectedCoordinate_x ?x ."
				+ "?x   j2:hasValue ?xval ."
				+ "?xval   j2:numericalValue ?xvalue ."
				+ "?coorsys   j7:hasProjectedCoordinate_y ?y ."
				+ "?y   j2:hasValue ?yval ."
				+ "?yval   j2:numericalValue ?yvalue ."
								
				+ "}";
			
		QueryBroker broker = new QueryBroker();
		
		String result = broker.queryFilesGreedy(iriofnetwork, greedySparqlQuery, busInfo);
		String[] keys = new String[] {"entity", "yvalue", "xvalue", "activepowervalue", "null"};
		List<String[]> resultList = JenaResultSetFormatter.convertToListofStringArrays(result, keys);
		
		logger.info("number of queried bus entities = " + resultList.size());
		
		double mean = 0.0079;
		double variance = 0.004;
		double stddev = Math.sqrt(variance);
		IriMapper mapper= new IriMapper();
		
		for (int i=0; i<resultList.size(); i++) {
			String[] current = resultList.get(i);
			String id = "p"+(i+1);
			mapper.add(current[0], id, "bus");
			current[0]=id;
			// TODO-AE 2090304 why replace and split? BECAUSE IT IS INTEGER AND HAS ^^iNTEGER
			
		    String stPdvalue = current[3].replace("^^","@").split("@")[0];
		    current[3] = stPdvalue;
		    
		    boolean popDensityFound = false;
			while (!popDensityFound) {
				double popDensity = stddev * new Random().nextGaussian() + mean;
				if (popDensity > 0) {
				      popDensityFound = true;
				      current[4]=String.valueOf(popDensity);
				}
			}
		}
		
		String csv = mapper.serialize();
	    broker.putLocal(baseUrl + "/mappingforbus.csv", csv);
		
	    String[] header= {"id","yp","xp","Dp","rhop"};
	    resultList.add(0, header);
	    String s = MatrixConverter.fromArraytoCsv(resultList);
	    broker.putLocal(baseUrl + "/inputloadpoints.csv", s);
	    
	    logger.info("bus input ok");
	}
=======
 
 */
        String s = MatrixConverter.fromArraytoCsv(csvresult);
        QueryBroker broker = new QueryBroker();
		 broker.put(baseUrl + "/parameters_req_existing.csv", s);

    }

    public void prepareCSVLandlot(String lotiri, String baseUrl) {

        String lotsInfo = "PREFIX j1:<http://www.theworldavatar.com/ontology/ontoland/OntoLand.owl#> "
                + "PREFIX j2:<http://www.theworldavatar.com/ontology/ontocape/upper_level/system.owl#> "
                + "PREFIX j3:<http://www.theworldavatar.com/ontology/ontocape/upper_level/technical_system.owl#> "
                + "PREFIX j4:<http://www.theworldavatar.com/ontology/meta_model/topology/topology.owl#> "
                + "PREFIX j5:<http://www.theworldavatar.com/ontology/ontocape/supporting_concepts/geometry/geometry.owl#> "
                + "PREFIX j6:<http://www.theworldavatar.com/ontology/ontocape/chemical_process_system/CPS_behavior/behavior.owl#> "
                + "PREFIX j7:<http://www.theworldavatar.com/ontology/ontocape/supporting_concepts/space_and_time/space_and_time_extended.owl#> "
                + "PREFIX j8:<http://www.theworldavatar.com/ontology/ontocape/material/phase_system/phase_system.owl#> "
                + "SELECT ?entity ?xvalue ?yvalue ?areavalue ?distancevalue "

                + "WHERE {?entity  a  j1:Landlot  ."
                + "?entity   j5:hasSurfaceGeometry ?sur ."
                + "?sur   j5:has_area ?surarea ."
                + "?surarea   j2:hasValue ?vsurarea ."
                + "?vsurarea   j2:numericalValue ?areavalue ."

                + "?entity   j7:hasGISCoordinateSystem ?coorsys ."
                + "?coorsys   j7:hasProjectedCoordinate_x ?x ."
                + "?x   j2:hasValue ?xval ."
                + "?xval   j2:numericalValue ?xvalue ."
                + "?coorsys   j7:hasProjectedCoordinate_y ?y ."
                + "?y   j2:hasValue ?yval ."
                + "?yval   j2:numericalValue ?yvalue ."

                + "?entity   j1:hasDistanceToClosestWaterSources ?distance ."
                + "?distance   j2:hasValue ?distval ."
                + "?distval   j2:numericalValue ?distancevalue ."

                + "}";

        QueryBroker broker = new QueryBroker();

        String result = broker.queryFile(lotiri, lotsInfo);
        String[] keys = {"entity", "yvalue", "xvalue", "areavalue", "distancevalue"};
        List<String[]> resultList = JenaResultSetFormatter.convertToListofStringArrays(result, keys);

        logger.info("number of queried lot entities = " + resultList.size());

        IriMapper mapper = new IriMapper();
        for (int i = 0; i < resultList.size(); i++) {
            String[] current = resultList.get(i);
            String id = "s" + (i + 1);
            mapper.add(current[0], id, "lot");
            current[0] = id;
        }

        String csv = mapper.serialize();
        broker.put(baseUrl + "/mappingforlot.csv", csv);

        String[] header = {"id", "ys", "xs", "as", "dcs"};
        resultList.add(0, header);
        String s = MatrixConverter.fromArraytoCsv(resultList);
        broker.put(baseUrl + "/inputlandlots.csv", s);

        logger.info("landlots input ok");
    }

    public void prepareCSVLoad(String iriofnetwork, String baseUrl) {

        String greedySparqlQuery = "PREFIX sys:<http://www.theworldavatar.com/ontology/ontocape/upper_level/system.owl#> "
                + "SELECT ?component "
                + "WHERE {?entity a sys:CompositeSystem . "
                + "?entity sys:hasSubsystem ?component . "
                + "}";

        String busInfo = "PREFIX j1:<http://www.theworldavatar.com/ontology/ontopowsys/PowSysRealization.owl#> "
                + "PREFIX j2:<http://www.theworldavatar.com/ontology/ontocape/upper_level/system.owl#> "
                + "PREFIX j3:<http://www.theworldavatar.com/ontology/ontopowsys/model/PowerSystemModel.owl#> "
                + "PREFIX j4:<http://www.theworldavatar.com/ontology/meta_model/topology/topology.owl#> "
                + "PREFIX j5:<http://www.theworldavatar.com/ontology/ontocape/model/mathematical_model.owl#> "
                + "PREFIX j6:<http://www.theworldavatar.com/ontology/ontocape/chemical_process_system/CPS_behavior/behavior.owl#> "
                + "PREFIX j7:<http://www.theworldavatar.com/ontology/ontocape/supporting_concepts/space_and_time/space_and_time_extended.owl#> "
                + "PREFIX j8:<http://www.theworldavatar.com/ontology/ontocape/material/phase_system/phase_system.owl#> "
                + "SELECT ?entity ?xvalue ?yvalue ?activepowervalue "

                + "WHERE {?entity  a  j1:BusNode  ."
                + "?entity   j2:isModeledBy ?model ."
                + "?model   j5:hasModelVariable ?Pd ."
                + "?Pd  a  j3:PdBus  ."
                + "?Pd  j2:hasValue ?vpd ."
                + "?vpd   j2:numericalValue ?activepowervalue ."

                + "?entity   j7:hasGISCoordinateSystem ?coorsys ."
                + "?coorsys   j7:hasProjectedCoordinate_x ?x ."
                + "?x   j2:hasValue ?xval ."
                + "?xval   j2:numericalValue ?xvalue ."
                + "?coorsys   j7:hasProjectedCoordinate_y ?y ."
                + "?y   j2:hasValue ?yval ."
                + "?yval   j2:numericalValue ?yvalue ."

                + "}";

        QueryBroker broker = new QueryBroker();

        String result = broker.queryFilesGreedy(iriofnetwork, greedySparqlQuery, busInfo);
        String[] keys = new String[]{"entity", "yvalue", "xvalue", "activepowervalue", "null"};
        List<String[]> resultList = JenaResultSetFormatter.convertToListofStringArrays(result, keys);

        logger.info("number of queried bus entities = " + resultList.size());

        double mean = 0.0079;
        double variance = 0.004;
        double stddev = Math.sqrt(variance);
        IriMapper mapper = new IriMapper();

        for (int i = 0; i < resultList.size(); i++) {
            String[] current = resultList.get(i);
            String id = "p" + (i + 1);
            mapper.add(current[0], id, "bus");
            current[0] = id;
            // TODO-AE 2090304 why replace and split? BECAUSE IT IS INTEGER AND HAS ^^iNTEGER

            String stPdvalue = current[3].replace("^^", "@").split("@")[0];
            current[3] = stPdvalue;

            boolean popDensityFound = false;
            while (!popDensityFound) {
                double popDensity = stddev * new Random().nextGaussian() + mean;
                if (popDensity > 0) {
                    popDensityFound = true;
                    current[4] = String.valueOf(popDensity);
                }
            }
        }

        String csv = mapper.serialize();
        broker.put(baseUrl + "/mappingforbus.csv", csv);

        String[] header = {"id", "yp", "xp", "Dp", "rhop"};
        resultList.add(0, header);
        String s = MatrixConverter.fromArraytoCsv(resultList);
        broker.put(baseUrl + "/inputloadpoints.csv", s);

        logger.info("bus input ok");
    }
>>>>>>> 560c5bb9
}<|MERGE_RESOLUTION|>--- conflicted
+++ resolved
@@ -111,76 +111,7 @@
 
         logger.info(cmdArrayinstring);
         Process p = Runtime.getRuntime().exec(cmdArray);
-<<<<<<< HEAD
-		   p.waitFor();
-         
-		   logger.info("Done");
-	}
-	
-	private void pseudoRunGAMS(String baseUrl) {
-		logger.info("RIGHT NOW IT IS STARTING PSEUDOGAMS NUCLEAR");
-		String scenarioUrl = BucketHelper.getScenarioUrl();
-		String usecaseUrl = BucketHelper.getUsecaseUrl();
-		logger.info("starting GAMS for simulation for scenarioUrl = " + scenarioUrl + ", usecaseUrl = " + usecaseUrl);
-		logger.info("GAMS started successfully, post processing of GAMS results by callback");
-		String source = AgentLocator.getCurrentJpsAppDirectory(this) + "/res" + "/results.csv";
-		File file = new File(source);
-		String destinationUrl = baseUrl + "/" + "/results.csv";
-		new QueryBroker().putLocal(destinationUrl, file);
-	}
-	
-	protected void doGetJPS(HttpServletRequest request, HttpServletResponse response)
-			throws ServletException, IOException {
-		
-		String path = request.getServletPath();
-		System.out.println("path= "+path);
-		
-		if ("/NuclearAgent/startsimulation".equals(path)) {
-
-			JSONObject jofornuc = AgentCaller.readJsonParameter(request);
-
-			try {
-				String lotiri = jofornuc.getString("landlot");
-				String iriofnetwork = jofornuc.getString("electricalnetwork");
-				ArrayList<String> listofplant = new ArrayList<String>();
-				for (int c = 0; c < jofornuc.getJSONArray("substitutionalgenerators").length(); c++) {
-					listofplant.add(jofornuc.getJSONArray("substitutionalgenerators").getString(c));
-				}
-
-				boolean runGams = true;
-				if (!jofornuc.isNull(JPSConstants.RUN_SIMULATION)) {
-					runGams = jofornuc.getBoolean(JPSConstants.RUN_SIMULATION);
-				}
-
-				String dataPath = QueryBroker.getLocalDataPath();
-				startSimulation(lotiri, iriofnetwork, listofplant, dataPath, runGams);
-				String scenarioUrl = BucketHelper.getScenarioUrl();
-				String usecaseUrl = BucketHelper.getUsecaseUrl();
-				logger.info("processing result of GAMS simulation for scenarioUrl = " + scenarioUrl + ", usecaseUrl = " + usecaseUrl);
-
-				List<String> plants = processSimulationResult(dataPath);
-				JSONArray plantsja = new JSONArray(plants);
-				JSONObject jo = new JSONObject();
-				jo.put("plants", plantsja);
-				
-				// TODO-AE SC 20190913 replace hard-coded call back to coordination agent
-				//AgentCaller.executeGetWithJsonParameter("JPS_POWSYS/processresult", jo.toString()); //no need to call back the coordination and retrofit agent
-
-				AgentCaller.printToResponse(jo, response);	
-
-			} catch (JSONException | InterruptedException e) {
-				logger.error(e.getMessage(), e);
-				throw new JPSRuntimeException(e.getMessage(), e);
-			} catch (NumberFormatException e) {
-				logger.error(e.getMessage(), e);
-				throw new JPSRuntimeException(e.getMessage(), e);
-			} catch (URISyntaxException e) {
-				logger.error(e.getMessage(), e);
-				throw new JPSRuntimeException(e.getMessage(), e);
-			}
-=======
         p.waitFor();
->>>>>>> 560c5bb9
 
         logger.info("Done");
     }
@@ -194,7 +125,7 @@
         String source = AgentLocator.getCurrentJpsAppDirectory(this) + "/res" + "/results.csv";
         File file = new File(source);
         String destinationUrl = baseUrl + "/" + "/results.csv";
-        new QueryBroker().put(destinationUrl, file);
+        new QueryBroker().putLocal(destinationUrl, file);
     }
 
     private void notifyWatcher(JSONObject agentArgs, String filePath, String callbackIRI) {
@@ -302,13 +233,8 @@
         //-----------------------------------------3rd input file finished-------------------------------------------------------------------
 
         file = new File(resourceDir + "/parameters_req.csv");
-<<<<<<< HEAD
         broker.putLocal(baseUrl + "/parameters_req.csv", file);
- 
-=======
-        broker.put(baseUrl + "/parameters_req.csv", file);
-
->>>>>>> 560c5bb9
+
         //-----------------------------------------4th input file finished-------------------------------------------------------------------
 
         prepareCSVPartialRemaining(plantlist, iriofnetwork, baseUrl);
@@ -433,156 +359,11 @@
 		content2[2]="0.0";
 		content2[3]="0.0";
 		csvresult.add(content2);
-<<<<<<< HEAD
-		 String s = MatrixConverter.fromArraytoCsv(csvresult);
-		 QueryBroker broker = new QueryBroker();
-		 broker.putLocal(baseUrl + "/inputgeneratorselection.csv", s);
-		
-	}
-	
-	public void prepareCSVLandlot(String lotiri, String baseUrl) {		
-
-		String lotsInfo= "PREFIX j1:<http://www.theworldavatar.com/ontology/ontoland/OntoLand.owl#> " 
-				+ "PREFIX j2:<http://www.theworldavatar.com/ontology/ontocape/upper_level/system.owl#> "
-				+ "PREFIX j3:<http://www.theworldavatar.com/ontology/ontocape/upper_level/technical_system.owl#> "
-				+ "PREFIX j4:<http://www.theworldavatar.com/ontology/meta_model/topology/topology.owl#> "
-				+ "PREFIX j5:<http://www.theworldavatar.com/ontology/ontocape/supporting_concepts/geometry/geometry.owl#> "
-				+ "PREFIX j6:<http://www.theworldavatar.com/ontology/ontocape/chemical_process_system/CPS_behavior/behavior.owl#> "
-				+ "PREFIX j7:<http://www.theworldavatar.com/ontology/ontocape/supporting_concepts/space_and_time/space_and_time_extended.owl#> "
-				+ "PREFIX j8:<http://www.theworldavatar.com/ontology/ontocape/material/phase_system/phase_system.owl#> "
-				+ "SELECT ?entity ?xvalue ?yvalue ?areavalue ?distancevalue "
-				
-				+ "WHERE {?entity  a  j1:Landlot  ." 
-				+ "?entity   j5:hasSurfaceGeometry ?sur ."
-				+ "?sur   j5:has_area ?surarea ."
-				+ "?surarea   j2:hasValue ?vsurarea ."
-				+ "?vsurarea   j2:numericalValue ?areavalue ."
-				
-				+ "?entity   j7:hasGISCoordinateSystem ?coorsys ."
-				+ "?coorsys   j7:hasProjectedCoordinate_x ?x ."
-				+ "?x   j2:hasValue ?xval ."
-				+ "?xval   j2:numericalValue ?xvalue ."
-				+ "?coorsys   j7:hasProjectedCoordinate_y ?y ."
-				+ "?y   j2:hasValue ?yval ."
-				+ "?yval   j2:numericalValue ?yvalue ."
-				
-				+ "?entity   j1:hasDistanceToClosestWaterSources ?distance ."
-				+ "?distance   j2:hasValue ?distval ."
-				+ "?distval   j2:numericalValue ?distancevalue ."
-								
-				+ "}";	   	
-   
-		QueryBroker broker = new QueryBroker();
-		
-    	String result = broker.queryFile(lotiri, lotsInfo);
-    	String[] keys = {"entity", "yvalue", "xvalue", "areavalue", "distancevalue"};
-    	List<String[]> resultList = JenaResultSetFormatter.convertToListofStringArrays(result, keys);
-    	
-		logger.info("number of queried lot entities = " + resultList.size());
-    	
-    	IriMapper mapper= new IriMapper();
-		for (int i=0; i<resultList.size(); i++) {
-			String[] current = resultList.get(i);
-			String id = "s"+(i+1);
-			mapper.add(current[0], id, "lot");
-			current[0]=id;
-		}
-    
-		String csv = mapper.serialize();
-	    broker.putLocal(baseUrl + "/mappingforlot.csv", csv);
-	    
-	    String[] header = {"id","ys","xs","as","dcs"};
-	    resultList.add(0, header);
-	    String s = MatrixConverter.fromArraytoCsv(resultList);
-	    broker.putLocal(baseUrl + "/inputlandlots.csv", s);
-	    
-	    logger.info("landlots input ok"); 
-	}
-
-	public void prepareCSVLoad(String iriofnetwork, String baseUrl) {
-		
-		String greedySparqlQuery = "PREFIX sys:<http://www.theworldavatar.com/ontology/ontocape/upper_level/system.owl#> "
-				+ "SELECT ?component "
-				+ "WHERE {?entity a sys:CompositeSystem . " 
-				+ "?entity sys:hasSubsystem ?component . "								
-				+ "}";
-		
-		String busInfo= "PREFIX j1:<http://www.theworldavatar.com/ontology/ontopowsys/PowSysRealization.owl#> " 
-				+ "PREFIX j2:<http://www.theworldavatar.com/ontology/ontocape/upper_level/system.owl#> "
-				+ "PREFIX j3:<http://www.theworldavatar.com/ontology/ontopowsys/model/PowerSystemModel.owl#> "
-				+ "PREFIX j4:<http://www.theworldavatar.com/ontology/meta_model/topology/topology.owl#> "
-				+ "PREFIX j5:<http://www.theworldavatar.com/ontology/ontocape/model/mathematical_model.owl#> "
-				+ "PREFIX j6:<http://www.theworldavatar.com/ontology/ontocape/chemical_process_system/CPS_behavior/behavior.owl#> "
-				+ "PREFIX j7:<http://www.theworldavatar.com/ontology/ontocape/supporting_concepts/space_and_time/space_and_time_extended.owl#> "
-				+ "PREFIX j8:<http://www.theworldavatar.com/ontology/ontocape/material/phase_system/phase_system.owl#> "
-				+ "SELECT ?entity ?xvalue ?yvalue ?activepowervalue "
-				
-				+ "WHERE {?entity  a  j1:BusNode  ." 
-				+ "?entity   j2:isModeledBy ?model ."
-				+ "?model   j5:hasModelVariable ?Pd ."
-				+ "?Pd  a  j3:PdBus  ."
-				+ "?Pd  j2:hasValue ?vpd ."
-				+ "?vpd   j2:numericalValue ?activepowervalue ."
-				
-				+ "?entity   j7:hasGISCoordinateSystem ?coorsys ."
-				+ "?coorsys   j7:hasProjectedCoordinate_x ?x ."
-				+ "?x   j2:hasValue ?xval ."
-				+ "?xval   j2:numericalValue ?xvalue ."
-				+ "?coorsys   j7:hasProjectedCoordinate_y ?y ."
-				+ "?y   j2:hasValue ?yval ."
-				+ "?yval   j2:numericalValue ?yvalue ."
-								
-				+ "}";
-			
-		QueryBroker broker = new QueryBroker();
-		
-		String result = broker.queryFilesGreedy(iriofnetwork, greedySparqlQuery, busInfo);
-		String[] keys = new String[] {"entity", "yvalue", "xvalue", "activepowervalue", "null"};
-		List<String[]> resultList = JenaResultSetFormatter.convertToListofStringArrays(result, keys);
-		
-		logger.info("number of queried bus entities = " + resultList.size());
-		
-		double mean = 0.0079;
-		double variance = 0.004;
-		double stddev = Math.sqrt(variance);
-		IriMapper mapper= new IriMapper();
-		
-		for (int i=0; i<resultList.size(); i++) {
-			String[] current = resultList.get(i);
-			String id = "p"+(i+1);
-			mapper.add(current[0], id, "bus");
-			current[0]=id;
-			// TODO-AE 2090304 why replace and split? BECAUSE IT IS INTEGER AND HAS ^^iNTEGER
-			
-		    String stPdvalue = current[3].replace("^^","@").split("@")[0];
-		    current[3] = stPdvalue;
-		    
-		    boolean popDensityFound = false;
-			while (!popDensityFound) {
-				double popDensity = stddev * new Random().nextGaussian() + mean;
-				if (popDensity > 0) {
-				      popDensityFound = true;
-				      current[4]=String.valueOf(popDensity);
-				}
-			}
-		}
-		
-		String csv = mapper.serialize();
-	    broker.putLocal(baseUrl + "/mappingforbus.csv", csv);
-		
-	    String[] header= {"id","yp","xp","Dp","rhop"};
-	    resultList.add(0, header);
-	    String s = MatrixConverter.fromArraytoCsv(resultList);
-	    broker.putLocal(baseUrl + "/inputloadpoints.csv", s);
-	    
-	    logger.info("bus input ok");
-	}
-=======
  
  */
         String s = MatrixConverter.fromArraytoCsv(csvresult);
         QueryBroker broker = new QueryBroker();
-		 broker.put(baseUrl + "/parameters_req_existing.csv", s);
+		 broker.putLocal(baseUrl + "/parameters_req_existing.csv", s);
 
     }
 
@@ -635,12 +416,12 @@
         }
 
         String csv = mapper.serialize();
-        broker.put(baseUrl + "/mappingforlot.csv", csv);
+        broker.putLocal(baseUrl + "/mappingforlot.csv", csv);
 
         String[] header = {"id", "ys", "xs", "as", "dcs"};
         resultList.add(0, header);
         String s = MatrixConverter.fromArraytoCsv(resultList);
-        broker.put(baseUrl + "/inputlandlots.csv", s);
+        broker.putLocal(baseUrl + "/inputlandlots.csv", s);
 
         logger.info("landlots input ok");
     }
@@ -714,14 +495,13 @@
         }
 
         String csv = mapper.serialize();
-        broker.put(baseUrl + "/mappingforbus.csv", csv);
+        broker.putLocal(baseUrl + "/mappingforbus.csv", csv);
 
         String[] header = {"id", "yp", "xp", "Dp", "rhop"};
         resultList.add(0, header);
         String s = MatrixConverter.fromArraytoCsv(resultList);
-        broker.put(baseUrl + "/inputloadpoints.csv", s);
+        broker.putLocal(baseUrl + "/inputloadpoints.csv", s);
 
         logger.info("bus input ok");
     }
->>>>>>> 560c5bb9
 }