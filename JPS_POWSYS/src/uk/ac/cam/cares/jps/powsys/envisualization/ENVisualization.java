--- conflicted
+++ resolved
@@ -1,825 +1,821 @@
-package uk.ac.cam.cares.jps.powsys.envisualization;
-
-import java.io.BufferedWriter;
-import java.io.File;
-import java.io.FileInputStream;
-import java.io.FileWriter;
-import java.io.IOException;
-import java.io.OutputStream;
-import java.io.StringWriter;
-import java.text.SimpleDateFormat;
-import java.util.ArrayList;
-import java.util.Date;
-import java.util.List;
-import java.util.ListIterator;
-
-import javax.servlet.ServletException;
-import javax.servlet.annotation.WebServlet;
-import javax.servlet.http.HttpServletRequest;
-import javax.servlet.http.HttpServletResponse;
-import javax.xml.parsers.DocumentBuilder;
-import javax.xml.parsers.DocumentBuilderFactory;
-import javax.xml.transform.OutputKeys;
-import javax.xml.transform.Transformer;
-import javax.xml.transform.TransformerException;
-import javax.xml.transform.TransformerFactory;
-import javax.xml.transform.dom.DOMSource;
-import javax.xml.transform.stream.StreamResult;
-
-import org.apache.jena.ontology.OntModel;
-import org.apache.jena.query.ResultSet;
-import org.json.JSONObject;
-import org.slf4j.Logger;
-import org.slf4j.LoggerFactory;
-import org.w3c.dom.Document;
-import org.w3c.dom.Element;
-import org.w3c.dom.Node;
-
-import uk.ac.cam.cares.jps.base.config.IKeys;
-import uk.ac.cam.cares.jps.base.config.KeyValueManager;
-import uk.ac.cam.cares.jps.base.discovery.AgentCaller;
-import uk.ac.cam.cares.jps.base.exception.JPSRuntimeException;
-import uk.ac.cam.cares.jps.base.query.JenaHelper;
-import uk.ac.cam.cares.jps.base.query.JenaResultSetFormatter;
-import uk.ac.cam.cares.jps.base.query.QueryBroker;
-import uk.ac.cam.cares.jps.base.scenario.JPSHttpServlet;
-@WebServlet(urlPatterns = { "/ENVisualization/createLineJS", "/ENVisualization/createKMLFile/*", "/ENVisualization/getKMLFile/*",  "/ENVisualization/createMarkers/*" ,"/ENVisualization/readGenerator/*"})
-public class ENVisualization extends JPSHttpServlet {
-	
-	private static final long serialVersionUID = 1446386963475656702L;
-	private Document doc;
-	private Element root;
-	private Logger logger = LoggerFactory.getLogger(ENVisualization.class);
-	String SCENARIO_NAME_TEST = "testPOWSYSNuclearStartSimulationAndProcessResultAgentCallForTestScenario";
-	
-	/**
-	 * Create a KML object.
-	 */
-	public  ENVisualization() {
-		try {
-			DocumentBuilderFactory factory = DocumentBuilderFactory.newInstance();
-			DocumentBuilder builder = factory.newDocumentBuilder();
-			doc = builder.newDocument();
-			Element kml = doc.createElementNS("http://www.opengis.net/kml/2.2", "kml");
-			doc.appendChild(kml);
-			root = doc.createElement("Document");
-			kml.appendChild(root);
-			
-			Element style = doc.createElement("Style");
-			style.setAttribute("id", "polyStyID_0");
-			Element linestyle = doc.createElement("LineStyle");
-			Element color = doc.createElement("color");
-			color.appendChild(doc.createTextNode("FF0000FF"));
-			Element width = doc.createElement("width");
-			width.appendChild(doc.createTextNode("5"));
-			linestyle.appendChild(width);
-			linestyle.appendChild(color);
-			
-			Element PolyStyle = doc.createElement("PolyStyle");
-			Element PolyStylecolor = doc.createElement("color");
-			PolyStylecolor.appendChild(doc.createTextNode("660088ff"));
-			PolyStyle.appendChild(PolyStylecolor);
-			style.appendChild(linestyle);
-			style.appendChild(PolyStyle);
-			root.appendChild(style);
-			
-			
-		} catch (Exception e) {
-			e.printStackTrace();
-		}
-	}
-	
-	protected void doGetJPS(HttpServletRequest request, HttpServletResponse response)
-			throws ServletException, IOException {
-		
-		String path = request.getServletPath();
-		JSONObject joforEN = AgentCaller.readJsonParameter(request);
-
-		String iriofnetwork = joforEN.getString("electricalnetwork");
-		OntModel model = readModelGreedy(iriofnetwork);
-		logger.info("path called= "+path);
-		if ("/ENVisualization/createLineJS".equals(path)) {
-			String g=createLineJS(model);
-			AgentCaller.printToResponse(g, response);
-			
-		} else if ("/ENVisualization/createKMLFile".equals(path)) {
-<<<<<<< HEAD
-			
-//			BufferedWriter bufferedWriter = null;
-=======
-			String flag = joforEN.getString("flag");
->>>>>>> 6da52f39
-			String b = null;
-			String root = KeyValueManager.get(IKeys.ABSDIR_ROOT);
-			try (FileWriter writer = new FileWriter(root + "/OntoEN/testfinal" + flag +".kml");
-		             BufferedWriter bw = new BufferedWriter(writer)) {
-				b = createfinalKML(model);
-
-	           bw.write(b);
-				
-				
-				if (true) {
-//					writeToResponse(response, b,n);
-					return;
-				}
-				
-			} catch (TransformerException e) {
-				e.printStackTrace();
-			}
-			AgentCaller.printToResponse(b, response);
-		}
-		
-		else if ("/ENVisualization/createMarkers".equals(path)) {
-
-			logger.info("path called here= " + path);
-			String g=createMarkers(model);
-			
-			AgentCaller.printToResponse(g, response);
-		}
-		else if ("/ENVisualization/readGenerator".equals(path)) {
-
-			logger.info("path called here= " + path);
-			String g=readGenerator( model);
-			AgentCaller.printToResponse(g, response);
-		}
-	}
-	
-	public void writeToResponse(HttpServletResponse response, String content,String n) {
-		try {
-			
-			logger.info("uploading file");
-			
-		    String fileName = "C:/TOMCAT/webapps/ROOT/OntoEN/testfinal.kml";
-		    String fileType = "text/xml; charset=utf-8";
-		    // Find this file id in database to get file name, and file type
-		
-		    // You must tell the browser the file type you are going to send
-		    // for example application/pdf, text/plain, text/html, image/jpg
-		    response.setContentType(fileType);
-		
-		    // Make sure to show the download dialog
-//		    response.setHeader("Content-disposition","attachment; filename=en"+n+".kml");
-		
-		    // Assume file name is retrieved from database
-		    // For example D:\\file\\test.pdf
-		
-		    File my_file = new File(fileName);
-		
-		    // This should send the file to browser
-		    OutputStream out = response.getOutputStream();
-		    FileInputStream in = new FileInputStream(my_file);
-		    
-		    //InputStream in = new ByteArrayInputStream(content.getBytes());
-		    
-		    byte[] buffer = new byte[4096];
-		    int length;
-		    while ((length = in.read(buffer)) > 0){
-		       out.write(buffer, 0, length);
-		    }
-		    in.close();
-		    out.flush();
-		    
-		    
-		    logger.info("uploading file successful");
-		    
-		} catch (Exception e) {
-			e.printStackTrace();
-			throw new JPSRuntimeException(e.getMessage(), e);
-		}
-	}
-	
-	public String createfinalKML(OntModel model) throws TransformerException {
-		ENVisualization a = new ENVisualization();
-
-		// ------------FOR GENERATORS-----------------
-		List<String[]> generators = a.queryElementCoordinate(model, "PowerGenerator");
-		ArrayList<ENVisualization.StaticobjectgenClass> gensmerged = new ArrayList<ENVisualization.StaticobjectgenClass>();
-		ArrayList<String> coorddata = new ArrayList<String>();
-		for (int e = 0; e < generators.size(); e++) {
-			StaticobjectgenClass gh = a.new StaticobjectgenClass();
-			gh.setnamegen("[" + generators.get(e)[0] );
-			gh.setx(generators.get(e)[1]);
-			gh.sety(generators.get(e)[2]);
-
-			if (coorddata.contains(gh.getx()) && coorddata.contains(gh.gety())) {
-				int index = coorddata.indexOf(gh.getx()) / 2;
-				gensmerged.get(index).setnamegen(gensmerged.get(index).getnamegen() + gh.getnamegen());
-			} else {
-				gensmerged.add(gh);
-				coorddata.add(generators.get(e)[1]);
-				coorddata.add(generators.get(e)[2]);
-			}
-
-		}
-
-		for (int g = 0; g < gensmerged.size(); g++) {
-			MapPoint c = new MapPoint(Double.valueOf(gensmerged.get(g).gety()),
-					Double.valueOf(gensmerged.get(g).getx()), 0.0, gensmerged.get(g).getnamegen());
-			a.addMark(c, "generator");
-		}
-	
-		// ------------FOR BUS-----------------
-		List<String[]> bus = a.queryElementCoordinate(model, "BusNode");
-		ArrayList<ENVisualization.StaticobjectgenClass> bussesmerged = new ArrayList<ENVisualization.StaticobjectgenClass>();
-		ArrayList<String> coorddatabus = new ArrayList<String>();
-		for (int e = 0; e < bus.size(); e++) {
-			StaticobjectgenClass gh = a.new StaticobjectgenClass();
-			gh.setnamegen("[" + bus.get(e)[0] );
-			gh.setx(bus.get(e)[1]);
-			gh.sety(bus.get(e)[2]);
-
-			if (coorddatabus.contains(gh.getx()) && coorddatabus.contains(gh.gety())) {
-				int index = coorddatabus.indexOf(gh.getx()) / 2;
-				bussesmerged.get(index).setnamegen(bussesmerged.get(index).getnamegen() + gh.getnamegen());
-			} else {
-				bussesmerged.add(gh);
-				coorddatabus.add(bus.get(e)[1]);
-				coorddatabus.add(bus.get(e)[2]);
-			}
-
-		}
-
-		for (int g = 0; g < bussesmerged.size(); g++) {
-			MapPoint c = new MapPoint(Double.valueOf(bussesmerged.get(g).gety()),
-					Double.valueOf(bussesmerged.get(g).getx()), 0.0, bussesmerged.get(g).getnamegen());
-			a.addMark(c, "bus");
-		}
-
-
-		return a.writeFiletoString();
-	}
-	
-	public class StaticobjectgenClass {
-		private String genname = "";
-		private String x = "0";
-		private String y = "0";
-		
-		public StaticobjectgenClass() {
-		
-		}
-		
-		public void setnamegen(String genname) {
-			this.genname= genname;
-		}
-		public String getnamegen() {
-			return genname;
-		}
-		
-		public String getx() {
-			return x;
-		}
-		public void setx(String x) {
-			this.x = x;
-		}
-		public String gety() {
-			return y;
-		}
-		public void sety(String y) {
-			this.y = y;
-		}
-		
-	}
-	
-	public static OntModel readModelGreedy(String iriofnetwork) {
-			String electricalnodeInfo = "PREFIX j1:<http://www.jparksimulator.com/ontology/ontoland/OntoLand.owl#> "
-					+ "PREFIX j2:<http://www.theworldavatar.com/ontology/ontocape/upper_level/system.owl#> "
-					+ "SELECT ?component "
-					+ "WHERE {?entity  a  j2:CompositeSystem  ." + "?entity   j2:hasSubsystem ?component ." + "}";
-
-			QueryBroker broker = new QueryBroker();
-			return broker.readModelGreedy(iriofnetwork, electricalnodeInfo);
-		}
-		
-	public ArrayList <Double[]> estimateSquare(double x,double y,double constant){
-		ArrayList<Double[]>squrepoints = new ArrayList<Double[]>();
-		Double [] points1= {x-(0.0002+constant),y,0.0};
-		Double [] points2= {x,y-(0.00015+constant),0.0};
-		Double [] points3= {x+(0.0002+constant),y,0.0};
-		Double [] points4= {x,y+(0.00015+constant),0.0};
-		Double [] points5= {x-(0.0002+constant),y,0.0};
-	
-			
-		squrepoints.add(points1);
-		squrepoints.add(points2);
-		squrepoints.add(points3);
-		squrepoints.add(points4);
-		squrepoints.add(points5);
-		
-		return squrepoints;
-	}
-	
-	/**
-	 * Add a placemark to this KML object.
-	 * @param mark
-	 */
-	public  void addMark(MapPoint mark,String type) {
-		Element placemark = doc.createElement("Placemark");
-		root.appendChild(placemark);
-		
-		Element name = doc.createElement("name");
-		name.appendChild(doc.createTextNode(mark.getName()));
-		placemark.appendChild(name);
-		
-		SimpleDateFormat sdf = new SimpleDateFormat("yyyy-MM-dd HH:mm:ss z");
-		Element desc = doc.createElement("description");
-		desc.appendChild(doc.createTextNode(mark.getName()+", "+mark.getLatitude() + ", " + mark.getLongitude() + "\n" +
-				"Altitude: " + mark.getAltitude() + " meters\n" +
-				"Time: " + sdf.format(new Date(mark.getTime()))));
-		placemark.appendChild(desc);
-		
-		Element styleurl = doc.createElement("styleUrl");
-		double busconstant=0;
-		if(type.contains("bus"))
-			{
-				styleurl.appendChild(doc.createTextNode("#polyStyID_0"));	
-				busconstant=0.00025;
-			}
-		else if(type.contains("generator")) {
-			styleurl.appendChild(doc.createTextNode("#polyStyID_1"));
-		}
-		
-		placemark.appendChild(styleurl);
-		
-		Element polygon = doc.createElement("Polygon");
-		placemark.appendChild(polygon);
-
-		Element tesellate = doc.createElement("tessellate");
-		tesellate.appendChild(doc.createTextNode("1"));
-		polygon.appendChild(tesellate);
-		
-		Element altitudeMode = doc.createElement("altitudeMode");
-		altitudeMode.appendChild(doc.createTextNode("clampToGround"));
-		polygon.appendChild(altitudeMode);
-		
-		Element outerBoundaryIs = doc.createElement("outerBoundaryIs");
-		polygon.appendChild(outerBoundaryIs);
-		
-		Element LinearRing = doc.createElement("LinearRing");
-		outerBoundaryIs.appendChild(LinearRing);
-		
-		
-		ArrayList<Double[]>point=estimateSquare(mark.getLongitude(),mark.getLatitude(),busconstant);
-		Element coords = doc.createElement("coordinates");
-		coords.appendChild(doc.createTextNode(point.get(0)[0] + "," + point.get(0)[1] + "," + point.get(0)[2]+"\n"
-											 +point.get(1)[0] + "," + point.get(1)[1] + "," + point.get(1)[2]+"\n"
-											 +point.get(2)[0] + "," + point.get(2)[1] + "," + point.get(2)[2]+"\n"
-											 +point.get(3)[0] + "," + point.get(3)[1] + "," + point.get(3)[2]+"\n"
-											 +point.get(4)[0] + "," + point.get(4)[1] + "," + point.get(4)[2]+"\n"
-											 ));
-		LinearRing.appendChild(coords);
-		
-		
-	}
-	
-	public  void removeMark(int index) {
-        Element element = (Element) doc.getElementsByTagName("Placemark").item(index);
-        
-        // remove the specific node
-        element.getParentNode().removeChild(element);
-	}
-	
-	public  String getremoveMarkname(int index) {
-        Element element = (Element) doc.getElementsByTagName("Placemark").item(index);
-        Node n=null;
-        String value="noname";
-        
-        for (int i = 0; i < element.getChildNodes().getLength(); i++) {           
-     
-        	  n= element.getChildNodes().item(i);                            
-        	 
-        	  if("name".contentEquals(n.getNodeName())) {
-
-        		  value=n.getTextContent();
-
-        	  }
-        }
-        
-        return value;
-	}
-	
-	/**
-	 * Add a path to this KML object.
-	 * @param path
-	 * @param pathName
-	 */
-	public  void addPath(List<MapPoint> path, String pathName) {
-		Element placemark = doc.createElement("Placemark");
-		root.appendChild(placemark);
-		
-		if(pathName != null) {
-			Element name = doc.createElement("name");
-			name.appendChild(doc.createTextNode(pathName));
-			placemark.appendChild(name);
-		}
-		
-		Element lineString = doc.createElement("LineString");
-		placemark.appendChild(lineString);
-		
-		Element extrude = doc.createElement("extrude");
-		extrude.appendChild(doc.createTextNode("1"));
-		lineString.appendChild(extrude);
-		
-		Element tesselate = doc.createElement("tesselate");
-		tesselate.appendChild(doc.createTextNode("1"));
-		lineString.appendChild(tesselate);
-		
-		Element altitudeMode = doc.createElement("altitudeMode");
-		altitudeMode.appendChild(doc.createTextNode("absolute"));
-		lineString.appendChild(altitudeMode);
-		
-		Element coords = doc.createElement("coordinates");
-		String points = "";
-		ListIterator<MapPoint> itr = path.listIterator();
-		while(itr.hasNext()) {
-			MapPoint p = itr.next();
-			points += p.getLongitude() + "," + p.getLatitude() + "," + p.getAltitude() + "\n";
-		}
-		coords.appendChild(doc.createTextNode(points));
-		lineString.appendChild(coords);
-	}
-	
-	/**
-	 * Write this KML object to a file.
-	 * @param file
-	 * @return
-	 * @throws TransformerException 
-	 */
-	public  String writeFiletoString() throws TransformerException {
-		
-			TransformerFactory factory = TransformerFactory.newInstance();
-			Transformer transformer = factory.newTransformer();
-			transformer.setOutputProperty(OutputKeys.INDENT, "yes");
-			transformer.setOutputProperty("{http://xml.apache.org/xslt}indent-amount", "2");
-			StringWriter writer = new StringWriter();
-			transformer.transform(new DOMSource(doc), new StreamResult(writer));
-			String output = writer.getBuffer().toString();//.replaceAll("\n|\r", "");
-			//DOMSource src = new DOMSource(doc);
-			//StreamResult out = new StreamResult(file);
-			//transformer.transform(src, out);
-		
-		return output;
-	}
-	
-	/**
-	 * Read the OWL file into this object.
-	 * @param String flag
-	 * @param OntModel model
-	 */
-	public  String readGenerator(OntModel model) {
-		
-		String genInfo = "PREFIX j1:<http://www.theworldavatar.com/ontology/ontopowsys/PowSysRealization.owl#> "
-			    + "PREFIX j2:<http://www.theworldavatar.com/ontology/ontocape/upper_level/system.owl#> "
-			    + "PREFIX j3:<http://www.theworldavatar.com/ontology/ontopowsys/model/PowerSystemModel.owl#> "
-			    + "PREFIX j5:<http://www.theworldavatar.com/ontology/ontocape/model/mathematical_model.owl#> "
-			    + "PREFIX j7:<http://www.theworldavatar.com/ontology/ontocape/supporting_concepts/space_and_time/space_and_time_extended.owl#> "
-			    + "PREFIX j9:<http://www.theworldavatar.com/ontology/ontoeip/system_aspects/system_performance.owl#> "
-			    + "PREFIX technical_system:<http://www.theworldavatar.com/ontology/ontocape/upper_level/technical_system.owl#> "
-			    + "SELECT ?entity ?V_Actual_CO2_Emission ?V_Design_CO2_Emission "
-			    
-			    + "WHERE {?entity  a  j1:PowerGenerator  ."
-			    + "?entity   technical_system:realizes ?generation ."
-			    + "?generation j9:hasEmission ?emission ." 
-			    
-			    + "?emission a j9:Actual_CO2_Emission ."
-			    + "?emission   j2:hasValue ?valueemission ."
-			    + "?valueemission   j2:numericalValue ?V_Actual_CO2_Emission ." //
-
-			    
-			    + "?generation j9:hasEmission ?v_emission ." 
-			    + "?v_emission a j9:CO2_emission ."
-			    + "?v_emission   j2:hasValue ?valueemission_d ."
-			    + "?valueemission_d   j2:numericalValue ?V_Design_CO2_Emission ." //
-			    
-
-			    + "}";
-		QueryBroker broker  = new QueryBroker();
-		float actual = 0, design = 0;
-		List<String[]> generators=queryElementCoordinate(model, "PowerGenerator");
-		for (int i = 0; i< generators.size(); i++) {
-			if (generators.get(i)[0].contains("EGen-001")) continue;
-			String queryResult = broker.queryFile(generators.get(i)[0], genInfo);
-			String[] keysplant = JenaResultSetFormatter.getKeys(queryResult);
-			List<String[]> resultList = JenaResultSetFormatter.convertToListofStringArrays(queryResult, keysplant);
-			if (resultList.size() == 0) { //temporary method just in case this generator does not have co2 emission
-				actual += 0;
-				System.out.println(generators.get(i)[0] +'\n');
-				actual += 0;
-				design += 0; 
-			}
-			else{
-				actual += Float.valueOf(resultList.get(0)[1]);
-				System.out.println(generators.get(i)[0] +'\n' +resultList.get(0)[1]+'\n' );
-				design += Float.valueOf(resultList.get(0)[2]);
-			}
-		}
-		String textcomb = "{\"actual\": "+Float.toString(actual)+", \"design\": "+Float.toString(design)+ "}";
-		return textcomb;
-	}
-	
-	public List<String[]> queryElementCoordinate(OntModel model,String type) {
-	//String[]typelist= {"PowerGenerator","BusNode"};
-	
-	String gencoordinate = "PREFIX j1:<http://www.theworldavatar.com/ontology/ontopowsys/PowSysRealization.owl#> "
-			+ "PREFIX j2:<http://www.theworldavatar.com/ontology/ontocape/upper_level/system.owl#> "
-			+ "PREFIX j3:<http://www.theworldavatar.com/ontology/ontopowsys/model/PowerSystemModel.owl#> "
-			+ "PREFIX j4:<http://www.theworldavatar.com/ontology/meta_model/topology/topology.owl#> "
-			+ "PREFIX j5:<http://www.theworldavatar.com/ontology/ontocape/model/mathematical_model.owl#> "
-			+ "PREFIX j6:<http://www.theworldavatar.com/ontology/ontocape/chemical_process_system/CPS_behavior/behavior.owl#> "
-			+ "PREFIX j7:<http://www.theworldavatar.com/ontology/ontocape/supporting_concepts/space_and_time/space_and_time_extended.owl#> "
-			+ "PREFIX j8:<http://www.theworldavatar.com/ontology/ontocape/material/phase_system/phase_system.owl#> "
-			+ "SELECT ?entity ?valueofx ?valueofy "
-			+ "WHERE {?entity  a  j1:"+type+"  ." 
-			+ "?entity   j7:hasGISCoordinateSystem ?coorsys ."
-
-			+ "?coorsys  j7:hasProjectedCoordinate_y  ?y  ."
-			+ "?y  j2:hasValue ?vy ." 
-			+ "?vy  j2:numericalValue ?valueofy ."
-
-			+ "?coorsys  j7:hasProjectedCoordinate_x  ?x  ."
-			+ "?x  j2:hasValue ?vx ." 
-			+ "?vx  j2:numericalValue ?valueofx ."
-			
-			+ "}";
-	
-	ResultSet resultSet = JenaHelper.query(model, gencoordinate);
-	String result = JenaResultSetFormatter.convertToJSONW3CStandard(resultSet);
-	String[] keys = JenaResultSetFormatter.getKeys(result);
-	List<String[]> resultList = JenaResultSetFormatter.convertToListofStringArrays(result, keys);
-	
-	return resultList;
-	}
-	public String createMarkers(OntModel model) throws IOException {
-		ArrayList<String>textcomb=new ArrayList<String>();
-		List<String[]> pplants = queryPowerPlant(model);
-		for (int i = 0; i < pplants.size(); i++) {
-			String content="{\"coors\": {\"lat\": "+pplants.get(i)[3]+", \"lng\": "+pplants.get(i)[2]
-					+ "},  \"fueltype\": \""
-					+ pplants.get(i)[1].split("#")[1]+"\", \"name\": \""+pplants.get(i)[0].split("#")[1]+".owl\"}";
-			textcomb.add(content);
-		}
-		
-		return textcomb.toString();
-	}
-	
-	public static List<String[]> queryPowerPlant(OntModel model) {
-		String genInfo ="PREFIX j1:<http://www.theworldavatar.com/ontology/ontopowsys/PowSysRealization.owl#> "
-				+ "PREFIX j2:<http://www.theworldavatar.com/ontology/ontocape/upper_level/system.owl#> "
-				+ "PREFIX j3:<http://www.theworldavatar.com/ontology/ontocape/upper_level/technical_system.owl#> "
-				+ "PREFIX j4:<http://www.theworldavatar.com/ontology/ontoeip/system_aspects/system_realization.owl#> "
-				+ "PREFIX j5:<http://www.theworldavatar.com/ontology/ontoeip/system_aspects/system_performance.owl#> "
-				+ "PREFIX j7:<http://www.theworldavatar.com/ontology/ontocape/supporting_concepts/space_and_time/space_and_time_extended.owl#> "
-				+ "PREFIX j9:<http://www.theworldavatar.com/ontology/ontocape/upper_level/technical_system.owl#> "
-				+ "SELECT DISTINCT ?entity ?valueofx ?valueofy "
-				+ "WHERE {?entity  a  j1:PowerGenerator ."
-				+ "?entity   j7:hasGISCoordinateSystem ?coorsys ."
-				+ "?coorsys  j7:hasProjectedCoordinate_y  ?y  ."
-				+ "?y  j2:hasValue ?vy ." 
-				+ "?vy  j2:numericalValue ?valueofy ."
-//
-				+ "?coorsys  j7:hasProjectedCoordinate_x  ?x  ."
-				+ "?x  j2:hasValue ?vx ." 
-				+ "?vx  j2:numericalValue ?valueofx ."
-				
-				+ "}";
-			
-			
-			ResultSet resultSet = JenaHelper.query(model, genInfo);
-			String result = JenaResultSetFormatter.convertToJSONW3CStandard(resultSet);
-			System.out.println(result);
-			String[] keys = JenaResultSetFormatter.getKeys(result);
-			List<String[]> resultListfromquery = JenaResultSetFormatter.convertToListofStringArrays(result, keys);
-			//used to get distinct emissions and fuel types
-			String plantinfo = "PREFIX j1:<http://www.theworldavatar.com/ontology/ontopowsys/PowSysRealization.owl#> "
-					+ "PREFIX j2:<http://www.theworldavatar.com/ontology/ontocape/upper_level/system.owl#> "
-					+ "PREFIX j3:<http://www.theworldavatar.com/ontology/ontocape/upper_level/technical_system.owl#> "
-					+ "PREFIX j4:<http://www.theworldavatar.com/ontology/ontoeip/system_aspects/system_realization.owl#> "
-					+ "PREFIX j5:<http://www.theworldavatar.com/ontology/ontoeip/system_aspects/system_performance.owl#> "
-					+ "PREFIX j7:<http://www.theworldavatar.com/ontology/ontocape/supporting_concepts/space_and_time/space_and_time_extended.owl#> "
-					+ "SELECT ?entity ?generation ?valueofx ?valueofy ?actual_carbon ?design_carbon "
-					+ "WHERE {?entity  a  j1:PowerGenerator ."
-					+ "?entity   j3:realizes ?generation ."
-					
-					+ "?generation j5:hasEmission ?emission ." 
-					+ "?emission a j5:Actual_CO2_Emission ."
-					+ "?emission   j2:hasValue ?valueemission ."
-					+ "?valueemission   j2:numericalValue ?actual_carbon ." 
-					
-					+ "OPTIONAL {?v_emission a j5:CO2_emission }"
-					+ "OPTIONAL {?v_emission   j2:hasValue ?valueemission_d }"
-					+ "OPTIONAL {?valueemission_d   j2:numericalValue ?design_carbon }" 
-					
-					+ "?entity   j7:hasGISCoordinateSystem ?coorsys ."
-					+ "?coorsys  j7:hasProjectedCoordinate_y  ?y  ."
-					+ "?y  j2:hasValue ?vy ." 
-					+ "?vy  j2:numericalValue ?valueofy ."
-					+ "?coorsys  j7:hasProjectedCoordinate_x  ?x  ."
-					+ "?x  j2:hasValue ?vx ." 
-					+ "?vx  j2:numericalValue ?valueofx ."
-
-					+ "}";
-			QueryBroker broker = new QueryBroker();
-			List<String[]> plantDict = new ArrayList<String[]>();
-			for (int i=0; i<resultListfromquery.size(); i++) {
-				if (resultListfromquery.get(i)[0].contains("EGen-001")) continue;
-				String resultplant = broker.queryFile(resultListfromquery.get(i)[0],plantinfo);
-				System.out.println(resultplant);
-				String[] keysplant = JenaResultSetFormatter.getKeys(resultplant);
-				List<String[]> resultList = JenaResultSetFormatter.convertToListofStringArrays(resultplant, keysplant);
-				plantDict.add(resultList.get(0));
-			}
-
-			return plantDict;
-	}
-	public String createLineJS(OntModel model) throws IOException {
-		String branchInfo = "PREFIX j1:<http://www.theworldavatar.com/ontology/ontopowsys/PowSysRealization.owl#> "
-				+ "PREFIX j2:<http://www.theworldavatar.com/ontology/ontocape/upper_level/system.owl#> "
-				+ "PREFIX j3:<http://www.theworldavatar.com/ontology/ontopowsys/model/PowerSystemModel.owl#> "
-				+ "PREFIX j4:<http://www.theworldavatar.com/ontology/meta_model/topology/topology.owl#> "
-				+ "PREFIX j5:<http://www.theworldavatar.com/ontology/ontocape/model/mathematical_model.owl#> "
-				+ "PREFIX j6:<http://www.theworldavatar.com/ontology/ontocape/chemical_process_system/CPS_behavior/behavior.owl#> "
-				+ "PREFIX j7:<http://www.theworldavatar.com/ontology/ontocape/supporting_concepts/space_and_time/space_and_time_extended.owl#> "
-				+ "PREFIX j8:<http://www.theworldavatar.com/ontology/ontocape/material/phase_system/phase_system.owl#> "
-				+ "PREFIX j9: <http://www.theworldavatar.com/ontology/meta_model/topology/topology.owl#> "
-				+ "SELECT ?entity ?busa ?busb "
-
-				+ "WHERE {?entity  a  j1:UndergroundCable  ." 
-				+ "?entity j9:hasInput ?busa ."
-				+ "?entity j9:hasOutput ?busb ."
-
-				+ "}";
-		
-		ResultSet resultSet = JenaHelper.query(model, branchInfo);
-		String result = JenaResultSetFormatter.convertToJSONW3CStandard(resultSet);
-		String[] keys = JenaResultSetFormatter.getKeys(result);
-		List<String[]> resultListbranch = JenaResultSetFormatter.convertToListofStringArrays(result, keys);
-		ArrayList<String> busdata= new ArrayList<String>();
-		
-	    ArrayList<String>textcomb=new ArrayList<String>();
-		
-		//for the first line branch only 
-		for (int o=0;o<2;o++) {
-			String iri=null;
-			if(o==0)	{
-				iri="<"+resultListbranch.get(0)[1]+">";
-			}
-			else {
-				iri="<"+resultListbranch.get(0)[2]+">";
-			}
-			
-			String busInfo = "PREFIX j1:<http://www.theworldavatar.com/ontology/ontopowsys/PowSysRealization.owl#> "
-					+ "PREFIX j2:<http://www.theworldavatar.com/ontology/ontocape/upper_level/system.owl#> "
-					+ "PREFIX j3:<http://www.theworldavatar.com/ontology/ontopowsys/model/PowerSystemModel.owl#> "
-					+ "PREFIX j4:<http://www.theworldavatar.com/ontology/meta_model/topology/topology.owl#> "
-					+ "PREFIX j5:<http://www.theworldavatar.com/ontology/ontocape/model/mathematical_model.owl#> "
-					+ "PREFIX j6:<http://www.theworldavatar.com/ontology/ontocape/chemical_process_system/CPS_behavior/behavior.owl#> "
-					+ "PREFIX j7:<http://www.theworldavatar.com/ontology/ontocape/supporting_concepts/space_and_time/space_and_time_extended.owl#> "
-					+ "PREFIX j8:<http://www.theworldavatar.com/ontology/ontocape/material/phase_system/phase_system.owl#> "
-					+ "PREFIX j9: <http://www.theworldavatar.com/ontology/meta_model/topology/topology.owl#> "
-					+ "SELECT ?VoltMagvalue ?valueofx ?valueofy ?BaseKVvalue "
-					
-					+ "WHERE {"+iri+"  a  j1:BusNode  ." 
-					+ iri+"   j2:isModeledBy ?model ."
-
-					
-					+ "?model   j5:hasModelVariable ?VM ." 
-					+ "?VM  a  j3:Vm  ." 
-					+ "?VM  j2:hasValue ?vVM ."
-					+ "?vVM   j2:numericalValue ?VoltMagvalue ." // Vm
-					
-					+ iri+"   j7:hasGISCoordinateSystem ?coorsys ."
-					+ "?coorsys  j7:hasProjectedCoordinate_x  ?x  ."
-					+ "?x  j2:hasValue ?vx ." 
-					+ "?vx  j2:numericalValue ?valueofx ."
-					+ "?coorsys  j7:hasProjectedCoordinate_y  ?y  ."
-					+ "?y  j2:hasValue ?vy ." 
-					+ "?vy  j2:numericalValue ?valueofy ."
-					
-					+ "?model   j5:hasModelVariable ?BKV ." 
-					+ "?BKV  a  j3:baseKV  ." 
-					+ "?BKV  j2:hasValue ?vBKV ."
-					+ "?vBKV   j2:numericalValue ?BaseKVvalue ." // Base KV1
-
-
-
-					+ "}";
-			ResultSet resultSet2 = JenaHelper.query(model, busInfo);
-			String result2 = JenaResultSetFormatter.convertToJSONW3CStandard(resultSet2);
-			System.out.println(iri);
-			System.out.println(result2);
-			String[] keys2 = JenaResultSetFormatter.getKeys(result2);
-			List<String[]> resultListbus1 = JenaResultSetFormatter.convertToListofStringArrays(result2, keys2);
-			busdata.add(iri);
-			busdata.add(resultListbus1.get(0)[0]);
-			busdata.add(resultListbus1.get(0)[1]);
-			busdata.add(resultListbus1.get(0)[2]);
-			busdata.add(resultListbus1.get(0)[3]);
-
-		}
-
-		
-	
-	    int tick=3;
-	    if(Double.valueOf(busdata.get(1))*Double.valueOf(busdata.get(4))>200||Double.valueOf(busdata.get(6))*Double.valueOf(busdata.get(9))>200) {
-	    	tick=6;
-	    }
-	    else if(30>Double.valueOf(busdata.get(1))*Double.valueOf(busdata.get(4))&&Double.valueOf(busdata.get(6))*Double.valueOf(busdata.get(9))<30) {
-	    	tick=1;
-	    }
-	    String linetype="distribute";
-	    if(busdata.get(3).contentEquals(busdata.get(8))&&busdata.get(2).contentEquals(busdata.get(7))) {
-	    	linetype="transformer";
-	    }
-	    String contentbegin="{\"coors\": [{\"lat\": "+busdata.get(3)+", \"lng\": "+busdata.get(2)+"}, {\"lat\": "+busdata.get(8)+", \"lng\": "+busdata.get(7)+"}], \"vols\": ["+Double.valueOf(busdata.get(1))*Double.valueOf(busdata.get(4))+","+Double.valueOf(busdata.get(9))*Double.valueOf(busdata.get(6))+"], \"thickness\": "+tick+", \"type\": \""+linetype+"\", \"name\": \"/"+resultListbranch.get(0)[0].split("#")[1]+".owl\"}";
-	    if(Double.valueOf(busdata.get(1))*Double.valueOf(busdata.get(4))<Double.valueOf(busdata.get(9))*Double.valueOf(busdata.get(6))) {
-	     contentbegin="{\"coors\": [{\"lat\": "+busdata.get(8)+", \"lng\": "+busdata.get(7)+"}, {\"lat\": "+busdata.get(3)+", \"lng\": "+busdata.get(2)+"}], \"vols\": ["+Double.valueOf(busdata.get(9))*Double.valueOf(busdata.get(6))+","+Double.valueOf(busdata.get(1))*Double.valueOf(busdata.get(4))+"], \"thickness\": "+tick+", \"type\": \""+linetype+"\", \"name\": \"/"+resultListbranch.get(0)[0].split("#")[1]+".owl\"}";
-	    }
-	    
-	    
-	    textcomb.add(contentbegin);
-	   
-	    
-	    //for the rest of the lines branch
-	    for (int a=1;a<resultListbranch.size();a++) {
-			for (int o=0;o<2;o++) {
-				String iri=null;
-				if(o==0)	{
-					iri="<"+resultListbranch.get(a)[1]+">";
-				}
-				else {
-					iri="<"+resultListbranch.get(a)[2]+">";
-				}
-				
-				String busInfo = "PREFIX j1:<http://www.theworldavatar.com/ontology/ontopowsys/PowSysRealization.owl#> "
-						+ "PREFIX j2:<http://www.theworldavatar.com/ontology/ontocape/upper_level/system.owl#> "
-						+ "PREFIX j3:<http://www.theworldavatar.com/ontology/ontopowsys/model/PowerSystemModel.owl#> "
-						+ "PREFIX j4:<http://www.theworldavatar.com/ontology/meta_model/topology/topology.owl#> "
-						+ "PREFIX j5:<http://www.theworldavatar.com/ontology/ontocape/model/mathematical_model.owl#> "
-						+ "PREFIX j6:<http://www.theworldavatar.com/ontology/ontocape/chemical_process_system/CPS_behavior/behavior.owl#> "
-						+ "PREFIX j7:<http://www.theworldavatar.com/ontology/ontocape/supporting_concepts/space_and_time/space_and_time_extended.owl#> "
-						+ "PREFIX j8:<http://www.theworldavatar.com/ontology/ontocape/material/phase_system/phase_system.owl#> "
-						+ "PREFIX j9: <http://www.theworldavatar.com/ontology/meta_model/topology/topology.owl#> "
-						+ "SELECT ?VoltMagvalue ?valueofx ?valueofy ?BaseKVvalue "
-						
-						+ "WHERE {"+iri+"  a  j1:BusNode  ." 
-						+ iri+"   j2:isModeledBy ?model ."
-
-						
-						+ "?model   j5:hasModelVariable ?VM ." 
-						+ "?VM  a  j3:Vm  ." 
-						+ "?VM  j2:hasValue ?vVM ."
-						+ "?vVM   j2:numericalValue ?VoltMagvalue ." // Vm
-						
-						+ iri+"   j7:hasGISCoordinateSystem ?coorsys ."
-						+ "?coorsys  j7:hasProjectedCoordinate_x  ?x  ."
-						+ "?x  j2:hasValue ?vx ." 
-						+ "?vx  j2:numericalValue ?valueofx ."
-						+ "?coorsys  j7:hasProjectedCoordinate_y  ?y  ."
-						+ "?y  j2:hasValue ?vy ." 
-						+ "?vy  j2:numericalValue ?valueofy ."						
-						
-						+ "?model   j5:hasModelVariable ?BKV ." 
-						+ "?BKV  a  j3:baseKV  ." 
-						+ "?BKV  j2:hasValue ?vBKV ."
-						+ "?vBKV   j2:numericalValue ?BaseKVvalue ." // Base KV
-
-						+ "}";
-				ResultSet resultSet2 = JenaHelper.query(model, busInfo);
-				String result2 = JenaResultSetFormatter.convertToJSONW3CStandard(resultSet2);
-				String[] keys2 = JenaResultSetFormatter.getKeys(result2);
-				List<String[]> resultListbus1 = JenaResultSetFormatter.convertToListofStringArrays(result2, keys2);
-				busdata.add(iri);
-				busdata.add(resultListbus1.get(0)[0]);
-				busdata.add(resultListbus1.get(0)[1]);
-				busdata.add(resultListbus1.get(0)[2]);
-				busdata.add(resultListbus1.get(0)[3]);
-			}
-			
-			int tick2=3;
-			if(Double.valueOf(busdata.get(1+10*a))*Double.valueOf(busdata.get(4+10*a))>200||Double.valueOf(busdata.get(6+10*a))*Double.valueOf(busdata.get(9+10*a))>200) {
-		    	tick2=6;
-		    }
-		    else if(30>Double.valueOf(busdata.get(1+10*a))*Double.valueOf(busdata.get(4+10*a))&&30>Double.valueOf(busdata.get(9+10*a))*Double.valueOf(busdata.get(6+10*a))) {
-		    	tick2=1;
-		    }
-			linetype="distribute";
-		    if(busdata.get(3+10*a).contentEquals(busdata.get(8+10*a))&&busdata.get(2+10*a).contentEquals(busdata.get(7+10*a))) {
-		    	linetype="transformer";
-		    }
-	    	String content="{\"coors\": [{\"lat\": "+busdata.get(3+10*a)+", \"lng\": "+busdata.get(2+10*a)+"}, {\"lat\": "+busdata.get(8+10*a)+", \"lng\": "+busdata.get(7+10*a)+"}], \"vols\": ["+Double.valueOf(busdata.get(1+10*a))*Double.valueOf(busdata.get(4+10*a))+","+Double.valueOf(busdata.get(6+10*a))*Double.valueOf(busdata.get(9+10*a))+"], \"thickness\": "+tick2+", \"type\": \""+linetype+"\", \"name\": \"/"+resultListbranch.get(a)[0].split("#")[1]+".owl\"}";
-	    	if(Double.valueOf(busdata.get(1+10*a))*Double.valueOf(busdata.get(4+10*a))<Double.valueOf(busdata.get(6+10*a))*Double.valueOf(busdata.get(9+10*a))) {
-	    		content="{\"coors\": [{\"lat\": "+busdata.get(8+10*a)+", \"lng\": "+busdata.get(7+10*a)+"}, {\"lat\": "+busdata.get(3+10*a)+", \"lng\": "+busdata.get(2+10*a)+"}], \"vols\": ["+Double.valueOf(busdata.get(6+10*a))*Double.valueOf(busdata.get(9+10*a))+","+Double.valueOf(busdata.get(1+10*a))*Double.valueOf(busdata.get(4+10*a))+"], \"thickness\": "+tick2+", \"type\": \""+linetype+"\", \"name\": \"/"+resultListbranch.get(a)[0].split("#")[1]+".owl\"}";
-	    	}
-		    
-		    textcomb.add(content);  
-	    }
-	    String content2="{\"coors\": [{\"lat\": "+1.28135+", \"lng\": "+103.72386+"}, {\"lat\": "+1.2794833+", \"lng\": "+103.7271667+"}], \"vols\": ["+228.0+","+227.0+"], \"thickness\": "+6+", \"type\": \""+"distribute"+"\", \"name\": \"/"+"/Eline-220.owl\"}";
-	    String content3="{\"coors\": [{\"lat\": "+1.27646+", \"lng\": "+103.7266+"}, {\"lat\": "+1.2794833+", \"lng\": "+103.7271667+"}], \"vols\": ["+228.0+","+227.0+"], \"thickness\": "+6+", \"type\": \""+"distribute"+"\", \"name\": \"/"+"/Eline-221.owl\"}";
-	    textcomb.add(content2);
-	    textcomb.add(content3);
-	    return textcomb.toString();
-		
-	}
-
-
-
-}
+package uk.ac.cam.cares.jps.powsys.envisualization;
+
+import java.io.BufferedWriter;
+import java.io.File;
+import java.io.FileInputStream;
+import java.io.FileWriter;
+import java.io.IOException;
+import java.io.OutputStream;
+import java.io.StringWriter;
+import java.text.SimpleDateFormat;
+import java.util.ArrayList;
+import java.util.Date;
+import java.util.List;
+import java.util.ListIterator;
+
+import javax.servlet.ServletException;
+import javax.servlet.annotation.WebServlet;
+import javax.servlet.http.HttpServletRequest;
+import javax.servlet.http.HttpServletResponse;
+import javax.xml.parsers.DocumentBuilder;
+import javax.xml.parsers.DocumentBuilderFactory;
+import javax.xml.transform.OutputKeys;
+import javax.xml.transform.Transformer;
+import javax.xml.transform.TransformerException;
+import javax.xml.transform.TransformerFactory;
+import javax.xml.transform.dom.DOMSource;
+import javax.xml.transform.stream.StreamResult;
+
+import org.apache.jena.ontology.OntModel;
+import org.apache.jena.query.ResultSet;
+import org.json.JSONObject;
+import org.slf4j.Logger;
+import org.slf4j.LoggerFactory;
+import org.w3c.dom.Document;
+import org.w3c.dom.Element;
+import org.w3c.dom.Node;
+
+import uk.ac.cam.cares.jps.base.config.IKeys;
+import uk.ac.cam.cares.jps.base.config.KeyValueManager;
+import uk.ac.cam.cares.jps.base.discovery.AgentCaller;
+import uk.ac.cam.cares.jps.base.exception.JPSRuntimeException;
+import uk.ac.cam.cares.jps.base.query.JenaHelper;
+import uk.ac.cam.cares.jps.base.query.JenaResultSetFormatter;
+import uk.ac.cam.cares.jps.base.query.QueryBroker;
+import uk.ac.cam.cares.jps.base.scenario.JPSHttpServlet;
+@WebServlet(urlPatterns = { "/ENVisualization/createLineJS", "/ENVisualization/createKMLFile/*", "/ENVisualization/getKMLFile/*",  "/ENVisualization/createMarkers/*" ,"/ENVisualization/readGenerator/*"})
+public class ENVisualization extends JPSHttpServlet {
+	
+	private static final long serialVersionUID = 1446386963475656702L;
+	private Document doc;
+	private Element root;
+	private Logger logger = LoggerFactory.getLogger(ENVisualization.class);
+	String SCENARIO_NAME_TEST = "testPOWSYSNuclearStartSimulationAndProcessResultAgentCallForTestScenario";
+	
+	/**
+	 * Create a KML object.
+	 */
+	public  ENVisualization() {
+		try {
+			DocumentBuilderFactory factory = DocumentBuilderFactory.newInstance();
+			DocumentBuilder builder = factory.newDocumentBuilder();
+			doc = builder.newDocument();
+			Element kml = doc.createElementNS("http://www.opengis.net/kml/2.2", "kml");
+			doc.appendChild(kml);
+			root = doc.createElement("Document");
+			kml.appendChild(root);
+			
+			Element style = doc.createElement("Style");
+			style.setAttribute("id", "polyStyID_0");
+			Element linestyle = doc.createElement("LineStyle");
+			Element color = doc.createElement("color");
+			color.appendChild(doc.createTextNode("FF0000FF"));
+			Element width = doc.createElement("width");
+			width.appendChild(doc.createTextNode("5"));
+			linestyle.appendChild(width);
+			linestyle.appendChild(color);
+			
+			Element PolyStyle = doc.createElement("PolyStyle");
+			Element PolyStylecolor = doc.createElement("color");
+			PolyStylecolor.appendChild(doc.createTextNode("660088ff"));
+			PolyStyle.appendChild(PolyStylecolor);
+			style.appendChild(linestyle);
+			style.appendChild(PolyStyle);
+			root.appendChild(style);
+			
+			
+		} catch (Exception e) {
+			e.printStackTrace();
+		}
+	}
+	
+	protected void doGetJPS(HttpServletRequest request, HttpServletResponse response)
+			throws ServletException, IOException {
+		
+		String path = request.getServletPath();
+		JSONObject joforEN = AgentCaller.readJsonParameter(request);
+
+		String iriofnetwork = joforEN.getString("electricalnetwork");
+		OntModel model = readModelGreedy(iriofnetwork);
+		logger.info("path called= "+path);
+		if ("/ENVisualization/createLineJS".equals(path)) {
+			String g=createLineJS(model);
+			AgentCaller.printToResponse(g, response);
+			
+		} else if ("/ENVisualization/createKMLFile".equals(path)) {
+			
+//			BufferedWriter bufferedWriter = null;
+			String flag = joforEN.getString("flag");
+			
+			String b = null;
+			String root = KeyValueManager.get(IKeys.ABSDIR_ROOT);
+			try (FileWriter writer = new FileWriter(root + "/OntoEN/testfinal" + flag +".kml");
+		             BufferedWriter bw = new BufferedWriter(writer)) {
+				b = createfinalKML(model);
+
+	           bw.write(b);
+				
+				
+				if (true) {
+//					writeToResponse(response, b,n);
+					return;
+				}
+				
+			} catch (TransformerException e) {
+				e.printStackTrace();
+			}
+			AgentCaller.printToResponse(b, response);
+		}
+		
+		else if ("/ENVisualization/createMarkers".equals(path)) {
+
+			logger.info("path called here= " + path);
+			String g=createMarkers(model);
+			
+			AgentCaller.printToResponse(g, response);
+		}
+		else if ("/ENVisualization/readGenerator".equals(path)) {
+
+			logger.info("path called here= " + path);
+			String g=readGenerator( model);
+			AgentCaller.printToResponse(g, response);
+		}
+	}
+	
+	public void writeToResponse(HttpServletResponse response, String content,String n) {
+		try {
+			
+			logger.info("uploading file");
+			
+		    String fileName = "C:/TOMCAT/webapps/ROOT/OntoEN/testfinal.kml";
+		    String fileType = "text/xml; charset=utf-8";
+		    // Find this file id in database to get file name, and file type
+		
+		    // You must tell the browser the file type you are going to send
+		    // for example application/pdf, text/plain, text/html, image/jpg
+		    response.setContentType(fileType);
+		
+		    // Make sure to show the download dialog
+//		    response.setHeader("Content-disposition","attachment; filename=en"+n+".kml");
+		
+		    // Assume file name is retrieved from database
+		    // For example D:\\file\\test.pdf
+		
+		    File my_file = new File(fileName);
+		
+		    // This should send the file to browser
+		    OutputStream out = response.getOutputStream();
+		    FileInputStream in = new FileInputStream(my_file);
+		    
+		    //InputStream in = new ByteArrayInputStream(content.getBytes());
+		    
+		    byte[] buffer = new byte[4096];
+		    int length;
+		    while ((length = in.read(buffer)) > 0){
+		       out.write(buffer, 0, length);
+		    }
+		    in.close();
+		    out.flush();
+		    
+		    
+		    logger.info("uploading file successful");
+		    
+		} catch (Exception e) {
+			e.printStackTrace();
+			throw new JPSRuntimeException(e.getMessage(), e);
+		}
+	}
+	
+	public String createfinalKML(OntModel model) throws TransformerException {
+		ENVisualization a = new ENVisualization();
+
+		// ------------FOR GENERATORS-----------------
+		List<String[]> generators = a.queryElementCoordinate(model, "PowerGenerator");
+		ArrayList<ENVisualization.StaticobjectgenClass> gensmerged = new ArrayList<ENVisualization.StaticobjectgenClass>();
+		ArrayList<String> coorddata = new ArrayList<String>();
+		for (int e = 0; e < generators.size(); e++) {
+			StaticobjectgenClass gh = a.new StaticobjectgenClass();
+			gh.setnamegen("[" + generators.get(e)[0] );
+			gh.setx(generators.get(e)[1]);
+			gh.sety(generators.get(e)[2]);
+
+			if (coorddata.contains(gh.getx()) && coorddata.contains(gh.gety())) {
+				int index = coorddata.indexOf(gh.getx()) / 2;
+				gensmerged.get(index).setnamegen(gensmerged.get(index).getnamegen() + gh.getnamegen());
+			} else {
+				gensmerged.add(gh);
+				coorddata.add(generators.get(e)[1]);
+				coorddata.add(generators.get(e)[2]);
+			}
+
+		}
+
+		for (int g = 0; g < gensmerged.size(); g++) {
+			MapPoint c = new MapPoint(Double.valueOf(gensmerged.get(g).gety()),
+					Double.valueOf(gensmerged.get(g).getx()), 0.0, gensmerged.get(g).getnamegen());
+			a.addMark(c, "generator");
+		}
+	
+		// ------------FOR BUS-----------------
+		List<String[]> bus = a.queryElementCoordinate(model, "BusNode");
+		ArrayList<ENVisualization.StaticobjectgenClass> bussesmerged = new ArrayList<ENVisualization.StaticobjectgenClass>();
+		ArrayList<String> coorddatabus = new ArrayList<String>();
+		for (int e = 0; e < bus.size(); e++) {
+			StaticobjectgenClass gh = a.new StaticobjectgenClass();
+			gh.setnamegen("[" + bus.get(e)[0] );
+			gh.setx(bus.get(e)[1]);
+			gh.sety(bus.get(e)[2]);
+
+			if (coorddatabus.contains(gh.getx()) && coorddatabus.contains(gh.gety())) {
+				int index = coorddatabus.indexOf(gh.getx()) / 2;
+				bussesmerged.get(index).setnamegen(bussesmerged.get(index).getnamegen() + gh.getnamegen());
+			} else {
+				bussesmerged.add(gh);
+				coorddatabus.add(bus.get(e)[1]);
+				coorddatabus.add(bus.get(e)[2]);
+			}
+
+		}
+
+		for (int g = 0; g < bussesmerged.size(); g++) {
+			MapPoint c = new MapPoint(Double.valueOf(bussesmerged.get(g).gety()),
+					Double.valueOf(bussesmerged.get(g).getx()), 0.0, bussesmerged.get(g).getnamegen());
+			a.addMark(c, "bus");
+		}
+
+
+		return a.writeFiletoString();
+	}
+	
+	public class StaticobjectgenClass {
+		private String genname = "";
+		private String x = "0";
+		private String y = "0";
+		
+		public StaticobjectgenClass() {
+		
+		}
+		
+		public void setnamegen(String genname) {
+			this.genname= genname;
+		}
+		public String getnamegen() {
+			return genname;
+		}
+		
+		public String getx() {
+			return x;
+		}
+		public void setx(String x) {
+			this.x = x;
+		}
+		public String gety() {
+			return y;
+		}
+		public void sety(String y) {
+			this.y = y;
+		}
+		
+	}
+	
+	public static OntModel readModelGreedy(String iriofnetwork) {
+			String electricalnodeInfo = "PREFIX j1:<http://www.jparksimulator.com/ontology/ontoland/OntoLand.owl#> "
+					+ "PREFIX j2:<http://www.theworldavatar.com/ontology/ontocape/upper_level/system.owl#> "
+					+ "SELECT ?component "
+					+ "WHERE {?entity  a  j2:CompositeSystem  ." + "?entity   j2:hasSubsystem ?component ." + "}";
+
+			QueryBroker broker = new QueryBroker();
+			return broker.readModelGreedy(iriofnetwork, electricalnodeInfo);
+		}
+		
+	public ArrayList <Double[]> estimateSquare(double x,double y,double constant){
+		ArrayList<Double[]>squrepoints = new ArrayList<Double[]>();
+		Double [] points1= {x-(0.0002+constant),y,0.0};
+		Double [] points2= {x,y-(0.00015+constant),0.0};
+		Double [] points3= {x+(0.0002+constant),y,0.0};
+		Double [] points4= {x,y+(0.00015+constant),0.0};
+		Double [] points5= {x-(0.0002+constant),y,0.0};
+	
+			
+		squrepoints.add(points1);
+		squrepoints.add(points2);
+		squrepoints.add(points3);
+		squrepoints.add(points4);
+		squrepoints.add(points5);
+		
+		return squrepoints;
+	}
+	
+	/**
+	 * Add a placemark to this KML object.
+	 * @param mark
+	 */
+	public  void addMark(MapPoint mark,String type) {
+		Element placemark = doc.createElement("Placemark");
+		root.appendChild(placemark);
+		
+		Element name = doc.createElement("name");
+		name.appendChild(doc.createTextNode(mark.getName()));
+		placemark.appendChild(name);
+		
+		SimpleDateFormat sdf = new SimpleDateFormat("yyyy-MM-dd HH:mm:ss z");
+		Element desc = doc.createElement("description");
+		desc.appendChild(doc.createTextNode(mark.getName()+", "+mark.getLatitude() + ", " + mark.getLongitude() + "\n" +
+				"Altitude: " + mark.getAltitude() + " meters\n" +
+				"Time: " + sdf.format(new Date(mark.getTime()))));
+		placemark.appendChild(desc);
+		
+		Element styleurl = doc.createElement("styleUrl");
+		double busconstant=0;
+		if(type.contains("bus"))
+			{
+				styleurl.appendChild(doc.createTextNode("#polyStyID_0"));	
+				busconstant=0.00025;
+			}
+		else if(type.contains("generator")) {
+			styleurl.appendChild(doc.createTextNode("#polyStyID_1"));
+		}
+		
+		placemark.appendChild(styleurl);
+		
+		Element polygon = doc.createElement("Polygon");
+		placemark.appendChild(polygon);
+
+		Element tesellate = doc.createElement("tessellate");
+		tesellate.appendChild(doc.createTextNode("1"));
+		polygon.appendChild(tesellate);
+		
+		Element altitudeMode = doc.createElement("altitudeMode");
+		altitudeMode.appendChild(doc.createTextNode("clampToGround"));
+		polygon.appendChild(altitudeMode);
+		
+		Element outerBoundaryIs = doc.createElement("outerBoundaryIs");
+		polygon.appendChild(outerBoundaryIs);
+		
+		Element LinearRing = doc.createElement("LinearRing");
+		outerBoundaryIs.appendChild(LinearRing);
+		
+		
+		ArrayList<Double[]>point=estimateSquare(mark.getLongitude(),mark.getLatitude(),busconstant);
+		Element coords = doc.createElement("coordinates");
+		coords.appendChild(doc.createTextNode(point.get(0)[0] + "," + point.get(0)[1] + "," + point.get(0)[2]+"\n"
+											 +point.get(1)[0] + "," + point.get(1)[1] + "," + point.get(1)[2]+"\n"
+											 +point.get(2)[0] + "," + point.get(2)[1] + "," + point.get(2)[2]+"\n"
+											 +point.get(3)[0] + "," + point.get(3)[1] + "," + point.get(3)[2]+"\n"
+											 +point.get(4)[0] + "," + point.get(4)[1] + "," + point.get(4)[2]+"\n"
+											 ));
+		LinearRing.appendChild(coords);
+		
+		
+	}
+	
+	public  void removeMark(int index) {
+        Element element = (Element) doc.getElementsByTagName("Placemark").item(index);
+        
+        // remove the specific node
+        element.getParentNode().removeChild(element);
+	}
+	
+	public  String getremoveMarkname(int index) {
+        Element element = (Element) doc.getElementsByTagName("Placemark").item(index);
+        Node n=null;
+        String value="noname";
+        
+        for (int i = 0; i < element.getChildNodes().getLength(); i++) {           
+     
+        	  n= element.getChildNodes().item(i);                            
+        	 
+        	  if("name".contentEquals(n.getNodeName())) {
+
+        		  value=n.getTextContent();
+
+        	  }
+        }
+        
+        return value;
+	}
+	
+	/**
+	 * Add a path to this KML object.
+	 * @param path
+	 * @param pathName
+	 */
+	public  void addPath(List<MapPoint> path, String pathName) {
+		Element placemark = doc.createElement("Placemark");
+		root.appendChild(placemark);
+		
+		if(pathName != null) {
+			Element name = doc.createElement("name");
+			name.appendChild(doc.createTextNode(pathName));
+			placemark.appendChild(name);
+		}
+		
+		Element lineString = doc.createElement("LineString");
+		placemark.appendChild(lineString);
+		
+		Element extrude = doc.createElement("extrude");
+		extrude.appendChild(doc.createTextNode("1"));
+		lineString.appendChild(extrude);
+		
+		Element tesselate = doc.createElement("tesselate");
+		tesselate.appendChild(doc.createTextNode("1"));
+		lineString.appendChild(tesselate);
+		
+		Element altitudeMode = doc.createElement("altitudeMode");
+		altitudeMode.appendChild(doc.createTextNode("absolute"));
+		lineString.appendChild(altitudeMode);
+		
+		Element coords = doc.createElement("coordinates");
+		String points = "";
+		ListIterator<MapPoint> itr = path.listIterator();
+		while(itr.hasNext()) {
+			MapPoint p = itr.next();
+			points += p.getLongitude() + "," + p.getLatitude() + "," + p.getAltitude() + "\n";
+		}
+		coords.appendChild(doc.createTextNode(points));
+		lineString.appendChild(coords);
+	}
+	
+	/**
+	 * Write this KML object to a file.
+	 * @param file
+	 * @return
+	 * @throws TransformerException 
+	 */
+	public  String writeFiletoString() throws TransformerException {
+		
+			TransformerFactory factory = TransformerFactory.newInstance();
+			Transformer transformer = factory.newTransformer();
+			transformer.setOutputProperty(OutputKeys.INDENT, "yes");
+			transformer.setOutputProperty("{http://xml.apache.org/xslt}indent-amount", "2");
+			StringWriter writer = new StringWriter();
+			transformer.transform(new DOMSource(doc), new StreamResult(writer));
+			String output = writer.getBuffer().toString();//.replaceAll("\n|\r", "");
+			//DOMSource src = new DOMSource(doc);
+			//StreamResult out = new StreamResult(file);
+			//transformer.transform(src, out);
+		
+		return output;
+	}
+	
+	/**
+	 * Read the OWL file into this object.
+	 * @param String flag
+	 * @param OntModel model
+	 */
+	public  String readGenerator(OntModel model) {
+		
+		String genInfo = "PREFIX j1:<http://www.theworldavatar.com/ontology/ontopowsys/PowSysRealization.owl#> "
+			    + "PREFIX j2:<http://www.theworldavatar.com/ontology/ontocape/upper_level/system.owl#> "
+			    + "PREFIX j3:<http://www.theworldavatar.com/ontology/ontopowsys/model/PowerSystemModel.owl#> "
+			    + "PREFIX j5:<http://www.theworldavatar.com/ontology/ontocape/model/mathematical_model.owl#> "
+			    + "PREFIX j7:<http://www.theworldavatar.com/ontology/ontocape/supporting_concepts/space_and_time/space_and_time_extended.owl#> "
+			    + "PREFIX j9:<http://www.theworldavatar.com/ontology/ontoeip/system_aspects/system_performance.owl#> "
+			    + "PREFIX technical_system:<http://www.theworldavatar.com/ontology/ontocape/upper_level/technical_system.owl#> "
+			    + "SELECT ?entity ?V_Actual_CO2_Emission ?V_Design_CO2_Emission "
+			    
+			    + "WHERE {?entity  a  j1:PowerGenerator  ."
+			    + "?entity   technical_system:realizes ?generation ."
+			    + "?generation j9:hasEmission ?emission ." 
+			    
+			    + "?emission a j9:Actual_CO2_Emission ."
+			    + "?emission   j2:hasValue ?valueemission ."
+			    + "?valueemission   j2:numericalValue ?V_Actual_CO2_Emission ." //
+
+			    
+			    + "?generation j9:hasEmission ?v_emission ." 
+			    + "?v_emission a j9:CO2_emission ."
+			    + "?v_emission   j2:hasValue ?valueemission_d ."
+			    + "?valueemission_d   j2:numericalValue ?V_Design_CO2_Emission ." //
+			    
+
+			    + "}";
+		QueryBroker broker  = new QueryBroker();
+		float actual = 0, design = 0;
+		List<String[]> generators=queryElementCoordinate(model, "PowerGenerator");
+		for (int i = 0; i< generators.size(); i++) {
+			if (generators.get(i)[0].contains("EGen-001")) continue;
+			String queryResult = broker.queryFile(generators.get(i)[0], genInfo);
+			String[] keysplant = JenaResultSetFormatter.getKeys(queryResult);
+			List<String[]> resultList = JenaResultSetFormatter.convertToListofStringArrays(queryResult, keysplant);
+			if (resultList.size() == 0) { //temporary method just in case this generator does not have co2 emission
+				actual += 0;
+				System.out.println(generators.get(i)[0] +'\n');
+				actual += 0;
+				design += 0; 
+			}
+			else{
+				actual += Float.valueOf(resultList.get(0)[1]);
+				System.out.println(generators.get(i)[0] +'\n' +resultList.get(0)[1]+'\n' );
+				design += Float.valueOf(resultList.get(0)[2]);
+			}
+		}
+		String textcomb = "{\"actual\": "+Float.toString(actual)+", \"design\": "+Float.toString(design)+ "}";
+		return textcomb;
+	}
+	
+	public List<String[]> queryElementCoordinate(OntModel model,String type) {
+	//String[]typelist= {"PowerGenerator","BusNode"};
+	
+	String gencoordinate = "PREFIX j1:<http://www.theworldavatar.com/ontology/ontopowsys/PowSysRealization.owl#> "
+			+ "PREFIX j2:<http://www.theworldavatar.com/ontology/ontocape/upper_level/system.owl#> "
+			+ "PREFIX j3:<http://www.theworldavatar.com/ontology/ontopowsys/model/PowerSystemModel.owl#> "
+			+ "PREFIX j4:<http://www.theworldavatar.com/ontology/meta_model/topology/topology.owl#> "
+			+ "PREFIX j5:<http://www.theworldavatar.com/ontology/ontocape/model/mathematical_model.owl#> "
+			+ "PREFIX j6:<http://www.theworldavatar.com/ontology/ontocape/chemical_process_system/CPS_behavior/behavior.owl#> "
+			+ "PREFIX j7:<http://www.theworldavatar.com/ontology/ontocape/supporting_concepts/space_and_time/space_and_time_extended.owl#> "
+			+ "PREFIX j8:<http://www.theworldavatar.com/ontology/ontocape/material/phase_system/phase_system.owl#> "
+			+ "SELECT ?entity ?valueofx ?valueofy "
+			+ "WHERE {?entity  a  j1:"+type+"  ." 
+			+ "?entity   j7:hasGISCoordinateSystem ?coorsys ."
+
+			+ "?coorsys  j7:hasProjectedCoordinate_y  ?y  ."
+			+ "?y  j2:hasValue ?vy ." 
+			+ "?vy  j2:numericalValue ?valueofy ."
+
+			+ "?coorsys  j7:hasProjectedCoordinate_x  ?x  ."
+			+ "?x  j2:hasValue ?vx ." 
+			+ "?vx  j2:numericalValue ?valueofx ."
+			
+			+ "}";
+	
+	ResultSet resultSet = JenaHelper.query(model, gencoordinate);
+	String result = JenaResultSetFormatter.convertToJSONW3CStandard(resultSet);
+	String[] keys = JenaResultSetFormatter.getKeys(result);
+	List<String[]> resultList = JenaResultSetFormatter.convertToListofStringArrays(result, keys);
+	
+	return resultList;
+	}
+	public String createMarkers(OntModel model) throws IOException {
+		ArrayList<String>textcomb=new ArrayList<String>();
+		List<String[]> pplants = queryPowerPlant(model);
+		for (int i = 0; i < pplants.size(); i++) {
+			String content="{\"coors\": {\"lat\": "+pplants.get(i)[3]+", \"lng\": "+pplants.get(i)[2]
+					+ "},  \"fueltype\": \""
+					+ pplants.get(i)[1].split("#")[1]+"\", \"name\": \""+pplants.get(i)[0].split("#")[1]+".owl\"}";
+			textcomb.add(content);
+		}
+		
+		return textcomb.toString();
+	}
+	
+	public static List<String[]> queryPowerPlant(OntModel model) {
+		String genInfo ="PREFIX j1:<http://www.theworldavatar.com/ontology/ontopowsys/PowSysRealization.owl#> "
+				+ "PREFIX j2:<http://www.theworldavatar.com/ontology/ontocape/upper_level/system.owl#> "
+				+ "PREFIX j3:<http://www.theworldavatar.com/ontology/ontocape/upper_level/technical_system.owl#> "
+				+ "PREFIX j4:<http://www.theworldavatar.com/ontology/ontoeip/system_aspects/system_realization.owl#> "
+				+ "PREFIX j5:<http://www.theworldavatar.com/ontology/ontoeip/system_aspects/system_performance.owl#> "
+				+ "PREFIX j7:<http://www.theworldavatar.com/ontology/ontocape/supporting_concepts/space_and_time/space_and_time_extended.owl#> "
+				+ "PREFIX j9:<http://www.theworldavatar.com/ontology/ontocape/upper_level/technical_system.owl#> "
+				+ "SELECT DISTINCT ?entity ?valueofx ?valueofy "
+				+ "WHERE {?entity  a  j1:PowerGenerator ."
+				+ "?entity   j7:hasGISCoordinateSystem ?coorsys ."
+				+ "?coorsys  j7:hasProjectedCoordinate_y  ?y  ."
+				+ "?y  j2:hasValue ?vy ." 
+				+ "?vy  j2:numericalValue ?valueofy ."
+//
+				+ "?coorsys  j7:hasProjectedCoordinate_x  ?x  ."
+				+ "?x  j2:hasValue ?vx ." 
+				+ "?vx  j2:numericalValue ?valueofx ."
+				
+				+ "}";
+			
+			
+			ResultSet resultSet = JenaHelper.query(model, genInfo);
+			String result = JenaResultSetFormatter.convertToJSONW3CStandard(resultSet);
+			System.out.println(result);
+			String[] keys = JenaResultSetFormatter.getKeys(result);
+			List<String[]> resultListfromquery = JenaResultSetFormatter.convertToListofStringArrays(result, keys);
+			//used to get distinct emissions and fuel types
+			String plantinfo = "PREFIX j1:<http://www.theworldavatar.com/ontology/ontopowsys/PowSysRealization.owl#> "
+					+ "PREFIX j2:<http://www.theworldavatar.com/ontology/ontocape/upper_level/system.owl#> "
+					+ "PREFIX j3:<http://www.theworldavatar.com/ontology/ontocape/upper_level/technical_system.owl#> "
+					+ "PREFIX j4:<http://www.theworldavatar.com/ontology/ontoeip/system_aspects/system_realization.owl#> "
+					+ "PREFIX j5:<http://www.theworldavatar.com/ontology/ontoeip/system_aspects/system_performance.owl#> "
+					+ "PREFIX j7:<http://www.theworldavatar.com/ontology/ontocape/supporting_concepts/space_and_time/space_and_time_extended.owl#> "
+					+ "SELECT ?entity ?generation ?valueofx ?valueofy ?actual_carbon ?design_carbon "
+					+ "WHERE {?entity  a  j1:PowerGenerator ."
+					+ "?entity   j3:realizes ?generation ."
+					
+					+ "?generation j5:hasEmission ?emission ." 
+					+ "?emission a j5:Actual_CO2_Emission ."
+					+ "?emission   j2:hasValue ?valueemission ."
+					+ "?valueemission   j2:numericalValue ?actual_carbon ." 
+					
+					+ "OPTIONAL {?v_emission a j5:CO2_emission }"
+					+ "OPTIONAL {?v_emission   j2:hasValue ?valueemission_d }"
+					+ "OPTIONAL {?valueemission_d   j2:numericalValue ?design_carbon }" 
+					
+					+ "?entity   j7:hasGISCoordinateSystem ?coorsys ."
+					+ "?coorsys  j7:hasProjectedCoordinate_y  ?y  ."
+					+ "?y  j2:hasValue ?vy ." 
+					+ "?vy  j2:numericalValue ?valueofy ."
+					+ "?coorsys  j7:hasProjectedCoordinate_x  ?x  ."
+					+ "?x  j2:hasValue ?vx ." 
+					+ "?vx  j2:numericalValue ?valueofx ."
+
+					+ "}";
+			QueryBroker broker = new QueryBroker();
+			List<String[]> plantDict = new ArrayList<String[]>();
+			for (int i=0; i<resultListfromquery.size(); i++) {
+				if (resultListfromquery.get(i)[0].contains("EGen-001")) continue;
+				String resultplant = broker.queryFile(resultListfromquery.get(i)[0],plantinfo);
+				System.out.println(resultplant);
+				String[] keysplant = JenaResultSetFormatter.getKeys(resultplant);
+				List<String[]> resultList = JenaResultSetFormatter.convertToListofStringArrays(resultplant, keysplant);
+				plantDict.add(resultList.get(0));
+			}
+
+			return plantDict;
+	}
+	public String createLineJS(OntModel model) throws IOException {
+		String branchInfo = "PREFIX j1:<http://www.theworldavatar.com/ontology/ontopowsys/PowSysRealization.owl#> "
+				+ "PREFIX j2:<http://www.theworldavatar.com/ontology/ontocape/upper_level/system.owl#> "
+				+ "PREFIX j3:<http://www.theworldavatar.com/ontology/ontopowsys/model/PowerSystemModel.owl#> "
+				+ "PREFIX j4:<http://www.theworldavatar.com/ontology/meta_model/topology/topology.owl#> "
+				+ "PREFIX j5:<http://www.theworldavatar.com/ontology/ontocape/model/mathematical_model.owl#> "
+				+ "PREFIX j6:<http://www.theworldavatar.com/ontology/ontocape/chemical_process_system/CPS_behavior/behavior.owl#> "
+				+ "PREFIX j7:<http://www.theworldavatar.com/ontology/ontocape/supporting_concepts/space_and_time/space_and_time_extended.owl#> "
+				+ "PREFIX j8:<http://www.theworldavatar.com/ontology/ontocape/material/phase_system/phase_system.owl#> "
+				+ "PREFIX j9: <http://www.theworldavatar.com/ontology/meta_model/topology/topology.owl#> "
+				+ "SELECT ?entity ?busa ?busb "
+
+				+ "WHERE {?entity  a  j1:UndergroundCable  ." 
+				+ "?entity j9:hasInput ?busa ."
+				+ "?entity j9:hasOutput ?busb ."
+
+				+ "}";
+		
+		ResultSet resultSet = JenaHelper.query(model, branchInfo);
+		String result = JenaResultSetFormatter.convertToJSONW3CStandard(resultSet);
+		String[] keys = JenaResultSetFormatter.getKeys(result);
+		List<String[]> resultListbranch = JenaResultSetFormatter.convertToListofStringArrays(result, keys);
+		ArrayList<String> busdata= new ArrayList<String>();
+		
+	    ArrayList<String>textcomb=new ArrayList<String>();
+		
+		//for the first line branch only 
+		for (int o=0;o<2;o++) {
+			String iri=null;
+			if(o==0)	{
+				iri="<"+resultListbranch.get(0)[1]+">";
+			}
+			else {
+				iri="<"+resultListbranch.get(0)[2]+">";
+			}
+			
+			String busInfo = "PREFIX j1:<http://www.theworldavatar.com/ontology/ontopowsys/PowSysRealization.owl#> "
+					+ "PREFIX j2:<http://www.theworldavatar.com/ontology/ontocape/upper_level/system.owl#> "
+					+ "PREFIX j3:<http://www.theworldavatar.com/ontology/ontopowsys/model/PowerSystemModel.owl#> "
+					+ "PREFIX j4:<http://www.theworldavatar.com/ontology/meta_model/topology/topology.owl#> "
+					+ "PREFIX j5:<http://www.theworldavatar.com/ontology/ontocape/model/mathematical_model.owl#> "
+					+ "PREFIX j6:<http://www.theworldavatar.com/ontology/ontocape/chemical_process_system/CPS_behavior/behavior.owl#> "
+					+ "PREFIX j7:<http://www.theworldavatar.com/ontology/ontocape/supporting_concepts/space_and_time/space_and_time_extended.owl#> "
+					+ "PREFIX j8:<http://www.theworldavatar.com/ontology/ontocape/material/phase_system/phase_system.owl#> "
+					+ "PREFIX j9: <http://www.theworldavatar.com/ontology/meta_model/topology/topology.owl#> "
+					+ "SELECT ?VoltMagvalue ?valueofx ?valueofy ?BaseKVvalue "
+					
+					+ "WHERE {"+iri+"  a  j1:BusNode  ." 
+					+ iri+"   j2:isModeledBy ?model ."
+
+					
+					+ "?model   j5:hasModelVariable ?VM ." 
+					+ "?VM  a  j3:Vm  ." 
+					+ "?VM  j2:hasValue ?vVM ."
+					+ "?vVM   j2:numericalValue ?VoltMagvalue ." // Vm
+					
+					+ iri+"   j7:hasGISCoordinateSystem ?coorsys ."
+					+ "?coorsys  j7:hasProjectedCoordinate_x  ?x  ."
+					+ "?x  j2:hasValue ?vx ." 
+					+ "?vx  j2:numericalValue ?valueofx ."
+					+ "?coorsys  j7:hasProjectedCoordinate_y  ?y  ."
+					+ "?y  j2:hasValue ?vy ." 
+					+ "?vy  j2:numericalValue ?valueofy ."
+					
+					+ "?model   j5:hasModelVariable ?BKV ." 
+					+ "?BKV  a  j3:baseKV  ." 
+					+ "?BKV  j2:hasValue ?vBKV ."
+					+ "?vBKV   j2:numericalValue ?BaseKVvalue ." // Base KV1
+
+
+
+					+ "}";
+			ResultSet resultSet2 = JenaHelper.query(model, busInfo);
+			String result2 = JenaResultSetFormatter.convertToJSONW3CStandard(resultSet2);
+			String[] keys2 = JenaResultSetFormatter.getKeys(result2);
+			List<String[]> resultListbus1 = JenaResultSetFormatter.convertToListofStringArrays(result2, keys2);
+			busdata.add(iri);
+			busdata.add(resultListbus1.get(0)[0]);
+			busdata.add(resultListbus1.get(0)[1]);
+			busdata.add(resultListbus1.get(0)[2]);
+			busdata.add(resultListbus1.get(0)[3]);
+
+		}
+
+		
+	
+	    int tick=3;
+	    if(Double.valueOf(busdata.get(1))*Double.valueOf(busdata.get(4))>200||Double.valueOf(busdata.get(6))*Double.valueOf(busdata.get(9))>200) {
+	    	tick=6;
+	    }
+	    else if(30>Double.valueOf(busdata.get(1))*Double.valueOf(busdata.get(4))&&Double.valueOf(busdata.get(6))*Double.valueOf(busdata.get(9))<30) {
+	    	tick=1;
+	    }
+	    String linetype="distribute";
+	    if(busdata.get(3).contentEquals(busdata.get(8))&&busdata.get(2).contentEquals(busdata.get(7))) {
+	    	linetype="transformer";
+	    }
+	    String contentbegin="{\"coors\": [{\"lat\": "+busdata.get(3)+", \"lng\": "+busdata.get(2)+"}, {\"lat\": "+busdata.get(8)+", \"lng\": "+busdata.get(7)+"}], \"vols\": ["+Double.valueOf(busdata.get(1))*Double.valueOf(busdata.get(4))+","+Double.valueOf(busdata.get(9))*Double.valueOf(busdata.get(6))+"], \"thickness\": "+tick+", \"type\": \""+linetype+"\", \"name\": \"/"+resultListbranch.get(0)[0].split("#")[1]+".owl\"}";
+	    if(Double.valueOf(busdata.get(1))*Double.valueOf(busdata.get(4))<Double.valueOf(busdata.get(9))*Double.valueOf(busdata.get(6))) {
+	     contentbegin="{\"coors\": [{\"lat\": "+busdata.get(8)+", \"lng\": "+busdata.get(7)+"}, {\"lat\": "+busdata.get(3)+", \"lng\": "+busdata.get(2)+"}], \"vols\": ["+Double.valueOf(busdata.get(9))*Double.valueOf(busdata.get(6))+","+Double.valueOf(busdata.get(1))*Double.valueOf(busdata.get(4))+"], \"thickness\": "+tick+", \"type\": \""+linetype+"\", \"name\": \"/"+resultListbranch.get(0)[0].split("#")[1]+".owl\"}";
+	    }
+	    
+	    
+	    textcomb.add(contentbegin);
+	   
+	    
+	    //for the rest of the lines branch
+	    for (int a=1;a<resultListbranch.size();a++) {
+			for (int o=0;o<2;o++) {
+				String iri=null;
+				if(o==0)	{
+					iri="<"+resultListbranch.get(a)[1]+">";
+				}
+				else {
+					iri="<"+resultListbranch.get(a)[2]+">";
+				}
+				
+				String busInfo = "PREFIX j1:<http://www.theworldavatar.com/ontology/ontopowsys/PowSysRealization.owl#> "
+						+ "PREFIX j2:<http://www.theworldavatar.com/ontology/ontocape/upper_level/system.owl#> "
+						+ "PREFIX j3:<http://www.theworldavatar.com/ontology/ontopowsys/model/PowerSystemModel.owl#> "
+						+ "PREFIX j4:<http://www.theworldavatar.com/ontology/meta_model/topology/topology.owl#> "
+						+ "PREFIX j5:<http://www.theworldavatar.com/ontology/ontocape/model/mathematical_model.owl#> "
+						+ "PREFIX j6:<http://www.theworldavatar.com/ontology/ontocape/chemical_process_system/CPS_behavior/behavior.owl#> "
+						+ "PREFIX j7:<http://www.theworldavatar.com/ontology/ontocape/supporting_concepts/space_and_time/space_and_time_extended.owl#> "
+						+ "PREFIX j8:<http://www.theworldavatar.com/ontology/ontocape/material/phase_system/phase_system.owl#> "
+						+ "PREFIX j9: <http://www.theworldavatar.com/ontology/meta_model/topology/topology.owl#> "
+						+ "SELECT ?VoltMagvalue ?valueofx ?valueofy ?BaseKVvalue "
+						
+						+ "WHERE {"+iri+"  a  j1:BusNode  ." 
+						+ iri+"   j2:isModeledBy ?model ."
+
+						
+						+ "?model   j5:hasModelVariable ?VM ." 
+						+ "?VM  a  j3:Vm  ." 
+						+ "?VM  j2:hasValue ?vVM ."
+						+ "?vVM   j2:numericalValue ?VoltMagvalue ." // Vm
+						
+						+ iri+"   j7:hasGISCoordinateSystem ?coorsys ."
+						+ "?coorsys  j7:hasProjectedCoordinate_x  ?x  ."
+						+ "?x  j2:hasValue ?vx ." 
+						+ "?vx  j2:numericalValue ?valueofx ."
+						+ "?coorsys  j7:hasProjectedCoordinate_y  ?y  ."
+						+ "?y  j2:hasValue ?vy ." 
+						+ "?vy  j2:numericalValue ?valueofy ."						
+						
+						+ "?model   j5:hasModelVariable ?BKV ." 
+						+ "?BKV  a  j3:baseKV  ." 
+						+ "?BKV  j2:hasValue ?vBKV ."
+						+ "?vBKV   j2:numericalValue ?BaseKVvalue ." // Base KV
+
+						+ "}";
+				ResultSet resultSet2 = JenaHelper.query(model, busInfo);
+				String result2 = JenaResultSetFormatter.convertToJSONW3CStandard(resultSet2);
+				String[] keys2 = JenaResultSetFormatter.getKeys(result2);
+				List<String[]> resultListbus1 = JenaResultSetFormatter.convertToListofStringArrays(result2, keys2);
+				busdata.add(iri);
+				busdata.add(resultListbus1.get(0)[0]);
+				busdata.add(resultListbus1.get(0)[1]);
+				busdata.add(resultListbus1.get(0)[2]);
+				busdata.add(resultListbus1.get(0)[3]);
+			}
+			
+			int tick2=3;
+			if(Double.valueOf(busdata.get(1+10*a))*Double.valueOf(busdata.get(4+10*a))>200||Double.valueOf(busdata.get(6+10*a))*Double.valueOf(busdata.get(9+10*a))>200) {
+		    	tick2=6;
+		    }
+		    else if(30>Double.valueOf(busdata.get(1+10*a))*Double.valueOf(busdata.get(4+10*a))&&30>Double.valueOf(busdata.get(9+10*a))*Double.valueOf(busdata.get(6+10*a))) {
+		    	tick2=1;
+		    }
+			linetype="distribute";
+		    if(busdata.get(3+10*a).contentEquals(busdata.get(8+10*a))&&busdata.get(2+10*a).contentEquals(busdata.get(7+10*a))) {
+		    	linetype="transformer";
+		    }
+	    	String content="{\"coors\": [{\"lat\": "+busdata.get(3+10*a)+", \"lng\": "+busdata.get(2+10*a)+"}, {\"lat\": "+busdata.get(8+10*a)+", \"lng\": "+busdata.get(7+10*a)+"}], \"vols\": ["+Double.valueOf(busdata.get(1+10*a))*Double.valueOf(busdata.get(4+10*a))+","+Double.valueOf(busdata.get(6+10*a))*Double.valueOf(busdata.get(9+10*a))+"], \"thickness\": "+tick2+", \"type\": \""+linetype+"\", \"name\": \"/"+resultListbranch.get(a)[0].split("#")[1]+".owl\"}";
+	    	if(Double.valueOf(busdata.get(1+10*a))*Double.valueOf(busdata.get(4+10*a))<Double.valueOf(busdata.get(6+10*a))*Double.valueOf(busdata.get(9+10*a))) {
+	    		content="{\"coors\": [{\"lat\": "+busdata.get(8+10*a)+", \"lng\": "+busdata.get(7+10*a)+"}, {\"lat\": "+busdata.get(3+10*a)+", \"lng\": "+busdata.get(2+10*a)+"}], \"vols\": ["+Double.valueOf(busdata.get(6+10*a))*Double.valueOf(busdata.get(9+10*a))+","+Double.valueOf(busdata.get(1+10*a))*Double.valueOf(busdata.get(4+10*a))+"], \"thickness\": "+tick2+", \"type\": \""+linetype+"\", \"name\": \"/"+resultListbranch.get(a)[0].split("#")[1]+".owl\"}";
+	    	}
+		    
+		    textcomb.add(content);  
+	    }
+	    String content2="{\"coors\": [{\"lat\": "+1.28135+", \"lng\": "+103.72386+"}, {\"lat\": "+1.2794833+", \"lng\": "+103.7271667+"}], \"vols\": ["+228.0+","+227.0+"], \"thickness\": "+6+", \"type\": \""+"distribute"+"\", \"name\": \"/"+"/Eline-220.owl\"}";
+	    String content3="{\"coors\": [{\"lat\": "+1.27646+", \"lng\": "+103.7266+"}, {\"lat\": "+1.2794833+", \"lng\": "+103.7271667+"}], \"vols\": ["+228.0+","+227.0+"], \"thickness\": "+6+", \"type\": \""+"distribute"+"\", \"name\": \"/"+"/Eline-221.owl\"}";
+	    textcomb.add(content2);
+	    textcomb.add(content3);
+	    return textcomb.toString();
+		
+	}
+
+
+
+}