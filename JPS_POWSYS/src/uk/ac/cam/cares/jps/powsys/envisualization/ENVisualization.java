--- conflicted
+++ resolved
@@ -1,1104 +1,1100 @@
-package uk.ac.cam.cares.jps.powsys.envisualization;
-
-import java.io.BufferedWriter;
-import java.io.File;
-import java.io.FileInputStream;
-import java.io.FileWriter;
-import java.io.IOException;
-import java.io.OutputStream;
-import java.io.StringWriter;
-import java.text.SimpleDateFormat;
-import java.util.ArrayList;
-import java.util.Arrays;
-import java.util.Date;
-import java.util.HashSet;
-import java.util.List;
-import java.util.ListIterator;
-
-import javax.servlet.ServletException;
-import javax.servlet.annotation.WebServlet;
-import javax.servlet.http.HttpServletRequest;
-import javax.servlet.http.HttpServletResponse;
-import javax.xml.parsers.DocumentBuilder;
-import javax.xml.parsers.DocumentBuilderFactory;
-import javax.xml.transform.OutputKeys;
-import javax.xml.transform.Transformer;
-import javax.xml.transform.TransformerException;
-import javax.xml.transform.TransformerFactory;
-import javax.xml.transform.dom.DOMSource;
-import javax.xml.transform.stream.StreamResult;
-
-import org.apache.jena.ontology.OntModel;
-import org.apache.jena.query.ResultSet;
-import org.json.JSONArray;
-import org.json.JSONObject;
-import org.slf4j.Logger;
-import org.slf4j.LoggerFactory;
-import org.w3c.dom.Document;
-import org.w3c.dom.Element;
-import org.w3c.dom.Node;
-
-import uk.ac.cam.cares.jps.base.discovery.AgentCaller;
-import uk.ac.cam.cares.jps.base.exception.JPSRuntimeException;
-import uk.ac.cam.cares.jps.base.query.JenaHelper;
-import uk.ac.cam.cares.jps.base.query.JenaResultSetFormatter;
-import uk.ac.cam.cares.jps.base.query.QueryBroker;
-import uk.ac.cam.cares.jps.base.scenario.BucketHelper;
-import uk.ac.cam.cares.jps.base.scenario.JPSHttpServlet;
-@WebServlet(urlPatterns = { "/ENVisualization/createLineJS", "/ENVisualization/createKMLFile/*", "/ENVisualization/getKMLFile/*",  "/ENVisualization/createMarkers/*" ,"/ENVisualization/readGenerator/*"})
-public class ENVisualization extends JPSHttpServlet {
-	
-	private Document doc;
-	private Element root;
-	private Logger logger = LoggerFactory.getLogger(ENVisualization.class);
-	String SCENARIO_NAME_TEST = "testPOWSYSNuclearStartSimulationAndProcessResultAgentCallForTestScenario";
-	
-	/**
-	 * Create a KML object.
-	 */
-	public  ENVisualization() {
-		try {
-			DocumentBuilderFactory factory = DocumentBuilderFactory.newInstance();
-			DocumentBuilder builder = factory.newDocumentBuilder();
-			doc = builder.newDocument();
-			Element kml = doc.createElementNS("http://www.opengis.net/kml/2.2", "kml");
-			doc.appendChild(kml);
-			root = doc.createElement("Document");
-			kml.appendChild(root);
-			
-			Element style = doc.createElement("Style");
-			style.setAttribute("id", "polyStyID_0");
-			Element linestyle = doc.createElement("LineStyle");
-			Element color = doc.createElement("color");
-			color.appendChild(doc.createTextNode("FF0000FF"));
-			Element width = doc.createElement("width");
-			width.appendChild(doc.createTextNode("5"));
-			linestyle.appendChild(width);
-			linestyle.appendChild(color);
-			
-			Element PolyStyle = doc.createElement("PolyStyle");
-			Element PolyStylecolor = doc.createElement("color");
-			PolyStylecolor.appendChild(doc.createTextNode("660088ff"));
-			PolyStyle.appendChild(PolyStylecolor);
-			style.appendChild(linestyle);
-			style.appendChild(PolyStyle);
-			root.appendChild(style);
-			
-			
-		} catch (Exception e) {
-			e.printStackTrace();
-		}
-	}
-	
-	protected void doGetJPS(HttpServletRequest request, HttpServletResponse response)
-			throws ServletException, IOException {
-		
-		String path = request.getServletPath();
-		JSONObject joforEN = AgentCaller.readJsonParameter(request);
-
-		String iriofnetwork = joforEN.getString("electricalnetwork");
-		String flag = joforEN.getString("flag");
-		JPSHttpServlet.disableScenario();
-		if (flag.equals(SCENARIO_NAME_TEST)) {
-			String scenarioUrl = BucketHelper.getScenarioUrl(flag); 
-			JPSHttpServlet.enableScenario(scenarioUrl);	
-		}
-		OntModel model = readModelGreedy(iriofnetwork);
-		logger.info("path called= "+path);
-		if ("/ENVisualization/createLineJS".equals(path)) {
-			String g=createLineJS(model);
-			AgentCaller.printToResponse(g, response);
-			
-		} else if ("/ENVisualization/createKMLFile".equals(path)) {
-			
-			String n=joforEN.getString("n");
-//			BufferedWriter bufferedWriter = null;
-			String b = null;
-//			try (FileWriter writer = new FileWriter("C:/TOMCAT/webapps/ROOT/OntoEN/testfinal" + flag +".kml");
-			try (FileWriter writer = new FileWriter("C:/Users/LONG01/webapps/ROOT/OntoEN/testfinal" + flag +".kml");
-		             BufferedWriter bw = new BufferedWriter(writer)) {
-				b = createfinalKML(model);
-
-	           bw.write(b);
-				
-				
-				if (true) {
-					writeToResponse(response, b,n);
-					return;
-				}
-				
-			} catch (TransformerException e) {
-				e.printStackTrace();
-			}
-			AgentCaller.printToResponse(b, response);
-		}
-		
-		else if ("/ENVisualization/createMarkers".equals(path)) {
-
-			logger.info("path called here= " + path);
-			String g=createMarkers(flag, model);
-			
-			AgentCaller.printToResponse(g, response);
-		}
-		else if ("/ENVisualization/readGenerator".equals(path)) {
-
-			logger.info("path called here= " + path);
-
-			String iriofObject = joforEN.getString("selectedID");
-			String g=readGenerator(flag, model, iriofObject);
-			AgentCaller.printToResponse(g, response);
-		}
-	}
-	
-	public void writeToResponse(HttpServletResponse response, String content,String n) {
-		try {
-			
-			logger.info("uploading file");
-			
-<<<<<<< HEAD
-		    String fileName = "C:/Users/LONG01/webapps/ROOT/OntoEN/en.kml";
-=======
-		    String fileName = "C:/TOMCAT/webapps/ROOT/OntoEN/testfinal.kml";
->>>>>>> d5c6ea6a
-		    String fileType = "text/xml; charset=utf-8";
-		    // Find this file id in database to get file name, and file type
-		
-		    // You must tell the browser the file type you are going to send
-		    // for example application/pdf, text/plain, text/html, image/jpg
-		    response.setContentType(fileType);
-		
-		    // Make sure to show the download dialog
-//		    response.setHeader("Content-disposition","attachment; filename=en"+n+".kml");
-		
-		    // Assume file name is retrieved from database
-		    // For example D:\\file\\test.pdf
-		
-		    File my_file = new File(fileName);
-		
-		    // This should send the file to browser
-		    OutputStream out = response.getOutputStream();
-		    FileInputStream in = new FileInputStream(my_file);
-		    
-		    //InputStream in = new ByteArrayInputStream(content.getBytes());
-		    
-		    byte[] buffer = new byte[4096];
-		    int length;
-		    while ((length = in.read(buffer)) > 0){
-		       out.write(buffer, 0, length);
-		    }
-		    in.close();
-		    out.flush();
-		    
-		    
-		    logger.info("uploading file successful");
-		    
-		} catch (Exception e) {
-			e.printStackTrace();
-			throw new JPSRuntimeException(e.getMessage(), e);
-		}
-	}
-	
-	public String createfinalKML(OntModel model) throws TransformerException {
-		ENVisualization a = new ENVisualization();
-
-		// ------------FOR GENERATORS-----------------
-		List<String[]> generators = a.queryElementCoordinate(model, "PowerGenerator");
-		ArrayList<ENVisualization.StaticobjectgenClass> gensmerged = new ArrayList<ENVisualization.StaticobjectgenClass>();
-		ArrayList<String> coorddata = new ArrayList<String>();
-		for (int e = 0; e < generators.size(); e++) {
-			StaticobjectgenClass gh = a.new StaticobjectgenClass();
-			gh.setnamegen("[" + generators.get(e)[0] + ".owl");
-			gh.setx(generators.get(e)[1]);
-			gh.sety(generators.get(e)[2]);
-
-			if (coorddata.contains(gh.getx()) && coorddata.contains(gh.gety())) {
-				int index = coorddata.indexOf(gh.getx()) / 2;
-				gensmerged.get(index).setnamegen(gensmerged.get(index).getnamegen() + gh.getnamegen());
-			} else {
-				gensmerged.add(gh);
-				coorddata.add(generators.get(e)[1]);
-				coorddata.add(generators.get(e)[2]);
-			}
-
-		}
-
-		for (int g = 0; g < gensmerged.size(); g++) {
-			MapPoint c = new MapPoint(Double.valueOf(gensmerged.get(g).gety()),
-					Double.valueOf(gensmerged.get(g).getx()), 0.0, gensmerged.get(g).getnamegen());
-			a.addMark(c, "generator");
-		}
-	
-		// ------------FOR BUS-----------------
-		List<String[]> bus = a.queryElementCoordinate(model, "BusNode");
-		ArrayList<ENVisualization.StaticobjectgenClass> bussesmerged = new ArrayList<ENVisualization.StaticobjectgenClass>();
-		ArrayList<String> coorddatabus = new ArrayList<String>();
-		for (int e = 0; e < bus.size(); e++) {
-			StaticobjectgenClass gh = a.new StaticobjectgenClass();
-			gh.setnamegen("/" + bus.get(e)[0] + ".owl");
-			gh.setx(bus.get(e)[1]);
-			gh.sety(bus.get(e)[2]);
-
-			if (coorddatabus.contains(gh.getx()) && coorddatabus.contains(gh.gety())) {
-				int index = coorddatabus.indexOf(gh.getx()) / 2;
-				bussesmerged.get(index).setnamegen(bussesmerged.get(index).getnamegen() + gh.getnamegen());
-			} else {
-				bussesmerged.add(gh);
-				coorddatabus.add(bus.get(e)[1]);
-				coorddatabus.add(bus.get(e)[2]);
-			}
-
-		}
-
-		for (int g = 0; g < bussesmerged.size(); g++) {
-			MapPoint c = new MapPoint(Double.valueOf(bussesmerged.get(g).gety()),
-					Double.valueOf(bussesmerged.get(g).getx()), 0.0, bussesmerged.get(g).getnamegen());
-			a.addMark(c, "bus");
-		}
-
-
-		return a.writeFiletoString();
-	}
-	
-	public class StaticobjectgenClass {
-		private String genname = "";
-		private String x = "0";
-		private String y = "0";
-		
-		public StaticobjectgenClass() {
-		
-		}
-		
-		public void setnamegen(String genname) {
-			this.genname= genname;
-		}
-		public String getnamegen() {
-			return genname;
-		}
-		
-		public String getx() {
-			return x;
-		}
-		public void setx(String x) {
-			this.x = x;
-		}
-		public String gety() {
-			return y;
-		}
-		public void sety(String y) {
-			this.y = y;
-		}
-		
-	}
-	
-	public static OntModel readModelGreedy(String iriofnetwork) {
-			String electricalnodeInfo = "PREFIX j1:<http://www.jparksimulator.com/ontology/ontoland/OntoLand.owl#> "
-					+ "PREFIX j2:<http://www.theworldavatar.com/ontology/ontocape/upper_level/system.owl#> "
-					+ "SELECT ?component "
-					+ "WHERE {?entity  a  j2:CompositeSystem  ." + "?entity   j2:hasSubsystem ?component ." + "}";
-
-			QueryBroker broker = new QueryBroker();
-			return broker.readModelGreedy(iriofnetwork, electricalnodeInfo);
-		}
-		
-	public ArrayList <Double[]> estimateSquare(double x,double y,double constant){
-		ArrayList<Double[]>squrepoints = new ArrayList<Double[]>();
-		Double [] points1= {x-(0.0002+constant),y,0.0};
-		Double [] points2= {x,y-(0.00015+constant),0.0};
-		Double [] points3= {x+(0.0002+constant),y,0.0};
-		Double [] points4= {x,y+(0.00015+constant),0.0};
-		Double [] points5= {x-(0.0002+constant),y,0.0};
-	
-			
-		squrepoints.add(points1);
-		squrepoints.add(points2);
-		squrepoints.add(points3);
-		squrepoints.add(points4);
-		squrepoints.add(points5);
-		
-		return squrepoints;
-	}
-	
-	/**
-	 * Add a placemark to this KML object.
-	 * @param mark
-	 */
-	public  void addMark(MapPoint mark,String type) {
-		Element placemark = doc.createElement("Placemark");
-		root.appendChild(placemark);
-		
-		Element name = doc.createElement("name");
-		name.appendChild(doc.createTextNode(mark.getName()));
-		placemark.appendChild(name);
-		
-		SimpleDateFormat sdf = new SimpleDateFormat("yyyy-MM-dd HH:mm:ss z");
-		Element desc = doc.createElement("description");
-		desc.appendChild(doc.createTextNode(mark.getName()+", "+mark.getLatitude() + ", " + mark.getLongitude() + "\n" +
-				"Altitude: " + mark.getAltitude() + " meters\n" +
-				"Time: " + sdf.format(new Date(mark.getTime()))));
-		placemark.appendChild(desc);
-		
-		Element styleurl = doc.createElement("styleUrl");
-		double busconstant=0;
-		if(type.contains("bus"))
-			{
-				styleurl.appendChild(doc.createTextNode("#polyStyID_0"));	
-				busconstant=0.00025;
-			}
-		else if(type.contains("generator")) {
-			styleurl.appendChild(doc.createTextNode("#polyStyID_1"));
-		}
-		
-		placemark.appendChild(styleurl);
-		
-		Element polygon = doc.createElement("Polygon");
-		placemark.appendChild(polygon);
-
-		Element tesellate = doc.createElement("tessellate");
-		tesellate.appendChild(doc.createTextNode("1"));
-		polygon.appendChild(tesellate);
-		
-		Element altitudeMode = doc.createElement("altitudeMode");
-		altitudeMode.appendChild(doc.createTextNode("clampToGround"));
-		polygon.appendChild(altitudeMode);
-		
-		Element outerBoundaryIs = doc.createElement("outerBoundaryIs");
-		polygon.appendChild(outerBoundaryIs);
-		
-		Element LinearRing = doc.createElement("LinearRing");
-		outerBoundaryIs.appendChild(LinearRing);
-		
-		
-		ArrayList<Double[]>point=estimateSquare(mark.getLongitude(),mark.getLatitude(),busconstant);
-		Element coords = doc.createElement("coordinates");
-		coords.appendChild(doc.createTextNode(point.get(0)[0] + "," + point.get(0)[1] + "," + point.get(0)[2]+"\n"
-											 +point.get(1)[0] + "," + point.get(1)[1] + "," + point.get(1)[2]+"\n"
-											 +point.get(2)[0] + "," + point.get(2)[1] + "," + point.get(2)[2]+"\n"
-											 +point.get(3)[0] + "," + point.get(3)[1] + "," + point.get(3)[2]+"\n"
-											 +point.get(4)[0] + "," + point.get(4)[1] + "," + point.get(4)[2]+"\n"
-											 ));
-		LinearRing.appendChild(coords);
-		
-		
-	}
-	
-	public  void removeMark(int index) {
-        Element element = (Element) doc.getElementsByTagName("Placemark").item(index);
-        
-        // remove the specific node
-        element.getParentNode().removeChild(element);
-	}
-	
-	public  String getremoveMarkname(int index) {
-        Element element = (Element) doc.getElementsByTagName("Placemark").item(index);
-        Node n=null;
-        String value="noname";
-        
-        for (int i = 0; i < element.getChildNodes().getLength(); i++) {           
-     
-        	  n= element.getChildNodes().item(i);                            
-        	 
-        	  if("name".contentEquals(n.getNodeName())) {
-
-        		  value=n.getTextContent();
-
-        	  }
-        }
-        
-        return value;
-	}
-	
-	/**
-	 * Add a path to this KML object.
-	 * @param path
-	 * @param pathName
-	 */
-	public  void addPath(List<MapPoint> path, String pathName) {
-		Element placemark = doc.createElement("Placemark");
-		root.appendChild(placemark);
-		
-		if(pathName != null) {
-			Element name = doc.createElement("name");
-			name.appendChild(doc.createTextNode(pathName));
-			placemark.appendChild(name);
-		}
-		
-		Element lineString = doc.createElement("LineString");
-		placemark.appendChild(lineString);
-		
-		Element extrude = doc.createElement("extrude");
-		extrude.appendChild(doc.createTextNode("1"));
-		lineString.appendChild(extrude);
-		
-		Element tesselate = doc.createElement("tesselate");
-		tesselate.appendChild(doc.createTextNode("1"));
-		lineString.appendChild(tesselate);
-		
-		Element altitudeMode = doc.createElement("altitudeMode");
-		altitudeMode.appendChild(doc.createTextNode("absolute"));
-		lineString.appendChild(altitudeMode);
-		
-		Element coords = doc.createElement("coordinates");
-		String points = "";
-		ListIterator<MapPoint> itr = path.listIterator();
-		while(itr.hasNext()) {
-			MapPoint p = itr.next();
-			points += p.getLongitude() + "," + p.getLatitude() + "," + p.getAltitude() + "\n";
-		}
-		coords.appendChild(doc.createTextNode(points));
-		lineString.appendChild(coords);
-	}
-	
-	/**
-	 * Write this KML object to a file.
-	 * @param file
-	 * @return
-	 * @throws TransformerException 
-	 */
-	public  String writeFiletoString() throws TransformerException {
-		
-			TransformerFactory factory = TransformerFactory.newInstance();
-			Transformer transformer = factory.newTransformer();
-			transformer.setOutputProperty(OutputKeys.INDENT, "yes");
-			transformer.setOutputProperty("{http://xml.apache.org/xslt}indent-amount", "2");
-			StringWriter writer = new StringWriter();
-			transformer.transform(new DOMSource(doc), new StreamResult(writer));
-			String output = writer.getBuffer().toString();//.replaceAll("\n|\r", "");
-			//DOMSource src = new DOMSource(doc);
-			//StreamResult out = new StreamResult(file);
-			//transformer.transform(src, out);
-		
-		return output;
-	}
-	
-	/**
-	 * Read the OWL file into this object.
-	 * @param String flag
-	 * @param OntModel model
-	 */
-	public  String readGenerator(String flag, OntModel model, String iriOfObject) {
-		String busInfo = "PREFIX j1:<http://www.theworldavatar.com/ontology/ontopowsys/PowSysRealization.owl#> "
-				+ "PREFIX j2:<http://www.theworldavatar.com/ontology/ontocape/upper_level/system.owl#> "
-				+ "PREFIX j3:<http://www.theworldavatar.com/ontology/ontopowsys/model/PowerSystemModel.owl#> "
-				+ "PREFIX j4:<http://www.theworldavatar.com/ontology/meta_model/topology/topology.owl#> "
-				+ "PREFIX j5:<http://www.theworldavatar.com/ontology/ontocape/model/mathematical_model.owl#> "
-				+ "PREFIX j6:<http://www.theworldavatar.com/ontology/ontocape/chemical_process_system/CPS_behavior/behavior.owl#> "
-				+ "PREFIX j7:<http://www.theworldavatar.com/ontology/ontocape/supporting_concepts/space_and_time/space_and_time_extended.owl#> "
-				+ "PREFIX j8:<http://www.theworldavatar.com/ontology/ontocape/material/phase_system/phase_system.owl#> "
-//				+ "PREFIX j9:<http://www.theworldavatar.com/ontology/ontocape/supporting_concepts/SI_unit/derived_SI_units.owl#>"
-				+ "SELECT ?entity ?V_Pd ?V_Pdunit ?V_Pd_Gen ?V_Pd_Genunit ?V_Gd ?V_Gdunit ?V_Gd_Gen ?V_Gd_Genunit" 
-				+ "?Gsvalue ?Bsvalue ?V_Vm ?V_Va ?V_Vaunit ?V_BaseKV ?V_BaseKVunit ?VMaxvalue ?VMaxvalueunit ?VMinvalue ?VMinvalueunit  ?valueofx ?valueofxunit ?valueofy ?valueofyunit "
-
-				+ "WHERE {?entity  a  j1:BusNode  ." 
-				+ "?entity   j2:isModeledBy ?model ."
-				+ "?model   j5:hasModelVariable ?num ." 
-				+ "?num  a  j3:BusNumber  ." 
-				+ "?num  j2:hasValue ?vnum ."
-				+ "?vnum   j2:numericalValue ?V_num ." // number
-
-				+ "?model   j5:hasModelVariable ?Pd ." 
-				+ "?Pd  a  j3:PdBus  ." 
-				+ "?Pd  j2:hasValue ?vpd ."
-				+ "?vpd   j2:numericalValue ?V_Pd ." // pd
-//				+ "?vpd   j2:hasUnitOfMeasure ?V_Pdunit ." // unit
-
-				+ "?model   j5:hasModelVariable ?PdGen ." 
-				+ "?PdGen  a  j3:PdGen  ." 
-				+ "?PdGen  j2:hasValue ?vpdgen ."
-				+ "?vpdgen   j2:numericalValue ?V_Pd_Gen ." // pdgen
-//				+ "?vpdgen   j2:hasUnitOfMeasure ?V_Pd_Genunit ." // unit
-				
-				+ "?model   j5:hasModelVariable ?Gd ." 
-				+ "?Gd  a  j3:GdBus  ." 
-				+ "?Gd  j2:hasValue ?vgd ."
-				+ "?vgd   j2:numericalValue ?V_Gd ." // Gd
-//				+ "?vgd   j2:hasUnitOfMeasure ?V_Gdunit ." // unit
-				
-				+ "?model   j5:hasModelVariable ?Gd_Gen ." 
-				+ "?Gd_Gen  a  j3:GdGen  ." 
-				+ "?Gd_Gen  j2:hasValue ?vgdgen ."
-				+ "?vgdgen   j2:numericalValue ?V_Gd_Gen ." // Gdgen
-//				+ "?vgdgen   j2:hasUnitOfMeasure ?V_Gd_Genunit ." // unit
-
-
-				+ "?model   j5:hasModelVariable ?Gsvar ." 
-				+ "?Gsvar  a  j3:Gs  ." 
-				+ "?Gsvar  j2:hasValue ?vGsvar ."
-				+ "?vGsvar   j2:numericalValue ?Gsvalue ." // Gs (has no unit)
-
-				+ "?model   j5:hasModelVariable ?Bsvar ." 
-				+ "?Bsvar  a  j3:Bs  ." 
-				+ "?Bsvar  j2:hasValue ?vBsvar ."
-				+ "?vBsvar   j2:numericalValue ?Bsvalue ." // Bs (has no unit)
-
-				+ "?model   j5:hasModelVariable ?VM ." 
-				+ "?VM  a  j3:Vm  ." 
-				+ "?VM  j2:hasValue ?vVM ."
-				+ "?vVM   j2:numericalValue ?V_Vm ." // Vm
-//				+ "?vVM   j2:hasUnitOfMeasure ?V_Vmunit ." 
-
-				+ "?model   j5:hasModelVariable ?VA ." 
-				+ "?VA  a  j3:Va  ." 
-				+ "?VA  j2:hasValue ?vVA ."
-				+ "?vVA   j2:numericalValue ?V_Va ." // Va
-//				+ "?vVA   j2:hasUnitOfMeasure ?V_Vaunit ." // unit
-
-				+ "?model   j5:hasModelVariable ?BKV ." 
-				+ "?BKV  a  j3:baseKV  ." 
-				+ "?BKV  j2:hasValue ?vBKV ."
-				+ "?vBKV   j2:numericalValue ?V_BaseKV ." // Base KV
-//				+ "?vBKV   j2:hasUnitOfMeasure ?V_BaseKVunit ." // Base KV
-				
-				+ "?model   j5:hasModelVariable ?vmaxvar ." 
-				+ "?vmaxvar  a  j3:VmMax  ."
-				+ "?vmaxvar  j2:hasValue ?vvmaxvar ." 
-				+ "?vvmaxvar   j2:numericalValue ?VMaxvalue ." // Vmax
-//				+ "?vvmaxvar   j2:hasUnitOfMeasure ?VMaxvalueunit ." // Vmax
-
-				+ "?model   j5:hasModelVariable ?vminvar ." 
-				+ "?vminvar  a  j3:VmMin  ."
-				+ "?vminvar  j2:hasValue ?vvminvar ." 
-				+ "?vvminvar   j2:numericalValue ?VMinvalue ." // Vmin
-//				+ "?vvminvar   j2:hasUnitOfMeasure ?VMinvalueunit ." // Vmin
-				
-				+ "?coorsys  j7:hasProjectedCoordinate_y  ?y  ." 
-				+ "?y  j2:hasValue ?vy ." 
-				+ "?vy  j2:numericalValue ?valueofy ."//longitude
-//				+ "?vy  j2:hasUnitOfMeasure ?valueofyunit ."//longitude
-
-				+ "?coorsys  j7:hasProjectedCoordinate_x  ?x  ."
-				+ "?x  j2:hasValue ?vx ." 
-				+ "?vx  j2:numericalValue ?valueofx ."//latitude
-//				+ "?vx  j2:hasUnitOfMeasure ?valueofxunit ."//latitude
-				
-
-				+ "}";
-		String genInfo = "PREFIX j1:<http://www.theworldavatar.com/ontology/ontopowsys/PowSysRealization.owl#> "
-				+ "PREFIX j2:<http://www.theworldavatar.com/ontology/ontocape/upper_level/system.owl#> "
-				+ "PREFIX j3:<http://www.theworldavatar.com/ontology/ontopowsys/model/PowerSystemModel.owl#> "
-				+ "PREFIX j4:<http://www.theworldavatar.com/ontology/meta_model/topology/topology.owl#> "
-				+ "PREFIX j5:<http://www.theworldavatar.com/ontology/ontocape/model/mathematical_model.owl#> "
-				+ "PREFIX j6:<http://www.theworldavatar.com/ontology/ontocape/chemical_process_system/CPS_behavior/behavior.owl#> "
-				+ "PREFIX j7:<http://www.theworldavatar.com/ontology/ontocape/supporting_concepts/space_and_time/space_and_time_extended.owl#> "
-				+ "PREFIX j8:<http://www.theworldavatar.com/ontology/ontocape/material/phase_system/phase_system.owl#> "
-				+ "PREFIX j9:<http://www.theworldavatar.com/ontology/ontoeip/system_aspects/system_performance.owl#> "
-			    + "PREFIX technical_system:<http://www.theworldavatar.com/ontology/ontocape/upper_level/technical_system.owl#> "
-				+ "PREFIX cp:<http://www.theworldavatar.com/ontology/ontoeip/powerplants/PowerPlant.owl#> "
-				+ "SELECT ?entity ?BusNumbervalue ?activepowervalue ?activepowervalueunit ?Q_Gen ?Q_Genunit ?Qmaxvalue ?Qminvalue ?Vgvalue ?mBasevalue "
-				+ "?Pmaxvalue ?Pmaxvalueunit ?Pminvalue ?Pminvalueunit ?Pc1value ?Pc2value ?Qc1minvalue ?Qc1maxvalue "
-				+ "?Qc2minvalue ?Qc2maxvalue ?Rampagcvalue ?Ramp10value ?Ramp30value ?Rampqvalue ?apfvalue "
-				+ "?startupcostvalue ?shutdowncostvalue ?gencostnvalue ?gencostn1value ?gencostn2value ?gencostcvalue ?valueofx ?valueofxunit ?valueofy ?valueofyunit ?generation ?vemission "
-
-				+ "WHERE {?entity  a  j1:PowerGenerator  ."
-				+ "?entity   j2:isModeledBy ?model ."
-
-				+ "?model   j5:hasModelVariable ?num ." 
-				+ "?num  a  j3:BusNumber  ." 
-				+ "?num  j2:hasValue ?vnum ."
-				+ "?vnum   j2:numericalValue ?BusNumbervalue ." // number
-
-				+ "?model   j5:hasModelVariable ?Pg ." 
-				+ "?Pg  a  j3:Pg  ." 
-				+ "?Pg  j2:hasValue ?vpg ."
-				+ "?vpg   j2:numericalValue ?activepowervalue ." // pg
-//				+ "?vpg   j2:hasUnitOfMeasure ?activepowervalueunit ." // pg
-
-				+ "?model   j5:hasModelVariable ?Qg ." 
-				+ "?Qg  a  j3:Qg  ." 
-				+ "?Qg  j2:hasValue ?vqg ."
-				+ "?vqg   j2:numericalValue ?Q_Gen ." // qg
-//				+ "?vqg   j2:hasUnitOfMeasure ?Q_Genunit  ." // qg
-
-				+ "?model   j5:hasModelVariable ?qmax ." 
-				+ "?qmax  a  j3:QMax  ." 
-				+ "?qmax  j2:hasValue ?vqmax ."
-				+ "?vqmax   j2:numericalValue ?Qmaxvalue ." // qmax
-
-				+ "?model   j5:hasModelVariable ?qmin ." 
-				+ "?qmin  a  j3:QMin  ." 
-				+ "?qmin  j2:hasValue ?vqmin ."
-				+ "?vqmin   j2:numericalValue ?Qminvalue ." // qmin
-
-				+ "?model   j5:hasModelVariable ?Vg ." 
-				+ "?Vg  a  j3:Vg  ." 
-				+ "?Vg  j2:hasValue ?vVg ."
-				+ "?vVg   j2:numericalValue ?Vgvalue ." // vg
-
-				+ "?model   j5:hasModelVariable ?mbase ." 
-				+ "?mbase  a  j3:mBase  ." 
-				+ "?mbase  j2:hasValue ?vmbase ."
-				+ "?vmbase   j2:numericalValue ?mBasevalue ." // mbase
-
-				+ "?model   j5:hasModelVariable ?pmax ." 
-				+ "?pmax  a  j3:PMax  ." 
-				+ "?pmax  j2:hasValue ?vpmax ."
-				+ "?vpmax   j2:numericalValue ?Pmaxvalue ." // pmax
-//				+ "?vpmax   j2:hasUnitOfMeasure ?Pmaxvalueunit ." // pmax
-
-				+ "?model   j5:hasModelVariable ?pmin ." 
-				+ "?pmin  a  j3:PMin  ." 
-				+ "?pmin  j2:hasValue ?vpmin ."
-				+ "?vpmin   j2:numericalValue ?Pminvalue ." // pmin
-//				+ "?vpmin   j2:hasUnitOfMeasure ?Pminvalueunit ." // pmin
-
-				+ "?model   j5:hasModelVariable ?pc1 ." 
-				+ "?pc1  a  j3:Pc1  ." 
-				+ "?pc1  j2:hasValue ?vpc1 ."
-				+ "?vpc1   j2:numericalValue ?Pc1value ." // pc1
-
-				+ "?model   j5:hasModelVariable ?pc2 ." 
-				+ "?pc2  a  j3:Pc2  ." 
-				+ "?pc2  j2:hasValue ?vpc2 ."
-				+ "?vpc2   j2:numericalValue ?Pc2value ." // pc2
-
-				+ "?model   j5:hasModelVariable ?qc1min ." 
-				+ "?qc1min  a  j3:QC1Min  ."
-				+ "?qc1min  j2:hasValue ?vqc1min ." 
-				+ "?vqc1min   j2:numericalValue ?Qc1minvalue ." // qc1min
-
-				+ "?model   j5:hasModelVariable ?Qc1max ." 
-				+ "?Qc1max  a  j3:QC1Max  ."
-				+ "?Qc1max  j2:hasValue ?vQc1max ." 
-				+ "?vQc1max   j2:numericalValue ?Qc1maxvalue ." // qc1max
-
-				+ "?model   j5:hasModelVariable ?qc2min ." 
-				+ "?qc2min  a  j3:QC2Min  ."
-				+ "?qc2min  j2:hasValue ?vqc2min ."
-				+ "?vqc2min   j2:numericalValue ?Qc2minvalue ." // qc2min
-
-				+ "?model   j5:hasModelVariable ?Qc2max ."
-				+ "?Qc2max  a  j3:QC2Max  ."
-				+ "?Qc2max  j2:hasValue ?vQc2max ." 
-				+ "?vQc2max   j2:numericalValue ?Qc2maxvalue ." // qc2max
-
-				+ "?model   j5:hasModelVariable ?rampagc ." 
-				+ "?rampagc  a  j3:Rampagc  ."
-				+ "?rampagc  j2:hasValue ?vrampagc ." 
-				+ "?vrampagc   j2:numericalValue ?Rampagcvalue ." // rampagc
-
-				+ "?model   j5:hasModelVariable ?ramp10 ." 
-				+ "?ramp10  a  j3:Ramp10  ."
-				+ "?ramp10  j2:hasValue ?vramp10 ."
-				+ "?vramp10   j2:numericalValue ?Ramp10value ." // ramp10
-
-				+ "?model   j5:hasModelVariable ?ramp30 ." 
-				+ "?ramp30  a  j3:Ramp30  ."
-				+ "?ramp30  j2:hasValue ?vramp30 ." 
-				+ "?vramp30   j2:numericalValue ?Ramp30value ." // ramp30
-
-				+ "?model   j5:hasModelVariable ?rampq ." 
-				+ "?rampq  a  j3:Rampq  ." 
-				+ "?rampq  j2:hasValue ?vrampq ."
-				+ "?vrampq   j2:numericalValue ?Rampqvalue ." // rampq
-
-				+ "?model   j5:hasModelVariable ?apf ."
-				+ "?apf  a  j3:APF  ." 
-				+ "?apf  j2:hasValue ?vapf ."
-				+ "?vapf   j2:numericalValue ?apfvalue ." // apf
-				
-				+ "?model   j5:hasModelVariable ?startup ." 
-				+ "?startup  a  j3:StartCost  ."
-				+ "?startup  j2:hasValue ?vstartup ." 
-				+ "?vstartup   j2:numericalValue ?startupcostvalue ." //startup cost
-
-				+ "?model   j5:hasModelVariable ?shutdown ." 
-				+ "?shutdown  a  j3:StopCost  ."
-				+ "?shutdown  j2:hasValue ?vshutdown ." 
-				+ "?vshutdown   j2:numericalValue ?shutdowncostvalue ."  //shutdown cost
-				
-				+ "?model   j5:hasModelVariable ?gencostn ." 
-				+ "?gencostn  a  j3:genCostn  ."
-				+ "?gencostn  j2:hasValue ?vgencostn ." 
-				+ "?vgencostn   j2:numericalValue ?gencostnvalue ." //genCostn
-
-				+ "?model   j5:hasModelVariable ?gencostn1 ." 
-				+ "?gencostn1  a  j3:genCostcn-1  ."
-				+ "?gencostn1  j2:hasValue ?vgencostn1 ." 
-				+ "?vgencostn1   j2:numericalValue ?gencostn1value ." //genCostn-1
-
-				+ "?model   j5:hasModelVariable ?gencostn2 ." 
-				+ "?gencostn2  a  j3:genCostcn-2  ."
-				+ "?gencostn2  j2:hasValue ?vgencostn2 ." 
-				+ "?vgencostn2   j2:numericalValue ?gencostn2value ."//genCostn-2
-
-
-				+ "?model   j5:hasModelVariable ?gencostc ." 
-				+ "?gencostc  a  j3:genCostc0  ."
-				+ "?gencostc  j2:hasValue ?vgencostc ." 
-				+ "?vgencostc   j2:numericalValue ?gencostcvalue ." //genCostc0
-				
-				+ "?entity   technical_system:realizes ?generation ."
-				+ "OPTIONAL {?generation   cp:consumesPrimaryFuel ?fueltype }"
-				+ "OPTIONAL {?generation j9:CO2_emission ?emission }" 
-				+ "OPTIONAL {?emission   j2:hasValue ?valueemission }"
-				+ "OPTIONAL {?valueemission   j2:numericalValue ?vemission }" //
-
-				+ "?coorsys  j7:hasProjectedCoordinate_y  ?y  ." 
-				+ "?y  j2:hasValue ?vy ." 
-				+ "?vy  j2:numericalValue ?valueofy ."//longitude
-//				+ "?vy  j2:hasUnitOfMeasure ?valueofyunit ."//longitude
-
-				+ "?coorsys  j7:hasProjectedCoordinate_x  ?x  ."
-				+ "?x  j2:hasValue ?vx ." 
-				+ "?vx  j2:numericalValue ?valueofx ."//latitude
-//				+ "?vx  j2:hasUnitOfMeasure ?valueofxunit ."//latitude
-
-				+ "}";
-		String info;
-		if (iriOfObject.contains("Gen")){
-			info = genInfo;
-		}else {
-			info = busInfo;
-		}
-		String queryResult = new QueryBroker().queryFile(iriOfObject, info);
-		System.out.println(queryResult);
-		String[] keysplant = JenaResultSetFormatter.getKeys(queryResult);
-    	List<String[]> resultList = JenaResultSetFormatter.convertToListofStringArrays(queryResult, keysplant);
-//    	System.out.println(resultList.size());=
-    	JSONObject json = new JSONObject(queryResult);
-    	JSONObject v = (JSONObject) json.get("results");
-    	JSONArray values = (JSONArray) v.get("bindings");
-		JSONObject post_id = values.getJSONObject(0);
-		for (String keyStr: post_id.keySet()) {
-	    	 JSONObject keyvalue = (JSONObject) post_id.get(keyStr);
-	    	 keyvalue.put("name", keyStr);
-	    	 keyvalue.remove("type");
-	    }
-//		
-	    String jo = post_id.toString();
-	    jo = "[" + jo + "]";
-	    return jo;
-		
-	}
-	
-	public List<String[]> queryElementCoordinate(OntModel model,String type) {
-	//String[]typelist= {"PowerGenerator","BusNode"};
-	
-	String gencoordinate = "PREFIX j1:<http://www.theworldavatar.com/ontology/ontopowsys/PowSysRealization.owl#> "
-			+ "PREFIX j2:<http://www.theworldavatar.com/ontology/ontocape/upper_level/system.owl#> "
-			+ "PREFIX j3:<http://www.theworldavatar.com/ontology/ontopowsys/model/PowerSystemModel.owl#> "
-			+ "PREFIX j4:<http://www.theworldavatar.com/ontology/meta_model/topology/topology.owl#> "
-			+ "PREFIX j5:<http://www.theworldavatar.com/ontology/ontocape/model/mathematical_model.owl#> "
-			+ "PREFIX j6:<http://www.theworldavatar.com/ontology/ontocape/chemical_process_system/CPS_behavior/behavior.owl#> "
-			+ "PREFIX j7:<http://www.theworldavatar.com/ontology/ontocape/supporting_concepts/space_and_time/space_and_time_extended.owl#> "
-			+ "PREFIX j8:<http://www.theworldavatar.com/ontology/ontocape/material/phase_system/phase_system.owl#> "
-			+ "SELECT ?entity ?valueofx ?valueofy "
-			+ "WHERE {?entity  a  j1:"+type+"  ." 
-			+ "?entity   j7:hasGISCoordinateSystem ?coorsys ."
-
-			+ "?coorsys  j7:hasProjectedCoordinate_y  ?y  ."
-			+ "?y  j2:hasValue ?vy ." 
-			+ "?vy  j2:numericalValue ?valueofy ."
-
-			+ "?coorsys  j7:hasProjectedCoordinate_x  ?x  ."
-			+ "?x  j2:hasValue ?vx ." 
-			+ "?vx  j2:numericalValue ?valueofx ."
-			
-			+ "}";
-	
-	ResultSet resultSet = JenaHelper.query(model, gencoordinate);
-	String result = JenaResultSetFormatter.convertToJSONW3CStandard(resultSet);
-	String[] keys = JenaResultSetFormatter.getKeys(result);
-	List<String[]> resultList = JenaResultSetFormatter.convertToListofStringArrays(result, keys);
-	
-	return resultList;
-	}
-	public String createMarkers(String flag, OntModel model) throws IOException {
-		ArrayList<String>textcomb=new ArrayList<String>();
-
-//		JPSHttpServlet.disableScenario();
-//		String scenarioUrl = BucketHelper.getScenarioUrl(flag); 
-//		JPSHttpServlet.enableScenario(scenarioUrl);	
-//		OntModel model = readModelGreedy(iriofnetwork);
-		List<String[]> pplants = queryPowerPlant(model, flag);
-		for (int i = 0; i < pplants.size(); i++) {
-			String content="{\"coors\": {\"lat\": "+pplants.get(i)[2]+", \"lng\": "+pplants.get(i)[1]
-					+ "}, \"vemission\": ["+Double.valueOf(pplants.get(i)[5])+"], \"fueltype\": \""
-					+ pplants.get(i)[4].split("#")[1]+"\", \"name\": \""+pplants.get(i)[0].split("#")[1]+".owl\"}";
-			textcomb.add(content);
-		}
-		
-		return textcomb.toString();
-	}
-	
-	public static List<String[]> queryPowerPlant(OntModel model, String flag) {
-		String prefix;
-		String genInfo ="PREFIX j1:<http://www.theworldavatar.com/ontology/ontopowsys/PowSysRealization.owl#> "
-						+ "PREFIX j2:<http://www.theworldavatar.com/ontology/ontocape/upper_level/system.owl#> "
-						+ "PREFIX j3:<http://www.theworldavatar.com/ontology/ontocape/upper_level/technical_system.owl#> "
-						+ "PREFIX j4:<http://www.theworldavatar.com/ontology/ontoeip/system_aspects/system_realization.owl#> "
-						+ "PREFIX j5:<http://www.theworldavatar.com/ontology/ontoeip/system_aspects/system_performance.owl#> "
-						+ "PREFIX j7:<http://www.theworldavatar.com/ontology/ontocape/supporting_concepts/space_and_time/space_and_time_extended.owl#> "
-						+ "PREFIX j9:<http://www.theworldavatar.com/ontology/ontocape/upper_level/technical_system.owl#> "
-						+ "PREFIX cp:<http://www.theworldavatar.com/ontology/ontoeip/powerplants/PowerPlant.owl#> "
-						+ "SELECT ?entity ?valueofx ?valueofy ?plant "
-						+ "WHERE {?entity  a  j1:PowerGenerator ."
-						+ "OPTIONAL { ?entity   j2:isSubsystemOf ?plant }"
-						+ "?entity   j7:hasGISCoordinateSystem ?coorsys ."
-						+ "?coorsys  j7:hasProjectedCoordinate_y  ?y  ."
-						+ "?y  j2:hasValue ?vy ." 
-						+ "?vy  j2:numericalValue ?valueofy ."
-		//
-						+ "?coorsys  j7:hasProjectedCoordinate_x  ?x  ."
-						+ "?x  j2:hasValue ?vx ." 
-						+ "?vx  j2:numericalValue ?valueofx ."
-						+ "}";
-		if (flag.contentEquals("BASE")) {
-			prefix = "WHERE {?entity  a  cp:PowerPlant  .";
-		}else {
-			prefix = "WHERE {?entity  a  j1:NuclearPlant  .";
-		}
-		String plantinfo = "PREFIX cp:<http://www.theworldavatar.com/ontology/ontoeip/powerplants/PowerPlant.owl#> "
-				+ "PREFIX j1:<http://www.theworldavatar.com/ontology/ontopowsys/PowSysRealization.owl#> "
-				+ "PREFIX j2:<http://www.theworldavatar.com/ontology/ontocape/upper_level/system.owl#> "
-				+ "PREFIX j3:<http://www.theworldavatar.com/ontology/ontocape/upper_level/technical_system.owl#> "
-				+ "PREFIX j4:<http://www.theworldavatar.com/ontology/ontoeip/system_aspects/system_realization.owl#> "
-				+ "PREFIX j5:<http://www.theworldavatar.com/ontology/ontoeip/system_aspects/system_performance.owl#> "
-				+ "PREFIX j7:<http://www.theworldavatar.com/ontology/ontocape/supporting_concepts/space_and_time/space_and_time_extended.owl#> "
-				+ "SELECT ?entity ?vemission ?fueltype ?valueofx ?valueofy  "
-				+ prefix
-				+ "?entity   j3:realizes ?generation ."
-				+ "?generation   cp:consumesPrimaryFuel ?fueltype ."
-				+ "?generation j5:hasEmission ?emission ." 
-				+ "?emission   j2:hasValue ?valueemission . "
-				+ "?valueemission   j2:numericalValue ?vemission ."
-				
-
-				+ "?entity   j7:hasGISCoordinateSystem ?coorsys ."
-
-				+ "?coorsys  j7:hasProjectedCoordinate_y  ?y  ."
-				+ "?y  j2:hasValue ?vy ." 
-				+ "?vy  j2:numericalValue ?valueofy ."
-
-				+ "?coorsys  j7:hasProjectedCoordinate_x  ?x  ."
-				+ "?x  j2:hasValue ?vx ." 
-				+ "?vx  j2:numericalValue ?valueofx ."
-
-				+ "}";
-		
-		
-		QueryBroker broker = new QueryBroker();
-	    	
-    	ResultSet resultSet = JenaHelper.query(model, genInfo);
-		String result = JenaResultSetFormatter.convertToJSONW3CStandard(resultSet);
-		String[] keys = JenaResultSetFormatter.getKeys(result);
-		List<String[]> resultListfromquery = JenaResultSetFormatter.convertToListofStringArrays(result, keys);
-		
-    	List<String>plantname =new ArrayList<String>();	
-    	for (int i = 0; i < resultListfromquery.size(); i++) {
-    		if (resultListfromquery.get(i)[3] != null) {
-    			plantname.add(resultListfromquery.get(i)[3]);
-    		}
-    	}
-		List<String>uniqueplant=new ArrayList<>(new HashSet<>(plantname));
-		List<String[]> plantDict = new ArrayList<String[]>();
-		for (int i=0; i<resultListfromquery.size(); i++) {
-			if (resultListfromquery.get(i)[3] == null) {
-				continue;
-			}
-			for(int c=0;c<uniqueplant.size();c++) { 
-				String resultplant = broker.queryFile(uniqueplant.get(c),plantinfo);
-				String[] keysplant = JenaResultSetFormatter.getKeys(resultplant);
-
-		    	List<String[]> resultList = JenaResultSetFormatter.convertToListofStringArrays(resultplant, keysplant);
-		    	if(resultListfromquery.get(i)[3].contentEquals(uniqueplant.get(c))) {
-					String[] a = Arrays.copyOf(resultListfromquery.get(i), resultListfromquery.get(i).length + 2);
-					a[a.length-2] =  resultList.get(0)[2];
-					a[a.length-1] =  resultList.get(0)[1];
-					plantDict.add(a);
-//				}
-			}
-		}
-
-	}return plantDict;
-	}
-	public String createLineJS(OntModel model) throws IOException {
-		String branchInfo = "PREFIX j1:<http://www.theworldavatar.com/ontology/ontopowsys/PowSysRealization.owl#> "
-				+ "PREFIX j2:<http://www.theworldavatar.com/ontology/ontocape/upper_level/system.owl#> "
-				+ "PREFIX j3:<http://www.theworldavatar.com/ontology/ontopowsys/model/PowerSystemModel.owl#> "
-				+ "PREFIX j4:<http://www.theworldavatar.com/ontology/meta_model/topology/topology.owl#> "
-				+ "PREFIX j5:<http://www.theworldavatar.com/ontology/ontocape/model/mathematical_model.owl#> "
-				+ "PREFIX j6:<http://www.theworldavatar.com/ontology/ontocape/chemical_process_system/CPS_behavior/behavior.owl#> "
-				+ "PREFIX j7:<http://www.theworldavatar.com/ontology/ontocape/supporting_concepts/space_and_time/space_and_time_extended.owl#> "
-				+ "PREFIX j8:<http://www.theworldavatar.com/ontology/ontocape/material/phase_system/phase_system.owl#> "
-				+ "PREFIX j9: <http://www.theworldavatar.com/ontology/meta_model/topology/topology.owl#> "
-				+ "SELECT ?entity ?busa ?busb "
-
-				+ "WHERE {?entity  a  j1:UndergroundCable  ." 
-				+ "?entity j9:hasInput ?busa ."
-				+ "?entity j9:hasOutput ?busb ."
-
-				+ "}";
-		
-		ResultSet resultSet = JenaHelper.query(model, branchInfo);
-		String result = JenaResultSetFormatter.convertToJSONW3CStandard(resultSet);
-		String[] keys = JenaResultSetFormatter.getKeys(result);
-		List<String[]> resultListbranch = JenaResultSetFormatter.convertToListofStringArrays(result, keys);
-		ArrayList<String> busdata= new ArrayList<String>();
-		
-	    ArrayList<String>textcomb=new ArrayList<String>();
-		
-		//for the first line branch only 
-		for (int o=0;o<2;o++) {
-			String iri=null;
-			if(o==0)	{
-				iri="<"+resultListbranch.get(0)[1]+">";
-			}
-			else {
-				iri="<"+resultListbranch.get(0)[2]+">";
-			}
-			
-			String busInfo = "PREFIX j1:<http://www.theworldavatar.com/ontology/ontopowsys/PowSysRealization.owl#> "
-					+ "PREFIX j2:<http://www.theworldavatar.com/ontology/ontocape/upper_level/system.owl#> "
-					+ "PREFIX j3:<http://www.theworldavatar.com/ontology/ontopowsys/model/PowerSystemModel.owl#> "
-					+ "PREFIX j4:<http://www.theworldavatar.com/ontology/meta_model/topology/topology.owl#> "
-					+ "PREFIX j5:<http://www.theworldavatar.com/ontology/ontocape/model/mathematical_model.owl#> "
-					+ "PREFIX j6:<http://www.theworldavatar.com/ontology/ontocape/chemical_process_system/CPS_behavior/behavior.owl#> "
-					+ "PREFIX j7:<http://www.theworldavatar.com/ontology/ontocape/supporting_concepts/space_and_time/space_and_time_extended.owl#> "
-					+ "PREFIX j8:<http://www.theworldavatar.com/ontology/ontocape/material/phase_system/phase_system.owl#> "
-					+ "PREFIX j9: <http://www.theworldavatar.com/ontology/meta_model/topology/topology.owl#> "
-					+ "SELECT ?VoltMagvalue ?valueofx ?valueofy ?BaseKVvalue "
-					
-					+ "WHERE {"+iri+"  a  j1:BusNode  ." 
-					+ iri+"   j2:isModeledBy ?model ."
-
-					
-					+ "?model   j5:hasModelVariable ?VM ." 
-					+ "?VM  a  j3:Vm  ." 
-					+ "?VM  j2:hasValue ?vVM ."
-					+ "?vVM   j2:numericalValue ?VoltMagvalue ." // Vm
-					
-					+ iri+"   j7:hasGISCoordinateSystem ?coorsys ."
-					+ "?coorsys  j7:hasProjectedCoordinate_x  ?x  ."
-					+ "?x  j2:hasValue ?vx ." 
-					+ "?vx  j2:numericalValue ?valueofx ."
-					+ "?coorsys  j7:hasProjectedCoordinate_y  ?y  ."
-					+ "?y  j2:hasValue ?vy ." 
-					+ "?vy  j2:numericalValue ?valueofy ."
-					
-					+ "?model   j5:hasModelVariable ?BKV ." 
-					+ "?BKV  a  j3:baseKV  ." 
-					+ "?BKV  j2:hasValue ?vBKV ."
-					+ "?vBKV   j2:numericalValue ?BaseKVvalue ." // Base KV1
-
-
-
-					+ "}";
-			ResultSet resultSet2 = JenaHelper.query(model, busInfo);
-			String result2 = JenaResultSetFormatter.convertToJSONW3CStandard(resultSet2);
-			String[] keys2 = JenaResultSetFormatter.getKeys(result2);
-			List<String[]> resultListbus1 = JenaResultSetFormatter.convertToListofStringArrays(result2, keys2);
-			busdata.add(iri);
-			busdata.add(resultListbus1.get(0)[0]);
-			busdata.add(resultListbus1.get(0)[1]);
-			busdata.add(resultListbus1.get(0)[2]);
-			busdata.add(resultListbus1.get(0)[3]);
-
-		}
-
-		
-	
-	    int tick=3;
-	    if(Double.valueOf(busdata.get(1))*Double.valueOf(busdata.get(4))>200||Double.valueOf(busdata.get(6))*Double.valueOf(busdata.get(9))>200) {
-	    	tick=6;
-	    }
-	    else if(30>Double.valueOf(busdata.get(1))*Double.valueOf(busdata.get(4))&&Double.valueOf(busdata.get(6))*Double.valueOf(busdata.get(9))<30) {
-	    	tick=1;
-	    }
-	    String linetype="distribute";
-	    if(busdata.get(3).contentEquals(busdata.get(8))&&busdata.get(2).contentEquals(busdata.get(7))) {
-	    	linetype="transformer";
-	    }
-	    String contentbegin="{\"coors\": [{\"lat\": "+busdata.get(3)+", \"lng\": "+busdata.get(2)+"}, {\"lat\": "+busdata.get(8)+", \"lng\": "+busdata.get(7)+"}], \"vols\": ["+Double.valueOf(busdata.get(1))*Double.valueOf(busdata.get(4))+","+Double.valueOf(busdata.get(9))*Double.valueOf(busdata.get(6))+"], \"thickness\": "+tick+", \"type\": \""+linetype+"\", \"name\": \"/"+resultListbranch.get(0)[0].split("#")[1]+".owl\"}";
-	    if(Double.valueOf(busdata.get(1))*Double.valueOf(busdata.get(4))<Double.valueOf(busdata.get(9))*Double.valueOf(busdata.get(6))) {
-	     contentbegin="{\"coors\": [{\"lat\": "+busdata.get(8)+", \"lng\": "+busdata.get(7)+"}, {\"lat\": "+busdata.get(3)+", \"lng\": "+busdata.get(2)+"}], \"vols\": ["+Double.valueOf(busdata.get(9))*Double.valueOf(busdata.get(6))+","+Double.valueOf(busdata.get(1))*Double.valueOf(busdata.get(4))+"], \"thickness\": "+tick+", \"type\": \""+linetype+"\", \"name\": \"/"+resultListbranch.get(0)[0].split("#")[1]+".owl\"}";
-	    }
-	    
-	    
-	    textcomb.add(contentbegin);
-	   
-	    
-	    //for the rest of the lines branch
-	    for (int a=1;a<resultListbranch.size();a++) {
-			for (int o=0;o<2;o++) {
-				String iri=null;
-				if(o==0)	{
-					iri="<"+resultListbranch.get(a)[1]+">";
-				}
-				else {
-					iri="<"+resultListbranch.get(a)[2]+">";
-				}
-				
-				String busInfo = "PREFIX j1:<http://www.theworldavatar.com/ontology/ontopowsys/PowSysRealization.owl#> "
-						+ "PREFIX j2:<http://www.theworldavatar.com/ontology/ontocape/upper_level/system.owl#> "
-						+ "PREFIX j3:<http://www.theworldavatar.com/ontology/ontopowsys/model/PowerSystemModel.owl#> "
-						+ "PREFIX j4:<http://www.theworldavatar.com/ontology/meta_model/topology/topology.owl#> "
-						+ "PREFIX j5:<http://www.theworldavatar.com/ontology/ontocape/model/mathematical_model.owl#> "
-						+ "PREFIX j6:<http://www.theworldavatar.com/ontology/ontocape/chemical_process_system/CPS_behavior/behavior.owl#> "
-						+ "PREFIX j7:<http://www.theworldavatar.com/ontology/ontocape/supporting_concepts/space_and_time/space_and_time_extended.owl#> "
-						+ "PREFIX j8:<http://www.theworldavatar.com/ontology/ontocape/material/phase_system/phase_system.owl#> "
-						+ "PREFIX j9: <http://www.theworldavatar.com/ontology/meta_model/topology/topology.owl#> "
-						+ "SELECT ?VoltMagvalue ?valueofx ?valueofy ?BaseKVvalue "
-						
-						+ "WHERE {"+iri+"  a  j1:BusNode  ." 
-						+ iri+"   j2:isModeledBy ?model ."
-
-						
-						+ "?model   j5:hasModelVariable ?VM ." 
-						+ "?VM  a  j3:Vm  ." 
-						+ "?VM  j2:hasValue ?vVM ."
-						+ "?vVM   j2:numericalValue ?VoltMagvalue ." // Vm
-						
-						+ iri+"   j7:hasGISCoordinateSystem ?coorsys ."
-						+ "?coorsys  j7:hasProjectedCoordinate_x  ?x  ."
-						+ "?x  j2:hasValue ?vx ." 
-						+ "?vx  j2:numericalValue ?valueofx ."
-						+ "?coorsys  j7:hasProjectedCoordinate_y  ?y  ."
-						+ "?y  j2:hasValue ?vy ." 
-						+ "?vy  j2:numericalValue ?valueofy ."						
-						
-						+ "?model   j5:hasModelVariable ?BKV ." 
-						+ "?BKV  a  j3:baseKV  ." 
-						+ "?BKV  j2:hasValue ?vBKV ."
-						+ "?vBKV   j2:numericalValue ?BaseKVvalue ." // Base KV
-
-						+ "}";
-				ResultSet resultSet2 = JenaHelper.query(model, busInfo);
-				String result2 = JenaResultSetFormatter.convertToJSONW3CStandard(resultSet2);
-				String[] keys2 = JenaResultSetFormatter.getKeys(result2);
-				List<String[]> resultListbus1 = JenaResultSetFormatter.convertToListofStringArrays(result2, keys2);
-				busdata.add(iri);
-				busdata.add(resultListbus1.get(0)[0]);
-				busdata.add(resultListbus1.get(0)[1]);
-				busdata.add(resultListbus1.get(0)[2]);
-				busdata.add(resultListbus1.get(0)[3]);
-			}
-			
-			int tick2=3;
-			if(Double.valueOf(busdata.get(1+10*a))*Double.valueOf(busdata.get(4+10*a))>200||Double.valueOf(busdata.get(6+10*a))*Double.valueOf(busdata.get(9+10*a))>200) {
-		    	tick2=6;
-		    }
-		    else if(30>Double.valueOf(busdata.get(1+10*a))*Double.valueOf(busdata.get(4+10*a))&&30>Double.valueOf(busdata.get(9+10*a))*Double.valueOf(busdata.get(6+10*a))) {
-		    	tick2=1;
-		    }
-			linetype="distribute";
-		    if(busdata.get(3+10*a).contentEquals(busdata.get(8+10*a))&&busdata.get(2+10*a).contentEquals(busdata.get(7+10*a))) {
-		    	linetype="transformer";
-		    }
-	    	String content="{\"coors\": [{\"lat\": "+busdata.get(3+10*a)+", \"lng\": "+busdata.get(2+10*a)+"}, {\"lat\": "+busdata.get(8+10*a)+", \"lng\": "+busdata.get(7+10*a)+"}], \"vols\": ["+Double.valueOf(busdata.get(1+10*a))*Double.valueOf(busdata.get(4+10*a))+","+Double.valueOf(busdata.get(6+10*a))*Double.valueOf(busdata.get(9+10*a))+"], \"thickness\": "+tick2+", \"type\": \""+linetype+"\", \"name\": \"/"+resultListbranch.get(a)[0].split("#")[1]+".owl\"}";
-	    	if(Double.valueOf(busdata.get(1+10*a))*Double.valueOf(busdata.get(4+10*a))<Double.valueOf(busdata.get(6+10*a))*Double.valueOf(busdata.get(9+10*a))) {
-	    		content="{\"coors\": [{\"lat\": "+busdata.get(8+10*a)+", \"lng\": "+busdata.get(7+10*a)+"}, {\"lat\": "+busdata.get(3+10*a)+", \"lng\": "+busdata.get(2+10*a)+"}], \"vols\": ["+Double.valueOf(busdata.get(6+10*a))*Double.valueOf(busdata.get(9+10*a))+","+Double.valueOf(busdata.get(1+10*a))*Double.valueOf(busdata.get(4+10*a))+"], \"thickness\": "+tick2+", \"type\": \""+linetype+"\", \"name\": \"/"+resultListbranch.get(a)[0].split("#")[1]+".owl\"}";
-	    	}
-		    
-		    textcomb.add(content);  
-	    }
-	    String content2="{\"coors\": [{\"lat\": "+1.28135+", \"lng\": "+103.72386+"}, {\"lat\": "+1.2794833+", \"lng\": "+103.7271667+"}], \"vols\": ["+228.0+","+227.0+"], \"thickness\": "+6+", \"type\": \""+"distribute"+"\", \"name\": \"/"+"/Eline-220.owl\"}";
-	    String content3="{\"coors\": [{\"lat\": "+1.27646+", \"lng\": "+103.7266+"}, {\"lat\": "+1.2794833+", \"lng\": "+103.7271667+"}], \"vols\": ["+228.0+","+227.0+"], \"thickness\": "+6+", \"type\": \""+"distribute"+"\", \"name\": \"/"+"/Eline-221.owl\"}";
-	    textcomb.add(content2);
-	    textcomb.add(content3);
-	    return textcomb.toString();
-		
-	}
-
-
-
-}
+package uk.ac.cam.cares.jps.powsys.envisualization;
+
+import java.io.BufferedWriter;
+import java.io.File;
+import java.io.FileInputStream;
+import java.io.FileWriter;
+import java.io.IOException;
+import java.io.OutputStream;
+import java.io.StringWriter;
+import java.text.SimpleDateFormat;
+import java.util.ArrayList;
+import java.util.Arrays;
+import java.util.Date;
+import java.util.HashSet;
+import java.util.List;
+import java.util.ListIterator;
+
+import javax.servlet.ServletException;
+import javax.servlet.annotation.WebServlet;
+import javax.servlet.http.HttpServletRequest;
+import javax.servlet.http.HttpServletResponse;
+import javax.xml.parsers.DocumentBuilder;
+import javax.xml.parsers.DocumentBuilderFactory;
+import javax.xml.transform.OutputKeys;
+import javax.xml.transform.Transformer;
+import javax.xml.transform.TransformerException;
+import javax.xml.transform.TransformerFactory;
+import javax.xml.transform.dom.DOMSource;
+import javax.xml.transform.stream.StreamResult;
+
+import org.apache.jena.ontology.OntModel;
+import org.apache.jena.query.ResultSet;
+import org.json.JSONArray;
+import org.json.JSONObject;
+import org.slf4j.Logger;
+import org.slf4j.LoggerFactory;
+import org.w3c.dom.Document;
+import org.w3c.dom.Element;
+import org.w3c.dom.Node;
+
+import uk.ac.cam.cares.jps.base.discovery.AgentCaller;
+import uk.ac.cam.cares.jps.base.exception.JPSRuntimeException;
+import uk.ac.cam.cares.jps.base.query.JenaHelper;
+import uk.ac.cam.cares.jps.base.query.JenaResultSetFormatter;
+import uk.ac.cam.cares.jps.base.query.QueryBroker;
+import uk.ac.cam.cares.jps.base.scenario.BucketHelper;
+import uk.ac.cam.cares.jps.base.scenario.JPSHttpServlet;
+@WebServlet(urlPatterns = { "/ENVisualization/createLineJS", "/ENVisualization/createKMLFile/*", "/ENVisualization/getKMLFile/*",  "/ENVisualization/createMarkers/*" ,"/ENVisualization/readGenerator/*"})
+public class ENVisualization extends JPSHttpServlet {
+	
+	private Document doc;
+	private Element root;
+	private Logger logger = LoggerFactory.getLogger(ENVisualization.class);
+	String SCENARIO_NAME_TEST = "testPOWSYSNuclearStartSimulationAndProcessResultAgentCallForTestScenario";
+	
+	/**
+	 * Create a KML object.
+	 */
+	public  ENVisualization() {
+		try {
+			DocumentBuilderFactory factory = DocumentBuilderFactory.newInstance();
+			DocumentBuilder builder = factory.newDocumentBuilder();
+			doc = builder.newDocument();
+			Element kml = doc.createElementNS("http://www.opengis.net/kml/2.2", "kml");
+			doc.appendChild(kml);
+			root = doc.createElement("Document");
+			kml.appendChild(root);
+			
+			Element style = doc.createElement("Style");
+			style.setAttribute("id", "polyStyID_0");
+			Element linestyle = doc.createElement("LineStyle");
+			Element color = doc.createElement("color");
+			color.appendChild(doc.createTextNode("FF0000FF"));
+			Element width = doc.createElement("width");
+			width.appendChild(doc.createTextNode("5"));
+			linestyle.appendChild(width);
+			linestyle.appendChild(color);
+			
+			Element PolyStyle = doc.createElement("PolyStyle");
+			Element PolyStylecolor = doc.createElement("color");
+			PolyStylecolor.appendChild(doc.createTextNode("660088ff"));
+			PolyStyle.appendChild(PolyStylecolor);
+			style.appendChild(linestyle);
+			style.appendChild(PolyStyle);
+			root.appendChild(style);
+			
+			
+		} catch (Exception e) {
+			e.printStackTrace();
+		}
+	}
+	
+	protected void doGetJPS(HttpServletRequest request, HttpServletResponse response)
+			throws ServletException, IOException {
+		
+		String path = request.getServletPath();
+		JSONObject joforEN = AgentCaller.readJsonParameter(request);
+
+		String iriofnetwork = joforEN.getString("electricalnetwork");
+		String flag = joforEN.getString("flag");
+		JPSHttpServlet.disableScenario();
+		if (flag.equals(SCENARIO_NAME_TEST)) {
+			String scenarioUrl = BucketHelper.getScenarioUrl(flag); 
+			JPSHttpServlet.enableScenario(scenarioUrl);	
+		}
+		OntModel model = readModelGreedy(iriofnetwork);
+		logger.info("path called= "+path);
+		if ("/ENVisualization/createLineJS".equals(path)) {
+			String g=createLineJS(model);
+			AgentCaller.printToResponse(g, response);
+			
+		} else if ("/ENVisualization/createKMLFile".equals(path)) {
+			
+			String n=joforEN.getString("n");
+//			BufferedWriter bufferedWriter = null;
+			String b = null;
+//			try (FileWriter writer = new FileWriter("C:/TOMCAT/webapps/ROOT/OntoEN/testfinal" + flag +".kml");
+			try (FileWriter writer = new FileWriter("C:/Users/LONG01/webapps/ROOT/OntoEN/testfinal" + flag +".kml");
+		             BufferedWriter bw = new BufferedWriter(writer)) {
+				b = createfinalKML(model);
+
+	           bw.write(b);
+				
+				
+				if (true) {
+					writeToResponse(response, b,n);
+					return;
+				}
+				
+			} catch (TransformerException e) {
+				e.printStackTrace();
+			}
+			AgentCaller.printToResponse(b, response);
+		}
+		
+		else if ("/ENVisualization/createMarkers".equals(path)) {
+
+			logger.info("path called here= " + path);
+			String g=createMarkers(flag, model);
+			
+			AgentCaller.printToResponse(g, response);
+		}
+		else if ("/ENVisualization/readGenerator".equals(path)) {
+
+			logger.info("path called here= " + path);
+
+			String iriofObject = joforEN.getString("selectedID");
+			String g=readGenerator(flag, model, iriofObject);
+			AgentCaller.printToResponse(g, response);
+		}
+	}
+	
+	public void writeToResponse(HttpServletResponse response, String content,String n) {
+		try {
+			
+			logger.info("uploading file");
+			
+		    String fileName = "C:/TOMCAT/webapps/ROOT/OntoEN/testfinal.kml";
+		    String fileType = "text/xml; charset=utf-8";
+		    // Find this file id in database to get file name, and file type
+		
+		    // You must tell the browser the file type you are going to send
+		    // for example application/pdf, text/plain, text/html, image/jpg
+		    response.setContentType(fileType);
+		
+		    // Make sure to show the download dialog
+//		    response.setHeader("Content-disposition","attachment; filename=en"+n+".kml");
+		
+		    // Assume file name is retrieved from database
+		    // For example D:\\file\\test.pdf
+		
+		    File my_file = new File(fileName);
+		
+		    // This should send the file to browser
+		    OutputStream out = response.getOutputStream();
+		    FileInputStream in = new FileInputStream(my_file);
+		    
+		    //InputStream in = new ByteArrayInputStream(content.getBytes());
+		    
+		    byte[] buffer = new byte[4096];
+		    int length;
+		    while ((length = in.read(buffer)) > 0){
+		       out.write(buffer, 0, length);
+		    }
+		    in.close();
+		    out.flush();
+		    
+		    
+		    logger.info("uploading file successful");
+		    
+		} catch (Exception e) {
+			e.printStackTrace();
+			throw new JPSRuntimeException(e.getMessage(), e);
+		}
+	}
+	
+	public String createfinalKML(OntModel model) throws TransformerException {
+		ENVisualization a = new ENVisualization();
+
+		// ------------FOR GENERATORS-----------------
+		List<String[]> generators = a.queryElementCoordinate(model, "PowerGenerator");
+		ArrayList<ENVisualization.StaticobjectgenClass> gensmerged = new ArrayList<ENVisualization.StaticobjectgenClass>();
+		ArrayList<String> coorddata = new ArrayList<String>();
+		for (int e = 0; e < generators.size(); e++) {
+			StaticobjectgenClass gh = a.new StaticobjectgenClass();
+			gh.setnamegen("[" + generators.get(e)[0] + ".owl");
+			gh.setx(generators.get(e)[1]);
+			gh.sety(generators.get(e)[2]);
+
+			if (coorddata.contains(gh.getx()) && coorddata.contains(gh.gety())) {
+				int index = coorddata.indexOf(gh.getx()) / 2;
+				gensmerged.get(index).setnamegen(gensmerged.get(index).getnamegen() + gh.getnamegen());
+			} else {
+				gensmerged.add(gh);
+				coorddata.add(generators.get(e)[1]);
+				coorddata.add(generators.get(e)[2]);
+			}
+
+		}
+
+		for (int g = 0; g < gensmerged.size(); g++) {
+			MapPoint c = new MapPoint(Double.valueOf(gensmerged.get(g).gety()),
+					Double.valueOf(gensmerged.get(g).getx()), 0.0, gensmerged.get(g).getnamegen());
+			a.addMark(c, "generator");
+		}
+	
+		// ------------FOR BUS-----------------
+		List<String[]> bus = a.queryElementCoordinate(model, "BusNode");
+		ArrayList<ENVisualization.StaticobjectgenClass> bussesmerged = new ArrayList<ENVisualization.StaticobjectgenClass>();
+		ArrayList<String> coorddatabus = new ArrayList<String>();
+		for (int e = 0; e < bus.size(); e++) {
+			StaticobjectgenClass gh = a.new StaticobjectgenClass();
+			gh.setnamegen("/" + bus.get(e)[0] + ".owl");
+			gh.setx(bus.get(e)[1]);
+			gh.sety(bus.get(e)[2]);
+
+			if (coorddatabus.contains(gh.getx()) && coorddatabus.contains(gh.gety())) {
+				int index = coorddatabus.indexOf(gh.getx()) / 2;
+				bussesmerged.get(index).setnamegen(bussesmerged.get(index).getnamegen() + gh.getnamegen());
+			} else {
+				bussesmerged.add(gh);
+				coorddatabus.add(bus.get(e)[1]);
+				coorddatabus.add(bus.get(e)[2]);
+			}
+
+		}
+
+		for (int g = 0; g < bussesmerged.size(); g++) {
+			MapPoint c = new MapPoint(Double.valueOf(bussesmerged.get(g).gety()),
+					Double.valueOf(bussesmerged.get(g).getx()), 0.0, bussesmerged.get(g).getnamegen());
+			a.addMark(c, "bus");
+		}
+
+
+		return a.writeFiletoString();
+	}
+	
+	public class StaticobjectgenClass {
+		private String genname = "";
+		private String x = "0";
+		private String y = "0";
+		
+		public StaticobjectgenClass() {
+		
+		}
+		
+		public void setnamegen(String genname) {
+			this.genname= genname;
+		}
+		public String getnamegen() {
+			return genname;
+		}
+		
+		public String getx() {
+			return x;
+		}
+		public void setx(String x) {
+			this.x = x;
+		}
+		public String gety() {
+			return y;
+		}
+		public void sety(String y) {
+			this.y = y;
+		}
+		
+	}
+	
+	public static OntModel readModelGreedy(String iriofnetwork) {
+			String electricalnodeInfo = "PREFIX j1:<http://www.jparksimulator.com/ontology/ontoland/OntoLand.owl#> "
+					+ "PREFIX j2:<http://www.theworldavatar.com/ontology/ontocape/upper_level/system.owl#> "
+					+ "SELECT ?component "
+					+ "WHERE {?entity  a  j2:CompositeSystem  ." + "?entity   j2:hasSubsystem ?component ." + "}";
+
+			QueryBroker broker = new QueryBroker();
+			return broker.readModelGreedy(iriofnetwork, electricalnodeInfo);
+		}
+		
+	public ArrayList <Double[]> estimateSquare(double x,double y,double constant){
+		ArrayList<Double[]>squrepoints = new ArrayList<Double[]>();
+		Double [] points1= {x-(0.0002+constant),y,0.0};
+		Double [] points2= {x,y-(0.00015+constant),0.0};
+		Double [] points3= {x+(0.0002+constant),y,0.0};
+		Double [] points4= {x,y+(0.00015+constant),0.0};
+		Double [] points5= {x-(0.0002+constant),y,0.0};
+	
+			
+		squrepoints.add(points1);
+		squrepoints.add(points2);
+		squrepoints.add(points3);
+		squrepoints.add(points4);
+		squrepoints.add(points5);
+		
+		return squrepoints;
+	}
+	
+	/**
+	 * Add a placemark to this KML object.
+	 * @param mark
+	 */
+	public  void addMark(MapPoint mark,String type) {
+		Element placemark = doc.createElement("Placemark");
+		root.appendChild(placemark);
+		
+		Element name = doc.createElement("name");
+		name.appendChild(doc.createTextNode(mark.getName()));
+		placemark.appendChild(name);
+		
+		SimpleDateFormat sdf = new SimpleDateFormat("yyyy-MM-dd HH:mm:ss z");
+		Element desc = doc.createElement("description");
+		desc.appendChild(doc.createTextNode(mark.getName()+", "+mark.getLatitude() + ", " + mark.getLongitude() + "\n" +
+				"Altitude: " + mark.getAltitude() + " meters\n" +
+				"Time: " + sdf.format(new Date(mark.getTime()))));
+		placemark.appendChild(desc);
+		
+		Element styleurl = doc.createElement("styleUrl");
+		double busconstant=0;
+		if(type.contains("bus"))
+			{
+				styleurl.appendChild(doc.createTextNode("#polyStyID_0"));	
+				busconstant=0.00025;
+			}
+		else if(type.contains("generator")) {
+			styleurl.appendChild(doc.createTextNode("#polyStyID_1"));
+		}
+		
+		placemark.appendChild(styleurl);
+		
+		Element polygon = doc.createElement("Polygon");
+		placemark.appendChild(polygon);
+
+		Element tesellate = doc.createElement("tessellate");
+		tesellate.appendChild(doc.createTextNode("1"));
+		polygon.appendChild(tesellate);
+		
+		Element altitudeMode = doc.createElement("altitudeMode");
+		altitudeMode.appendChild(doc.createTextNode("clampToGround"));
+		polygon.appendChild(altitudeMode);
+		
+		Element outerBoundaryIs = doc.createElement("outerBoundaryIs");
+		polygon.appendChild(outerBoundaryIs);
+		
+		Element LinearRing = doc.createElement("LinearRing");
+		outerBoundaryIs.appendChild(LinearRing);
+		
+		
+		ArrayList<Double[]>point=estimateSquare(mark.getLongitude(),mark.getLatitude(),busconstant);
+		Element coords = doc.createElement("coordinates");
+		coords.appendChild(doc.createTextNode(point.get(0)[0] + "," + point.get(0)[1] + "," + point.get(0)[2]+"\n"
+											 +point.get(1)[0] + "," + point.get(1)[1] + "," + point.get(1)[2]+"\n"
+											 +point.get(2)[0] + "," + point.get(2)[1] + "," + point.get(2)[2]+"\n"
+											 +point.get(3)[0] + "," + point.get(3)[1] + "," + point.get(3)[2]+"\n"
+											 +point.get(4)[0] + "," + point.get(4)[1] + "," + point.get(4)[2]+"\n"
+											 ));
+		LinearRing.appendChild(coords);
+		
+		
+	}
+	
+	public  void removeMark(int index) {
+        Element element = (Element) doc.getElementsByTagName("Placemark").item(index);
+        
+        // remove the specific node
+        element.getParentNode().removeChild(element);
+	}
+	
+	public  String getremoveMarkname(int index) {
+        Element element = (Element) doc.getElementsByTagName("Placemark").item(index);
+        Node n=null;
+        String value="noname";
+        
+        for (int i = 0; i < element.getChildNodes().getLength(); i++) {           
+     
+        	  n= element.getChildNodes().item(i);                            
+        	 
+        	  if("name".contentEquals(n.getNodeName())) {
+
+        		  value=n.getTextContent();
+
+        	  }
+        }
+        
+        return value;
+	}
+	
+	/**
+	 * Add a path to this KML object.
+	 * @param path
+	 * @param pathName
+	 */
+	public  void addPath(List<MapPoint> path, String pathName) {
+		Element placemark = doc.createElement("Placemark");
+		root.appendChild(placemark);
+		
+		if(pathName != null) {
+			Element name = doc.createElement("name");
+			name.appendChild(doc.createTextNode(pathName));
+			placemark.appendChild(name);
+		}
+		
+		Element lineString = doc.createElement("LineString");
+		placemark.appendChild(lineString);
+		
+		Element extrude = doc.createElement("extrude");
+		extrude.appendChild(doc.createTextNode("1"));
+		lineString.appendChild(extrude);
+		
+		Element tesselate = doc.createElement("tesselate");
+		tesselate.appendChild(doc.createTextNode("1"));
+		lineString.appendChild(tesselate);
+		
+		Element altitudeMode = doc.createElement("altitudeMode");
+		altitudeMode.appendChild(doc.createTextNode("absolute"));
+		lineString.appendChild(altitudeMode);
+		
+		Element coords = doc.createElement("coordinates");
+		String points = "";
+		ListIterator<MapPoint> itr = path.listIterator();
+		while(itr.hasNext()) {
+			MapPoint p = itr.next();
+			points += p.getLongitude() + "," + p.getLatitude() + "," + p.getAltitude() + "\n";
+		}
+		coords.appendChild(doc.createTextNode(points));
+		lineString.appendChild(coords);
+	}
+	
+	/**
+	 * Write this KML object to a file.
+	 * @param file
+	 * @return
+	 * @throws TransformerException 
+	 */
+	public  String writeFiletoString() throws TransformerException {
+		
+			TransformerFactory factory = TransformerFactory.newInstance();
+			Transformer transformer = factory.newTransformer();
+			transformer.setOutputProperty(OutputKeys.INDENT, "yes");
+			transformer.setOutputProperty("{http://xml.apache.org/xslt}indent-amount", "2");
+			StringWriter writer = new StringWriter();
+			transformer.transform(new DOMSource(doc), new StreamResult(writer));
+			String output = writer.getBuffer().toString();//.replaceAll("\n|\r", "");
+			//DOMSource src = new DOMSource(doc);
+			//StreamResult out = new StreamResult(file);
+			//transformer.transform(src, out);
+		
+		return output;
+	}
+	
+	/**
+	 * Read the OWL file into this object.
+	 * @param String flag
+	 * @param OntModel model
+	 */
+	public  String readGenerator(String flag, OntModel model, String iriOfObject) {
+		String busInfo = "PREFIX j1:<http://www.theworldavatar.com/ontology/ontopowsys/PowSysRealization.owl#> "
+				+ "PREFIX j2:<http://www.theworldavatar.com/ontology/ontocape/upper_level/system.owl#> "
+				+ "PREFIX j3:<http://www.theworldavatar.com/ontology/ontopowsys/model/PowerSystemModel.owl#> "
+				+ "PREFIX j4:<http://www.theworldavatar.com/ontology/meta_model/topology/topology.owl#> "
+				+ "PREFIX j5:<http://www.theworldavatar.com/ontology/ontocape/model/mathematical_model.owl#> "
+				+ "PREFIX j6:<http://www.theworldavatar.com/ontology/ontocape/chemical_process_system/CPS_behavior/behavior.owl#> "
+				+ "PREFIX j7:<http://www.theworldavatar.com/ontology/ontocape/supporting_concepts/space_and_time/space_and_time_extended.owl#> "
+				+ "PREFIX j8:<http://www.theworldavatar.com/ontology/ontocape/material/phase_system/phase_system.owl#> "
+//				+ "PREFIX j9:<http://www.theworldavatar.com/ontology/ontocape/supporting_concepts/SI_unit/derived_SI_units.owl#>"
+				+ "SELECT ?entity ?V_Pd ?V_Pdunit ?V_Pd_Gen ?V_Pd_Genunit ?V_Gd ?V_Gdunit ?V_Gd_Gen ?V_Gd_Genunit" 
+				+ "?Gsvalue ?Bsvalue ?V_Vm ?V_Va ?V_Vaunit ?V_BaseKV ?V_BaseKVunit ?VMaxvalue ?VMaxvalueunit ?VMinvalue ?VMinvalueunit  ?valueofx ?valueofxunit ?valueofy ?valueofyunit "
+
+				+ "WHERE {?entity  a  j1:BusNode  ." 
+				+ "?entity   j2:isModeledBy ?model ."
+				+ "?model   j5:hasModelVariable ?num ." 
+				+ "?num  a  j3:BusNumber  ." 
+				+ "?num  j2:hasValue ?vnum ."
+				+ "?vnum   j2:numericalValue ?V_num ." // number
+
+				+ "?model   j5:hasModelVariable ?Pd ." 
+				+ "?Pd  a  j3:PdBus  ." 
+				+ "?Pd  j2:hasValue ?vpd ."
+				+ "?vpd   j2:numericalValue ?V_Pd ." // pd
+//				+ "?vpd   j2:hasUnitOfMeasure ?V_Pdunit ." // unit
+
+				+ "?model   j5:hasModelVariable ?PdGen ." 
+				+ "?PdGen  a  j3:PdGen  ." 
+				+ "?PdGen  j2:hasValue ?vpdgen ."
+				+ "?vpdgen   j2:numericalValue ?V_Pd_Gen ." // pdgen
+//				+ "?vpdgen   j2:hasUnitOfMeasure ?V_Pd_Genunit ." // unit
+				
+				+ "?model   j5:hasModelVariable ?Gd ." 
+				+ "?Gd  a  j3:GdBus  ." 
+				+ "?Gd  j2:hasValue ?vgd ."
+				+ "?vgd   j2:numericalValue ?V_Gd ." // Gd
+//				+ "?vgd   j2:hasUnitOfMeasure ?V_Gdunit ." // unit
+				
+				+ "?model   j5:hasModelVariable ?Gd_Gen ." 
+				+ "?Gd_Gen  a  j3:GdGen  ." 
+				+ "?Gd_Gen  j2:hasValue ?vgdgen ."
+				+ "?vgdgen   j2:numericalValue ?V_Gd_Gen ." // Gdgen
+//				+ "?vgdgen   j2:hasUnitOfMeasure ?V_Gd_Genunit ." // unit
+
+
+				+ "?model   j5:hasModelVariable ?Gsvar ." 
+				+ "?Gsvar  a  j3:Gs  ." 
+				+ "?Gsvar  j2:hasValue ?vGsvar ."
+				+ "?vGsvar   j2:numericalValue ?Gsvalue ." // Gs (has no unit)
+
+				+ "?model   j5:hasModelVariable ?Bsvar ." 
+				+ "?Bsvar  a  j3:Bs  ." 
+				+ "?Bsvar  j2:hasValue ?vBsvar ."
+				+ "?vBsvar   j2:numericalValue ?Bsvalue ." // Bs (has no unit)
+
+				+ "?model   j5:hasModelVariable ?VM ." 
+				+ "?VM  a  j3:Vm  ." 
+				+ "?VM  j2:hasValue ?vVM ."
+				+ "?vVM   j2:numericalValue ?V_Vm ." // Vm
+//				+ "?vVM   j2:hasUnitOfMeasure ?V_Vmunit ." 
+
+				+ "?model   j5:hasModelVariable ?VA ." 
+				+ "?VA  a  j3:Va  ." 
+				+ "?VA  j2:hasValue ?vVA ."
+				+ "?vVA   j2:numericalValue ?V_Va ." // Va
+//				+ "?vVA   j2:hasUnitOfMeasure ?V_Vaunit ." // unit
+
+				+ "?model   j5:hasModelVariable ?BKV ." 
+				+ "?BKV  a  j3:baseKV  ." 
+				+ "?BKV  j2:hasValue ?vBKV ."
+				+ "?vBKV   j2:numericalValue ?V_BaseKV ." // Base KV
+//				+ "?vBKV   j2:hasUnitOfMeasure ?V_BaseKVunit ." // Base KV
+				
+				+ "?model   j5:hasModelVariable ?vmaxvar ." 
+				+ "?vmaxvar  a  j3:VmMax  ."
+				+ "?vmaxvar  j2:hasValue ?vvmaxvar ." 
+				+ "?vvmaxvar   j2:numericalValue ?VMaxvalue ." // Vmax
+//				+ "?vvmaxvar   j2:hasUnitOfMeasure ?VMaxvalueunit ." // Vmax
+
+				+ "?model   j5:hasModelVariable ?vminvar ." 
+				+ "?vminvar  a  j3:VmMin  ."
+				+ "?vminvar  j2:hasValue ?vvminvar ." 
+				+ "?vvminvar   j2:numericalValue ?VMinvalue ." // Vmin
+//				+ "?vvminvar   j2:hasUnitOfMeasure ?VMinvalueunit ." // Vmin
+				
+				+ "?coorsys  j7:hasProjectedCoordinate_y  ?y  ." 
+				+ "?y  j2:hasValue ?vy ." 
+				+ "?vy  j2:numericalValue ?valueofy ."//longitude
+//				+ "?vy  j2:hasUnitOfMeasure ?valueofyunit ."//longitude
+
+				+ "?coorsys  j7:hasProjectedCoordinate_x  ?x  ."
+				+ "?x  j2:hasValue ?vx ." 
+				+ "?vx  j2:numericalValue ?valueofx ."//latitude
+//				+ "?vx  j2:hasUnitOfMeasure ?valueofxunit ."//latitude
+				
+
+				+ "}";
+		String genInfo = "PREFIX j1:<http://www.theworldavatar.com/ontology/ontopowsys/PowSysRealization.owl#> "
+				+ "PREFIX j2:<http://www.theworldavatar.com/ontology/ontocape/upper_level/system.owl#> "
+				+ "PREFIX j3:<http://www.theworldavatar.com/ontology/ontopowsys/model/PowerSystemModel.owl#> "
+				+ "PREFIX j4:<http://www.theworldavatar.com/ontology/meta_model/topology/topology.owl#> "
+				+ "PREFIX j5:<http://www.theworldavatar.com/ontology/ontocape/model/mathematical_model.owl#> "
+				+ "PREFIX j6:<http://www.theworldavatar.com/ontology/ontocape/chemical_process_system/CPS_behavior/behavior.owl#> "
+				+ "PREFIX j7:<http://www.theworldavatar.com/ontology/ontocape/supporting_concepts/space_and_time/space_and_time_extended.owl#> "
+				+ "PREFIX j8:<http://www.theworldavatar.com/ontology/ontocape/material/phase_system/phase_system.owl#> "
+				+ "PREFIX j9:<http://www.theworldavatar.com/ontology/ontoeip/system_aspects/system_performance.owl#> "
+			    + "PREFIX technical_system:<http://www.theworldavatar.com/ontology/ontocape/upper_level/technical_system.owl#> "
+				+ "PREFIX cp:<http://www.theworldavatar.com/ontology/ontoeip/powerplants/PowerPlant.owl#> "
+				+ "SELECT ?entity ?BusNumbervalue ?activepowervalue ?activepowervalueunit ?Q_Gen ?Q_Genunit ?Qmaxvalue ?Qminvalue ?Vgvalue ?mBasevalue "
+				+ "?Pmaxvalue ?Pmaxvalueunit ?Pminvalue ?Pminvalueunit ?Pc1value ?Pc2value ?Qc1minvalue ?Qc1maxvalue "
+				+ "?Qc2minvalue ?Qc2maxvalue ?Rampagcvalue ?Ramp10value ?Ramp30value ?Rampqvalue ?apfvalue "
+				+ "?startupcostvalue ?shutdowncostvalue ?gencostnvalue ?gencostn1value ?gencostn2value ?gencostcvalue ?valueofx ?valueofxunit ?valueofy ?valueofyunit ?generation ?vemission "
+
+				+ "WHERE {?entity  a  j1:PowerGenerator  ."
+				+ "?entity   j2:isModeledBy ?model ."
+
+				+ "?model   j5:hasModelVariable ?num ." 
+				+ "?num  a  j3:BusNumber  ." 
+				+ "?num  j2:hasValue ?vnum ."
+				+ "?vnum   j2:numericalValue ?BusNumbervalue ." // number
+
+				+ "?model   j5:hasModelVariable ?Pg ." 
+				+ "?Pg  a  j3:Pg  ." 
+				+ "?Pg  j2:hasValue ?vpg ."
+				+ "?vpg   j2:numericalValue ?activepowervalue ." // pg
+//				+ "?vpg   j2:hasUnitOfMeasure ?activepowervalueunit ." // pg
+
+				+ "?model   j5:hasModelVariable ?Qg ." 
+				+ "?Qg  a  j3:Qg  ." 
+				+ "?Qg  j2:hasValue ?vqg ."
+				+ "?vqg   j2:numericalValue ?Q_Gen ." // qg
+//				+ "?vqg   j2:hasUnitOfMeasure ?Q_Genunit  ." // qg
+
+				+ "?model   j5:hasModelVariable ?qmax ." 
+				+ "?qmax  a  j3:QMax  ." 
+				+ "?qmax  j2:hasValue ?vqmax ."
+				+ "?vqmax   j2:numericalValue ?Qmaxvalue ." // qmax
+
+				+ "?model   j5:hasModelVariable ?qmin ." 
+				+ "?qmin  a  j3:QMin  ." 
+				+ "?qmin  j2:hasValue ?vqmin ."
+				+ "?vqmin   j2:numericalValue ?Qminvalue ." // qmin
+
+				+ "?model   j5:hasModelVariable ?Vg ." 
+				+ "?Vg  a  j3:Vg  ." 
+				+ "?Vg  j2:hasValue ?vVg ."
+				+ "?vVg   j2:numericalValue ?Vgvalue ." // vg
+
+				+ "?model   j5:hasModelVariable ?mbase ." 
+				+ "?mbase  a  j3:mBase  ." 
+				+ "?mbase  j2:hasValue ?vmbase ."
+				+ "?vmbase   j2:numericalValue ?mBasevalue ." // mbase
+
+				+ "?model   j5:hasModelVariable ?pmax ." 
+				+ "?pmax  a  j3:PMax  ." 
+				+ "?pmax  j2:hasValue ?vpmax ."
+				+ "?vpmax   j2:numericalValue ?Pmaxvalue ." // pmax
+//				+ "?vpmax   j2:hasUnitOfMeasure ?Pmaxvalueunit ." // pmax
+
+				+ "?model   j5:hasModelVariable ?pmin ." 
+				+ "?pmin  a  j3:PMin  ." 
+				+ "?pmin  j2:hasValue ?vpmin ."
+				+ "?vpmin   j2:numericalValue ?Pminvalue ." // pmin
+//				+ "?vpmin   j2:hasUnitOfMeasure ?Pminvalueunit ." // pmin
+
+				+ "?model   j5:hasModelVariable ?pc1 ." 
+				+ "?pc1  a  j3:Pc1  ." 
+				+ "?pc1  j2:hasValue ?vpc1 ."
+				+ "?vpc1   j2:numericalValue ?Pc1value ." // pc1
+
+				+ "?model   j5:hasModelVariable ?pc2 ." 
+				+ "?pc2  a  j3:Pc2  ." 
+				+ "?pc2  j2:hasValue ?vpc2 ."
+				+ "?vpc2   j2:numericalValue ?Pc2value ." // pc2
+
+				+ "?model   j5:hasModelVariable ?qc1min ." 
+				+ "?qc1min  a  j3:QC1Min  ."
+				+ "?qc1min  j2:hasValue ?vqc1min ." 
+				+ "?vqc1min   j2:numericalValue ?Qc1minvalue ." // qc1min
+
+				+ "?model   j5:hasModelVariable ?Qc1max ." 
+				+ "?Qc1max  a  j3:QC1Max  ."
+				+ "?Qc1max  j2:hasValue ?vQc1max ." 
+				+ "?vQc1max   j2:numericalValue ?Qc1maxvalue ." // qc1max
+
+				+ "?model   j5:hasModelVariable ?qc2min ." 
+				+ "?qc2min  a  j3:QC2Min  ."
+				+ "?qc2min  j2:hasValue ?vqc2min ."
+				+ "?vqc2min   j2:numericalValue ?Qc2minvalue ." // qc2min
+
+				+ "?model   j5:hasModelVariable ?Qc2max ."
+				+ "?Qc2max  a  j3:QC2Max  ."
+				+ "?Qc2max  j2:hasValue ?vQc2max ." 
+				+ "?vQc2max   j2:numericalValue ?Qc2maxvalue ." // qc2max
+
+				+ "?model   j5:hasModelVariable ?rampagc ." 
+				+ "?rampagc  a  j3:Rampagc  ."
+				+ "?rampagc  j2:hasValue ?vrampagc ." 
+				+ "?vrampagc   j2:numericalValue ?Rampagcvalue ." // rampagc
+
+				+ "?model   j5:hasModelVariable ?ramp10 ." 
+				+ "?ramp10  a  j3:Ramp10  ."
+				+ "?ramp10  j2:hasValue ?vramp10 ."
+				+ "?vramp10   j2:numericalValue ?Ramp10value ." // ramp10
+
+				+ "?model   j5:hasModelVariable ?ramp30 ." 
+				+ "?ramp30  a  j3:Ramp30  ."
+				+ "?ramp30  j2:hasValue ?vramp30 ." 
+				+ "?vramp30   j2:numericalValue ?Ramp30value ." // ramp30
+
+				+ "?model   j5:hasModelVariable ?rampq ." 
+				+ "?rampq  a  j3:Rampq  ." 
+				+ "?rampq  j2:hasValue ?vrampq ."
+				+ "?vrampq   j2:numericalValue ?Rampqvalue ." // rampq
+
+				+ "?model   j5:hasModelVariable ?apf ."
+				+ "?apf  a  j3:APF  ." 
+				+ "?apf  j2:hasValue ?vapf ."
+				+ "?vapf   j2:numericalValue ?apfvalue ." // apf
+				
+				+ "?model   j5:hasModelVariable ?startup ." 
+				+ "?startup  a  j3:StartCost  ."
+				+ "?startup  j2:hasValue ?vstartup ." 
+				+ "?vstartup   j2:numericalValue ?startupcostvalue ." //startup cost
+
+				+ "?model   j5:hasModelVariable ?shutdown ." 
+				+ "?shutdown  a  j3:StopCost  ."
+				+ "?shutdown  j2:hasValue ?vshutdown ." 
+				+ "?vshutdown   j2:numericalValue ?shutdowncostvalue ."  //shutdown cost
+				
+				+ "?model   j5:hasModelVariable ?gencostn ." 
+				+ "?gencostn  a  j3:genCostn  ."
+				+ "?gencostn  j2:hasValue ?vgencostn ." 
+				+ "?vgencostn   j2:numericalValue ?gencostnvalue ." //genCostn
+
+				+ "?model   j5:hasModelVariable ?gencostn1 ." 
+				+ "?gencostn1  a  j3:genCostcn-1  ."
+				+ "?gencostn1  j2:hasValue ?vgencostn1 ." 
+				+ "?vgencostn1   j2:numericalValue ?gencostn1value ." //genCostn-1
+
+				+ "?model   j5:hasModelVariable ?gencostn2 ." 
+				+ "?gencostn2  a  j3:genCostcn-2  ."
+				+ "?gencostn2  j2:hasValue ?vgencostn2 ." 
+				+ "?vgencostn2   j2:numericalValue ?gencostn2value ."//genCostn-2
+
+
+				+ "?model   j5:hasModelVariable ?gencostc ." 
+				+ "?gencostc  a  j3:genCostc0  ."
+				+ "?gencostc  j2:hasValue ?vgencostc ." 
+				+ "?vgencostc   j2:numericalValue ?gencostcvalue ." //genCostc0
+				
+				+ "?entity   technical_system:realizes ?generation ."
+				+ "OPTIONAL {?generation   cp:consumesPrimaryFuel ?fueltype }"
+				+ "OPTIONAL {?generation j9:CO2_emission ?emission }" 
+				+ "OPTIONAL {?emission   j2:hasValue ?valueemission }"
+				+ "OPTIONAL {?valueemission   j2:numericalValue ?vemission }" //
+
+				+ "?coorsys  j7:hasProjectedCoordinate_y  ?y  ." 
+				+ "?y  j2:hasValue ?vy ." 
+				+ "?vy  j2:numericalValue ?valueofy ."//longitude
+//				+ "?vy  j2:hasUnitOfMeasure ?valueofyunit ."//longitude
+
+				+ "?coorsys  j7:hasProjectedCoordinate_x  ?x  ."
+				+ "?x  j2:hasValue ?vx ." 
+				+ "?vx  j2:numericalValue ?valueofx ."//latitude
+//				+ "?vx  j2:hasUnitOfMeasure ?valueofxunit ."//latitude
+
+				+ "}";
+		String info;
+		if (iriOfObject.contains("Gen")){
+			info = genInfo;
+		}else {
+			info = busInfo;
+		}
+		String queryResult = new QueryBroker().queryFile(iriOfObject, info);
+		System.out.println(queryResult);
+		String[] keysplant = JenaResultSetFormatter.getKeys(queryResult);
+    	List<String[]> resultList = JenaResultSetFormatter.convertToListofStringArrays(queryResult, keysplant);
+//    	System.out.println(resultList.size());=
+    	JSONObject json = new JSONObject(queryResult);
+    	JSONObject v = (JSONObject) json.get("results");
+    	JSONArray values = (JSONArray) v.get("bindings");
+		JSONObject post_id = values.getJSONObject(0);
+		for (String keyStr: post_id.keySet()) {
+	    	 JSONObject keyvalue = (JSONObject) post_id.get(keyStr);
+	    	 keyvalue.put("name", keyStr);
+	    	 keyvalue.remove("type");
+	    }
+//		
+	    String jo = post_id.toString();
+	    jo = "[" + jo + "]";
+	    return jo;
+		
+	}
+	
+	public List<String[]> queryElementCoordinate(OntModel model,String type) {
+	//String[]typelist= {"PowerGenerator","BusNode"};
+	
+	String gencoordinate = "PREFIX j1:<http://www.theworldavatar.com/ontology/ontopowsys/PowSysRealization.owl#> "
+			+ "PREFIX j2:<http://www.theworldavatar.com/ontology/ontocape/upper_level/system.owl#> "
+			+ "PREFIX j3:<http://www.theworldavatar.com/ontology/ontopowsys/model/PowerSystemModel.owl#> "
+			+ "PREFIX j4:<http://www.theworldavatar.com/ontology/meta_model/topology/topology.owl#> "
+			+ "PREFIX j5:<http://www.theworldavatar.com/ontology/ontocape/model/mathematical_model.owl#> "
+			+ "PREFIX j6:<http://www.theworldavatar.com/ontology/ontocape/chemical_process_system/CPS_behavior/behavior.owl#> "
+			+ "PREFIX j7:<http://www.theworldavatar.com/ontology/ontocape/supporting_concepts/space_and_time/space_and_time_extended.owl#> "
+			+ "PREFIX j8:<http://www.theworldavatar.com/ontology/ontocape/material/phase_system/phase_system.owl#> "
+			+ "SELECT ?entity ?valueofx ?valueofy "
+			+ "WHERE {?entity  a  j1:"+type+"  ." 
+			+ "?entity   j7:hasGISCoordinateSystem ?coorsys ."
+
+			+ "?coorsys  j7:hasProjectedCoordinate_y  ?y  ."
+			+ "?y  j2:hasValue ?vy ." 
+			+ "?vy  j2:numericalValue ?valueofy ."
+
+			+ "?coorsys  j7:hasProjectedCoordinate_x  ?x  ."
+			+ "?x  j2:hasValue ?vx ." 
+			+ "?vx  j2:numericalValue ?valueofx ."
+			
+			+ "}";
+	
+	ResultSet resultSet = JenaHelper.query(model, gencoordinate);
+	String result = JenaResultSetFormatter.convertToJSONW3CStandard(resultSet);
+	String[] keys = JenaResultSetFormatter.getKeys(result);
+	List<String[]> resultList = JenaResultSetFormatter.convertToListofStringArrays(result, keys);
+	
+	return resultList;
+	}
+	public String createMarkers(String flag, OntModel model) throws IOException {
+		ArrayList<String>textcomb=new ArrayList<String>();
+
+//		JPSHttpServlet.disableScenario();
+//		String scenarioUrl = BucketHelper.getScenarioUrl(flag); 
+//		JPSHttpServlet.enableScenario(scenarioUrl);	
+//		OntModel model = readModelGreedy(iriofnetwork);
+		List<String[]> pplants = queryPowerPlant(model, flag);
+		for (int i = 0; i < pplants.size(); i++) {
+			String content="{\"coors\": {\"lat\": "+pplants.get(i)[2]+", \"lng\": "+pplants.get(i)[1]
+					+ "}, \"vemission\": ["+Double.valueOf(pplants.get(i)[5])+"], \"fueltype\": \""
+					+ pplants.get(i)[4].split("#")[1]+"\", \"name\": \""+pplants.get(i)[0].split("#")[1]+".owl\"}";
+			textcomb.add(content);
+		}
+		
+		return textcomb.toString();
+	}
+	
+	public static List<String[]> queryPowerPlant(OntModel model, String flag) {
+		String prefix;
+		String genInfo ="PREFIX j1:<http://www.theworldavatar.com/ontology/ontopowsys/PowSysRealization.owl#> "
+						+ "PREFIX j2:<http://www.theworldavatar.com/ontology/ontocape/upper_level/system.owl#> "
+						+ "PREFIX j3:<http://www.theworldavatar.com/ontology/ontocape/upper_level/technical_system.owl#> "
+						+ "PREFIX j4:<http://www.theworldavatar.com/ontology/ontoeip/system_aspects/system_realization.owl#> "
+						+ "PREFIX j5:<http://www.theworldavatar.com/ontology/ontoeip/system_aspects/system_performance.owl#> "
+						+ "PREFIX j7:<http://www.theworldavatar.com/ontology/ontocape/supporting_concepts/space_and_time/space_and_time_extended.owl#> "
+						+ "PREFIX j9:<http://www.theworldavatar.com/ontology/ontocape/upper_level/technical_system.owl#> "
+						+ "PREFIX cp:<http://www.theworldavatar.com/ontology/ontoeip/powerplants/PowerPlant.owl#> "
+						+ "SELECT ?entity ?valueofx ?valueofy ?plant "
+						+ "WHERE {?entity  a  j1:PowerGenerator ."
+						+ "OPTIONAL { ?entity   j2:isSubsystemOf ?plant }"
+						+ "?entity   j7:hasGISCoordinateSystem ?coorsys ."
+						+ "?coorsys  j7:hasProjectedCoordinate_y  ?y  ."
+						+ "?y  j2:hasValue ?vy ." 
+						+ "?vy  j2:numericalValue ?valueofy ."
+		//
+						+ "?coorsys  j7:hasProjectedCoordinate_x  ?x  ."
+						+ "?x  j2:hasValue ?vx ." 
+						+ "?vx  j2:numericalValue ?valueofx ."
+						+ "}";
+		if (flag.contentEquals("BASE")) {
+			prefix = "WHERE {?entity  a  cp:PowerPlant  .";
+		}else {
+			prefix = "WHERE {?entity  a  j1:NuclearPlant  .";
+		}
+		String plantinfo = "PREFIX cp:<http://www.theworldavatar.com/ontology/ontoeip/powerplants/PowerPlant.owl#> "
+				+ "PREFIX j1:<http://www.theworldavatar.com/ontology/ontopowsys/PowSysRealization.owl#> "
+				+ "PREFIX j2:<http://www.theworldavatar.com/ontology/ontocape/upper_level/system.owl#> "
+				+ "PREFIX j3:<http://www.theworldavatar.com/ontology/ontocape/upper_level/technical_system.owl#> "
+				+ "PREFIX j4:<http://www.theworldavatar.com/ontology/ontoeip/system_aspects/system_realization.owl#> "
+				+ "PREFIX j5:<http://www.theworldavatar.com/ontology/ontoeip/system_aspects/system_performance.owl#> "
+				+ "PREFIX j7:<http://www.theworldavatar.com/ontology/ontocape/supporting_concepts/space_and_time/space_and_time_extended.owl#> "
+				+ "SELECT ?entity ?vemission ?fueltype ?valueofx ?valueofy  "
+				+ prefix
+				+ "?entity   j3:realizes ?generation ."
+				+ "?generation   cp:consumesPrimaryFuel ?fueltype ."
+				+ "?generation j5:hasEmission ?emission ." 
+				+ "?emission   j2:hasValue ?valueemission . "
+				+ "?valueemission   j2:numericalValue ?vemission ."
+				
+
+				+ "?entity   j7:hasGISCoordinateSystem ?coorsys ."
+
+				+ "?coorsys  j7:hasProjectedCoordinate_y  ?y  ."
+				+ "?y  j2:hasValue ?vy ." 
+				+ "?vy  j2:numericalValue ?valueofy ."
+
+				+ "?coorsys  j7:hasProjectedCoordinate_x  ?x  ."
+				+ "?x  j2:hasValue ?vx ." 
+				+ "?vx  j2:numericalValue ?valueofx ."
+
+				+ "}";
+		
+		
+		QueryBroker broker = new QueryBroker();
+	    	
+    	ResultSet resultSet = JenaHelper.query(model, genInfo);
+		String result = JenaResultSetFormatter.convertToJSONW3CStandard(resultSet);
+		String[] keys = JenaResultSetFormatter.getKeys(result);
+		List<String[]> resultListfromquery = JenaResultSetFormatter.convertToListofStringArrays(result, keys);
+		
+    	List<String>plantname =new ArrayList<String>();	
+    	for (int i = 0; i < resultListfromquery.size(); i++) {
+    		if (resultListfromquery.get(i)[3] != null) {
+    			plantname.add(resultListfromquery.get(i)[3]);
+    		}
+    	}
+		List<String>uniqueplant=new ArrayList<>(new HashSet<>(plantname));
+		List<String[]> plantDict = new ArrayList<String[]>();
+		for (int i=0; i<resultListfromquery.size(); i++) {
+			if (resultListfromquery.get(i)[3] == null) {
+				continue;
+			}
+			for(int c=0;c<uniqueplant.size();c++) { 
+				String resultplant = broker.queryFile(uniqueplant.get(c),plantinfo);
+				String[] keysplant = JenaResultSetFormatter.getKeys(resultplant);
+
+		    	List<String[]> resultList = JenaResultSetFormatter.convertToListofStringArrays(resultplant, keysplant);
+		    	if(resultListfromquery.get(i)[3].contentEquals(uniqueplant.get(c))) {
+					String[] a = Arrays.copyOf(resultListfromquery.get(i), resultListfromquery.get(i).length + 2);
+					a[a.length-2] =  resultList.get(0)[2];
+					a[a.length-1] =  resultList.get(0)[1];
+					plantDict.add(a);
+//				}
+			}
+		}
+
+	}return plantDict;
+	}
+	public String createLineJS(OntModel model) throws IOException {
+		String branchInfo = "PREFIX j1:<http://www.theworldavatar.com/ontology/ontopowsys/PowSysRealization.owl#> "
+				+ "PREFIX j2:<http://www.theworldavatar.com/ontology/ontocape/upper_level/system.owl#> "
+				+ "PREFIX j3:<http://www.theworldavatar.com/ontology/ontopowsys/model/PowerSystemModel.owl#> "
+				+ "PREFIX j4:<http://www.theworldavatar.com/ontology/meta_model/topology/topology.owl#> "
+				+ "PREFIX j5:<http://www.theworldavatar.com/ontology/ontocape/model/mathematical_model.owl#> "
+				+ "PREFIX j6:<http://www.theworldavatar.com/ontology/ontocape/chemical_process_system/CPS_behavior/behavior.owl#> "
+				+ "PREFIX j7:<http://www.theworldavatar.com/ontology/ontocape/supporting_concepts/space_and_time/space_and_time_extended.owl#> "
+				+ "PREFIX j8:<http://www.theworldavatar.com/ontology/ontocape/material/phase_system/phase_system.owl#> "
+				+ "PREFIX j9: <http://www.theworldavatar.com/ontology/meta_model/topology/topology.owl#> "
+				+ "SELECT ?entity ?busa ?busb "
+
+				+ "WHERE {?entity  a  j1:UndergroundCable  ." 
+				+ "?entity j9:hasInput ?busa ."
+				+ "?entity j9:hasOutput ?busb ."
+
+				+ "}";
+		
+		ResultSet resultSet = JenaHelper.query(model, branchInfo);
+		String result = JenaResultSetFormatter.convertToJSONW3CStandard(resultSet);
+		String[] keys = JenaResultSetFormatter.getKeys(result);
+		List<String[]> resultListbranch = JenaResultSetFormatter.convertToListofStringArrays(result, keys);
+		ArrayList<String> busdata= new ArrayList<String>();
+		
+	    ArrayList<String>textcomb=new ArrayList<String>();
+		
+		//for the first line branch only 
+		for (int o=0;o<2;o++) {
+			String iri=null;
+			if(o==0)	{
+				iri="<"+resultListbranch.get(0)[1]+">";
+			}
+			else {
+				iri="<"+resultListbranch.get(0)[2]+">";
+			}
+			
+			String busInfo = "PREFIX j1:<http://www.theworldavatar.com/ontology/ontopowsys/PowSysRealization.owl#> "
+					+ "PREFIX j2:<http://www.theworldavatar.com/ontology/ontocape/upper_level/system.owl#> "
+					+ "PREFIX j3:<http://www.theworldavatar.com/ontology/ontopowsys/model/PowerSystemModel.owl#> "
+					+ "PREFIX j4:<http://www.theworldavatar.com/ontology/meta_model/topology/topology.owl#> "
+					+ "PREFIX j5:<http://www.theworldavatar.com/ontology/ontocape/model/mathematical_model.owl#> "
+					+ "PREFIX j6:<http://www.theworldavatar.com/ontology/ontocape/chemical_process_system/CPS_behavior/behavior.owl#> "
+					+ "PREFIX j7:<http://www.theworldavatar.com/ontology/ontocape/supporting_concepts/space_and_time/space_and_time_extended.owl#> "
+					+ "PREFIX j8:<http://www.theworldavatar.com/ontology/ontocape/material/phase_system/phase_system.owl#> "
+					+ "PREFIX j9: <http://www.theworldavatar.com/ontology/meta_model/topology/topology.owl#> "
+					+ "SELECT ?VoltMagvalue ?valueofx ?valueofy ?BaseKVvalue "
+					
+					+ "WHERE {"+iri+"  a  j1:BusNode  ." 
+					+ iri+"   j2:isModeledBy ?model ."
+
+					
+					+ "?model   j5:hasModelVariable ?VM ." 
+					+ "?VM  a  j3:Vm  ." 
+					+ "?VM  j2:hasValue ?vVM ."
+					+ "?vVM   j2:numericalValue ?VoltMagvalue ." // Vm
+					
+					+ iri+"   j7:hasGISCoordinateSystem ?coorsys ."
+					+ "?coorsys  j7:hasProjectedCoordinate_x  ?x  ."
+					+ "?x  j2:hasValue ?vx ." 
+					+ "?vx  j2:numericalValue ?valueofx ."
+					+ "?coorsys  j7:hasProjectedCoordinate_y  ?y  ."
+					+ "?y  j2:hasValue ?vy ." 
+					+ "?vy  j2:numericalValue ?valueofy ."
+					
+					+ "?model   j5:hasModelVariable ?BKV ." 
+					+ "?BKV  a  j3:baseKV  ." 
+					+ "?BKV  j2:hasValue ?vBKV ."
+					+ "?vBKV   j2:numericalValue ?BaseKVvalue ." // Base KV1
+
+
+
+					+ "}";
+			ResultSet resultSet2 = JenaHelper.query(model, busInfo);
+			String result2 = JenaResultSetFormatter.convertToJSONW3CStandard(resultSet2);
+			String[] keys2 = JenaResultSetFormatter.getKeys(result2);
+			List<String[]> resultListbus1 = JenaResultSetFormatter.convertToListofStringArrays(result2, keys2);
+			busdata.add(iri);
+			busdata.add(resultListbus1.get(0)[0]);
+			busdata.add(resultListbus1.get(0)[1]);
+			busdata.add(resultListbus1.get(0)[2]);
+			busdata.add(resultListbus1.get(0)[3]);
+
+		}
+
+		
+	
+	    int tick=3;
+	    if(Double.valueOf(busdata.get(1))*Double.valueOf(busdata.get(4))>200||Double.valueOf(busdata.get(6))*Double.valueOf(busdata.get(9))>200) {
+	    	tick=6;
+	    }
+	    else if(30>Double.valueOf(busdata.get(1))*Double.valueOf(busdata.get(4))&&Double.valueOf(busdata.get(6))*Double.valueOf(busdata.get(9))<30) {
+	    	tick=1;
+	    }
+	    String linetype="distribute";
+	    if(busdata.get(3).contentEquals(busdata.get(8))&&busdata.get(2).contentEquals(busdata.get(7))) {
+	    	linetype="transformer";
+	    }
+	    String contentbegin="{\"coors\": [{\"lat\": "+busdata.get(3)+", \"lng\": "+busdata.get(2)+"}, {\"lat\": "+busdata.get(8)+", \"lng\": "+busdata.get(7)+"}], \"vols\": ["+Double.valueOf(busdata.get(1))*Double.valueOf(busdata.get(4))+","+Double.valueOf(busdata.get(9))*Double.valueOf(busdata.get(6))+"], \"thickness\": "+tick+", \"type\": \""+linetype+"\", \"name\": \"/"+resultListbranch.get(0)[0].split("#")[1]+".owl\"}";
+	    if(Double.valueOf(busdata.get(1))*Double.valueOf(busdata.get(4))<Double.valueOf(busdata.get(9))*Double.valueOf(busdata.get(6))) {
+	     contentbegin="{\"coors\": [{\"lat\": "+busdata.get(8)+", \"lng\": "+busdata.get(7)+"}, {\"lat\": "+busdata.get(3)+", \"lng\": "+busdata.get(2)+"}], \"vols\": ["+Double.valueOf(busdata.get(9))*Double.valueOf(busdata.get(6))+","+Double.valueOf(busdata.get(1))*Double.valueOf(busdata.get(4))+"], \"thickness\": "+tick+", \"type\": \""+linetype+"\", \"name\": \"/"+resultListbranch.get(0)[0].split("#")[1]+".owl\"}";
+	    }
+	    
+	    
+	    textcomb.add(contentbegin);
+	   
+	    
+	    //for the rest of the lines branch
+	    for (int a=1;a<resultListbranch.size();a++) {
+			for (int o=0;o<2;o++) {
+				String iri=null;
+				if(o==0)	{
+					iri="<"+resultListbranch.get(a)[1]+">";
+				}
+				else {
+					iri="<"+resultListbranch.get(a)[2]+">";
+				}
+				
+				String busInfo = "PREFIX j1:<http://www.theworldavatar.com/ontology/ontopowsys/PowSysRealization.owl#> "
+						+ "PREFIX j2:<http://www.theworldavatar.com/ontology/ontocape/upper_level/system.owl#> "
+						+ "PREFIX j3:<http://www.theworldavatar.com/ontology/ontopowsys/model/PowerSystemModel.owl#> "
+						+ "PREFIX j4:<http://www.theworldavatar.com/ontology/meta_model/topology/topology.owl#> "
+						+ "PREFIX j5:<http://www.theworldavatar.com/ontology/ontocape/model/mathematical_model.owl#> "
+						+ "PREFIX j6:<http://www.theworldavatar.com/ontology/ontocape/chemical_process_system/CPS_behavior/behavior.owl#> "
+						+ "PREFIX j7:<http://www.theworldavatar.com/ontology/ontocape/supporting_concepts/space_and_time/space_and_time_extended.owl#> "
+						+ "PREFIX j8:<http://www.theworldavatar.com/ontology/ontocape/material/phase_system/phase_system.owl#> "
+						+ "PREFIX j9: <http://www.theworldavatar.com/ontology/meta_model/topology/topology.owl#> "
+						+ "SELECT ?VoltMagvalue ?valueofx ?valueofy ?BaseKVvalue "
+						
+						+ "WHERE {"+iri+"  a  j1:BusNode  ." 
+						+ iri+"   j2:isModeledBy ?model ."
+
+						
+						+ "?model   j5:hasModelVariable ?VM ." 
+						+ "?VM  a  j3:Vm  ." 
+						+ "?VM  j2:hasValue ?vVM ."
+						+ "?vVM   j2:numericalValue ?VoltMagvalue ." // Vm
+						
+						+ iri+"   j7:hasGISCoordinateSystem ?coorsys ."
+						+ "?coorsys  j7:hasProjectedCoordinate_x  ?x  ."
+						+ "?x  j2:hasValue ?vx ." 
+						+ "?vx  j2:numericalValue ?valueofx ."
+						+ "?coorsys  j7:hasProjectedCoordinate_y  ?y  ."
+						+ "?y  j2:hasValue ?vy ." 
+						+ "?vy  j2:numericalValue ?valueofy ."						
+						
+						+ "?model   j5:hasModelVariable ?BKV ." 
+						+ "?BKV  a  j3:baseKV  ." 
+						+ "?BKV  j2:hasValue ?vBKV ."
+						+ "?vBKV   j2:numericalValue ?BaseKVvalue ." // Base KV
+
+						+ "}";
+				ResultSet resultSet2 = JenaHelper.query(model, busInfo);
+				String result2 = JenaResultSetFormatter.convertToJSONW3CStandard(resultSet2);
+				String[] keys2 = JenaResultSetFormatter.getKeys(result2);
+				List<String[]> resultListbus1 = JenaResultSetFormatter.convertToListofStringArrays(result2, keys2);
+				busdata.add(iri);
+				busdata.add(resultListbus1.get(0)[0]);
+				busdata.add(resultListbus1.get(0)[1]);
+				busdata.add(resultListbus1.get(0)[2]);
+				busdata.add(resultListbus1.get(0)[3]);
+			}
+			
+			int tick2=3;
+			if(Double.valueOf(busdata.get(1+10*a))*Double.valueOf(busdata.get(4+10*a))>200||Double.valueOf(busdata.get(6+10*a))*Double.valueOf(busdata.get(9+10*a))>200) {
+		    	tick2=6;
+		    }
+		    else if(30>Double.valueOf(busdata.get(1+10*a))*Double.valueOf(busdata.get(4+10*a))&&30>Double.valueOf(busdata.get(9+10*a))*Double.valueOf(busdata.get(6+10*a))) {
+		    	tick2=1;
+		    }
+			linetype="distribute";
+		    if(busdata.get(3+10*a).contentEquals(busdata.get(8+10*a))&&busdata.get(2+10*a).contentEquals(busdata.get(7+10*a))) {
+		    	linetype="transformer";
+		    }
+	    	String content="{\"coors\": [{\"lat\": "+busdata.get(3+10*a)+", \"lng\": "+busdata.get(2+10*a)+"}, {\"lat\": "+busdata.get(8+10*a)+", \"lng\": "+busdata.get(7+10*a)+"}], \"vols\": ["+Double.valueOf(busdata.get(1+10*a))*Double.valueOf(busdata.get(4+10*a))+","+Double.valueOf(busdata.get(6+10*a))*Double.valueOf(busdata.get(9+10*a))+"], \"thickness\": "+tick2+", \"type\": \""+linetype+"\", \"name\": \"/"+resultListbranch.get(a)[0].split("#")[1]+".owl\"}";
+	    	if(Double.valueOf(busdata.get(1+10*a))*Double.valueOf(busdata.get(4+10*a))<Double.valueOf(busdata.get(6+10*a))*Double.valueOf(busdata.get(9+10*a))) {
+	    		content="{\"coors\": [{\"lat\": "+busdata.get(8+10*a)+", \"lng\": "+busdata.get(7+10*a)+"}, {\"lat\": "+busdata.get(3+10*a)+", \"lng\": "+busdata.get(2+10*a)+"}], \"vols\": ["+Double.valueOf(busdata.get(6+10*a))*Double.valueOf(busdata.get(9+10*a))+","+Double.valueOf(busdata.get(1+10*a))*Double.valueOf(busdata.get(4+10*a))+"], \"thickness\": "+tick2+", \"type\": \""+linetype+"\", \"name\": \"/"+resultListbranch.get(a)[0].split("#")[1]+".owl\"}";
+	    	}
+		    
+		    textcomb.add(content);  
+	    }
+	    String content2="{\"coors\": [{\"lat\": "+1.28135+", \"lng\": "+103.72386+"}, {\"lat\": "+1.2794833+", \"lng\": "+103.7271667+"}], \"vols\": ["+228.0+","+227.0+"], \"thickness\": "+6+", \"type\": \""+"distribute"+"\", \"name\": \"/"+"/Eline-220.owl\"}";
+	    String content3="{\"coors\": [{\"lat\": "+1.27646+", \"lng\": "+103.7266+"}, {\"lat\": "+1.2794833+", \"lng\": "+103.7271667+"}], \"vols\": ["+228.0+","+227.0+"], \"thickness\": "+6+", \"type\": \""+"distribute"+"\", \"name\": \"/"+"/Eline-221.owl\"}";
+	    textcomb.add(content2);
+	    textcomb.add(content3);
+	    return textcomb.toString();
+		
+	}
+
+
+
+}