--- conflicted
+++ resolved
@@ -113,22 +113,12 @@
 			}
 			
 		}else {
-<<<<<<< HEAD
-=======
-//			new CarbonTaxAgent().copyTemplate(baseUrl,"outputBranchOPF.txt");
-//			new CarbonTaxAgent().copyTemplate(baseUrl,"outputBusOPF.txt");
-//			new CarbonTaxAgent().copyTemplate(baseUrl,"outputGenOPF.txt");
->>>>>>> 9cdaefb4
 			resjo.put("status", "Not Converged");
 			//return null;
 		}
 			
 
-<<<<<<< HEAD
-		
-=======
-
->>>>>>> 9cdaefb4
+		
 		
 		logger.info("finished simulation for electrical network = " + iriofnetwork + ", modeltype = " + modeltype + ", local data path=" + baseUrl);
 		return resjo;
