--- conflicted
+++ resolved
@@ -144,137 +144,6 @@
 		   logger.info("Done");
 	}
 	
-<<<<<<< HEAD
-	public void prepareCSVGeneratorParameter(String ENiri, String baseUrl) {	//it's unused for now just for later using part for matching the template value
-		
-		//updated version so that plant owl file won't be used
-		String genInfo = "PREFIX j1:<http://www.theworldavatar.com/ontology/ontopowsys/PowSysRealization.owl#> "
-				+ "PREFIX j2:<http://www.theworldavatar.com/ontology/ontocape/upper_level/system.owl#> "
-				+ "PREFIX j3:<http://www.theworldavatar.com/ontology/ontopowsys/model/PowerSystemModel.owl#> "
-				+ "PREFIX j4:<http://www.theworldavatar.com/ontology/ontocape/upper_level/technical_system.owl#> "
-				+ "PREFIX j5:<http://www.theworldavatar.com/ontology/ontocape/model/mathematical_model.owl#> "
-				+ "PREFIX j6:<http://www.theworldavatar.com/ontology/ontocape/chemical_process_system/CPS_behavior/behavior.owl#> "
-				+ "PREFIX j7:<http://www.theworldavatar.com/ontology/ontocape/supporting_concepts/space_and_time/space_and_time_extended.owl#> "
-				+ "PREFIX j8:<http://www.theworldavatar.com/ontology/ontocape/material/phase_system/phase_system.owl#> "
-				+ "PREFIX j9:<http://www.theworldavatar.com/ontology/ontoeip/system_aspects/system_performance.owl#> "
-				+ "SELECT ?entity ?plant ?Pmaxvalue ?emissionvalue " //add the emission value as optional
-				+ "WHERE {?entity  a  j1:PowerGenerator  ."
-				+ "?entity   j2:isSubsystemOf ?plant ." //plant
-				+ "?entity   j2:isModeledBy ?model ."
-				+ "?model   j5:hasModelVariable ?pmax ." 
-				+ "?pmax  a  j3:PMax  ." 
-				+ "?pmax  j2:hasValue ?vpmax ."
-				+ "?vpmax   j2:numericalValue ?Pmaxvalue ." // pmax
-				
-				+ "OPTIONAL { ?entity j4:realizes ?genprocess ."
-				+ "?genprocess j9:hasEmission ?emm ."
-				+ "?emm a j9:Actual_CO2_Emission ."
-				+ "?emm j2:hasValue ?valueemm ."
-				+ "?valueemm j2:numericalValue ?emissionvalue ."
-				+ " } "
-				
-				+ "}";
-		
-		String plantinfo = "PREFIX cp:<http://www.theworldavatar.com/ontology/ontoeip/powerplants/PowerPlant.owl#> "
-				+ "PREFIX j2:<http://www.theworldavatar.com/ontology/ontocape/upper_level/system.owl#> "
-				+ "PREFIX j3:<http://www.theworldavatar.com/ontology/ontocape/upper_level/technical_system.owl#> "
-				+ "PREFIX j4:<http://www.theworldavatar.com/ontology/ontoeip/system_aspects/system_realization.owl#> "
-				+ "PREFIX j5:<http://www.theworldavatar.com/ontology/ontoeip/system_aspects/system_performance.owl#> "
-				+ "SELECT ?entity ?vemission ?vcapa "
-				+ "WHERE {?entity  a  cp:PowerPlant  ."
-				+ "?entity   j4:designCapacity ?capa ."
-				+ "?capa   j2:hasValue ?valuecapa . "
-				+ "?valuecapa   j2:numericalValue ?vcapa ."
-				+ "?entity   j3:realizes ?generation ."
-				+ "?generation j5:hasEmission ?emission ." 
-				+ "?emission   j2:hasValue ?valueemission . "
-				+ "?valueemission   j2:numericalValue ?vemission ."
-				+ "}";
-		
-		
-		OntModel model = ENAgent.readModelGreedy(ENiri);
-		QueryBroker broker = new QueryBroker();
-	    	
-    	ResultSet resultSet = JenaHelper.query(model, genInfo);
-		String result = JenaResultSetFormatter.convertToJSONW3CStandard(resultSet);
-		String[] keys = JenaResultSetFormatter.getKeys(result);
-		List<String[]> resultListfromquery = JenaResultSetFormatter.convertToListofStringArrays(result, keys);
-    	
-		//logger.info("number of queried lot entities = " + resultList.size());
-
-		
-    	List<String>plantname =new ArrayList<String>();	
-    	List<String[]> resultListforcsv =new ArrayList<String[]>();
-    	String[] header = {"Type","Yr","Cap","Fix","OM","Fuel","Carb","Ri","Ci","a","b","c"};
-    	String[] nuclear = {"n","7","1000000","8000","2.14","7.7","0","2","0","0","0","0"};
-		
-    	for (int i = 0; i < resultListfromquery.size(); i++) {
-    		plantname.add(resultListfromquery.get(i)[1]);
-    	}
-    	
-    	
-    	/*IF IN THE FUTURE NEED TO READ FROM THE TEMPLATE*/
-		String csv = new QueryBroker().readFileLocal(AgentLocator.getCurrentJpsAppDirectory(this) + "/workingdir/Generator_Parameters.csv");
-		List<String[]> inputcontent = MatrixConverter.fromCsvToArray(csv);
-    	
-		List<String>uniqueplant=new ArrayList<>(new HashSet<>(plantname));
-		System.out.println("uniqueplant size= "+uniqueplant.size());
-		
-		
-		for(int c=0;c<uniqueplant.size();c++) {
-			NuclearGenType a = new NuclearGenType(uniqueplant.get(c));
-			Double sumofinstance=0.0;
-			//summing the total capacity of each powerplant
-			for (int i=0; i<resultListfromquery.size(); i++) {
-				if(resultListfromquery.get(i)[1].contentEquals(uniqueplant.get(c))) {
-					sumofinstance=sumofinstance+Double.valueOf(resultListfromquery.get(i)[2]);
-				}
-			}
-			
-			String resultplant = broker.queryFile(uniqueplant.get(c),plantinfo);
-			String[] keysplant = JenaResultSetFormatter.getKeys(resultplant);
-	    	List<String[]> resultList = JenaResultSetFormatter.convertToListofStringArrays(resultplant, keysplant);
-//	    	System.out.println("1 result name= "+resultList.get(0)[0]);
-//	    	System.out.println("1 result carbon= "+resultList.get(0)[1]);
-	    	if(c+2<inputcontent.size()) {
-		    	inputcontent.get(c+2)[0]="c"+Integer.valueOf(c);
-		    	inputcontent.get(c+2)[6]=""+Double.valueOf(resultList.get(0)[1])/sumofinstance;
-				inputcontent.get(c+2)[8]=""+sumofinstance;	
-	    	}
-
-			a.setcapacity(sumofinstance);
-			a.setid("c"+c);
-			plant.add(a);
-			String[]current= new String[12];
-			logger.info("plant added= "+a.getnucleargen());
-			current[0]="c"+c; //what to write there???or uniqueplant.get(c)
-			current[1]="2.5"; //for pacific light; 
-			current[2]="1200000";//pacific light; 525000000 for keppel merlimau
-			current[3]="8500"; //rand
-			current[4]="7.33";//rand
-			current[5]="0";//rand
-			current[6]=""+Double.valueOf(resultList.get(0)[1])/sumofinstance; //in ton/MWh
-			current[7]="10";//rand
-			current[8]=""+sumofinstance;
-			current[9]="1";//rand
-			current[10]="2";//rand
-			current[11]="1";//rand
-			resultListforcsv.add(current);
-		}
-		
-	    resultListforcsv.add(0, header);
-	    resultListforcsv.add(1, nuclear);
-	    String s = MatrixConverter.fromArraytoCsv(resultListforcsv);
-	    if(inputcontent.size()-2==uniqueplant.size()) {
-	    	System.out.println("it has the same number of gen!!!!");
-	    	s=MatrixConverter.fromArraytoCsv(inputcontent);
-	    }
-	    broker.putLocal(baseUrl + "/Generator_Parameters.csv", s);
-	    
-	    logger.info("generator input ok"); 
-	}
-=======
->>>>>>> 560c5bb9
 	
 	public static List<String[]> provideGenlist(String iriofnetwork) {
 		String gennodeInfo = "PREFIX j1:<http://www.theworldavatar.com/ontology/ontopowsys/PowSysRealization.owl#> "
@@ -313,8 +182,7 @@
 				+ "PREFIX j7:<http://www.theworldavatar.com/ontology/ontocape/supporting_concepts/space_and_time/space_and_time_extended.owl#> "
 				+ "PREFIX j8:<http://www.theworldavatar.com/ontology/ontocape/material/phase_system/phase_system.owl#> "
 				+ "PREFIX j9:<http://www.theworldavatar.com/ontology/ontoeip/powerplants/PowerPlant.owl#> "
-				//+ "SELECT ?entity ?Pmaxvalue ?emissionfactor " // add the emission value as optional
-				+ "SELECT ?entity ?Pmaxvalue ?tech " 
+				+ "SELECT ?entity ?Pmaxvalue ?emissionfactor " // add the emission value as optional
 				+ "WHERE {?entity  a  j1:PowerGenerator  ." 
 				//+ "?entity   j2:isSubsystemOf ?plant ." // plant
 				+ "?entity   j2:isModeledBy ?model ." 
@@ -325,9 +193,9 @@
 
 				+ "?entity j4:realizes ?genprocess ." 
 				+ "?genprocess j9:usesGenerationTechnology ?tech ."
-//				+ "?tech j9:hasEmissionFactor ?emm ."
-//				+ "?emm j2:hasValue ?valueemm ."
-//				+ "?valueemm j2:numericalValue ?emissionfactor ." 
+				+ "?tech j9:hasEmissionFactor ?emm ."
+				+ "?emm j2:hasValue ?valueemm ."
+				+ "?valueemm j2:numericalValue ?emissionfactor ." 
 				+ "}";
 
 
@@ -348,28 +216,9 @@
 			a.setid("c"+d);
 			plant.add(a);
 			
-			String technology = resultListfromquery.get(0)[2];
-			String emissionFactor = queryEmissionFactor(technology);
-			
 			String[] current = new String[12];
 			double indicator=Double.valueOf(resultListfromquery.get(0)[2]);
 			current[0] = "c" + d; // what to write there???or uniqueplant.get(c)
-<<<<<<< HEAD
-			//current[0] = resultListfromquery.get(0)[0];
-			current[1] = "2.5"; // for pacific light;
-			current[2] = "1200000";// pacific light; 525000000 for keppel merlimau
-			current[3] = "8500"; // rand
-			current[4] = "7.33";// rand
-			current[5] = "0";// rand
-			//current[6] = resultListfromquery.get(0)[2]; // in ton/MWh
-			current[6] = emissionFactor; // in ton/MWh
-			current[7] = "10";// rand
-			current[8] = resultListfromquery.get(0)[1]; //capacity in mw
-			current[9] = "1";// rand
-			current[10] = "2";// rand
-			current[11] = "1";// rand
-			resultListforcsv.add(current);
-=======
 			if(indicator>0.25) {//oil
 				current[1] = "2.5"; // for pacific light;
 				current[2] = "1200000";// pacific light; 525000000 for keppel merlimau
@@ -399,7 +248,6 @@
 				current[11] = "1";// try to make the value higher 81119
 				resultListforcsv.add(current);
 	    	}
->>>>>>> 560c5bb9
 		}
 		
 		String[] header = { "Type", "Yr", "Cap", "Fix", "OM", "Fuel", "Carb", "Ri", "Ci", "a", "b", "c" };
@@ -417,23 +265,6 @@
 		broker.putLocal(baseUrl + "/Generator_Parameters.csv", s);
 
 		logger.info("generator input ok");
-	}
-	
-	public String queryEmissionFactor(String technology) {
-		
-		String sparql = "PREFIX j2:<http://www.theworldavatar.com/ontology/ontocape/upper_level/system.owl#> "
-				+ "PREFIX j9:<http://www.theworldavatar.com/ontology/ontoeip/powerplants/PowerPlant.owl#> "
-				+ "SELECT ?emissionfactor " // add the emission value as optional
-				+ "WHERE { " 
-				+ "<" + technology + "> j9:hasEmissionFactor ?emm ."
-				+ "?emm j2:hasValue ?valueemm ."
-				+ "?valueemm j2:numericalValue ?emissionfactor ." 
-				+ "}";		
-		
-		String result = new QueryBroker().queryFile(technology, sparql);
-		String[] keys = JenaResultSetFormatter.getKeys(result);
-		List<String[]> resultList = JenaResultSetFormatter.convertToListofStringArrays(result, keys);
-		return resultList.get(0)[0];
 	}
 	
 	public void prepareConstantCSV(BigDecimal tax,String baseUrl) {
