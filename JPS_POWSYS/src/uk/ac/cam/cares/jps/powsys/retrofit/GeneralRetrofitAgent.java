--- conflicted
+++ resolved
@@ -1,377 +1,373 @@
-package uk.ac.cam.cares.jps.powsys.retrofit;
-
-import java.util.ArrayList;
-import java.util.HashMap;
-import java.util.List;
-import java.util.Map;
-
-import javax.servlet.http.HttpServletRequest;
-
-import org.apache.jena.ontology.OntModel;
-import org.apache.jena.query.ResultSet;
-import org.apache.jena.rdf.model.RDFNode;
-import org.json.JSONObject;
-import org.slf4j.Logger;
-import org.slf4j.LoggerFactory;
-
-import uk.ac.cam.cares.jps.base.exception.JPSRuntimeException;
-import uk.ac.cam.cares.jps.base.query.JenaHelper;
-import uk.ac.cam.cares.jps.base.query.JenaResultSetFormatter;
-import uk.ac.cam.cares.jps.base.query.QueryBroker;
-import uk.ac.cam.cares.jps.base.query.sparql.JenaModelWrapper;
-import uk.ac.cam.cares.jps.base.query.sparql.Paths;
-import uk.ac.cam.cares.jps.base.query.sparql.PrefixToUrlMap;
-import uk.ac.cam.cares.jps.base.query.sparql.Prefixes;
-import uk.ac.cam.cares.jps.base.query.sparql.QueryBuilder;
-import uk.ac.cam.cares.jps.base.scenario.JPSHttpServlet;
-import uk.ac.cam.cares.jps.base.util.FileUtil;
-import uk.ac.cam.cares.jps.powsys.util.Util;
-
-public abstract class GeneralRetrofitAgent extends JPSHttpServlet implements Prefixes, Paths {
-<<<<<<< HEAD
-	
-=======
-		
->>>>>>> eb3d3ead
-    @Override
-    protected void setLogger() {
-        logger = LoggerFactory.getLogger(GeneralRetrofitAgent.class);
-    }
-    Logger logger = LoggerFactory.getLogger(GeneralRetrofitAgent.class);
-    
-    protected abstract JSONObject processRequestParameters(JSONObject requestParams, HttpServletRequest request);
-    
-    
-    public void retrofit(String electricalNetwork, List<String> nuclearPowerPlants, List<String> substitutionalGenerators) {
-		
-		
-		
-		logger.info("finished retrofitting");
-	}
-	
-	protected String getQueryForBuses() {
-		
-		QueryBuilder builder = new QueryBuilder();
-		builder.select("?entity", "?x", "?y", "?busnumber", "?busnumbervalue", "?bustypevalue", "?vm", "?vmvalue", "?baseKVvalue");
-		builder.a("?entity", OPSREAL, "BusNode");
-		builder.prop("?entity", "?x", PGISCOORDX);
-		builder.prop("?entity", "?y", PGISCOORDY);
-		builder.a("?busnumber", OPSMODE, "BusNumber");
-		builder.prop("?entity", "?busnumber", OCPSYST, "isModeledBy", OCPMATH, "hasModelVariable");
-		builder.prop("?busnumber", "?busnumbervalue", PVALNUMVAL);
-		builder.a("?bustype", OPSMODE, "BusType");
-		builder.prop("?entity", "?bustype", OCPSYST, "isModeledBy", OCPMATH, "hasModelVariable");
-		builder.prop("?bustype", "?bustypevalue", PVALNUMVAL);
-		builder.a("?vm", OPSMODE, "Vm");
-		builder.prop("?entity", "?vm", OCPSYST, "isModeledBy", OCPMATH, "hasModelVariable");
-		builder.prop("?vm", "?vmvalue", PVALNUMVAL);
-		builder.a("?baseKV", OPSMODE, "baseKV");
-		builder.prop("?entity", "?baseKV", OCPSYST, "isModeledBy", OCPMATH, "hasModelVariable");
-		builder.prop("?baseKV", "?baseKVvalue", PVALNUMVAL);
-		
-		return builder.build().toString();
-	}
-	
-	protected String getQueryForGenerator() {
-		QueryBuilder builder = new QueryBuilder();
-		builder.select("?entity", "?x", "?y" , "?busnumber", "?busnumbervalue");
-		builder.prop("?entity", "?x", PGISCOORDX);
-		builder.prop("?entity", "?y", PGISCOORDY);
-		builder.a("?busnumber", OPSMODE, "BusNumber");
-		builder.prop("?entity", "?busnumber", OCPSYST, "isModeledBy", OCPMATH, "hasModelVariable");
-		builder.prop("?busnumber", "?busnumbervalue", PVALNUMVAL);
-		
-		return builder.build().toString();
-	}
-	
-	public List<BusInfo> queryBuses(OntModel model) {
-		
-		List<BusInfo> result = new ArrayList<BusInfo>();
-		
-		String queryBus = getQueryForBuses();
-		ResultSet resultSet = JenaHelper.query(model, queryBus);
-		String json = JenaResultSetFormatter.convertToJSONW3CStandard(resultSet);
-		List<String[]> buses = JenaResultSetFormatter.convertToListofStringArrays(json,"entity", "x", "y", "busnumber", "busnumbervalue", "bustypevalue", "vm", "vmvalue", "baseKVvalue");
-				
-		for (String[] current : buses) {
-			
-			BusInfo info = new BusInfo();
-			info.busIri = current[0];
-			
-			info.x = Double.valueOf(current[1]);
-			info.y = Double.valueOf(current[2]);
-			info.busNumberIri = current[3];
-			info.busNumber = current[4];
-			info.busType = current[5];
-			info.voltageMagnitudeIri = current[6];
-			info.voltageMagnitude = Double.valueOf(current[7]);
-			info.baseKV = Double.valueOf(current[8]);
-			
-			result.add(info);
-		}
-		
-		return result;
-	}
-	
-	protected BusInfo findFirstSlackBus(List<BusInfo> buses) {
-		BusInfo slackBus = null;
-		for (BusInfo current : buses) {
-			String busType = current.busType;
-			if ("3".equals(busType)) {
-				logger.info("slack bus was found: busnumber = " + current.busNumber + ", busiri = " + current.busIri);
-				slackBus = current;
-				break;
-			}
-		}
-		if (slackBus == null) {
-			throw new JPSRuntimeException("No slack bus was found in the electrical network. The optimization was aborted.");
-		}
-		
-		return slackBus;
-	}
-
-	public void deletePowerGeneratorsFromElectricalNetwork(String electricalNetwork, List<String> generators) {
-		
-		String sparqlStart = "PREFIX OCPSYST:<http://www.theworldavatar.com/ontology/ontocape/upper_level/system.owl#> \r\n" + "DELETE DATA { \r\n";
-		StringBuffer b = new StringBuffer();
-		
-		for (int i=1; i<=generators.size(); i++) {
-			String current = generators.get(i-1);
-			b.append("<" + electricalNetwork + "> OCPSYST:hasSubsystem <" + current + "> . \r\n");
-			if ((i % 5 == 0) || i == generators.size()) {
-				String sparql = sparqlStart + b.toString() + "} \r\n";
-				logger.info("deleting " + (i % 5) + " power generators from electrical network top node\n" + sparql);
-				new QueryBroker().updateFile(electricalNetwork, sparql);
-				b = new StringBuffer();
-			}
-		}
-	}
-	
-	public void completePowerGenerator(OntModel model, String powerGenerator) {
-		
-		logger.info("adding additional attributes to nuclear power generator = " + powerGenerator);
-
-		JenaModelWrapper w = new JenaModelWrapper(model, null);
-		
-		// read some values from the original OWL file
-		RDFNode o = w.getPropertyValue(powerGenerator, PGISCOORDX);
-		double x = o.asLiteral().getDouble();
-		o = w.getPropertyValue(powerGenerator, PGISCOORDY);
-		double y = o.asLiteral().getDouble();
-		String[] pathIsSubsystemOf = new String[] {OCPSYST, "isSubsystemOf"};
-		o = w.getPropertyValue(powerGenerator, pathIsSubsystemOf);
-		logger.info("power generator in retrofit= "+powerGenerator);
-		String plantIRI = o.asResource().getURI();
-		
-		String pgIri = PrefixToUrlMap.getPrefixUrl(OPSMODE) + "Pg";
-		String[] pathPg = new String[] {OCPSYST, "isModeledBy", OCPMATH, "hasModelVariable", pgIri, OCPSYST, "hasValue", OCPSYST, "numericalValue"};
-		o = w.getPropertyValue(powerGenerator, pathPg);
-		double pgValue = o.asLiteral().getDouble();
-		
-		// replace the template IRI by the IRI of the power generator
-		String path = Util.getResourceDir(this) + "/EGen-001_template.owl";
-		String content = FileUtil.readFileLocally(path);
-		String templateIRI = "http://www.theworldavatar.com/EGen-001_template.owl";
-		content = content.replace(templateIRI + "#EGen-001", powerGenerator);
-		String powerGeneratorWithoutFragment = powerGenerator;
-		int i = powerGenerator.indexOf("#");
-		if (i > 0) {
-			powerGeneratorWithoutFragment = powerGenerator.substring(0, i);
-		}
-		content = content.replace(templateIRI, powerGeneratorWithoutFragment);
-		
-		// read the template into a model and update its values with those from the original OWL file
-		model = JenaHelper.createModel();
-		JenaHelper.readFromString(content, model);
-		w = new JenaModelWrapper(model, null);
-				
-		w.setPropertyValue(powerGenerator, x, PGISCOORDX);
-		w.setPropertyValue(powerGenerator, y, PGISCOORDY);
-		w.setPropertyValue(powerGenerator, pgValue, pathPg);
-		w.setPropertyValue(powerGenerator, plantIRI, pathIsSubsystemOf);
-		
-		// overwrite the original OWL file
-		content = JenaHelper.writeToString(model);
-		new QueryBroker().put(powerGenerator, content);
-	}
-	
-	
-	//query new object still not here
-	
-	public void addGeneratorsToElectricalNetwork(String electricalNetwork, List<GeneratorInfo> generators) {
-		
-		String sparqlStart = "PREFIX OCPSYST:<http://www.theworldavatar.com/ontology/ontocape/upper_level/system.owl#> \r\n" + "INSERT DATA { \r\n";
-		StringBuffer b = new StringBuffer();
-		
-		for (int i=1; i<=generators.size(); i++) {
-			String current = generators.get(i-1).generatorIri;
-			//String instancename=current.split("#")[1];
-			//should this one below exist???
-			if(!current.contains("jps")) { //only apply for other than nuclear
-				System.out.println("current="+current);
-				current = QueryBroker.getIriPrefix() + current.split("kb")[1];
-			}
-			
-			b.append("<" + electricalNetwork + "> OCPSYST:hasSubsystem <" + current + "> . \r\n");
-			if ((i % 5 == 0) || i == generators.size()) {
-				String sparql = sparqlStart + b.toString() + "} \r\n";
-				logger.info("inserting " + (i % 5) + " power generators to electrical network top node\n" + sparql);
-				new QueryBroker().updateFile(electricalNetwork, sparql);
-				b = new StringBuffer();
-			}
-		}
-	}
-	
-	private double distance(double x1, double y1, double x2, double y2) {
-		// TODO-AE SC URGENT 20190429 distance according to WSG84 degree instead of meters?
-		 double distance = Math.sqrt(Math.pow(x1 - x2, 2) + Math.pow(y1 - y2, 2));
-		 return distance;
-	}
-	
-	protected void connectGeneratorToBus(String generatorIri, String busNumberIri, String busNumber) {
-		
-		int busNumberValue = Integer.valueOf(busNumber);
-		
-		OntModel modelGen = JenaHelper.createModel(generatorIri);
-		JenaModelWrapper w = new JenaModelWrapper(modelGen, null);
-		w.setPropertyValue(busNumberIri, busNumberValue, PVALNUMVAL);
-		
-		System.out.println("geniri=" +generatorIri);
-		String genname=generatorIri.split("#")[1];
-		String content = JenaHelper.writeToString(modelGen);
-		//String irinew = QueryBroker.getIriPrefix() + "/sgp/pvsingaporenetwork/"+genname+".owl#"+genname;
-		String irinew= QueryBroker.getIriPrefix() +generatorIri.split("kb")[1];
-		if(!generatorIri.contains("jps")) {
-			content=content.replace(generatorIri, irinew);
-			System.out.println("newgeniri=" +irinew);
-			generatorIri=irinew;
-		}
-		// overwrite the original OWL file
-		//String content = JenaHelper.writeToString(modelGen);
-		new QueryBroker().putOld(generatorIri, content);
-	}
-	
-	public void connectGeneratorToOptimalBus(List<BusInfo> buses, List<GeneratorInfo> generators, BusInfo slackBus) {
-		logger.info("connecting generators to optimal buses, number of buses = " + buses.size() + ", number of generators = " + generators.size());
-		
-		// find the closest bus under the following constraints:
-		// 1. The closest bus must not be the slack bus
-		// 2. The closest bus must have baseKV around 230 kV (say plus minus 1%)
-		// map the value to each generator
-		double baseKVmin = 230 * 0.99;
-		double baseKVmax = 230 * 1.01;
-				
-		for (GeneratorInfo current : generators) {
-							
-			// calculate the distance of the current generator to the closest bus
-			double distanceToClosestBus = -1;
-			BusInfo closestBus = null;
-			for (BusInfo currentBus : buses) {
-				double dist = distance(current.x, current.y, currentBus.x, currentBus.y);
-				boolean isSlackBus = currentBus.busIri.equals(slackBus.busIri);
-				boolean isWithin230KVrange = ((currentBus.baseKV >= baseKVmin) && (currentBus.baseKV <= baseKVmax));
-				if ( (!isSlackBus) && isWithin230KVrange && (closestBus == null || (dist < distanceToClosestBus))) {
-					distanceToClosestBus = dist;
-					closestBus = currentBus;
-				}
-			} 
-			
-			if (closestBus == null) {
-				throw new JPSRuntimeException("no optimal bus was found for generator = " + current.generatorIri);
-			}
-			
-			current.closestBusNumber = closestBus.busNumber;
-			current.distanceToClosestBus = distanceToClosestBus;
-		}
-		
-		
-		// find the closest bus among all generators from the same plant
-		String busNumber = null;
-		double minimalDistance = -1;
-		for (GeneratorInfo currentGenerator : generators) {
-			if ((busNumber == null) || (currentGenerator.distanceToClosestBus < minimalDistance)) {
-				System.out.println("bus number choosen= "+busNumber);
-				busNumber = currentGenerator.closestBusNumber;
-				minimalDistance = currentGenerator.distanceToClosestBus;
-			}
-		}
-		
-		
-		
-		// finally, connect the generators to the buses in the OWL files
-		for (GeneratorInfo currentGenerator : generators) {
-			logger.info("connecting generator to bus, solar generator = " + currentGenerator.generatorIri + ", bus number = " + busNumber);
-			connectGeneratorToBus(currentGenerator.generatorIri, currentGenerator.busNumberIri, busNumber);
-		}
-		
-		
-	}
-
-	public void connectNuclearPowerGeneratorsOfPlantsToOptimalBus(List<BusInfo> buses, List<GeneratorInfo> generators, BusInfo slackBus) {
-		
-		logger.info("connecting generators to optimal buses, number of buses = " + buses.size() + ", number of generators = " + generators.size());
-						
-		// find the closest bus under the following constraints:
-		// 1. The closest bus must not be the slack bus
-		// 2. The closest bus must have baseKV around 230 kV (say plus minus 1%)
-		double baseKVmin = 230 * 0.99;
-		double baseKVmax = 230 * 1.01;
-		for (GeneratorInfo current : generators) {
-			
-			//System.out.println("searching optimal bus for generator = " + current.generatorIri + ", x = " + current.x + ", y = " + current.y + ", current bus number instance = " + current.busNumberIri);
-					
-			// calculate the distance of the current generator to the closest bus
-			double distanceToClosestBus = -1;
-			BusInfo closestBus = null;
-			for (BusInfo currentBus : buses) {
-				double dist = distance(current.x, current.y, currentBus.x, currentBus.y);
-				boolean isSlackBus = currentBus.busIri.equals(slackBus.busIri);
-				boolean isWithin230KVrange = ((currentBus.baseKV >= baseKVmin) && (currentBus.baseKV <= baseKVmax));
-				if ( (!isSlackBus) && isWithin230KVrange && (closestBus == null || (dist < distanceToClosestBus))) {
-					distanceToClosestBus = dist;
-					closestBus = currentBus;
-				}
-			} 
-			
-			if (closestBus == null) {
-				throw new JPSRuntimeException("no optimal bus was found for generator = " + current.generatorIri);
-			}
-			
-			current.closestBusNumber = closestBus.busNumber;
-			current.distanceToClosestBus = distanceToClosestBus;
-		}
-				
-		// collect all generators that belong to the same power plant
-		Map<String, List<GeneratorInfo>> mapFromPlantToGenerators = new HashMap<String, List<GeneratorInfo>>();
-		for (GeneratorInfo current : generators) {
-			List<GeneratorInfo> list = mapFromPlantToGenerators.get(current.plantIri);
-			if (list == null) {
-				list = new ArrayList<GeneratorInfo>();
-				mapFromPlantToGenerators.put(current.plantIri, list);
-			}
-			list.add(current);
-		}
-		
-		// connect all generators which belong to the same power plant to the same bus
-		for (String currentPlant : mapFromPlantToGenerators.keySet()) {
-			
-			List<GeneratorInfo> list = mapFromPlantToGenerators.get(currentPlant);
-			
-			// find the closest bus among all generators from the same plant
-			String busNumber = null;
-			double minimalDistance = -1;
-			for (GeneratorInfo currentGenerator : list) {
-				if ((busNumber == null) || (currentGenerator.distanceToClosestBus < minimalDistance)) {
-					busNumber = currentGenerator.closestBusNumber;
-					minimalDistance = currentGenerator.distanceToClosestBus;
-				}
-			}
-			
-			// finally, connect the generators to the buses in the OWL files
-			for (GeneratorInfo currentGenerator : list) {
-				logger.info("connecting generator to bus, generator = " + currentGenerator.generatorIri + ", bus number = " + busNumber);
-				connectGeneratorToBus(currentGenerator.generatorIri, currentGenerator.busNumberIri, busNumber);
-			}	
-		}
-	}
-}
+package uk.ac.cam.cares.jps.powsys.retrofit;
+
+import java.util.ArrayList;
+import java.util.HashMap;
+import java.util.List;
+import java.util.Map;
+
+import javax.servlet.http.HttpServletRequest;
+
+import org.apache.jena.ontology.OntModel;
+import org.apache.jena.query.ResultSet;
+import org.apache.jena.rdf.model.RDFNode;
+import org.json.JSONObject;
+import org.slf4j.Logger;
+import org.slf4j.LoggerFactory;
+
+import uk.ac.cam.cares.jps.base.exception.JPSRuntimeException;
+import uk.ac.cam.cares.jps.base.query.JenaHelper;
+import uk.ac.cam.cares.jps.base.query.JenaResultSetFormatter;
+import uk.ac.cam.cares.jps.base.query.QueryBroker;
+import uk.ac.cam.cares.jps.base.query.sparql.JenaModelWrapper;
+import uk.ac.cam.cares.jps.base.query.sparql.Paths;
+import uk.ac.cam.cares.jps.base.query.sparql.PrefixToUrlMap;
+import uk.ac.cam.cares.jps.base.query.sparql.Prefixes;
+import uk.ac.cam.cares.jps.base.query.sparql.QueryBuilder;
+import uk.ac.cam.cares.jps.base.scenario.JPSHttpServlet;
+import uk.ac.cam.cares.jps.base.util.FileUtil;
+import uk.ac.cam.cares.jps.powsys.util.Util;
+
+public abstract class GeneralRetrofitAgent extends JPSHttpServlet implements Prefixes, Paths {
+		
+    @Override
+    protected void setLogger() {
+        logger = LoggerFactory.getLogger(GeneralRetrofitAgent.class);
+    }
+    Logger logger = LoggerFactory.getLogger(GeneralRetrofitAgent.class);
+    
+    protected abstract JSONObject processRequestParameters(JSONObject requestParams, HttpServletRequest request);
+    
+    
+    public void retrofit(String electricalNetwork, List<String> nuclearPowerPlants, List<String> substitutionalGenerators) {
+		
+		
+		
+		logger.info("finished retrofitting");
+	}
+	
+	protected String getQueryForBuses() {
+		
+		QueryBuilder builder = new QueryBuilder();
+		builder.select("?entity", "?x", "?y", "?busnumber", "?busnumbervalue", "?bustypevalue", "?vm", "?vmvalue", "?baseKVvalue");
+		builder.a("?entity", OPSREAL, "BusNode");
+		builder.prop("?entity", "?x", PGISCOORDX);
+		builder.prop("?entity", "?y", PGISCOORDY);
+		builder.a("?busnumber", OPSMODE, "BusNumber");
+		builder.prop("?entity", "?busnumber", OCPSYST, "isModeledBy", OCPMATH, "hasModelVariable");
+		builder.prop("?busnumber", "?busnumbervalue", PVALNUMVAL);
+		builder.a("?bustype", OPSMODE, "BusType");
+		builder.prop("?entity", "?bustype", OCPSYST, "isModeledBy", OCPMATH, "hasModelVariable");
+		builder.prop("?bustype", "?bustypevalue", PVALNUMVAL);
+		builder.a("?vm", OPSMODE, "Vm");
+		builder.prop("?entity", "?vm", OCPSYST, "isModeledBy", OCPMATH, "hasModelVariable");
+		builder.prop("?vm", "?vmvalue", PVALNUMVAL);
+		builder.a("?baseKV", OPSMODE, "baseKV");
+		builder.prop("?entity", "?baseKV", OCPSYST, "isModeledBy", OCPMATH, "hasModelVariable");
+		builder.prop("?baseKV", "?baseKVvalue", PVALNUMVAL);
+		
+		return builder.build().toString();
+	}
+	
+	protected String getQueryForGenerator() {
+		QueryBuilder builder = new QueryBuilder();
+		builder.select("?entity", "?x", "?y" , "?busnumber", "?busnumbervalue");
+		builder.prop("?entity", "?x", PGISCOORDX);
+		builder.prop("?entity", "?y", PGISCOORDY);
+		builder.a("?busnumber", OPSMODE, "BusNumber");
+		builder.prop("?entity", "?busnumber", OCPSYST, "isModeledBy", OCPMATH, "hasModelVariable");
+		builder.prop("?busnumber", "?busnumbervalue", PVALNUMVAL);
+		
+		return builder.build().toString();
+	}
+	
+	public List<BusInfo> queryBuses(OntModel model) {
+		
+		List<BusInfo> result = new ArrayList<BusInfo>();
+		
+		String queryBus = getQueryForBuses();
+		ResultSet resultSet = JenaHelper.query(model, queryBus);
+		String json = JenaResultSetFormatter.convertToJSONW3CStandard(resultSet);
+		List<String[]> buses = JenaResultSetFormatter.convertToListofStringArrays(json,"entity", "x", "y", "busnumber", "busnumbervalue", "bustypevalue", "vm", "vmvalue", "baseKVvalue");
+				
+		for (String[] current : buses) {
+			
+			BusInfo info = new BusInfo();
+			info.busIri = current[0];
+			
+			info.x = Double.valueOf(current[1]);
+			info.y = Double.valueOf(current[2]);
+			info.busNumberIri = current[3];
+			info.busNumber = current[4];
+			info.busType = current[5];
+			info.voltageMagnitudeIri = current[6];
+			info.voltageMagnitude = Double.valueOf(current[7]);
+			info.baseKV = Double.valueOf(current[8]);
+			
+			result.add(info);
+		}
+		
+		return result;
+	}
+	
+	protected BusInfo findFirstSlackBus(List<BusInfo> buses) {
+		BusInfo slackBus = null;
+		for (BusInfo current : buses) {
+			String busType = current.busType;
+			if ("3".equals(busType)) {
+				logger.info("slack bus was found: busnumber = " + current.busNumber + ", busiri = " + current.busIri);
+				slackBus = current;
+				break;
+			}
+		}
+		if (slackBus == null) {
+			throw new JPSRuntimeException("No slack bus was found in the electrical network. The optimization was aborted.");
+		}
+		
+		return slackBus;
+	}
+
+	public void deletePowerGeneratorsFromElectricalNetwork(String electricalNetwork, List<String> generators) {
+		
+		String sparqlStart = "PREFIX OCPSYST:<http://www.theworldavatar.com/ontology/ontocape/upper_level/system.owl#> \r\n" + "DELETE DATA { \r\n";
+		StringBuffer b = new StringBuffer();
+		
+		for (int i=1; i<=generators.size(); i++) {
+			String current = generators.get(i-1);
+			b.append("<" + electricalNetwork + "> OCPSYST:hasSubsystem <" + current + "> . \r\n");
+			if ((i % 5 == 0) || i == generators.size()) {
+				String sparql = sparqlStart + b.toString() + "} \r\n";
+				logger.info("deleting " + (i % 5) + " power generators from electrical network top node\n" + sparql);
+				new QueryBroker().updateFile(electricalNetwork, sparql);
+				b = new StringBuffer();
+			}
+		}
+	}
+	
+	public void completePowerGenerator(OntModel model, String powerGenerator) {
+		
+		logger.info("adding additional attributes to nuclear power generator = " + powerGenerator);
+
+		JenaModelWrapper w = new JenaModelWrapper(model, null);
+		
+		// read some values from the original OWL file
+		RDFNode o = w.getPropertyValue(powerGenerator, PGISCOORDX);
+		double x = o.asLiteral().getDouble();
+		o = w.getPropertyValue(powerGenerator, PGISCOORDY);
+		double y = o.asLiteral().getDouble();
+		String[] pathIsSubsystemOf = new String[] {OCPSYST, "isSubsystemOf"};
+		o = w.getPropertyValue(powerGenerator, pathIsSubsystemOf);
+		logger.info("power generator in retrofit= "+powerGenerator);
+		String plantIRI = o.asResource().getURI();
+		
+		String pgIri = PrefixToUrlMap.getPrefixUrl(OPSMODE) + "Pg";
+		String[] pathPg = new String[] {OCPSYST, "isModeledBy", OCPMATH, "hasModelVariable", pgIri, OCPSYST, "hasValue", OCPSYST, "numericalValue"};
+		o = w.getPropertyValue(powerGenerator, pathPg);
+		double pgValue = o.asLiteral().getDouble();
+		
+		// replace the template IRI by the IRI of the power generator
+		String path = Util.getResourceDir(this) + "/EGen-001_template.owl";
+		String content = FileUtil.readFileLocally(path);
+		String templateIRI = "http://www.theworldavatar.com/EGen-001_template.owl";
+		content = content.replace(templateIRI + "#EGen-001", powerGenerator);
+		String powerGeneratorWithoutFragment = powerGenerator;
+		int i = powerGenerator.indexOf("#");
+		if (i > 0) {
+			powerGeneratorWithoutFragment = powerGenerator.substring(0, i);
+		}
+		content = content.replace(templateIRI, powerGeneratorWithoutFragment);
+		
+		// read the template into a model and update its values with those from the original OWL file
+		model = JenaHelper.createModel();
+		JenaHelper.readFromString(content, model);
+		w = new JenaModelWrapper(model, null);
+				
+		w.setPropertyValue(powerGenerator, x, PGISCOORDX);
+		w.setPropertyValue(powerGenerator, y, PGISCOORDY);
+		w.setPropertyValue(powerGenerator, pgValue, pathPg);
+		w.setPropertyValue(powerGenerator, plantIRI, pathIsSubsystemOf);
+		
+		// overwrite the original OWL file
+		content = JenaHelper.writeToString(model);
+		new QueryBroker().put(powerGenerator, content);
+	}
+	
+	
+	//query new object still not here
+	
+	public void addGeneratorsToElectricalNetwork(String electricalNetwork, List<GeneratorInfo> generators) {
+		
+		String sparqlStart = "PREFIX OCPSYST:<http://www.theworldavatar.com/ontology/ontocape/upper_level/system.owl#> \r\n" + "INSERT DATA { \r\n";
+		StringBuffer b = new StringBuffer();
+		
+		for (int i=1; i<=generators.size(); i++) {
+			String current = generators.get(i-1).generatorIri;
+			//String instancename=current.split("#")[1];
+			//should this one below exist???
+			if(!current.contains("jps")) { //only apply for other than nuclear
+				System.out.println("current="+current);
+				current = QueryBroker.getIriPrefix() + current.split("kb")[1];
+			}
+			
+			b.append("<" + electricalNetwork + "> OCPSYST:hasSubsystem <" + current + "> . \r\n");
+			if ((i % 5 == 0) || i == generators.size()) {
+				String sparql = sparqlStart + b.toString() + "} \r\n";
+				logger.info("inserting " + (i % 5) + " power generators to electrical network top node\n" + sparql);
+				new QueryBroker().updateFile(electricalNetwork, sparql);
+				b = new StringBuffer();
+			}
+		}
+	}
+	
+	private double distance(double x1, double y1, double x2, double y2) {
+		// TODO-AE SC URGENT 20190429 distance according to WSG84 degree instead of meters?
+		 double distance = Math.sqrt(Math.pow(x1 - x2, 2) + Math.pow(y1 - y2, 2));
+		 return distance;
+	}
+	
+	protected void connectGeneratorToBus(String generatorIri, String busNumberIri, String busNumber) {
+		
+		int busNumberValue = Integer.valueOf(busNumber);
+		
+		OntModel modelGen = JenaHelper.createModel(generatorIri);
+		JenaModelWrapper w = new JenaModelWrapper(modelGen, null);
+		w.setPropertyValue(busNumberIri, busNumberValue, PVALNUMVAL);
+		
+		System.out.println("geniri=" +generatorIri);
+		String genname=generatorIri.split("#")[1];
+		String content = JenaHelper.writeToString(modelGen);
+		//String irinew = QueryBroker.getIriPrefix() + "/sgp/pvsingaporenetwork/"+genname+".owl#"+genname;
+		String irinew= QueryBroker.getIriPrefix() +generatorIri.split("kb")[1];
+		if(!generatorIri.contains("jps")) {
+			content=content.replace(generatorIri, irinew);
+			System.out.println("newgeniri=" +irinew);
+			generatorIri=irinew;
+		}
+		// overwrite the original OWL file
+		//String content = JenaHelper.writeToString(modelGen);
+		new QueryBroker().putOld(generatorIri, content);
+	}
+	
+	public void connectGeneratorToOptimalBus(List<BusInfo> buses, List<GeneratorInfo> generators, BusInfo slackBus) {
+		logger.info("connecting generators to optimal buses, number of buses = " + buses.size() + ", number of generators = " + generators.size());
+		
+		// find the closest bus under the following constraints:
+		// 1. The closest bus must not be the slack bus
+		// 2. The closest bus must have baseKV around 230 kV (say plus minus 1%)
+		// map the value to each generator
+		double baseKVmin = 230 * 0.99;
+		double baseKVmax = 230 * 1.01;
+				
+		for (GeneratorInfo current : generators) {
+							
+			// calculate the distance of the current generator to the closest bus
+			double distanceToClosestBus = -1;
+			BusInfo closestBus = null;
+			for (BusInfo currentBus : buses) {
+				double dist = distance(current.x, current.y, currentBus.x, currentBus.y);
+				boolean isSlackBus = currentBus.busIri.equals(slackBus.busIri);
+				boolean isWithin230KVrange = ((currentBus.baseKV >= baseKVmin) && (currentBus.baseKV <= baseKVmax));
+				if ( (!isSlackBus) && isWithin230KVrange && (closestBus == null || (dist < distanceToClosestBus))) {
+					distanceToClosestBus = dist;
+					closestBus = currentBus;
+				}
+			} 
+			
+			if (closestBus == null) {
+				throw new JPSRuntimeException("no optimal bus was found for generator = " + current.generatorIri);
+			}
+			
+			current.closestBusNumber = closestBus.busNumber;
+			current.distanceToClosestBus = distanceToClosestBus;
+		}
+		
+		
+		// find the closest bus among all generators from the same plant
+		String busNumber = null;
+		double minimalDistance = -1;
+		for (GeneratorInfo currentGenerator : generators) {
+			if ((busNumber == null) || (currentGenerator.distanceToClosestBus < minimalDistance)) {
+				System.out.println("bus number choosen= "+busNumber);
+				busNumber = currentGenerator.closestBusNumber;
+				minimalDistance = currentGenerator.distanceToClosestBus;
+			}
+		}
+		
+		
+		
+		// finally, connect the generators to the buses in the OWL files
+		for (GeneratorInfo currentGenerator : generators) {
+			logger.info("connecting generator to bus, solar generator = " + currentGenerator.generatorIri + ", bus number = " + busNumber);
+			connectGeneratorToBus(currentGenerator.generatorIri, currentGenerator.busNumberIri, busNumber);
+		}
+		
+		
+	}
+
+	public void connectNuclearPowerGeneratorsOfPlantsToOptimalBus(List<BusInfo> buses, List<GeneratorInfo> generators, BusInfo slackBus) {
+		
+		logger.info("connecting generators to optimal buses, number of buses = " + buses.size() + ", number of generators = " + generators.size());
+						
+		// find the closest bus under the following constraints:
+		// 1. The closest bus must not be the slack bus
+		// 2. The closest bus must have baseKV around 230 kV (say plus minus 1%)
+		double baseKVmin = 230 * 0.99;
+		double baseKVmax = 230 * 1.01;
+		for (GeneratorInfo current : generators) {
+			
+			//System.out.println("searching optimal bus for generator = " + current.generatorIri + ", x = " + current.x + ", y = " + current.y + ", current bus number instance = " + current.busNumberIri);
+					
+			// calculate the distance of the current generator to the closest bus
+			double distanceToClosestBus = -1;
+			BusInfo closestBus = null;
+			for (BusInfo currentBus : buses) {
+				double dist = distance(current.x, current.y, currentBus.x, currentBus.y);
+				boolean isSlackBus = currentBus.busIri.equals(slackBus.busIri);
+				boolean isWithin230KVrange = ((currentBus.baseKV >= baseKVmin) && (currentBus.baseKV <= baseKVmax));
+				if ( (!isSlackBus) && isWithin230KVrange && (closestBus == null || (dist < distanceToClosestBus))) {
+					distanceToClosestBus = dist;
+					closestBus = currentBus;
+				}
+			} 
+			
+			if (closestBus == null) {
+				throw new JPSRuntimeException("no optimal bus was found for generator = " + current.generatorIri);
+			}
+			
+			current.closestBusNumber = closestBus.busNumber;
+			current.distanceToClosestBus = distanceToClosestBus;
+		}
+				
+		// collect all generators that belong to the same power plant
+		Map<String, List<GeneratorInfo>> mapFromPlantToGenerators = new HashMap<String, List<GeneratorInfo>>();
+		for (GeneratorInfo current : generators) {
+			List<GeneratorInfo> list = mapFromPlantToGenerators.get(current.plantIri);
+			if (list == null) {
+				list = new ArrayList<GeneratorInfo>();
+				mapFromPlantToGenerators.put(current.plantIri, list);
+			}
+			list.add(current);
+		}
+		
+		// connect all generators which belong to the same power plant to the same bus
+		for (String currentPlant : mapFromPlantToGenerators.keySet()) {
+			
+			List<GeneratorInfo> list = mapFromPlantToGenerators.get(currentPlant);
+			
+			// find the closest bus among all generators from the same plant
+			String busNumber = null;
+			double minimalDistance = -1;
+			for (GeneratorInfo currentGenerator : list) {
+				if ((busNumber == null) || (currentGenerator.distanceToClosestBus < minimalDistance)) {
+					busNumber = currentGenerator.closestBusNumber;
+					minimalDistance = currentGenerator.distanceToClosestBus;
+				}
+			}
+			
+			// finally, connect the generators to the buses in the OWL files
+			for (GeneratorInfo currentGenerator : list) {
+				logger.info("connecting generator to bus, generator = " + currentGenerator.generatorIri + ", bus number = " + busNumber);
+				connectGeneratorToBus(currentGenerator.generatorIri, currentGenerator.busNumberIri, busNumber);
+			}	
+		}
+	}
+}