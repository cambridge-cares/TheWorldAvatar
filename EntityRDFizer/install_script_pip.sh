#!/bin/bash
# D. Nurkowski (danieln@cmclinnovations.com)

AUTHOR="Daniel Nurkowski <danieln@cmclinnovations.com>"
SPATH="$( cd  "$( dirname "${BASH_SOURCE[0]}" )" >/dev/null 2>&1 && pwd )"
CREATE_VENV='n'
VENV_NAME='entityrdfizer_venv'
VENV_DIR=$SPATH
DEV_INSTALL=''
PROJ_NAME='entityrdfizer'
DONT_PROMPT='n'

function usage {
    echo "==============================================================================================================="
    echo $PROJECT_NAME" project installation script."
    echo
    echo "Please run the script with following options:"
    echo "---------------------------------------------------------------------------------------------------------------"
    echo " Usage:"
    echo "  -v [-n VENV_NAME -d VENV_DIR -i -e]"
    echo "  -i [-n VENV_NAME -d VENV_DIR -e]"
    echo "  -s"
    echo "  -h"
    echo ""
    echo "Options"
	echo "  -v              : Create the base "$VENV_NAME" virtual environment for the package."
    echo "                    NOTE, if the same named environment already exists it will be REPLACED."
    echo "                    Use the -n VENV_NAME to change the default environment name"
    echo "  -i              : Install the project and its dependencies."
    echo "                    Use the -n VENV_NAME and -d VENV_DIR to install the package to a"
    echo "                    different environment e.g. as a dependency."
	echo "  -n VENV_NAME    : Name of the virtual environment to create and/or install the package to."
    echo "  -d VENV_DIR     : If used with the -v flag - directory to create the virtual at and install"
    echo "                    the package to."
    echo "                    If used with the -i flag - directory of the environment to install the package to."
	echo "  -e              : Enables developer mode installation."
    echo "  -s              : Silent installation, wont prompt for a user input."
	echo "  -h              : Print this usage message."
    echo ""
	echo "Example usage:"
    echo "./install_script.sh -v                            - this will create the base virt. env. for the project"
	echo "./install_script.sh -v -i                         - this will create the base virt. env. for the project"
    echo "                                                    and install it with all its dependencies"
	echo "./install_script.sh -v -i -e                      - this will create the base virt. env. for the project"
    echo "                                                    and install it in developer mode with all its dev-dependencies"
	echo "./install_script.sh -i                            - this will install the project and its dependencies in"
    echo "                                                    the default "$VENV_NAME" environment."
	echo "./install_script.sh -i -n my_env -d my_env_dir    - this will install the project and its dependencies in"
    echo "                                                    the my_env environment. Use it if you want to include the"
    echo "                                                    "$PROJECT_NAME" in a different environment as a dependency"
    echo "./install_script.sh -v -n my_env -i -e            - this will create virtual environment 'my_env' with all project"
	echo "                                                    dependencies and install the project in a developer mode"
	echo "==============================================================================================================="
	read -n 1 -s -r -p "Press any key to continue"
    exit
}

function create_env {
	echo "Creating virtual environment for this project"
    echo "-----------------------------------------------"
    echo
        echo "Creating "$VENV_NAME" virtual environment..."
		if [ -d "$VENV_DIR/$VENV_NAME" ]; then
			rm -r $VENV_DIR"/"$VENV_NAME
		fi
		python -m venv $VENV_DIR"/"$VENV_NAME
		if [ $? -eq 0 ]; then
			echo ""
			echo "    INFO: Virtual environment created."
			echo "-----------------------------------------"
            if [ -d "$VENV_DIR/$VENV_NAME/bin" ]; then
                PYTHON_EXEC=$VENV_DIR/$VENV_NAME/bin/python
            else
                PYTHON_EXEC=$VENV_DIR/$VENV_NAME/Scripts/python
            fi

		else
			echo ""
			echo "    ERROR: Failed to create virtual environment."
			echo "-----------------------------------------"
            read -n 1 -s -r -p "Press any key to continue"
			exit -1
		fi
		echo ""
}


function install_project {
	echo "Installing the project"
    echo "-----------------------------------------------"
    echo
    $PYTHON_EXEC -m pip install --upgrade pip
    $PYTHON_EXEC -m pip install --no-cache-dir --upgrade $DEV_INSTALL $SPATH
    if [[ "${DEV_INSTALL}" == "-e" ]];
    then
        $PYTHON_EXEC -m pip install --no-cache-dir --upgrade -r $SPATH"/"dev_requirements.txt
    fi
    if [ $? -eq 0 ]; then
    	echo ""
    	echo "    INFO: installation complete."
    	echo "-----------------------------------------"
    else
        echo ""
    	echo ""
    	echo "    ERROR: installation failed."
    	echo "-----------------------------------------"
        read -n 1 -s -r -p "Press any key to continue"
        exit -1
    fi

}

# Scan command-line arguments
if [[ $# = 0 ]]
then
   usage
fi
while [[ $# > 0 ]]
do
key="$1"
case $key in
    -h)
     usage;;
    -v) CREATE_VENV='y'; shift;;
	-n) VENV_NAME=$2; shift 2;;
	-d) VENV_DIR=$2; shift 2;;
    -i) INSTALL_PROJ='y'; shift;;
	-e) DEV_INSTALL='-e'; shift;;
    -s) DONT_PROMPT='-y'; shift;;
    *)
	# otherwise print the usage
    usage
    ;;
esac

done

if [[ $CREATE_VENV == 'y' ]]
then
    create_env
fi
if [[ $INSTALL_PROJ == 'y' ]]
then
    install_project
fi

echo
<<<<<<< HEAD
read -n 1 -s -r -p "Press any key to continue"
=======
if [[ "${DONT_PROMPT}" != "-y" ]];
then
    read -n 1 -s -r -p "Press any key to continue"
fi
>>>>>>> cc11819b
<|MERGE_RESOLUTION|>--- conflicted
+++ resolved
@@ -145,11 +145,7 @@
 fi
 
 echo
-<<<<<<< HEAD
-read -n 1 -s -r -p "Press any key to continue"
-=======
 if [[ "${DONT_PROMPT}" != "-y" ]];
 then
     read -n 1 -s -r -p "Press any key to continue"
 fi
->>>>>>> cc11819b
