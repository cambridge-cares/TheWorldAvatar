from setuptools import setup, find_packages

setup(
    name='entityrdfizer', # Required
<<<<<<< HEAD
    version='1.0.4', # Required
=======
    version='1.0.6', # Required
>>>>>>> 912b30d4
    # This should be your name or the name of the organization which owns the
    # project.
    author='Feroz Farazi', # Optional
    license='MIT',
    long_description=open('README.md').read(), # Optional
    long_description_content_type="text/markdown",
    packages=find_packages(exclude=("tests")),
    url="https://github.com/cambridge-cares/TheWorldAvatar/tree/develop/EntityRDFizer",
    python_requires='>=3.5, <4',
    include_package_data=True,
    install_requires= ['rdflib>=4.2, <6.0', 'docopt', 'py4jps>=1.0.6'],
    entry_points={  # Optional
        'console_scripts': [
            'csv2rdf=entityrdfizer.driver:main',
        ],
    }
)<|MERGE_RESOLUTION|>--- conflicted
+++ resolved
@@ -2,11 +2,7 @@
 
 setup(
     name='entityrdfizer', # Required
-<<<<<<< HEAD
-    version='1.0.4', # Required
-=======
     version='1.0.6', # Required
->>>>>>> 912b30d4
     # This should be your name or the name of the organization which owns the
     # project.
     author='Feroz Farazi', # Optional
