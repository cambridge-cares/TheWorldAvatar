--- conflicted
+++ resolved
@@ -10,11 +10,7 @@
 
 Options:
 --csvType=<type>  Type of the csv file.
-<<<<<<< HEAD
-                  Choose between abox/tbox   [default: abox]
-=======
                   Choose between abox / tbox
->>>>>>> 912b30d4
 --outDir=<dir>    Output directory path
 """
 
