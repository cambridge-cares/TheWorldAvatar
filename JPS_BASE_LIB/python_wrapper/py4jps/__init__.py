--- conflicted
+++ resolved
@@ -1,7 +1,3 @@
 from py4jps.JPSGateway import JPSGateway
 
-<<<<<<< HEAD
-__version__ = "1.0.14"
-=======
-__version__ = "1.0.22"
->>>>>>> 912b30d4
+__version__ = "1.0.22"