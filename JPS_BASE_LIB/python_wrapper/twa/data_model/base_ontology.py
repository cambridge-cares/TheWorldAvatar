--- conflicted
+++ resolved
@@ -763,13 +763,6 @@
         # register the class to the ontology
         cls.rdfs_isDefinedBy._register_class(cls)
 
-<<<<<<< HEAD
-    def __str__(self) -> str:
-        return self.instance_iri
-
-    def __repr__(self) -> str:
-        return self.__str__()
-=======
     @classmethod
     def init_instance_iri(cls) -> str:
         return init_instance_iri(cls.rdfs_isDefinedBy.namespace_iri, cls.__name__)
@@ -787,7 +780,12 @@
             else:
                 data['rdfs_label'] = {data['rdfs_label']}
         super().__init__(**data)
->>>>>>> a309038c
+
+    def __str__(self) -> str:
+        return self.instance_iri
+
+    def __repr__(self) -> str:
+        return self.__str__()
 
     def model_post_init(self, __context: Any) -> None:
         """
