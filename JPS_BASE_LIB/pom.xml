<project xmlns="http://maven.apache.org/POM/4.0.0"
         xmlns:xsi="http://www.w3.org/2001/XMLSchema-instance"
         xsi:schemaLocation="http://maven.apache.org/POM/4.0.0 http://maven.apache.org/xsd/maven-4.0.0.xsd">
    
    <modelVersion>4.0.0</modelVersion>
    <packaging>jar</packaging>
    <groupId>uk.ac.cam.cares.jps</groupId>
    <artifactId>jps-base-lib</artifactId>
    <name>jps-base-lib</name>
    
    <!-- Please refer to the Versioning page on TheWorldAvatar wiki for
    details on how version numbers should be selected -->
    <version>1.4.0-SNAPSHOT</version>

    <!-- Project Properties -->
    <properties>
        <project.build.sourceEncoding>UTF-8</project.build.sourceEncoding>
        <spring-version>3.2.9.RELEASE</spring-version>
    </properties>
    
    <!-- Repository locations to deploy to -->
    <distributionManagement>
        <repository>
            <id>the-world-avatar</id>
            <name>TheWorldAvatar Maven Repository</name>
            <url>https://maven.pkg.github.com/cambridge-cares/TheWorldAvatar/</url>
        </repository>
    </distributionManagement>
  
    <!-- Build Configuration -->
    <build>
        <finalName>jps-base-lib</finalName>
        
        <plugins>
            <!-- Compile and build to specific Java version -->
            <plugin>
                <artifactId>maven-compiler-plugin</artifactId>
                <version>3.7.0</version>
                <configuration>
                    <source>1.8</source>
                    <target>1.8</target>
                </configuration>
            </plugin>
            
            <!-- Edit the manifest file that goes inside the .jar file -->
            <plugin>
                <groupId>org.apache.maven.plugins</groupId>
                <artifactId>maven-jar-plugin</artifactId>
                <version>3.2.0</version>
                <configuration>
                    <archive>
                        <manifest>
                            <!-- Adds the copied dependencies to the classpath so the .jar can find them at runtime. -->
                            <addClasspath>true</addClasspath>
                            <classpathPrefix>./lib/</classpathPrefix>
                            <classpathLayoutType>repository</classpathLayoutType>
                            <useUniqueVersions>false</useUniqueVersions>
                        </manifest>
                    </archive>
                    <outputDirectory>${project.build.directory}</outputDirectory>
                </configuration>
            </plugin>
            
            <!-- Copies all of the .jar dependencies into 'lib' folder in target directory. -->
            <plugin>
                <groupId>org.apache.maven.plugins</groupId>
                <artifactId>maven-dependency-plugin</artifactId>
                <version>3.1.2</version>
                <executions>
                    <execution>
                        <id>copy-jar-dependencies</id>
                        <phase>prepare-package</phase>
                        <goals>
                            <goal>copy-dependencies</goal>
                        </goals>
                        <configuration>
                            <includeScope>runtime</includeScope>
                            <useRepositoryLayout>true</useRepositoryLayout>
                            <outputDirectory>${project.build.directory}/lib</outputDirectory>
                        </configuration>
                    </execution>
                </executions>
            </plugin>
        </plugins>
    </build>

    <!-- Dependencies -->
    <!-- If adding dependencies, please include a comment detailing what they're for -->
    <dependencies>
        
        <!-- === Provided Dependencies === -->
        <!-- Servlet API -->
        <dependency>
            <groupId>javax.servlet</groupId>
            <artifactId>javax.servlet-api</artifactId>
            <version>3.1.0</version>
            <scope>provided</scope>
        </dependency>

        <!-- === Compile Dependencies === -->
        <!-- For constructing SQL queries -->
        <dependency>
            <groupId>org.jooq</groupId>
            <artifactId>jooq</artifactId>
            <version>3.14.9</version>
        </dependency>
       
        <!-- For constructing sparql queries, used in time series -->
        <dependency>
            <groupId>org.eclipse.rdf4j</groupId>
            <artifactId>rdf4j-sparqlbuilder</artifactId>
            <version>3.4.3</version>
        </dependency>
       
        <!-- Driver for connecting to postgresql -->
        <dependency>
            <groupId>org.postgresql</groupId>
            <artifactId>postgresql</artifactId>
            <version>42.2.22</version>
        </dependency>
        
        <!-- ??? -->
        <dependency>
            <groupId>com.google.guava</groupId>
            <artifactId>guava</artifactId>
            <version>29.0-jre</version>
        </dependency>
        
        <!-- ??? -->
        <dependency>
            <groupId>commons-lang</groupId>
            <artifactId>commons-lang</artifactId>
            <version>2.6</version>
        </dependency>

        <!-- Spring MVC for Servlet Environments (depends on spring-core, spring-beans, 
        spring-context, spring-web) Define this if you use Spring MVC with a Servlet 
        Container such as Apache Tomcat (org.springframework.web.servlet.*) -->
        <dependency>
            <groupId>org.springframework</groupId>
            <artifactId>spring-test</artifactId>
            <version>${spring-version}</version>
        </dependency>
        <dependency>
            <groupId>org.springframework</groupId>
            <artifactId>spring-beans</artifactId>
            <version>${spring-version}</version>
        </dependency>
        <dependency>
            <groupId>org.springframework</groupId>
            <artifactId>spring-webmvc</artifactId>
            <version>${spring-version}</version>
            <exclusions>
                <exclusion>
                    <artifactId>commons-logging</artifactId>
                    <groupId>commons-logging</groupId>
                </exclusion>
            </exclusions>
        </dependency>
        
        <!-- ??? -->
        <dependency>
            <groupId>com.jcraft</groupId>
            <artifactId>jsch</artifactId>
            <version>0.1.55</version>
        </dependency>
        <dependency>
            <groupId>com.jcraft</groupId>
            <artifactId>jsch.agentproxy.jsch</artifactId>
            <version>0.0.9</version>
        </dependency>
        <dependency>
            <groupId>com.jcraft</groupId>
            <artifactId>jsch.agentproxy.pageant</artifactId>
            <version>0.0.9</version>
        </dependency>

        <!-- Logging -->
        <dependency>
            <groupId>org.apache.logging.log4j</groupId>
            <artifactId>log4j-core</artifactId>
            <version>2.11.0</version>
        </dependency>

        <!-- Processing JSON content -->
        <dependency>
            <groupId>org.json</groupId>
            <artifactId>json</artifactId>
            <version>20180813</version>
        </dependency>

        <!-- ??? -->
        <dependency>
            <groupId>com.google.code.gson</groupId>
            <artifactId>gson</artifactId>
            <version>2.6.2</version>
        </dependency>

        <!-- ??? -->
        <dependency>
            <groupId>org.apache.httpcomponents</groupId>
            <artifactId>httpclient</artifactId>
            <version>4.5.5</version>
        </dependency>

        <!-- ??? -->
        <dependency>
            <groupId>org.apache.jena</groupId>
            <artifactId>jena-arq</artifactId>
            <version>3.16.0</version>
        </dependency>
        <dependency>
            <groupId>org.apache.jena</groupId>
            <artifactId>jena-querybuilder</artifactId>
            <version>3.16.0</version>
        </dependency>
        <dependency>
            <groupId>org.apache.jena</groupId>
            <artifactId>jena-rdfconnection</artifactId>
            <version>3.16.0</version>
        </dependency>
        <dependency>
            <groupId>org.apache.jena</groupId>
            <artifactId>jena-shaded-guava</artifactId>
            <version>3.16.0</version>
        </dependency>
        <dependency>
            <groupId>org.apache.jena</groupId>
            <artifactId>jena-jdbc-driver-mem</artifactId>
            <version>3.16.0</version>
        </dependency>
        <dependency>
            <groupId>org.apache.jena</groupId>
            <artifactId>jena-jdbc-core</artifactId>
            <version>3.16.0</version>
        </dependency>
        <dependency>
            <groupId>org.apache.jena</groupId>
            <artifactId>jena-jdbc-driver-remote</artifactId>
            <version>3.16.0</version>
        </dependency>
        <dependency>
            <groupId>org.apache.jena</groupId>
            <artifactId>jena-jdbc</artifactId>
            <version>3.16.0</version>
            <type>pom</type>
        </dependency>

        <!-- ??? -->
        <dependency>
            <groupId>org.orbisgis</groupId>
            <artifactId>cts</artifactId>
            <version>1.5.1</version>
        </dependency>

        <!-- ??? -->
        <dependency>
            <groupId>net.lingala.zip4j</groupId>
            <artifactId>zip4j</artifactId>
            <version>2.5.2</version>
        </dependency>
        
        <!-- ??? -->
        <dependency>
            <groupId>jakarta.ws.rs</groupId>
            <artifactId>jakarta.ws.rs-api</artifactId>
            <version>2.1.5</version>
            <scope>compile</scope>
        </dependency>
       
        <!-- ??? -->
        <dependency>
            <groupId>com.github.owlcs</groupId>
            <artifactId>ontapi</artifactId>
            <version>2.0.0</version>
        </dependency>
        
        <!-- ??? -->
        <dependency>
            <groupId>commons-codec</groupId>
            <artifactId>commons-codec</artifactId>
            <version>1.15</version>
        </dependency>
        
        <!-- ??? -->
        <dependency>
            <groupId>net.sf.py4j</groupId>
            <artifactId>py4j</artifactId>
            <version>0.10.9.1</version>
        </dependency>
        
        <!-- ??? -->
        <dependency>
            <groupId>org.eclipse.rdf4j</groupId>
            <artifactId>rdf4j-tools-federation</artifactId>
            <version>3.1.0</version>
        </dependency>
        
        <!-- === Testing === -->
        <dependency>
            <groupId>org.junit.jupiter</groupId>
            <artifactId>junit-jupiter-engine</artifactId>
            <version>5.7.0</version>
            <scope>test</scope>
        </dependency>
        <dependency>
            <groupId>org.junit.jupiter</groupId>
            <artifactId>junit-jupiter-api</artifactId>
            <version>5.7.0</version>
            <scope>test</scope>
        </dependency>
        <dependency>
            <groupId>org.junit.vintage</groupId>
            <artifactId>junit-vintage-engine</artifactId>
            <version>5.7.0</version>
            <scope>test</scope>
        </dependency>
        
        <!-- ??? -->
        <dependency>
            <groupId>org.mockito</groupId>
            <artifactId>mockito-core</artifactId>
            <version>3.5.7</version>
            <scope>test</scope>
        </dependency>
        <dependency>
            <groupId>org.mockito</groupId>
            <artifactId>mockito-inline</artifactId>
            <version>3.5.7</version>
            <scope>test</scope>
        </dependency>
        
        <!-- Used to mock environment variables in testing -->
        <dependency>
            <groupId>com.github.stefanbirkner</groupId>
            <artifactId>system-lambda</artifactId>
            <version>1.2.0</version>
            <scope>test</scope>
        </dependency>
<<<<<<< HEAD
            
    </dependencies>
=======
		<!-- driver for connecting to postgresql -->
		<dependency>
			<groupId>org.postgresql</groupId>
			<artifactId>postgresql</artifactId>
			<version>42.2.22</version>
		</dependency>
		<dependency>
			<groupId>org.testcontainers</groupId>
			<artifactId>postgresql</artifactId>
			<version>1.15.3</version>
			<scope>test</scope>
		</dependency>
	</dependencies>
>>>>>>> 815e8128


</project><|MERGE_RESOLUTION|>--- conflicted
+++ resolved
@@ -337,24 +337,14 @@
             <version>1.2.0</version>
             <scope>test</scope>
         </dependency>
-<<<<<<< HEAD
             
-    </dependencies>
-=======
-		<!-- driver for connecting to postgresql -->
-		<dependency>
-			<groupId>org.postgresql</groupId>
-			<artifactId>postgresql</artifactId>
-			<version>42.2.22</version>
-		</dependency>
 		<dependency>
 			<groupId>org.testcontainers</groupId>
 			<artifactId>postgresql</artifactId>
 			<version>1.15.3</version>
 			<scope>test</scope>
 		</dependency>
-	</dependencies>
->>>>>>> 815e8128
+    </dependencies>
 
 
 </project>