<project xmlns="http://maven.apache.org/POM/4.0.0" xmlns:xsi="http://www.w3.org/2001/XMLSchema-instance" xsi:schemaLocation="http://maven.apache.org/POM/4.0.0 http://maven.apache.org/xsd/maven-4.0.0.xsd">

    <modelVersion>4.0.0</modelVersion>
    <packaging>jar</packaging>
    <groupId>uk.ac.cam.cares.jps</groupId>
    <artifactId>jps-base-lib</artifactId>
    <name>jps-base-lib</name>

    <!-- Please refer to the Versioning page on TheWorldAvatar wiki for
    details on how version numbers should be selected -->
<<<<<<< HEAD

    <version>1.15.0</version>
=======
    <version>1.18.0</version>
>>>>>>> f8b39cb2

    <!-- Project Properties -->
    <properties>
        <project.build.sourceEncoding>UTF-8</project.build.sourceEncoding>
        <spring-version>3.2.9.RELEASE</spring-version>
    </properties>

    <!-- Parent POM -->
    <parent>
        <groupId>uk.ac.cam.cares.jps</groupId>
        <artifactId>jps-parent-pom</artifactId>
        <version>1.0.0</version>
    </parent>

    <!-- Repository locations to deploy to -->
    <distributionManagement>
        <repository>
            <id>repo</id>
            <name>TheWorldAvatar Maven Repository</name>
            <url>https://maven.pkg.github.com/cambridge-cares/TheWorldAvatar/</url>
        </repository>
    </distributionManagement>

    <!-- Build Configuration -->
    <build>
        <finalName>jps-base-lib</finalName>

        <plugins>

            <!-- Compile and build to specific Java version -->
            <plugin>
                <artifactId>maven-compiler-plugin</artifactId>
                <version>3.7.0</version>
                <configuration>
                    <source>1.8</source>
                    <target>1.8</target>
                    <release>8</release>
                </configuration>
            </plugin>

            <!-- Edit the manifest file that goes inside the .jar file -->
            <plugin>
                <groupId>org.apache.maven.plugins</groupId>
                <artifactId>maven-jar-plugin</artifactId>
                <version>3.2.0</version>
                <configuration>
                    <archive>
                        <manifest>
                            <!-- Adds the copied dependencies to the classpath so the .jar can find them at runtime. -->
                            <addClasspath>true</addClasspath>
                            <classpathPrefix>./lib/</classpathPrefix>
                            <classpathLayoutType>simple</classpathLayoutType>
                            <useUniqueVersions>false</useUniqueVersions>
                        </manifest>
                    </archive>
                    <outputDirectory>${project.build.directory}</outputDirectory>
                </configuration>
            </plugin>

            <!-- Downloads and extracts ZIP archives from Maven repository -->
            <plugin>
                <groupId>org.apache.maven.plugins</groupId>
                <artifactId>maven-dependency-plugin</artifactId>
                <!-- Version, configuration, and executions should be pulled from the 
                parent POM unless overridden/added to here. -->

                <executions>
                    <!-- Copies JAR depenencies into lib directory -->
                    <execution>
                        <id>copy-jar-dependencies</id>
                        <phase>prepare-package</phase>
                        <goals>
                            <goal>copy-dependencies</goal>
                        </goals>
                        <configuration>
                            <includeScope>runtime</includeScope>
                            <useRepositoryLayout>false</useRepositoryLayout>
                            <outputDirectory>${project.build.directory}/lib</outputDirectory>
                        </configuration>
                    </execution>

                    <!-- Skip downloading the runtime Log4J2 config -->
                    <execution>
                        <id>download-runtime-log-config</id>
                        <configuration>
                            <skip>true</skip>
                        </configuration>
                    </execution>
                </executions>
            </plugin>

        </plugins>
    </build>

    <!-- Dependencies -->
    <!-- If adding dependencies, please include a comment detailing what they're for -->
    <dependencies>

        <!-- Servlet API -->
        <dependency>
            <groupId>javax.servlet</groupId>
            <artifactId>javax.servlet-api</artifactId>
        </dependency>

        <!-- For constructing SQL queries -->
        <dependency>
            <groupId>org.jooq</groupId>
            <artifactId>jooq</artifactId>
            <version>3.14.9</version>
        </dependency>

        <!-- For constructing sparql queries, used in time series -->
        <dependency>
            <groupId>org.eclipse.rdf4j</groupId>
            <artifactId>rdf4j-sparqlbuilder</artifactId>
            <version>3.4.3</version>
        </dependency>

        <!-- Driver for connecting to postgresql -->
        <dependency>
            <groupId>org.postgresql</groupId>
            <artifactId>postgresql</artifactId>
            <version>42.4.0</version>
        </dependency>

        <!-- ??? -->
        <dependency>
            <groupId>com.google.guava</groupId>
            <artifactId>guava</artifactId>
            <version>29.0-jre</version>
        </dependency>

        <!-- ??? -->
        <dependency>
            <groupId>commons-lang</groupId>
            <artifactId>commons-lang</artifactId>
            <version>2.6</version>
        </dependency>

        <!-- Spring MVC for Servlet Environments (depends on spring-core, spring-beans, 
        spring-context, spring-web) Define this if you use Spring MVC with a Servlet 
        Container such as Apache Tomcat (org.springframework.web.servlet.*) -->
        <dependency>
            <groupId>org.springframework</groupId>
            <artifactId>spring-test</artifactId>
            <version>${spring-version}</version>
        </dependency>
        <dependency>
            <groupId>org.springframework</groupId>
            <artifactId>spring-beans</artifactId>
            <version>${spring-version}</version>
        </dependency>
        <dependency>
            <groupId>org.springframework</groupId>
            <artifactId>spring-webmvc</artifactId>
            <version>${spring-version}</version>
            <exclusions>
                <exclusion>
                    <artifactId>commons-logging</artifactId>
                    <groupId>commons-logging</groupId>
                </exclusion>
            </exclusions>
        </dependency>

        <!-- ??? -->
        <dependency>
            <groupId>com.jcraft</groupId>
            <artifactId>jsch</artifactId>
            <version>0.1.55</version>
        </dependency>
        <dependency>
            <groupId>com.jcraft</groupId>
            <artifactId>jsch.agentproxy.jsch</artifactId>
            <version>0.0.9</version>
        </dependency>
        <dependency>
            <groupId>com.jcraft</groupId>
            <artifactId>jsch.agentproxy.pageant</artifactId>
            <version>0.0.9</version>
        </dependency>

        <!-- Logging -->
        <dependency>
            <groupId>org.apache.logging.log4j</groupId>
            <artifactId>log4j-api</artifactId>
        </dependency>
        <dependency>
            <groupId>org.apache.logging.log4j</groupId>
            <artifactId>log4j-core</artifactId>
        </dependency>

        <!-- Processing JSON content -->
        <dependency>
            <groupId>org.json</groupId>
            <artifactId>json</artifactId>
            <version>20180813</version>
        </dependency>

        <!-- ??? -->
        <dependency>
            <groupId>com.google.code.gson</groupId>
            <artifactId>gson</artifactId>
            <version>2.9.0</version>
        </dependency>

        <!-- ??? -->
        <dependency>
            <groupId>org.apache.httpcomponents</groupId>
            <artifactId>httpclient</artifactId>
            <version>4.5.13</version>
        </dependency>

        <!-- ??? -->
        <dependency>
            <groupId>org.apache.jena</groupId>
            <artifactId>jena-arq</artifactId>
            <version>4.5.0</version>
        </dependency>
        <dependency>
            <groupId>org.apache.jena</groupId>
            <artifactId>jena-querybuilder</artifactId>
            <version>4.5.0</version>
        </dependency>
        <dependency>
            <groupId>org.apache.jena</groupId>
            <artifactId>jena-rdfconnection</artifactId>
            <version>4.5.0</version>
        </dependency>
        <dependency>
            <groupId>org.apache.jena</groupId>
            <artifactId>jena-shaded-guava</artifactId>
            <version>4.5.0</version>
        </dependency>
        <dependency>
            <groupId>org.apache.jena</groupId>
            <artifactId>jena-jdbc-driver-mem</artifactId>
            <version>4.5.0</version>
        </dependency>
        <dependency>
            <groupId>org.apache.jena</groupId>
            <artifactId>jena-jdbc-core</artifactId>
            <version>4.5.0</version>
        </dependency>
        <dependency>
            <groupId>org.apache.jena</groupId>
            <artifactId>jena-jdbc-driver-remote</artifactId>
            <version>4.5.0</version>
        </dependency>
        <dependency>
            <groupId>org.apache.jena</groupId>
            <artifactId>jena-jdbc</artifactId>
            <version>4.5.0</version>
            <type>pom</type>
        </dependency>

        <!-- ??? -->
        <dependency>
            <groupId>org.orbisgis</groupId>
            <artifactId>cts</artifactId>
            <version>1.5.1</version>
        </dependency>

        <!-- ??? -->
        <dependency>
            <groupId>net.lingala.zip4j</groupId>
            <artifactId>zip4j</artifactId>
            <version>2.11.1</version>
        </dependency>

        <!-- ??? -->
        <dependency>
            <groupId>jakarta.ws.rs</groupId>
            <artifactId>jakarta.ws.rs-api</artifactId>
            <version>2.1.6</version>
            <scope>compile</scope>
        </dependency>
        <!-- ??? -->
        <dependency>
            <groupId>commons-codec</groupId>
            <artifactId>commons-codec</artifactId>
            <version>1.15</version>
        </dependency>

        <!-- ??? -->
        <dependency>
            <groupId>net.sf.py4j</groupId>
            <artifactId>py4j</artifactId>
            <version>0.10.9.1</version>
        </dependency>

		<!-- For BlazegraphRepositoryWrapper -->
		<!-- https://mvnrepository.com/artifact/com.blazegraph/bigdata-core -->
		<dependency>
			<groupId>com.blazegraph</groupId>
			<artifactId>bigdata-core</artifactId>
			<version>2.1.4</version>
		</dependency>
		
        <!-- Following RDF4J dependencies are added for enabling the federated query
		feature supported by FedX-->
        <!-- https://mvnrepository.com/artifact/org.eclipse.rdf4j/rdf4j-repository-http -->
        <dependency>
            <groupId>org.eclipse.rdf4j</groupId>
            <artifactId>rdf4j-repository-http</artifactId>
            <version>3.0.4</version>
        </dependency>
        <dependency>
            <groupId>org.eclipse.rdf4j</groupId>
            <artifactId>rdf4j-tools-federation</artifactId>
            <version>3.1.0</version>
        </dependency>
        <!-- used in the DerivationClient to detect circular dependencies -->
        <dependency>
            <groupId>org.jgrapht</groupId>
            <artifactId>jgrapht-core</artifactId>
            <version>1.3.0</version>
        </dependency>
        <dependency>
            <groupId>org.junit.jupiter</groupId>
            <artifactId>junit-jupiter-api</artifactId>
        </dependency>
        <dependency>
            <groupId>org.junit.jupiter</groupId>
            <artifactId>junit-jupiter-engine</artifactId>
        </dependency>
        <dependency>
            <groupId>org.junit.vintage</groupId>
            <artifactId>junit-vintage-engine</artifactId>
            <version>5.7.2</version>
            <scope>test</scope>
        </dependency>
        <dependency>
            <groupId>junit</groupId>
            <artifactId>junit</artifactId>
            <version>4.13.2</version>
        </dependency>

        <!-- Used to mock the behaviour of functions for testing purposes -->
        <dependency>
            <groupId>org.mockito</groupId>
            <artifactId>mockito-core</artifactId>
            <version>3.5.7</version>
            <scope>test</scope>
        </dependency>
        <dependency>
            <groupId>org.mockito</groupId>
            <artifactId>mockito-inline</artifactId>
            <version>3.5.7</version>
            <scope>test</scope>
        </dependency>

        <!-- For mocking APIs -->
        <dependency>
            <groupId>com.github.tomakehurst</groupId>
            <artifactId>wiremock-jre8-standalone</artifactId>
            <version>2.33.2</version>
            <scope>test</scope>
        </dependency>

        <!-- Used to mock environment variables in testing -->
        <dependency>
            <groupId>com.github.stefanbirkner</groupId>
            <artifactId>system-lambda</artifactId>
            <version>1.2.0</version>
            <scope>test</scope>
        </dependency>

        <!-- Used for integration testing to spin up temporary Docker containers with required applications (e.g. postgres, Blazegraph) -->
        <dependency>
            <groupId>org.testcontainers</groupId>
            <artifactId>postgresql</artifactId>
            <version>1.16.2</version>
            <scope>test</scope>
        </dependency>
        <dependency>
            <groupId>org.testcontainers</groupId>
            <artifactId>testcontainers</artifactId>
            <version>1.16.2</version>
            <scope>test</scope>
        </dependency>
        <dependency>
            <groupId>org.testcontainers</groupId>
            <artifactId>junit-jupiter</artifactId>
            <version>1.16.2</version>
            <scope>test</scope>
        </dependency>
        <dependency>
            <groupId>com.fasterxml.jackson.core</groupId>
            <artifactId>jackson-annotations</artifactId>
            <version>2.13.0</version>
        </dependency>
        <dependency>
            <groupId>org.slf4j</groupId>
            <artifactId>slf4j-api</artifactId>
            <version>1.7.32</version>
            <scope>compile</scope>
        </dependency>

        <!-- https://mvnrepository.com/artifact/com.opencsv/opencsv -->
        <dependency>
            <groupId>com.opencsv</groupId>
            <artifactId>opencsv</artifactId>
            <version>4.0</version>
        </dependency>
        <dependency>
            <groupId>jfree</groupId>
            <artifactId>jfreechart</artifactId>
            <version>1.0.13</version>
        </dependency>
        <dependency>
            <groupId>net.sourceforge.owlapi</groupId>
            <artifactId>owlapi-distribution</artifactId>
            <version>5.1.0</version>
        </dependency>
        <dependency>
            <groupId>com.hp.hpl.jena</groupId>
            <artifactId>jena</artifactId>
            <version>2.6.4</version>
        </dependency>
        <!-- https://mvnrepository.com/artifact/commons-validator/commons-validator -->
        <dependency>
            <groupId>commons-validator</groupId>
            <artifactId>commons-validator</artifactId>
            <version>1.7</version>
        </dependency>
        <!-- used in remote store client to upload rdf file -->
        <dependency>
            <groupId>commons-io</groupId>
            <artifactId>commons-io</artifactId>
            <version>2.11.0</version>
        </dependency>

        <!-- used in time series client to upload postgis geometries -->
        <dependency>
            <groupId>org.postgis</groupId>
            <artifactId>postgis-jdbc</artifactId>
            <version>1.3.3</version>
        </dependency>

        <!-- Required to provide classes including 'org.glassfish.jersey.internal.RuntimeDelegateImpl' when using JDKs newer that version 8 -->
        <dependency>
            <groupId>org.glassfish.jersey.core</groupId>
            <artifactId>jersey-common</artifactId>
            <version>2.36</version>
        </dependency>
    </dependencies>


    <dependencyManagement>


        <dependencies>

            <dependency>
                <groupId>net.java.dev.jna</groupId>
                <artifactId>jna</artifactId>
                <version>5.8.0</version>
            </dependency>

    </dependencies>

    </dependencyManagement>
</project><|MERGE_RESOLUTION|>--- conflicted
+++ resolved
@@ -8,12 +8,7 @@
 
     <!-- Please refer to the Versioning page on TheWorldAvatar wiki for
     details on how version numbers should be selected -->
-<<<<<<< HEAD
-
-    <version>1.15.0</version>
-=======
     <version>1.18.0</version>
->>>>>>> f8b39cb2
 
     <!-- Project Properties -->
     <properties>
