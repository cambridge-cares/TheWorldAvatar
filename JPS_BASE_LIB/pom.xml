<project xmlns="http://maven.apache.org/POM/4.0.0" xmlns:xsi="http://www.w3.org/2001/XMLSchema-instance" xsi:schemaLocation="http://maven.apache.org/POM/4.0.0 http://maven.apache.org/xsd/maven-4.0.0.xsd">

    <modelVersion>4.0.0</modelVersion>
    <packaging>jar</packaging>
    <groupId>uk.ac.cam.cares.jps</groupId>
    <artifactId>jps-base-lib</artifactId>
    <name>jps-base-lib</name>

    <!-- Please refer to the Versioning page on TheWorldAvatar wiki for
    details on how version numbers should be selected -->
<<<<<<< HEAD

=======
>>>>>>> e4267720
    <version>1.17.0</version>

    <!-- Project Properties -->
    <properties>
        <project.build.sourceEncoding>UTF-8</project.build.sourceEncoding>
        <spring-version>3.2.9.RELEASE</spring-version>
    </properties>

    <!-- Parent POM -->
    <parent>
        <groupId>uk.ac.cam.cares.jps</groupId>
        <artifactId>jps-parent-pom</artifactId>
        <version>1.0.0</version>
    </parent>

    <!-- Repository locations to deploy to -->
    <distributionManagement>
        <repository>
            <id>repo</id>
            <name>TheWorldAvatar Maven Repository</name>
            <url>https://maven.pkg.github.com/cambridge-cares/TheWorldAvatar/</url>
        </repository>
    </distributionManagement>

    <!-- Build Configuration -->
    <build>
        <finalName>jps-base-lib</finalName>

        <plugins>

            <!-- Compile and build to specific Java version -->
            <plugin>
                <artifactId>maven-compiler-plugin</artifactId>
                <version>3.7.0</version>
                <configuration>
                    <source>1.8</source>
                    <target>1.8</target>
                    <release>8</release>
                </configuration>
            </plugin>

            <!-- Edit the manifest file that goes inside the .jar file -->
            <plugin>
                <groupId>org.apache.maven.plugins</groupId>
                <artifactId>maven-jar-plugin</artifactId>
                <version>3.2.0</version>
                <configuration>
                    <archive>
                        <manifest>
                            <!-- Adds the copied dependencies to the classpath so the .jar can find them at runtime. -->
                            <addClasspath>true</addClasspath>
                            <classpathPrefix>./lib/</classpathPrefix>
                            <classpathLayoutType>simple</classpathLayoutType>
                            <useUniqueVersions>false</useUniqueVersions>
                        </manifest>
                    </archive>
                    <outputDirectory>${project.build.directory}</outputDirectory>
                </configuration>
            </plugin>

            <!-- Downloads and extracts ZIP archives from Maven repository -->
            <plugin>
                <groupId>org.apache.maven.plugins</groupId>
                <artifactId>maven-dependency-plugin</artifactId>
                <!-- Version, configuration, and executions should be pulled from the 
                parent POM unless overridden/added to here. -->

                <executions>
                    <!-- Copies JAR depenencies into lib directory -->
                    <execution>
                        <id>copy-jar-dependencies</id>
                        <phase>prepare-package</phase>
                        <goals>
                            <goal>copy-dependencies</goal>
                        </goals>
                        <configuration>
                            <includeScope>runtime</includeScope>
                            <useRepositoryLayout>false</useRepositoryLayout>
                            <outputDirectory>${project.build.directory}/lib</outputDirectory>
                        </configuration>
                    </execution>

                    <!-- Skip downloading the runtime Log4J2 config -->
                    <execution>
                        <id>download-runtime-log-config</id>
                        <configuration>
                            <skip>true</skip>
                        </configuration>
                    </execution>
                </executions>
            </plugin>

        </plugins>
    </build>

    <!-- Dependencies -->
    <!-- If adding dependencies, please include a comment detailing what they're for -->
    <dependencies>

        <!-- Servlet API -->
        <dependency>
            <groupId>javax.servlet</groupId>
            <artifactId>javax.servlet-api</artifactId>
        </dependency>

        <!-- For constructing SQL queries -->
        <dependency>
            <groupId>org.jooq</groupId>
            <artifactId>jooq</artifactId>
            <version>3.14.9</version>
        </dependency>

        <!-- For constructing sparql queries, used in time series -->
        <dependency>
            <groupId>org.eclipse.rdf4j</groupId>
            <artifactId>rdf4j-sparqlbuilder</artifactId>
            <version>3.4.3</version>
        </dependency>

        <!-- Driver for connecting to postgresql -->
        <dependency>
            <groupId>org.postgresql</groupId>
            <artifactId>postgresql</artifactId>
            <version>42.4.0</version>
        </dependency>

        <!-- ??? -->
        <dependency>
            <groupId>com.google.guava</groupId>
            <artifactId>guava</artifactId>
            <version>29.0-jre</version>
        </dependency>

        <!-- ??? -->
        <dependency>
            <groupId>commons-lang</groupId>
            <artifactId>commons-lang</artifactId>
            <version>2.6</version>
        </dependency>

        <!-- Spring MVC for Servlet Environments (depends on spring-core, spring-beans, 
        spring-context, spring-web) Define this if you use Spring MVC with a Servlet 
        Container such as Apache Tomcat (org.springframework.web.servlet.*) -->
        <dependency>
            <groupId>org.springframework</groupId>
            <artifactId>spring-test</artifactId>
            <version>${spring-version}</version>
        </dependency>
        <dependency>
            <groupId>org.springframework</groupId>
            <artifactId>spring-beans</artifactId>
            <version>${spring-version}</version>
        </dependency>
        <dependency>
            <groupId>org.springframework</groupId>
            <artifactId>spring-webmvc</artifactId>
            <version>${spring-version}</version>
            <exclusions>
                <exclusion>
                    <artifactId>commons-logging</artifactId>
                    <groupId>commons-logging</groupId>
                </exclusion>
            </exclusions>
        </dependency>

        <!-- ??? -->
        <dependency>
            <groupId>com.jcraft</groupId>
            <artifactId>jsch</artifactId>
            <version>0.1.55</version>
        </dependency>
        <dependency>
            <groupId>com.jcraft</groupId>
            <artifactId>jsch.agentproxy.jsch</artifactId>
            <version>0.0.9</version>
        </dependency>
        <dependency>
            <groupId>com.jcraft</groupId>
            <artifactId>jsch.agentproxy.pageant</artifactId>
            <version>0.0.9</version>
        </dependency>

        <!-- Logging -->
        <dependency>
            <groupId>org.apache.logging.log4j</groupId>
            <artifactId>log4j-api</artifactId>
        </dependency>
        <dependency>
            <groupId>org.apache.logging.log4j</groupId>
            <artifactId>log4j-core</artifactId>
        </dependency>

        <!-- Processing JSON content -->
        <dependency>
            <groupId>org.json</groupId>
            <artifactId>json</artifactId>
            <version>20180813</version>
        </dependency>

        <!-- ??? -->
        <dependency>
            <groupId>com.google.code.gson</groupId>
            <artifactId>gson</artifactId>
            <version>2.9.0</version>
        </dependency>

        <!-- ??? -->
        <dependency>
            <groupId>org.apache.httpcomponents</groupId>
            <artifactId>httpclient</artifactId>
            <version>4.5.13</version>
        </dependency>

        <!-- ??? -->
        <dependency>
            <groupId>org.apache.jena</groupId>
            <artifactId>jena-arq</artifactId>
            <version>4.5.0</version>
        </dependency>
        <dependency>
            <groupId>org.apache.jena</groupId>
            <artifactId>jena-querybuilder</artifactId>
            <version>4.5.0</version>
        </dependency>
        <dependency>
            <groupId>org.apache.jena</groupId>
            <artifactId>jena-rdfconnection</artifactId>
            <version>4.5.0</version>
        </dependency>
        <dependency>
            <groupId>org.apache.jena</groupId>
            <artifactId>jena-shaded-guava</artifactId>
            <version>4.5.0</version>
        </dependency>
        <dependency>
            <groupId>org.apache.jena</groupId>
            <artifactId>jena-jdbc-driver-mem</artifactId>
            <version>4.5.0</version>
        </dependency>
        <dependency>
            <groupId>org.apache.jena</groupId>
            <artifactId>jena-jdbc-core</artifactId>
            <version>4.5.0</version>
        </dependency>
        <dependency>
            <groupId>org.apache.jena</groupId>
            <artifactId>jena-jdbc-driver-remote</artifactId>
            <version>4.5.0</version>
        </dependency>
        <dependency>
            <groupId>org.apache.jena</groupId>
            <artifactId>jena-jdbc</artifactId>
            <version>4.5.0</version>
            <type>pom</type>
        </dependency>

        <!-- ??? -->
        <dependency>
            <groupId>org.orbisgis</groupId>
            <artifactId>cts</artifactId>
            <version>1.5.1</version>
        </dependency>

        <!-- ??? -->
        <dependency>
            <groupId>net.lingala.zip4j</groupId>
            <artifactId>zip4j</artifactId>
            <version>2.11.1</version>
        </dependency>

        <!-- ??? -->
        <dependency>
            <groupId>jakarta.ws.rs</groupId>
            <artifactId>jakarta.ws.rs-api</artifactId>
            <version>2.1.6</version>
            <scope>compile</scope>
        </dependency>
        <!-- ??? -->
        <dependency>
            <groupId>commons-codec</groupId>
            <artifactId>commons-codec</artifactId>
            <version>1.15</version>
        </dependency>

        <!-- ??? -->
        <dependency>
            <groupId>net.sf.py4j</groupId>
            <artifactId>py4j</artifactId>
            <version>0.10.9.1</version>
        </dependency>

		<!-- For BlazegraphRepositoryWrapper -->
		<!-- https://mvnrepository.com/artifact/com.blazegraph/bigdata-core -->
		<dependency>
			<groupId>com.blazegraph</groupId>
			<artifactId>bigdata-core</artifactId>
			<version>2.1.4</version>
		</dependency>
		
        <!-- Following RDF4J dependencies are added for enabling the federated query
		feature supported by FedX-->
        <!-- https://mvnrepository.com/artifact/org.eclipse.rdf4j/rdf4j-repository-http -->
        <dependency>
            <groupId>org.eclipse.rdf4j</groupId>
            <artifactId>rdf4j-repository-http</artifactId>
            <version>3.0.4</version>
        </dependency>
        <dependency>
            <groupId>org.eclipse.rdf4j</groupId>
            <artifactId>rdf4j-tools-federation</artifactId>
            <version>3.1.0</version>
        </dependency>
        <!-- used in the DerivationClient to detect circular dependencies -->
        <dependency>
            <groupId>org.jgrapht</groupId>
            <artifactId>jgrapht-core</artifactId>
            <version>1.3.0</version>
        </dependency>
        <dependency>
            <groupId>org.junit.jupiter</groupId>
            <artifactId>junit-jupiter-api</artifactId>
        </dependency>
        <dependency>
            <groupId>org.junit.jupiter</groupId>
            <artifactId>junit-jupiter-engine</artifactId>
        </dependency>
        <dependency>
            <groupId>org.junit.vintage</groupId>
            <artifactId>junit-vintage-engine</artifactId>
            <version>5.7.2</version>
            <scope>test</scope>
        </dependency>
        <dependency>
            <groupId>junit</groupId>
            <artifactId>junit</artifactId>
            <version>4.13.2</version>
        </dependency>

        <!-- Used to mock the behaviour of functions for testing purposes -->
        <dependency>
            <groupId>org.mockito</groupId>
            <artifactId>mockito-core</artifactId>
            <version>3.5.7</version>
            <scope>test</scope>
        </dependency>
        <dependency>
            <groupId>org.mockito</groupId>
            <artifactId>mockito-inline</artifactId>
            <version>3.5.7</version>
            <scope>test</scope>
        </dependency>

        <!-- For mocking APIs -->
        <dependency>
            <groupId>com.github.tomakehurst</groupId>
            <artifactId>wiremock-jre8-standalone</artifactId>
            <version>2.33.2</version>
            <scope>test</scope>
        </dependency>

        <!-- Used to mock environment variables in testing -->
        <dependency>
            <groupId>com.github.stefanbirkner</groupId>
            <artifactId>system-lambda</artifactId>
            <version>1.2.0</version>
            <scope>test</scope>
        </dependency>

        <!-- Used for integration testing to spin up temporary Docker containers with required applications (e.g. postgres, Blazegraph) -->
        <dependency>
            <groupId>org.testcontainers</groupId>
            <artifactId>postgresql</artifactId>
            <version>1.16.2</version>
            <scope>test</scope>
        </dependency>
        <dependency>
            <groupId>org.testcontainers</groupId>
            <artifactId>testcontainers</artifactId>
            <version>1.16.2</version>
            <scope>test</scope>
        </dependency>
        <dependency>
            <groupId>org.testcontainers</groupId>
            <artifactId>junit-jupiter</artifactId>
            <version>1.16.2</version>
            <scope>test</scope>
        </dependency>
        <dependency>
            <groupId>com.fasterxml.jackson.core</groupId>
            <artifactId>jackson-annotations</artifactId>
            <version>2.13.0</version>
        </dependency>
        <dependency>
            <groupId>org.slf4j</groupId>
            <artifactId>slf4j-api</artifactId>
            <version>1.7.32</version>
            <scope>compile</scope>
        </dependency>

        <!-- https://mvnrepository.com/artifact/com.opencsv/opencsv -->
        <dependency>
            <groupId>com.opencsv</groupId>
            <artifactId>opencsv</artifactId>
            <version>4.0</version>
        </dependency>
        <dependency>
            <groupId>jfree</groupId>
            <artifactId>jfreechart</artifactId>
            <version>1.0.13</version>
        </dependency>
        <dependency>
            <groupId>net.sourceforge.owlapi</groupId>
            <artifactId>owlapi-distribution</artifactId>
            <version>5.1.0</version>
        </dependency>
        <dependency>
            <groupId>com.hp.hpl.jena</groupId>
            <artifactId>jena</artifactId>
            <version>2.6.4</version>
        </dependency>
        <!-- https://mvnrepository.com/artifact/commons-validator/commons-validator -->
        <dependency>
            <groupId>commons-validator</groupId>
            <artifactId>commons-validator</artifactId>
            <version>1.7</version>
        </dependency>
        <!-- used in remote store client to upload rdf file -->
        <dependency>
            <groupId>commons-io</groupId>
            <artifactId>commons-io</artifactId>
            <version>2.11.0</version>
        </dependency>

        <!-- used in time series client to upload postgis geometries -->
        <dependency>
            <groupId>org.postgis</groupId>
            <artifactId>postgis-jdbc</artifactId>
            <version>1.3.3</version>
        </dependency>

        <!-- Required to provide classes including 'org.glassfish.jersey.internal.RuntimeDelegateImpl' when using JDKs newer that version 8 -->
        <dependency>
            <groupId>org.glassfish.jersey.core</groupId>
            <artifactId>jersey-common</artifactId>
            <version>2.36</version>
        </dependency>
    </dependencies>


    <dependencyManagement>


        <dependencies>

            <dependency>
                <groupId>net.java.dev.jna</groupId>
                <artifactId>jna</artifactId>
                <version>5.8.0</version>
            </dependency>

    </dependencies>

    </dependencyManagement>
</project><|MERGE_RESOLUTION|>--- conflicted
+++ resolved
@@ -8,10 +8,6 @@
 
     <!-- Please refer to the Versioning page on TheWorldAvatar wiki for
     details on how version numbers should be selected -->
-<<<<<<< HEAD
-
-=======
->>>>>>> e4267720
     <version>1.17.0</version>
 
     <!-- Project Properties -->
