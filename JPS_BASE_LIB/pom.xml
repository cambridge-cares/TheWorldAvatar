<project xmlns="http://maven.apache.org/POM/4.0.0" xmlns:xsi="http://www.w3.org/2001/XMLSchema-instance" xsi:schemaLocation="http://maven.apache.org/POM/4.0.0 http://maven.apache.org/xsd/maven-4.0.0.xsd">

    <modelVersion>4.0.0</modelVersion>
    <packaging>jar</packaging>
    <groupId>uk.ac.cam.cares.jps</groupId>
    <artifactId>jps-base-lib</artifactId>
    <name>jps-base-lib</name>

    <!-- Please refer to the Versioning page on TheWorldAvatar wiki for
    details on how version numbers should be selected -->
<<<<<<< HEAD
    <version>1.29.1</version>
=======
    <version>1.22.0-272-SNAPSHOT</version>
>>>>>>> 71e5b79f

    <!-- Project Properties -->
    <properties>
        <project.build.sourceEncoding>UTF-8</project.build.sourceEncoding>
        <spring-version>3.2.9.RELEASE</spring-version>
    </properties>

    <!-- Parent POM -->
    <parent>
        <groupId>uk.ac.cam.cares.jps</groupId>
        <artifactId>jps-parent-pom</artifactId>
        <version>1.0.0</version>
    </parent>

    <!-- Repository locations to deploy to -->
    <distributionManagement>
        <repository>
            <id>repo</id>
            <name>TheWorldAvatar Maven Repository</name>
            <url>https://maven.pkg.github.com/cambridge-cares/TheWorldAvatar/</url>
        </repository>
    </distributionManagement>

    <!-- Build Configuration -->
    <build>
        <finalName>jps-base-lib</finalName>

        <plugins>

            <!-- Compile and build to specific Java version -->
            <plugin>
                <artifactId>maven-compiler-plugin</artifactId>
                <version>3.7.0</version>
                <configuration>
                    <source>1.8</source>
                    <target>1.8</target>
                    <release>8</release>
                </configuration>
            </plugin>

            <!-- Edit the manifest file that goes inside the .jar file -->
            <plugin>
                <groupId>org.apache.maven.plugins</groupId>
                <artifactId>maven-jar-plugin</artifactId>
                <version>3.2.0</version>
                <configuration>
                    <archive>
                        <manifest>
                            <!-- Adds the copied dependencies to the classpath so the .jar can find them at runtime. -->
                            <addClasspath>true</addClasspath>
                            <classpathPrefix>./lib/</classpathPrefix>
                            <classpathLayoutType>simple</classpathLayoutType>
                            <useUniqueVersions>false</useUniqueVersions>
                        </manifest>
                    </archive>
                    <outputDirectory>${project.build.directory}</outputDirectory>
                </configuration>
            </plugin>

            <!-- Downloads and extracts ZIP archives from Maven repository -->
            <plugin>
                <groupId>org.apache.maven.plugins</groupId>
                <artifactId>maven-dependency-plugin</artifactId>
                <!-- Version, configuration, and executions should be pulled from the 
                parent POM unless overridden/added to here. -->

                <executions>
                    <!-- Copies JAR depenencies into lib directory -->
                    <execution>
                        <id>copy-jar-dependencies</id>
                        <phase>prepare-package</phase>
                        <goals>
                            <goal>copy-dependencies</goal>
                        </goals>
                        <configuration>
                            <includeScope>runtime</includeScope>
                            <useRepositoryLayout>false</useRepositoryLayout>
                            <outputDirectory>${project.build.directory}/lib</outputDirectory>
                        </configuration>
                    </execution>

                    <!-- Skip downloading the runtime Log4J2 config -->
                    <execution>
                        <id>download-runtime-log-config</id>
                        <configuration>
                            <skip>true</skip>
                        </configuration>
                    </execution>
                </executions>
            </plugin>

        </plugins>
    </build>

    <!-- Dependencies -->
    <!-- If adding dependencies, please include a comment detailing what they're for -->
    <dependencies>

        <!-- Servlet API -->
        <dependency>
            <groupId>javax.servlet</groupId>
            <artifactId>javax.servlet-api</artifactId>
        </dependency>

        <!-- For constructing SQL queries -->
        <dependency>
            <groupId>org.jooq</groupId>
            <artifactId>jooq</artifactId>
            <version>3.14.9</version>
        </dependency>

        <!-- For constructing sparql queries, used in time series -->
        <dependency>
            <groupId>org.eclipse.rdf4j</groupId>
            <artifactId>rdf4j-sparqlbuilder</artifactId>
            <version>3.4.3</version>
        </dependency>

        <!-- Driver for connecting to postgresql -->
        <dependency>
            <groupId>org.postgresql</groupId>
            <artifactId>postgresql</artifactId>
            <version>42.4.0</version>
        </dependency>

        <!-- ??? -->
        <dependency>
            <groupId>com.google.guava</groupId>
            <artifactId>guava</artifactId>
            <version>29.0-jre</version>
        </dependency>

        <!-- ??? -->
        <dependency>
            <groupId>commons-lang</groupId>
            <artifactId>commons-lang</artifactId>
            <version>2.6</version>
        </dependency>

        <!-- Spring MVC for Servlet Environments (depends on spring-core, spring-beans, 
        spring-context, spring-web) Define this if you use Spring MVC with a Servlet 
        Container such as Apache Tomcat (org.springframework.web.servlet.*) -->
        <dependency>
            <groupId>org.springframework</groupId>
            <artifactId>spring-test</artifactId>
            <version>${spring-version}</version>
        </dependency>
        <dependency>
            <groupId>org.springframework</groupId>
            <artifactId>spring-beans</artifactId>
            <version>${spring-version}</version>
        </dependency>
        <dependency>
            <groupId>org.springframework</groupId>
            <artifactId>spring-webmvc</artifactId>
            <version>${spring-version}</version>
            <exclusions>
                <exclusion>
                    <artifactId>commons-logging</artifactId>
                    <groupId>commons-logging</groupId>
                </exclusion>
            </exclusions>
        </dependency>

        <!-- ??? -->
        <dependency>
            <groupId>com.jcraft</groupId>
            <artifactId>jsch</artifactId>
            <version>0.1.55</version>
        </dependency>
        <dependency>
            <groupId>com.jcraft</groupId>
            <artifactId>jsch.agentproxy.jsch</artifactId>
            <version>0.0.9</version>
        </dependency>
        <dependency>
            <groupId>com.jcraft</groupId>
            <artifactId>jsch.agentproxy.pageant</artifactId>
            <version>0.0.9</version>
        </dependency>

        <!-- Logging -->
        <dependency>
            <groupId>org.apache.logging.log4j</groupId>
            <artifactId>log4j-api</artifactId>
        </dependency>
        <dependency>
            <groupId>org.apache.logging.log4j</groupId>
            <artifactId>log4j-core</artifactId>
        </dependency>

        <!-- Processing JSON content -->
        <dependency>
            <groupId>org.json</groupId>
            <artifactId>json</artifactId>
            <version>20180813</version>
        </dependency>

        <!-- ??? -->
        <dependency>
            <groupId>com.google.code.gson</groupId>
            <artifactId>gson</artifactId>
            <version>2.9.0</version>
        </dependency>

        <!-- ??? -->
        <dependency>
            <groupId>org.apache.httpcomponents</groupId>
            <artifactId>httpclient</artifactId>
            <version>4.5.13</version>
        </dependency>

        <!-- ??? -->
        <dependency>
            <groupId>org.apache.jena</groupId>
            <artifactId>jena-arq</artifactId>
            <version>4.5.0</version>
        </dependency>
        <dependency>
            <groupId>org.apache.jena</groupId>
            <artifactId>jena-querybuilder</artifactId>
            <version>4.5.0</version>
        </dependency>
        <dependency>
            <groupId>org.apache.jena</groupId>
            <artifactId>jena-rdfconnection</artifactId>
            <version>4.5.0</version>
        </dependency>
        <dependency>
            <groupId>org.apache.jena</groupId>
            <artifactId>jena-shaded-guava</artifactId>
            <version>4.5.0</version>
        </dependency>
        <dependency>
            <groupId>org.apache.jena</groupId>
            <artifactId>jena-jdbc-driver-mem</artifactId>
            <version>4.5.0</version>
        </dependency>
        <dependency>
            <groupId>org.apache.jena</groupId>
            <artifactId>jena-jdbc-core</artifactId>
            <version>4.5.0</version>
        </dependency>
        <dependency>
            <groupId>org.apache.jena</groupId>
            <artifactId>jena-jdbc-driver-remote</artifactId>
            <version>4.5.0</version>
        </dependency>
        <dependency>
            <groupId>org.apache.jena</groupId>
            <artifactId>jena-jdbc</artifactId>
            <version>4.5.0</version>
            <type>pom</type>
        </dependency>

        <!-- ??? -->
        <dependency>
            <groupId>org.orbisgis</groupId>
            <artifactId>cts</artifactId>
            <version>1.5.1</version>
        </dependency>

        <!-- ??? -->
        <dependency>
            <groupId>net.lingala.zip4j</groupId>
            <artifactId>zip4j</artifactId>
            <version>2.11.1</version>
        </dependency>

        <!-- ??? -->
        <dependency>
            <groupId>jakarta.ws.rs</groupId>
            <artifactId>jakarta.ws.rs-api</artifactId>
            <version>2.1.6</version>
            <scope>compile</scope>
        </dependency>
        <!-- ??? -->
        <dependency>
            <groupId>commons-codec</groupId>
            <artifactId>commons-codec</artifactId>
            <version>1.15</version>
        </dependency>

        <!-- ??? -->
        <dependency>
            <groupId>net.sf.py4j</groupId>
            <artifactId>py4j</artifactId>
            <version>0.10.9.1</version>
        </dependency>

        <!-- For BlazegraphRepositoryWrapper -->
        <!-- https://mvnrepository.com/artifact/com.blazegraph/bigdata-core -->
        <dependency>
            <groupId>com.blazegraph</groupId>
            <artifactId>bigdata-core</artifactId>
            <version>2.1.4</version>
        </dependency>

        <!-- Following RDF4J dependencies are added for enabling the federated query
		feature supported by FedX-->
        <!-- https://mvnrepository.com/artifact/org.eclipse.rdf4j/rdf4j-repository-http -->
        <dependency>
            <groupId>org.eclipse.rdf4j</groupId>
            <artifactId>rdf4j-repository-http</artifactId>
            <version>3.0.4</version>
        </dependency>
        <dependency>
            <groupId>org.eclipse.rdf4j</groupId>
            <artifactId>rdf4j-tools-federation</artifactId>
            <version>3.1.0</version>
        </dependency>
        <!-- used in the DerivationClient to detect circular dependencies -->
        <dependency>
            <groupId>org.jgrapht</groupId>
            <artifactId>jgrapht-core</artifactId>
            <version>1.3.0</version>
        </dependency>
        <dependency>
            <groupId>org.junit.jupiter</groupId>
            <artifactId>junit-jupiter-api</artifactId>
        </dependency>
        <dependency>
            <groupId>org.junit.jupiter</groupId>
            <artifactId>junit-jupiter-engine</artifactId>
        </dependency>
        <dependency>
            <groupId>org.junit.vintage</groupId>
            <artifactId>junit-vintage-engine</artifactId>
            <version>5.7.2</version>
            <scope>test</scope>
        </dependency>
        <dependency>
            <groupId>junit</groupId>
            <artifactId>junit</artifactId>
            <version>4.13.2</version>
        </dependency>

        <!-- Used to mock the behaviour of functions for testing purposes -->
        <dependency>
            <groupId>org.mockito</groupId>
            <artifactId>mockito-core</artifactId>
            <version>3.5.7</version>
            <scope>test</scope>
        </dependency>
        <dependency>
            <groupId>org.mockito</groupId>
            <artifactId>mockito-inline</artifactId>
            <version>3.5.7</version>
            <scope>test</scope>
        </dependency>

        <!-- For mocking APIs -->
        <dependency>
            <groupId>com.github.tomakehurst</groupId>
            <artifactId>wiremock-jre8-standalone</artifactId>
            <version>2.33.2</version>
            <scope>test</scope>
        </dependency>

        <!-- Used to mock environment variables in testing -->
        <dependency>
            <groupId>com.github.stefanbirkner</groupId>
            <artifactId>system-lambda</artifactId>
            <version>1.2.0</version>
            <scope>test</scope>
        </dependency>

        <!-- Used for integration testing to spin up temporary Docker containers with required applications (e.g. postgres, Blazegraph) -->
        <dependency>
            <groupId>org.testcontainers</groupId>
            <artifactId>postgresql</artifactId>
            <version>1.16.2</version>
            <scope>test</scope>
        </dependency>
        <dependency>
            <groupId>org.testcontainers</groupId>
            <artifactId>testcontainers</artifactId>
            <version>1.16.2</version>
            <scope>test</scope>
        </dependency>
        <dependency>
            <groupId>org.testcontainers</groupId>
            <artifactId>junit-jupiter</artifactId>
            <version>1.16.2</version>
            <scope>test</scope>
        </dependency>
        <dependency>
            <groupId>com.fasterxml.jackson.core</groupId>
            <artifactId>jackson-annotations</artifactId>
            <version>2.13.0</version>
        </dependency>
        <dependency>
            <groupId>org.slf4j</groupId>
            <artifactId>slf4j-api</artifactId>
            <version>1.7.32</version>
            <scope>compile</scope>
        </dependency>

        <!-- https://mvnrepository.com/artifact/com.opencsv/opencsv -->
        <dependency>
            <groupId>com.opencsv</groupId>
            <artifactId>opencsv</artifactId>
            <version>4.0</version>
        </dependency>
        <dependency>
            <groupId>jfree</groupId>
            <artifactId>jfreechart</artifactId>
            <version>1.0.13</version>
        </dependency>
        <dependency>
            <groupId>net.sourceforge.owlapi</groupId>
            <artifactId>owlapi-distribution</artifactId>
            <version>5.1.0</version>
        </dependency>

        <!-- https://mvnrepository.com/artifact/org.apache.jena/jena -->
        <dependency>
            <groupId>org.apache.jena</groupId>
            <artifactId>jena</artifactId>
            <version>4.6.1</version>
            <type>pom</type>
        </dependency>

        <!-- https://mvnrepository.com/artifact/commons-validator/commons-validator -->
        <dependency>
            <groupId>commons-validator</groupId>
            <artifactId>commons-validator</artifactId>
            <version>1.7</version>
        </dependency>

        <!-- used in remote store client to upload rdf file -->
        <dependency>
            <groupId>commons-io</groupId>
            <artifactId>commons-io</artifactId>
            <version>2.11.0</version>
        </dependency>

        <!-- https://mvnrepository.com/artifact/net.postgis/postgis-jdbc -->
        <dependency>
            <groupId>net.postgis</groupId>
            <artifactId>postgis-jdbc</artifactId>
            <version>2.5.1</version>
        </dependency>

        <!-- Required to provide classes including 'org.glassfish.jersey.internal.RuntimeDelegateImpl' when using JDKs newer that version 8 -->
        <dependency>
            <groupId>org.glassfish.jersey.core</groupId>
            <artifactId>jersey-common</artifactId>
            <version>2.36</version>
        </dependency>
    </dependencies>


    <dependencyManagement>


        <dependencies>

            <dependency>
                <groupId>net.java.dev.jna</groupId>
                <artifactId>jna</artifactId>
                <version>5.8.0</version>
            </dependency>

        </dependencies>

    </dependencyManagement>
</project><|MERGE_RESOLUTION|>--- conflicted
+++ resolved
@@ -8,11 +8,7 @@
 
     <!-- Please refer to the Versioning page on TheWorldAvatar wiki for
     details on how version numbers should be selected -->
-<<<<<<< HEAD
-    <version>1.29.1</version>
-=======
-    <version>1.22.0-272-SNAPSHOT</version>
->>>>>>> 71e5b79f
+    <version>1.30.0-272-SNAPSHOT</version>
 
     <!-- Project Properties -->
     <properties>
@@ -303,14 +299,14 @@
             <version>0.10.9.1</version>
         </dependency>
 
-        <!-- For BlazegraphRepositoryWrapper -->
-        <!-- https://mvnrepository.com/artifact/com.blazegraph/bigdata-core -->
-        <dependency>
-            <groupId>com.blazegraph</groupId>
-            <artifactId>bigdata-core</artifactId>
-            <version>2.1.4</version>
-        </dependency>
-
+		<!-- For BlazegraphRepositoryWrapper -->
+		<!-- https://mvnrepository.com/artifact/com.blazegraph/bigdata-core -->
+		<dependency>
+			<groupId>com.blazegraph</groupId>
+			<artifactId>bigdata-core</artifactId>
+			<version>2.1.4</version>
+		</dependency>
+		
         <!-- Following RDF4J dependencies are added for enabling the federated query
 		feature supported by FedX-->
         <!-- https://mvnrepository.com/artifact/org.eclipse.rdf4j/rdf4j-repository-http -->
@@ -477,7 +473,7 @@
                 <version>5.8.0</version>
             </dependency>
 
-        </dependencies>
+    </dependencies>
 
     </dependencyManagement>
 </project>