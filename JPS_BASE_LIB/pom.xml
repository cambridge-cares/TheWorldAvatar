--- conflicted
+++ resolved
@@ -8,12 +8,7 @@
 
     <!-- Please refer to the Versioning page on TheWorldAvatar wiki for
     details on how version numbers should be selected -->
-<<<<<<< HEAD
-    <version>1.33.2</version>
-=======
     <version>1.33.1</version>
->>>>>>> 647380d0
-
     <!-- Project Properties -->
     <properties>
         <project.build.sourceEncoding>UTF-8</project.build.sourceEncoding>
@@ -303,13 +298,13 @@
             <version>0.10.9.1</version>
         </dependency>
 
-        <!-- For BlazegraphRepositoryWrapper -->
-        <!-- https://mvnrepository.com/artifact/com.blazegraph/bigdata-core -->
-        <dependency>
-            <groupId>com.blazegraph</groupId>
-            <artifactId>bigdata-core</artifactId>
-            <version>2.1.4</version>
-        </dependency>
+		<!-- For BlazegraphRepositoryWrapper -->
+		<!-- https://mvnrepository.com/artifact/com.blazegraph/bigdata-core -->
+		<dependency>
+			<groupId>com.blazegraph</groupId>
+			<artifactId>bigdata-core</artifactId>
+			<version>2.1.4</version>
+		</dependency>
 
         <!-- Following RDF4J dependencies are added for enabling the federated query
 		feature supported by FedX-->
@@ -477,7 +472,7 @@
                 <version>5.8.0</version>
             </dependency>
 
-        </dependencies>
+    </dependencies>
 
     </dependencyManagement>
 </project>