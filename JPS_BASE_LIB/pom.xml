<project xmlns="http://maven.apache.org/POM/4.0.0"
         xmlns:xsi="http://www.w3.org/2001/XMLSchema-instance"
         xsi:schemaLocation="http://maven.apache.org/POM/4.0.0 http://maven.apache.org/xsd/maven-4.0.0.xsd">
    
    <modelVersion>4.0.0</modelVersion>
    <packaging>jar</packaging>
    <groupId>uk.ac.cam.cares.jps</groupId>
    <artifactId>jps-base-lib</artifactId>
    <name>jps-base-lib</name>
    
    <!-- Please refer to the Versioning page on TheWorldAvatar wiki for
    details on how version numbers should be selected -->
<<<<<<< HEAD
    <version>1.5.0</version>
=======
    <version>1.6.0-SNAPSHOT</version>
>>>>>>> 9f552caa

    <!-- Project Properties -->
    <properties>
        <project.build.sourceEncoding>UTF-8</project.build.sourceEncoding>
        <spring-version>3.2.9.RELEASE</spring-version>
    </properties>
    
    <!-- Parent POM -->
    <parent>
        <groupId>uk.ac.cam.cares.jps</groupId>
        <artifactId>jps-parent-pom</artifactId>
        <version>1.0.0-SNAPSHOT</version>
    </parent>
    
    <!-- Repository locations to deploy to -->
    <distributionManagement>
        <repository>
            <id>repo</id>
            <name>TheWorldAvatar Maven Repository</name>
            <url>https://maven.pkg.github.com/cambridge-cares/TheWorldAvatar/</url>
        </repository>
    </distributionManagement>
  
    <!-- Build Configuration -->
    <build>
        <finalName>jps-base-lib</finalName>
        
        <plugins>
            
            <!-- Compile and build to specific Java version -->
            <plugin>
                <artifactId>maven-compiler-plugin</artifactId>
                <version>3.7.0</version>
                <configuration>
                    <source>1.8</source>
                    <target>1.8</target>
                </configuration>
            </plugin>
            
            <!-- Edit the manifest file that goes inside the .jar file -->
            <plugin>
                <groupId>org.apache.maven.plugins</groupId>
                <artifactId>maven-jar-plugin</artifactId>
                <version>3.2.0</version>
                <configuration>
                    <archive>
                        <manifest>
                            <!-- Adds the copied dependencies to the classpath so the .jar can find them at runtime. -->
                            <addClasspath>true</addClasspath>
                            <classpathPrefix>./lib/</classpathPrefix>
                            <classpathLayoutType>simple</classpathLayoutType>
                            <useUniqueVersions>false</useUniqueVersions>
                        </manifest>
                    </archive>
                    <outputDirectory>${project.build.directory}</outputDirectory>
                </configuration>
            </plugin>
                        
            <!-- Downloads and extracts ZIP archives from Maven repository -->
            <plugin>
                <groupId>org.apache.maven.plugins</groupId>
                <artifactId>maven-dependency-plugin</artifactId>
                <!-- Version, configuration, and executions should be pulled from the 
                parent POM unless overridden/added to here. -->
                
                <executions>   
                    <!-- Copies JAR depenencies into lib directory -->
                    <execution>
                        <id>copy-jar-dependencies</id>
                        <phase>prepare-package</phase>
                        <goals>
                            <goal>copy-dependencies</goal>
                        </goals>
                        <configuration>
                            <includeScope>runtime</includeScope>
                            <useRepositoryLayout>false</useRepositoryLayout>
                            <outputDirectory>${project.build.directory}/lib</outputDirectory>
                        </configuration>
                    </execution>
                           
                    <!-- Skip downloading the runtime Log4J2 config -->
                    <execution>
                        <id>download-runtime-log-config</id>
                        <configuration>
                            <skip>true</skip>
                        </configuration>
                    </execution>
                </executions>
            </plugin>
            
        </plugins>
    </build>

    <!-- Dependencies -->
    <!-- If adding dependencies, please include a comment detailing what they're for -->
    <dependencies>
        
        <!-- Servlet API -->
        <dependency>
            <groupId>javax.servlet</groupId>
            <artifactId>javax.servlet-api</artifactId>
        </dependency>

        <!-- For constructing SQL queries -->
        <dependency>
            <groupId>org.jooq</groupId>
            <artifactId>jooq</artifactId>
            <version>3.14.9</version>
        </dependency>
       
        <!-- For constructing sparql queries, used in time series -->
        <dependency>
            <groupId>org.eclipse.rdf4j</groupId>
            <artifactId>rdf4j-sparqlbuilder</artifactId>
            <version>3.4.3</version>
        </dependency>
       
        <!-- Driver for connecting to postgresql -->
        <dependency>
            <groupId>org.postgresql</groupId>
            <artifactId>postgresql</artifactId>
            <version>42.2.22</version>
        </dependency>
        
        <!-- ??? -->
        <dependency>
            <groupId>com.google.guava</groupId>
            <artifactId>guava</artifactId>
            <version>29.0-jre</version>
        </dependency>
        
        <!-- ??? -->
        <dependency>
            <groupId>commons-lang</groupId>
            <artifactId>commons-lang</artifactId>
            <version>2.6</version>
        </dependency>

        <!-- Spring MVC for Servlet Environments (depends on spring-core, spring-beans, 
        spring-context, spring-web) Define this if you use Spring MVC with a Servlet 
        Container such as Apache Tomcat (org.springframework.web.servlet.*) -->
        <dependency>
            <groupId>org.springframework</groupId>
            <artifactId>spring-test</artifactId>
            <version>${spring-version}</version>
        </dependency>
        <dependency>
            <groupId>org.springframework</groupId>
            <artifactId>spring-beans</artifactId>
            <version>${spring-version}</version>
        </dependency>
        <dependency>
            <groupId>org.springframework</groupId>
            <artifactId>spring-webmvc</artifactId>
            <version>${spring-version}</version>
            <exclusions>
                <exclusion>
                    <artifactId>commons-logging</artifactId>
                    <groupId>commons-logging</groupId>
                </exclusion>
            </exclusions>
        </dependency>
        
        <!-- ??? -->
        <dependency>
            <groupId>com.jcraft</groupId>
            <artifactId>jsch</artifactId>
            <version>0.1.55</version>
        </dependency>
        <dependency>
            <groupId>com.jcraft</groupId>
            <artifactId>jsch.agentproxy.jsch</artifactId>
            <version>0.0.9</version>
        </dependency>
        <dependency>
            <groupId>com.jcraft</groupId>
            <artifactId>jsch.agentproxy.pageant</artifactId>
            <version>0.0.9</version>
        </dependency>

        <!-- Logging -->
        <dependency>
            <groupId>org.apache.logging.log4j</groupId>
            <artifactId>log4j-api</artifactId>
        </dependency>
        <dependency>
            <groupId>org.apache.logging.log4j</groupId>
            <artifactId>log4j-core</artifactId>
        </dependency>

        <!-- Processing JSON content -->
        <dependency>
            <groupId>org.json</groupId>
            <artifactId>json</artifactId>
            <version>20180813</version>
        </dependency>

        <!-- ??? -->
        <dependency>
            <groupId>com.google.code.gson</groupId>
            <artifactId>gson</artifactId>
            <version>2.6.2</version>
        </dependency>

        <!-- ??? -->
        <dependency>
            <groupId>org.apache.httpcomponents</groupId>
            <artifactId>httpclient</artifactId>
            <version>4.5.5</version>
        </dependency>

        <!-- ??? -->
        <dependency>
            <groupId>org.apache.jena</groupId>
            <artifactId>jena-arq</artifactId>
            <version>3.16.0</version>
        </dependency>
        <dependency>
            <groupId>org.apache.jena</groupId>
            <artifactId>jena-querybuilder</artifactId>
            <version>3.16.0</version>
        </dependency>
        <dependency>
            <groupId>org.apache.jena</groupId>
            <artifactId>jena-rdfconnection</artifactId>
            <version>3.16.0</version>
        </dependency>
        <dependency>
            <groupId>org.apache.jena</groupId>
            <artifactId>jena-shaded-guava</artifactId>
            <version>3.16.0</version>
        </dependency>
        <dependency>
            <groupId>org.apache.jena</groupId>
            <artifactId>jena-jdbc-driver-mem</artifactId>
            <version>3.16.0</version>
        </dependency>
        <dependency>
            <groupId>org.apache.jena</groupId>
            <artifactId>jena-jdbc-core</artifactId>
            <version>3.16.0</version>
        </dependency>
        <dependency>
            <groupId>org.apache.jena</groupId>
            <artifactId>jena-jdbc-driver-remote</artifactId>
            <version>3.16.0</version>
        </dependency>
        <dependency>
            <groupId>org.apache.jena</groupId>
            <artifactId>jena-jdbc</artifactId>
            <version>3.16.0</version>
            <type>pom</type>
        </dependency>

        <!-- ??? -->
        <dependency>
            <groupId>org.orbisgis</groupId>
            <artifactId>cts</artifactId>
            <version>1.5.1</version>
        </dependency>

        <!-- ??? -->
        <dependency>
            <groupId>net.lingala.zip4j</groupId>
            <artifactId>zip4j</artifactId>
            <version>2.5.2</version>
        </dependency>
        
        <!-- ??? -->
        <dependency>
            <groupId>jakarta.ws.rs</groupId>
            <artifactId>jakarta.ws.rs-api</artifactId>
            <version>2.1.5</version>
            <scope>compile</scope>
        </dependency>
        <!-- ??? -->
        <dependency>
            <groupId>commons-codec</groupId>
            <artifactId>commons-codec</artifactId>
            <version>1.15</version>
        </dependency>
        
        <!-- ??? -->
        <dependency>
            <groupId>net.sf.py4j</groupId>
            <artifactId>py4j</artifactId>
            <version>0.10.9.1</version>
        </dependency>
        
        <!-- ??? -->
        <dependency>
            <groupId>org.eclipse.rdf4j</groupId>
            <artifactId>rdf4j-tools-federation</artifactId>
            <version>3.1.0</version>
        </dependency>
		<dependency>
			<groupId>com.blazegraph</groupId>
			<artifactId>bigdata-core</artifactId>
			<version>2.0.0</version>
		</dependency>
		<dependency>
			<groupId>com.blazegraph</groupId>
			<artifactId>bigdata-blueprints</artifactId>
			<version>2.0.0</version>
		</dependency>        
		<!-- used in the DerivationClient to detect circular dependencies -->
		<dependency>
    		<groupId>org.jgrapht</groupId>
    		<artifactId>jgrapht-core</artifactId>
    		<version>1.3.0</version>
		</dependency>
        <dependency>
            <groupId>org.junit.jupiter</groupId>
            <artifactId>junit-jupiter-api</artifactId>
        </dependency>
        <dependency>
            <groupId>org.junit.jupiter</groupId>
            <artifactId>junit-jupiter-engine</artifactId>
        </dependency>
        <dependency>
            <groupId>org.junit.vintage</groupId>
            <artifactId>junit-vintage-engine</artifactId>
            <version>5.7.2</version>
            <scope>test</scope>
        </dependency>
		<dependency>
			<groupId>junit</groupId>
			<artifactId>junit</artifactId>
			<version>4.13.2</version>
		</dependency>
		
        <!-- Used to mock the behaviour of functions for testing purposes -->
        <dependency>
            <groupId>org.mockito</groupId>
            <artifactId>mockito-core</artifactId>
            <version>3.5.7</version>
            <scope>test</scope>
        </dependency>
        <dependency>
            <groupId>org.mockito</groupId>
            <artifactId>mockito-inline</artifactId>
            <version>3.5.7</version>
            <scope>test</scope>
        </dependency>
        
        <!-- Used to mock environment variables in testing -->
        <dependency>
            <groupId>com.github.stefanbirkner</groupId>
            <artifactId>system-lambda</artifactId>
            <version>1.2.0</version>
            <scope>test</scope>
        </dependency>
        
        <!-- Used for integration testing to spin up temporary Docker containers with required applications (e.g. postgres, Blazegraph) -->    
        <dependency>
            <groupId>org.testcontainers</groupId>
            <artifactId>postgresql</artifactId>
            <version>1.16.2</version>
            <scope>test</scope>
        </dependency>
        <dependency>
            <groupId>org.testcontainers</groupId>
            <artifactId>testcontainers</artifactId>
            <version>1.16.2</version>
            <scope>test</scope>
        </dependency>
        <dependency>
            <groupId>org.testcontainers</groupId>
            <artifactId>junit-jupiter</artifactId>
            <version>1.16.2</version>
            <scope>test</scope>
        </dependency>
		<dependency>
			 <groupId>com.fasterxml.jackson.core</groupId>
			 <artifactId>jackson-annotations</artifactId>
			 <version>2.13.0</version>
		</dependency>
		<dependency>
			<groupId>org.slf4j</groupId>
			<artifactId>slf4j-api</artifactId>
			<version>1.7.32</version>
			<scope>compile</scope>
		</dependency>
        
        <!-- https://mvnrepository.com/artifact/com.opencsv/opencsv -->
		<dependency>
			<groupId>com.opencsv</groupId>
			<artifactId>opencsv</artifactId>
			<version>4.0</version>
		</dependency>
		<dependency>
			<groupId>jfree</groupId>
			<artifactId>jfreechart</artifactId>
			<version>1.0.13</version>
		</dependency>
		<dependency>
			<groupId>net.sourceforge.owlapi</groupId>
			<artifactId>owlapi-distribution</artifactId>
			<version>5.1.0</version>
		</dependency>
		<dependency>
			<groupId>com.hp.hpl.jena</groupId>
			<artifactId>jena</artifactId>
			<version>2.6.4</version>
		</dependency>
		<!-- https://mvnrepository.com/artifact/commons-validator/commons-validator -->
		<dependency>
		    <groupId>commons-validator</groupId>
		    <artifactId>commons-validator</artifactId>
		    <version>1.7</version>
		</dependency>
        <!-- used in remote store client to upload rdf file -->
        <dependency>
            <groupId>commons-io</groupId>
            <artifactId>commons-io</artifactId>
            <version>2.6</version>
        </dependency>
    </dependencies>


</project><|MERGE_RESOLUTION|>--- conflicted
+++ resolved
@@ -10,11 +10,8 @@
     
     <!-- Please refer to the Versioning page on TheWorldAvatar wiki for
     details on how version numbers should be selected -->
-<<<<<<< HEAD
-    <version>1.5.0</version>
-=======
+
     <version>1.6.0-SNAPSHOT</version>
->>>>>>> 9f552caa
 
     <!-- Project Properties -->
     <properties>
