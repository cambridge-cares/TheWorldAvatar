--- conflicted
+++ resolved
@@ -8,11 +8,7 @@
 
     <!-- Please refer to the Versioning page on TheWorldAvatar wiki for
     details on how version numbers should be selected -->
-<<<<<<< HEAD
-    <version>1.29.0</version>
-=======
     <version>1.28.2</version>
->>>>>>> 5ec71416
 
     <!-- Project Properties -->
     <properties>
