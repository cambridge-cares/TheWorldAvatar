<project xmlns="http://maven.apache.org/POM/4.0.0" xmlns:xsi="http://www.w3.org/2001/XMLSchema-instance" xsi:schemaLocation="http://maven.apache.org/POM/4.0.0 http://maven.apache.org/xsd/maven-4.0.0.xsd">

    <modelVersion>4.0.0</modelVersion>
    <packaging>jar</packaging>
    <groupId>uk.ac.cam.cares.jps</groupId>
    <artifactId>jps-base-lib</artifactId>
    <name>jps-base-lib</name>

    <!-- Please refer to the Versioning page on TheWorldAvatar wiki for
    details on how version numbers should be selected -->
<<<<<<< HEAD
    <version>1.22.0-180-dev-derivation-pure-inputs-timestamp-SNAPSHOT</version>
=======
    <version>1.22.0</version>
>>>>>>> 07034b6a

    <!-- Project Properties -->
    <properties>
        <project.build.sourceEncoding>UTF-8</project.build.sourceEncoding>
        <spring-version>3.2.9.RELEASE</spring-version>
    </properties>

    <!-- Parent POM -->
    <parent>
        <groupId>uk.ac.cam.cares.jps</groupId>
        <artifactId>jps-parent-pom</artifactId>
        <version>1.0.0</version>
    </parent>

    <!-- Repository locations to deploy to -->
    <distributionManagement>
        <repository>
            <id>repo</id>
            <name>TheWorldAvatar Maven Repository</name>
            <url>https://maven.pkg.github.com/cambridge-cares/TheWorldAvatar/</url>
        </repository>
    </distributionManagement>

    <!-- Build Configuration -->
    <build>
        <finalName>jps-base-lib</finalName>

        <plugins>

            <!-- Compile and build to specific Java version -->
            <plugin>
                <artifactId>maven-compiler-plugin</artifactId>
                <version>3.7.0</version>
                <configuration>
                    <source>1.8</source>
                    <target>1.8</target>
                    <release>8</release>
                </configuration>
            </plugin>

            <!-- Edit the manifest file that goes inside the .jar file -->
            <plugin>
                <groupId>org.apache.maven.plugins</groupId>
                <artifactId>maven-jar-plugin</artifactId>
                <version>3.2.0</version>
                <configuration>
                    <archive>
                        <manifest>
                            <!-- Adds the copied dependencies to the classpath so the .jar can find them at runtime. -->
                            <addClasspath>true</addClasspath>
                            <classpathPrefix>./lib/</classpathPrefix>
                            <classpathLayoutType>simple</classpathLayoutType>
                            <useUniqueVersions>false</useUniqueVersions>
                        </manifest>
                    </archive>
                    <outputDirectory>${project.build.directory}</outputDirectory>
                </configuration>
            </plugin>

            <!-- Downloads and extracts ZIP archives from Maven repository -->
            <plugin>
                <groupId>org.apache.maven.plugins</groupId>
                <artifactId>maven-dependency-plugin</artifactId>
                <!-- Version, configuration, and executions should be pulled from the 
                parent POM unless overridden/added to here. -->

                <executions>
                    <!-- Copies JAR depenencies into lib directory -->
                    <execution>
                        <id>copy-jar-dependencies</id>
                        <phase>prepare-package</phase>
                        <goals>
                            <goal>copy-dependencies</goal>
                        </goals>
                        <configuration>
                            <includeScope>runtime</includeScope>
                            <useRepositoryLayout>false</useRepositoryLayout>
                            <outputDirectory>${project.build.directory}/lib</outputDirectory>
                        </configuration>
                    </execution>

                    <!-- Skip downloading the runtime Log4J2 config -->
                    <execution>
                        <id>download-runtime-log-config</id>
                        <configuration>
                            <skip>true</skip>
                        </configuration>
                    </execution>
                </executions>
            </plugin>

        </plugins>
    </build>

    <!-- Dependencies -->
    <!-- If adding dependencies, please include a comment detailing what they're for -->
    <dependencies>

        <!-- Servlet API -->
        <dependency>
            <groupId>javax.servlet</groupId>
            <artifactId>javax.servlet-api</artifactId>
        </dependency>

        <!-- For constructing SQL queries -->
        <dependency>
            <groupId>org.jooq</groupId>
            <artifactId>jooq</artifactId>
            <version>3.14.9</version>
        </dependency>

        <!-- For constructing sparql queries, used in time series -->
        <dependency>
            <groupId>org.eclipse.rdf4j</groupId>
            <artifactId>rdf4j-sparqlbuilder</artifactId>
            <version>3.4.3</version>
        </dependency>

        <!-- Driver for connecting to postgresql -->
        <dependency>
            <groupId>org.postgresql</groupId>
            <artifactId>postgresql</artifactId>
            <version>42.4.0</version>
        </dependency>

        <!-- ??? -->
        <dependency>
            <groupId>com.google.guava</groupId>
            <artifactId>guava</artifactId>
            <version>29.0-jre</version>
        </dependency>

        <!-- ??? -->
        <dependency>
            <groupId>commons-lang</groupId>
            <artifactId>commons-lang</artifactId>
            <version>2.6</version>
        </dependency>

        <!-- Spring MVC for Servlet Environments (depends on spring-core, spring-beans, 
        spring-context, spring-web) Define this if you use Spring MVC with a Servlet 
        Container such as Apache Tomcat (org.springframework.web.servlet.*) -->
        <dependency>
            <groupId>org.springframework</groupId>
            <artifactId>spring-test</artifactId>
            <version>${spring-version}</version>
        </dependency>
        <dependency>
            <groupId>org.springframework</groupId>
            <artifactId>spring-beans</artifactId>
            <version>${spring-version}</version>
        </dependency>
        <dependency>
            <groupId>org.springframework</groupId>
            <artifactId>spring-webmvc</artifactId>
            <version>${spring-version}</version>
            <exclusions>
                <exclusion>
                    <artifactId>commons-logging</artifactId>
                    <groupId>commons-logging</groupId>
                </exclusion>
            </exclusions>
        </dependency>

        <!-- ??? -->
        <dependency>
            <groupId>com.jcraft</groupId>
            <artifactId>jsch</artifactId>
            <version>0.1.55</version>
        </dependency>
        <dependency>
            <groupId>com.jcraft</groupId>
            <artifactId>jsch.agentproxy.jsch</artifactId>
            <version>0.0.9</version>
        </dependency>
        <dependency>
            <groupId>com.jcraft</groupId>
            <artifactId>jsch.agentproxy.pageant</artifactId>
            <version>0.0.9</version>
        </dependency>

        <!-- Logging -->
        <dependency>
            <groupId>org.apache.logging.log4j</groupId>
            <artifactId>log4j-api</artifactId>
        </dependency>
        <dependency>
            <groupId>org.apache.logging.log4j</groupId>
            <artifactId>log4j-core</artifactId>
        </dependency>

        <!-- Processing JSON content -->
        <dependency>
            <groupId>org.json</groupId>
            <artifactId>json</artifactId>
            <version>20180813</version>
        </dependency>

        <!-- ??? -->
        <dependency>
            <groupId>com.google.code.gson</groupId>
            <artifactId>gson</artifactId>
            <version>2.9.0</version>
        </dependency>

        <!-- ??? -->
        <dependency>
            <groupId>org.apache.httpcomponents</groupId>
            <artifactId>httpclient</artifactId>
            <version>4.5.13</version>
        </dependency>

        <!-- ??? -->
        <dependency>
            <groupId>org.apache.jena</groupId>
            <artifactId>jena-arq</artifactId>
            <version>4.5.0</version>
        </dependency>
        <dependency>
            <groupId>org.apache.jena</groupId>
            <artifactId>jena-querybuilder</artifactId>
            <version>4.5.0</version>
        </dependency>
        <dependency>
            <groupId>org.apache.jena</groupId>
            <artifactId>jena-rdfconnection</artifactId>
            <version>4.5.0</version>
        </dependency>
        <dependency>
            <groupId>org.apache.jena</groupId>
            <artifactId>jena-shaded-guava</artifactId>
            <version>4.5.0</version>
        </dependency>
        <dependency>
            <groupId>org.apache.jena</groupId>
            <artifactId>jena-jdbc-driver-mem</artifactId>
            <version>4.5.0</version>
        </dependency>
        <dependency>
            <groupId>org.apache.jena</groupId>
            <artifactId>jena-jdbc-core</artifactId>
            <version>4.5.0</version>
        </dependency>
        <dependency>
            <groupId>org.apache.jena</groupId>
            <artifactId>jena-jdbc-driver-remote</artifactId>
            <version>4.5.0</version>
        </dependency>
        <dependency>
            <groupId>org.apache.jena</groupId>
            <artifactId>jena-jdbc</artifactId>
            <version>4.5.0</version>
            <type>pom</type>
        </dependency>

        <!-- ??? -->
        <dependency>
            <groupId>org.orbisgis</groupId>
            <artifactId>cts</artifactId>
            <version>1.5.1</version>
        </dependency>

        <!-- ??? -->
        <dependency>
            <groupId>net.lingala.zip4j</groupId>
            <artifactId>zip4j</artifactId>
            <version>2.11.1</version>
        </dependency>

        <!-- ??? -->
        <dependency>
            <groupId>jakarta.ws.rs</groupId>
            <artifactId>jakarta.ws.rs-api</artifactId>
            <version>2.1.6</version>
            <scope>compile</scope>
        </dependency>
        <!-- ??? -->
        <dependency>
            <groupId>commons-codec</groupId>
            <artifactId>commons-codec</artifactId>
            <version>1.15</version>
        </dependency>

        <!-- ??? -->
        <dependency>
            <groupId>net.sf.py4j</groupId>
            <artifactId>py4j</artifactId>
            <version>0.10.9.1</version>
        </dependency>

		<!-- For BlazegraphRepositoryWrapper -->
		<!-- https://mvnrepository.com/artifact/com.blazegraph/bigdata-core -->
		<dependency>
			<groupId>com.blazegraph</groupId>
			<artifactId>bigdata-core</artifactId>
			<version>2.1.4</version>
		</dependency>
		
        <!-- Following RDF4J dependencies are added for enabling the federated query
		feature supported by FedX-->
        <!-- https://mvnrepository.com/artifact/org.eclipse.rdf4j/rdf4j-repository-http -->
        <dependency>
            <groupId>org.eclipse.rdf4j</groupId>
            <artifactId>rdf4j-repository-http</artifactId>
            <version>3.0.4</version>
        </dependency>
        <dependency>
            <groupId>org.eclipse.rdf4j</groupId>
            <artifactId>rdf4j-tools-federation</artifactId>
            <version>3.1.0</version>
        </dependency>
        <!-- used in the DerivationClient to detect circular dependencies -->
        <dependency>
            <groupId>org.jgrapht</groupId>
            <artifactId>jgrapht-core</artifactId>
            <version>1.3.0</version>
        </dependency>
        <dependency>
            <groupId>org.junit.jupiter</groupId>
            <artifactId>junit-jupiter-api</artifactId>
        </dependency>
        <dependency>
            <groupId>org.junit.jupiter</groupId>
            <artifactId>junit-jupiter-engine</artifactId>
        </dependency>
        <dependency>
            <groupId>org.junit.vintage</groupId>
            <artifactId>junit-vintage-engine</artifactId>
            <version>5.7.2</version>
            <scope>test</scope>
        </dependency>
        <dependency>
            <groupId>junit</groupId>
            <artifactId>junit</artifactId>
            <version>4.13.2</version>
        </dependency>

        <!-- Used to mock the behaviour of functions for testing purposes -->
        <dependency>
            <groupId>org.mockito</groupId>
            <artifactId>mockito-core</artifactId>
            <version>3.5.7</version>
            <scope>test</scope>
        </dependency>
        <dependency>
            <groupId>org.mockito</groupId>
            <artifactId>mockito-inline</artifactId>
            <version>3.5.7</version>
            <scope>test</scope>
        </dependency>

        <!-- For mocking APIs -->
        <dependency>
            <groupId>com.github.tomakehurst</groupId>
            <artifactId>wiremock-jre8-standalone</artifactId>
            <version>2.33.2</version>
            <scope>test</scope>
        </dependency>

        <!-- Used to mock environment variables in testing -->
        <dependency>
            <groupId>com.github.stefanbirkner</groupId>
            <artifactId>system-lambda</artifactId>
            <version>1.2.0</version>
            <scope>test</scope>
        </dependency>

        <!-- Used for integration testing to spin up temporary Docker containers with required applications (e.g. postgres, Blazegraph) -->
        <dependency>
            <groupId>org.testcontainers</groupId>
            <artifactId>postgresql</artifactId>
            <version>1.16.2</version>
            <scope>test</scope>
        </dependency>
        <dependency>
            <groupId>org.testcontainers</groupId>
            <artifactId>testcontainers</artifactId>
            <version>1.16.2</version>
            <scope>test</scope>
        </dependency>
        <dependency>
            <groupId>org.testcontainers</groupId>
            <artifactId>junit-jupiter</artifactId>
            <version>1.16.2</version>
            <scope>test</scope>
        </dependency>
        <dependency>
            <groupId>com.fasterxml.jackson.core</groupId>
            <artifactId>jackson-annotations</artifactId>
            <version>2.13.0</version>
        </dependency>
        <dependency>
            <groupId>org.slf4j</groupId>
            <artifactId>slf4j-api</artifactId>
            <version>1.7.32</version>
            <scope>compile</scope>
        </dependency>

        <!-- https://mvnrepository.com/artifact/com.opencsv/opencsv -->
        <dependency>
            <groupId>com.opencsv</groupId>
            <artifactId>opencsv</artifactId>
            <version>4.0</version>
        </dependency>
        <dependency>
            <groupId>jfree</groupId>
            <artifactId>jfreechart</artifactId>
            <version>1.0.13</version>
        </dependency>
        <dependency>
            <groupId>net.sourceforge.owlapi</groupId>
            <artifactId>owlapi-distribution</artifactId>
            <version>5.1.0</version>
        </dependency>
        <dependency>
            <groupId>com.hp.hpl.jena</groupId>
            <artifactId>jena</artifactId>
            <version>2.6.4</version>
        </dependency>
        <!-- https://mvnrepository.com/artifact/commons-validator/commons-validator -->
        <dependency>
            <groupId>commons-validator</groupId>
            <artifactId>commons-validator</artifactId>
            <version>1.7</version>
        </dependency>
        <!-- used in remote store client to upload rdf file -->
        <dependency>
            <groupId>commons-io</groupId>
            <artifactId>commons-io</artifactId>
            <version>2.11.0</version>
        </dependency>

        <!-- used in time series client to upload postgis geometries -->
        <dependency>
            <groupId>org.postgis</groupId>
            <artifactId>postgis-jdbc</artifactId>
            <version>1.3.3</version>
        </dependency>

        <!-- Required to provide classes including 'org.glassfish.jersey.internal.RuntimeDelegateImpl' when using JDKs newer that version 8 -->
        <dependency>
            <groupId>org.glassfish.jersey.core</groupId>
            <artifactId>jersey-common</artifactId>
            <version>2.36</version>
        </dependency>
    </dependencies>


    <dependencyManagement>


        <dependencies>

            <dependency>
                <groupId>net.java.dev.jna</groupId>
                <artifactId>jna</artifactId>
                <version>5.8.0</version>
            </dependency>

    </dependencies>

    </dependencyManagement>
</project><|MERGE_RESOLUTION|>--- conflicted
+++ resolved
@@ -8,11 +8,7 @@
 
     <!-- Please refer to the Versioning page on TheWorldAvatar wiki for
     details on how version numbers should be selected -->
-<<<<<<< HEAD
-    <version>1.22.0-180-dev-derivation-pure-inputs-timestamp-SNAPSHOT</version>
-=======
     <version>1.22.0</version>
->>>>>>> 07034b6a
 
     <!-- Project Properties -->
     <properties>
