--- conflicted
+++ resolved
@@ -12,11 +12,7 @@
     details on how version numbers should be selected -->
 
 
-<<<<<<< HEAD
-    <version>1.7.0</version>
-=======
     <version>1.9.0</version>
->>>>>>> 9f3bf854
 
     <!-- Project Properties -->
     <properties>
@@ -437,4 +433,4 @@
     </dependencies>
 
 
-</project>
+</project>