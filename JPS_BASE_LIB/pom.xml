--- conflicted
+++ resolved
@@ -8,11 +8,7 @@
 
     <!-- Please refer to the Versioning page on TheWorldAvatar wiki for
     details on how version numbers should be selected -->
-<<<<<<< HEAD
-    <version>1.27.0</version>
-=======
     <version>1.21.1</version>
->>>>>>> b0745b88
 
     <!-- Project Properties -->
     <properties>
@@ -438,7 +434,6 @@
             <artifactId>commons-validator</artifactId>
             <version>1.7</version>
         </dependency>
-
         <!-- used in remote store client to upload rdf file -->
         <dependency>
             <groupId>commons-io</groupId>
@@ -446,11 +441,11 @@
             <version>2.11.0</version>
         </dependency>
 
-        <!-- https://mvnrepository.com/artifact/net.postgis/postgis-jdbc -->
-        <dependency>
-            <groupId>net.postgis</groupId>
+        <!-- used in time series client to upload postgis geometries -->
+        <dependency>
+            <groupId>org.postgis</groupId>
             <artifactId>postgis-jdbc</artifactId>
-            <version>2.5.1</version>
+            <version>1.3.3</version>
         </dependency>
 
         <!-- Required to provide classes including 'org.glassfish.jersey.internal.RuntimeDelegateImpl' when using JDKs newer that version 8 -->
