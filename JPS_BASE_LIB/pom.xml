--- conflicted
+++ resolved
@@ -8,13 +8,9 @@
 
     <!-- Please refer to the Versioning page on TheWorldAvatar wiki for
     details on how version numbers should be selected -->
-<<<<<<< HEAD
-    <version>1.4.0-mooagent-SNAPSHOT</version>
-=======
 
 
     <version>1.14.0</version>
->>>>>>> 8374d18e
 
     <!-- Project Properties -->
     <properties>
