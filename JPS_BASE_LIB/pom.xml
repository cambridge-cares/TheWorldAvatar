--- conflicted
+++ resolved
@@ -8,11 +8,7 @@
 
     <!-- Please refer to the Versioning page on TheWorldAvatar wiki for
     details on how version numbers should be selected -->
-<<<<<<< HEAD
-    <version>1.35.1-582-dcat-ontop-SNAPSHOT</version>
-=======
-    <version>1.37.0</version>
->>>>>>> 80bca4ab
+    <version>1.37.1-582-dcat-ontop-SNAPSHOT</version>
 
     <!-- Project Properties -->
     <properties>
