--- conflicted
+++ resolved
@@ -8,12 +8,8 @@
 
     <!-- Please refer to the Versioning page on TheWorldAvatar wiki for
     details on how version numbers should be selected -->
-<<<<<<< HEAD
     <version>1.34.0-dev-add-timeseries-schema-SNAPSHOT</version>
 
-=======
-    <version>1.33.2</version>
->>>>>>> c5ffb37d
     <!-- Project Properties -->
     <properties>
         <project.build.sourceEncoding>UTF-8</project.build.sourceEncoding>
@@ -303,13 +299,13 @@
             <version>0.10.9.1</version>
         </dependency>
 
-		<!-- For BlazegraphRepositoryWrapper -->
-		<!-- https://mvnrepository.com/artifact/com.blazegraph/bigdata-core -->
-		<dependency>
-			<groupId>com.blazegraph</groupId>
-			<artifactId>bigdata-core</artifactId>
-			<version>2.1.4</version>
-		</dependency>
+        <!-- For BlazegraphRepositoryWrapper -->
+        <!-- https://mvnrepository.com/artifact/com.blazegraph/bigdata-core -->
+        <dependency>
+            <groupId>com.blazegraph</groupId>
+            <artifactId>bigdata-core</artifactId>
+            <version>2.1.4</version>
+        </dependency>
 
         <!-- Following RDF4J dependencies are added for enabling the federated query
 		feature supported by FedX-->
