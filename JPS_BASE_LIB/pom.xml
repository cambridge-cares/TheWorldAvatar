--- conflicted
+++ resolved
@@ -315,18 +315,12 @@
             <version>3.1.0</version>
         </dependency>
         
-<<<<<<< HEAD
 		<!-- used in the DerivationClient to detect circular dependencies -->
 		<dependency>
     		<groupId>org.jgrapht</groupId>
     		<artifactId>jgrapht-core</artifactId>
     		<version>1.3.0</version>
 		</dependency>
-		
-        <!-- === Testing === -->
-=======
-        <!-- Testing -->
->>>>>>> 3ee59cc8
         <dependency>
             <groupId>org.junit.jupiter</groupId>
             <artifactId>junit-jupiter-api</artifactId>
