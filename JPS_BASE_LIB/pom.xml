--- conflicted
+++ resolved
@@ -171,18 +171,12 @@
     <version>3.5.7</version>
     <scope>test</scope>
 </dependency>
-<<<<<<< HEAD
-=======
 <!-- https://mvnrepository.com/artifact/commons-codec/commons-codec -->
->>>>>>> 0d3c06d6
 <dependency>
     <groupId>commons-codec</groupId>
     <artifactId>commons-codec</artifactId>
     <version>1.15</version>
 </dependency>
-<<<<<<< HEAD
-=======
 
->>>>>>> 0d3c06d6
 	</dependencies>
 </project>