--- conflicted
+++ resolved
@@ -10,11 +10,7 @@
 
     <!-- Please refer to the Versioning page on TheWorldAvatar wiki for
     details on how version numbers should be selected -->
-<<<<<<< HEAD
-    <version>1.42.0-582-dcat-ontop-SNAPSHOT</version>
-=======
     <version>1.41.2</version>
->>>>>>> fb64f70e
 
     <!-- Project Properties -->
     <properties>
