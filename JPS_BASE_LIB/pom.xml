--- conflicted
+++ resolved
@@ -10,13 +10,9 @@
     
     <!-- Please refer to the Versioning page on TheWorldAvatar wiki for
     details on how version numbers should be selected -->
-<<<<<<< HEAD
-    <version>1.4.0-dev-gasgrid-input-agent-SNAPSHOT</version>
-=======
 
 
     <version>1.11.1</version>
->>>>>>> 22dd3ae1
 
     <!-- Project Properties -->
     <properties>
@@ -309,8 +305,8 @@
         <!-- Following RDF4J dependencies are added for enabling the federated query
 		feature supported by FedX-->
 		<!-- https://mvnrepository.com/artifact/org.eclipse.rdf4j/rdf4j-repository-http -->
-		<dependency>
-		    <groupId>org.eclipse.rdf4j</groupId>
+        <dependency>
+            <groupId>org.eclipse.rdf4j</groupId>
 		    <artifactId>rdf4j-repository-http</artifactId>
 		    <version>3.0.4</version>
 		</dependency>
@@ -326,8 +322,8 @@
 		<dependency>
 		    <groupId>org.eclipse.rdf4j</groupId>
 		    <artifactId>rdf4j-model</artifactId>
-		    <version>3.1.0</version>
-		</dependency>
+            <version>3.1.0</version>
+        </dependency>
 		
 		<!-- https://mvnrepository.com/artifact/org.eclipse.rdf4j/rdf4j-query -->
 		<dependency>
@@ -341,7 +337,7 @@
 		    <groupId>org.eclipse.rdf4j</groupId>
 		    <artifactId>rdf4j-util</artifactId>
 		    <version>3.1.0</version>
-		</dependency>
+		</dependency>        
 		
 		<!-- https://mvnrepository.com/artifact/org.eclipse.rdf4j/rdf4j-runtime -->
 		<dependency>
@@ -401,8 +397,8 @@
             <artifactId>mockito-inline</artifactId>
             <version>3.5.7</version>
             <scope>test</scope>
-        </dependency>        
-
+        </dependency>
+        
 		 <!-- For mocking APIs --> 
         <dependency>
 		    <groupId>com.github.tomakehurst</groupId>
@@ -418,7 +414,7 @@
             <version>1.2.0</version>
             <scope>test</scope>
         </dependency>
-        
+            
         <!-- Used for integration testing to spin up temporary Docker containers with required applications (e.g. postgres, Blazegraph) -->    
         <dependency>
             <groupId>org.testcontainers</groupId>
@@ -437,15 +433,7 @@
             <artifactId>junit-jupiter</artifactId>
             <version>1.16.2</version>
             <scope>test</scope>
-<<<<<<< HEAD
         </dependency>        
-        <dependency>
-			 <groupId>com.fasterxml.jackson.core</groupId>
-			 <artifactId>jackson-annotations</artifactId>
-			 <version>2.10.5</version>
-		</dependency>        
-=======
-        </dependency>
 		<dependency>
 			 <groupId>com.fasterxml.jackson.core</groupId>
 			 <artifactId>jackson-annotations</artifactId>
@@ -491,7 +479,6 @@
             <artifactId>commons-io</artifactId>
             <version>2.6</version>
         </dependency>
->>>>>>> 22dd3ae1
     </dependencies>
 
 </project>