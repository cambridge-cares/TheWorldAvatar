--- conflicted
+++ resolved
@@ -8,11 +8,7 @@
 
     <!-- Please refer to the Versioning page on TheWorldAvatar wiki for
     details on how version numbers should be selected -->
-<<<<<<< HEAD
-    <version>1.26.0-181-dev-add-derivation-error-status-SNAPSHOT</version>
-=======
     <version>1.27.0</version>
->>>>>>> ae3370cd
 
     <!-- Project Properties -->
     <properties>
