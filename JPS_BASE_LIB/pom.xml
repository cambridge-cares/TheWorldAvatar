--- conflicted
+++ resolved
@@ -1,34 +1,30 @@
 <project xmlns="http://maven.apache.org/POM/4.0.0" xmlns:xsi="http://www.w3.org/2001/XMLSchema-instance" xsi:schemaLocation="http://maven.apache.org/POM/4.0.0 http://maven.apache.org/xsd/maven-4.0.0.xsd">
-    
+
     <modelVersion>4.0.0</modelVersion>
     <packaging>jar</packaging>
     <groupId>uk.ac.cam.cares.jps</groupId>
     <artifactId>jps-base-lib</artifactId>
     <name>jps-base-lib</name>
-    
+
     <!-- Please refer to the Versioning page on TheWorldAvatar wiki for
     details on how version numbers should be selected -->
 
 
-<<<<<<< HEAD
-    <version>1.11.9</version>
-=======
     <version>1.12.0</version>
->>>>>>> 11150f0c
 
     <!-- Project Properties -->
     <properties>
         <project.build.sourceEncoding>UTF-8</project.build.sourceEncoding>
         <spring-version>3.2.9.RELEASE</spring-version>
     </properties>
-    
+
     <!-- Parent POM -->
     <parent>
         <groupId>uk.ac.cam.cares.jps</groupId>
         <artifactId>jps-parent-pom</artifactId>
         <version>1.0.0</version>
     </parent>
-    
+
     <!-- Repository locations to deploy to -->
     <distributionManagement>
         <repository>
@@ -37,13 +33,13 @@
             <url>https://maven.pkg.github.com/cambridge-cares/TheWorldAvatar/</url>
         </repository>
     </distributionManagement>
-  
+
     <!-- Build Configuration -->
     <build>
         <finalName>jps-base-lib</finalName>
-        
+
         <plugins>
-            
+
             <!-- Compile and build to specific Java version -->
             <plugin>
                 <artifactId>maven-compiler-plugin</artifactId>
@@ -53,7 +49,7 @@
                     <target>1.8</target>
                 </configuration>
             </plugin>
-            
+
             <!-- Edit the manifest file that goes inside the .jar file -->
             <plugin>
                 <groupId>org.apache.maven.plugins</groupId>
@@ -72,15 +68,15 @@
                     <outputDirectory>${project.build.directory}</outputDirectory>
                 </configuration>
             </plugin>
-                        
+
             <!-- Downloads and extracts ZIP archives from Maven repository -->
             <plugin>
                 <groupId>org.apache.maven.plugins</groupId>
                 <artifactId>maven-dependency-plugin</artifactId>
                 <!-- Version, configuration, and executions should be pulled from the 
                 parent POM unless overridden/added to here. -->
-                
-                <executions>   
+
+                <executions>
                     <!-- Copies JAR depenencies into lib directory -->
                     <execution>
                         <id>copy-jar-dependencies</id>
@@ -94,7 +90,7 @@
                             <outputDirectory>${project.build.directory}/lib</outputDirectory>
                         </configuration>
                     </execution>
-                           
+
                     <!-- Skip downloading the runtime Log4J2 config -->
                     <execution>
                         <id>download-runtime-log-config</id>
@@ -104,14 +100,14 @@
                     </execution>
                 </executions>
             </plugin>
-            
+
         </plugins>
     </build>
 
     <!-- Dependencies -->
     <!-- If adding dependencies, please include a comment detailing what they're for -->
     <dependencies>
-        
+
         <!-- Servlet API -->
         <dependency>
             <groupId>javax.servlet</groupId>
@@ -124,28 +120,28 @@
             <artifactId>jooq</artifactId>
             <version>3.14.9</version>
         </dependency>
-       
+
         <!-- For constructing sparql queries, used in time series -->
         <dependency>
             <groupId>org.eclipse.rdf4j</groupId>
             <artifactId>rdf4j-sparqlbuilder</artifactId>
             <version>3.4.3</version>
         </dependency>
-       
+
         <!-- Driver for connecting to postgresql -->
         <dependency>
             <groupId>org.postgresql</groupId>
             <artifactId>postgresql</artifactId>
             <version>42.4.0</version>
         </dependency>
-        
+
         <!-- ??? -->
         <dependency>
             <groupId>com.google.guava</groupId>
             <artifactId>guava</artifactId>
             <version>29.0-jre</version>
         </dependency>
-        
+
         <!-- ??? -->
         <dependency>
             <groupId>commons-lang</groupId>
@@ -177,7 +173,7 @@
                 </exclusion>
             </exclusions>
         </dependency>
-        
+
         <!-- ??? -->
         <dependency>
             <groupId>com.jcraft</groupId>
@@ -282,7 +278,7 @@
             <artifactId>zip4j</artifactId>
             <version>2.11.1</version>
         </dependency>
-        
+
         <!-- ??? -->
         <dependency>
             <groupId>jakarta.ws.rs</groupId>
@@ -296,33 +292,33 @@
             <artifactId>commons-codec</artifactId>
             <version>1.15</version>
         </dependency>
-        
+
         <!-- ??? -->
         <dependency>
             <groupId>net.sf.py4j</groupId>
             <artifactId>py4j</artifactId>
             <version>0.10.9.1</version>
         </dependency>
-        
+
         <!-- Following RDF4J dependencies are added for enabling the federated query
 		feature supported by FedX-->
-		<!-- https://mvnrepository.com/artifact/org.eclipse.rdf4j/rdf4j-repository-http -->
-		<dependency>
-		    <groupId>org.eclipse.rdf4j</groupId>
-		    <artifactId>rdf4j-repository-http</artifactId>
-		    <version>3.0.4</version>
-		</dependency>
-		<dependency>
-		    <groupId>org.eclipse.rdf4j</groupId>
+        <!-- https://mvnrepository.com/artifact/org.eclipse.rdf4j/rdf4j-repository-http -->
+        <dependency>
+            <groupId>org.eclipse.rdf4j</groupId>
+            <artifactId>rdf4j-repository-http</artifactId>
+            <version>3.0.4</version>
+        </dependency>
+        <dependency>
+            <groupId>org.eclipse.rdf4j</groupId>
             <artifactId>rdf4j-tools-federation</artifactId>
             <version>3.1.0</version>
         </dependency>
-		<!-- used in the DerivationClient to detect circular dependencies -->
-		<dependency>
-    		<groupId>org.jgrapht</groupId>
-    		<artifactId>jgrapht-core</artifactId>
-    		<version>1.3.0</version>
-		</dependency>
+        <!-- used in the DerivationClient to detect circular dependencies -->
+        <dependency>
+            <groupId>org.jgrapht</groupId>
+            <artifactId>jgrapht-core</artifactId>
+            <version>1.3.0</version>
+        </dependency>
         <dependency>
             <groupId>org.junit.jupiter</groupId>
             <artifactId>junit-jupiter-api</artifactId>
@@ -337,11 +333,11 @@
             <version>5.7.2</version>
             <scope>test</scope>
         </dependency>
-		<dependency>
-			<groupId>junit</groupId>
-			<artifactId>junit</artifactId>
-			<version>4.13.2</version>
-		</dependency>
+        <dependency>
+            <groupId>junit</groupId>
+            <artifactId>junit</artifactId>
+            <version>4.13.2</version>
+        </dependency>
 
         <!-- Used to mock the behaviour of functions for testing purposes -->
         <dependency>
@@ -355,15 +351,15 @@
             <artifactId>mockito-inline</artifactId>
             <version>3.5.7</version>
             <scope>test</scope>
-        </dependency>        
-
-		 <!-- For mocking APIs --> 
-        <dependency>
-		    <groupId>com.github.tomakehurst</groupId>
-		    <artifactId>wiremock-jre8-standalone</artifactId>
-		    <version>2.33.2</version>
-		    <scope>test</scope>
-		</dependency>
+        </dependency>
+
+        <!-- For mocking APIs -->
+        <dependency>
+            <groupId>com.github.tomakehurst</groupId>
+            <artifactId>wiremock-jre8-standalone</artifactId>
+            <version>2.33.2</version>
+            <scope>test</scope>
+        </dependency>
 
         <!-- Used to mock environment variables in testing -->
         <dependency>
@@ -372,8 +368,8 @@
             <version>1.2.0</version>
             <scope>test</scope>
         </dependency>
-        
-        <!-- Used for integration testing to spin up temporary Docker containers with required applications (e.g. postgres, Blazegraph) -->    
+
+        <!-- Used for integration testing to spin up temporary Docker containers with required applications (e.g. postgres, Blazegraph) -->
         <dependency>
             <groupId>org.testcontainers</groupId>
             <artifactId>postgresql</artifactId>
@@ -392,45 +388,45 @@
             <version>1.16.2</version>
             <scope>test</scope>
         </dependency>
-		<dependency>
-			 <groupId>com.fasterxml.jackson.core</groupId>
-			 <artifactId>jackson-annotations</artifactId>
-			 <version>2.13.0</version>
-		</dependency>
-		<dependency>
-			<groupId>org.slf4j</groupId>
-			<artifactId>slf4j-api</artifactId>
-			<version>1.7.32</version>
-			<scope>compile</scope>
-		</dependency>
-        
+        <dependency>
+            <groupId>com.fasterxml.jackson.core</groupId>
+            <artifactId>jackson-annotations</artifactId>
+            <version>2.13.0</version>
+        </dependency>
+        <dependency>
+            <groupId>org.slf4j</groupId>
+            <artifactId>slf4j-api</artifactId>
+            <version>1.7.32</version>
+            <scope>compile</scope>
+        </dependency>
+
         <!-- https://mvnrepository.com/artifact/com.opencsv/opencsv -->
-		<dependency>
-			<groupId>com.opencsv</groupId>
-			<artifactId>opencsv</artifactId>
-			<version>4.0</version>
-		</dependency>
-		<dependency>
-			<groupId>jfree</groupId>
-			<artifactId>jfreechart</artifactId>
-			<version>1.0.13</version>
-		</dependency>
-		<dependency>
-			<groupId>net.sourceforge.owlapi</groupId>
-			<artifactId>owlapi-distribution</artifactId>
-			<version>5.1.0</version>
-		</dependency>
-		<dependency>
-			<groupId>com.hp.hpl.jena</groupId>
-			<artifactId>jena</artifactId>
-			<version>2.6.4</version>
-		</dependency>
-		<!-- https://mvnrepository.com/artifact/commons-validator/commons-validator -->
-		<dependency>
-		    <groupId>commons-validator</groupId>
-		    <artifactId>commons-validator</artifactId>
-		    <version>1.7</version>
-		</dependency>
+        <dependency>
+            <groupId>com.opencsv</groupId>
+            <artifactId>opencsv</artifactId>
+            <version>4.0</version>
+        </dependency>
+        <dependency>
+            <groupId>jfree</groupId>
+            <artifactId>jfreechart</artifactId>
+            <version>1.0.13</version>
+        </dependency>
+        <dependency>
+            <groupId>net.sourceforge.owlapi</groupId>
+            <artifactId>owlapi-distribution</artifactId>
+            <version>5.1.0</version>
+        </dependency>
+        <dependency>
+            <groupId>com.hp.hpl.jena</groupId>
+            <artifactId>jena</artifactId>
+            <version>2.6.4</version>
+        </dependency>
+        <!-- https://mvnrepository.com/artifact/commons-validator/commons-validator -->
+        <dependency>
+            <groupId>commons-validator</groupId>
+            <artifactId>commons-validator</artifactId>
+            <version>1.7</version>
+        </dependency>
         <!-- used in remote store client to upload rdf file -->
         <dependency>
             <groupId>commons-io</groupId>
