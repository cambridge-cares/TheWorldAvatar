<project xmlns="http://maven.apache.org/POM/4.0.0" xmlns:xsi="http://www.w3.org/2001/XMLSchema-instance" xsi:schemaLocation="http://maven.apache.org/POM/4.0.0 http://maven.apache.org/xsd/maven-4.0.0.xsd">

    <modelVersion>4.0.0</modelVersion>
    <packaging>jar</packaging>
    <groupId>uk.ac.cam.cares.jps</groupId>
    <artifactId>jps-base-lib</artifactId>
    <name>jps-base-lib</name>

    <!-- Please refer to the Versioning page on TheWorldAvatar wiki for
    details on how version numbers should be selected -->


    <version>1.11.7</version>

    <!-- Project Properties -->
    <properties>
        <project.build.sourceEncoding>UTF-8</project.build.sourceEncoding>
        <spring-version>3.2.9.RELEASE</spring-version>
    </properties>

    <!-- Parent POM -->
    <parent>
        <groupId>uk.ac.cam.cares.jps</groupId>
        <artifactId>jps-parent-pom</artifactId>
        <version>1.0.0</version>
    </parent>

    <!-- Repository locations to deploy to -->
    <distributionManagement>
        <repository>
            <id>repo</id>
            <name>TheWorldAvatar Maven Repository</name>
            <url>https://maven.pkg.github.com/cambridge-cares/TheWorldAvatar/</url>
        </repository>
    </distributionManagement>

    <!-- Build Configuration -->
    <build>
        <finalName>jps-base-lib</finalName>

        <plugins>

            <!-- Compile and build to specific Java version -->
            <plugin>
                <artifactId>maven-compiler-plugin</artifactId>
                <version>3.7.0</version>
                <configuration>
                    <source>1.8</source>
                    <target>1.8</target>
                </configuration>
            </plugin>

            <!-- Edit the manifest file that goes inside the .jar file -->
            <plugin>
                <groupId>org.apache.maven.plugins</groupId>
                <artifactId>maven-jar-plugin</artifactId>
                <version>3.2.0</version>
                <configuration>
                    <archive>
                        <manifest>
                            <!-- Adds the copied dependencies to the classpath so the .jar can find them at runtime. -->
                            <addClasspath>true</addClasspath>
                            <classpathPrefix>./lib/</classpathPrefix>
                            <classpathLayoutType>simple</classpathLayoutType>
                            <useUniqueVersions>false</useUniqueVersions>
                        </manifest>
                    </archive>
                    <outputDirectory>${project.build.directory}</outputDirectory>
                </configuration>
            </plugin>

            <!-- Downloads and extracts ZIP archives from Maven repository -->
            <plugin>
                <groupId>org.apache.maven.plugins</groupId>
                <artifactId>maven-dependency-plugin</artifactId>
                <!-- Version, configuration, and executions should be pulled from the 
                parent POM unless overridden/added to here. -->

                <executions>
                    <!-- Copies JAR depenencies into lib directory -->
                    <execution>
                        <id>copy-jar-dependencies</id>
                        <phase>prepare-package</phase>
                        <goals>
                            <goal>copy-dependencies</goal>
                        </goals>
                        <configuration>
                            <includeScope>runtime</includeScope>
                            <useRepositoryLayout>false</useRepositoryLayout>
                            <outputDirectory>${project.build.directory}/lib</outputDirectory>
                        </configuration>
                    </execution>

                    <!-- Skip downloading the runtime Log4J2 config -->
                    <execution>
                        <id>download-runtime-log-config</id>
                        <configuration>
                            <skip>true</skip>
                        </configuration>
                    </execution>
                </executions>
            </plugin>

        </plugins>
    </build>

    <!-- Dependencies -->
    <!-- If adding dependencies, please include a comment detailing what they're for -->
    <dependencies>

        <!-- Servlet API -->
        <dependency>
            <groupId>javax.servlet</groupId>
            <artifactId>javax.servlet-api</artifactId>
        </dependency>

        <!-- For constructing SQL queries -->
        <dependency>
            <groupId>org.jooq</groupId>
            <artifactId>jooq</artifactId>
            <version>3.14.9</version>
        </dependency>

        <!-- For constructing sparql queries, used in time series -->
        <dependency>
            <groupId>org.eclipse.rdf4j</groupId>
            <artifactId>rdf4j-sparqlbuilder</artifactId>
            <version>3.4.3</version>
        </dependency>

        <!-- Driver for connecting to postgresql -->
        <dependency>
            <groupId>org.postgresql</groupId>
            <artifactId>postgresql</artifactId>
            <version>42.2.22</version>
        </dependency>

        <!-- ??? -->
        <dependency>
            <groupId>com.google.guava</groupId>
            <artifactId>guava</artifactId>
            <version>29.0-jre</version>
        </dependency>

        <!-- ??? -->
        <dependency>
            <groupId>commons-lang</groupId>
            <artifactId>commons-lang</artifactId>
            <version>2.6</version>
        </dependency>

        <!-- Spring MVC for Servlet Environments (depends on spring-core, spring-beans, 
        spring-context, spring-web) Define this if you use Spring MVC with a Servlet 
        Container such as Apache Tomcat (org.springframework.web.servlet.*) -->
        <dependency>
            <groupId>org.springframework</groupId>
            <artifactId>spring-test</artifactId>
            <version>${spring-version}</version>
        </dependency>
        <dependency>
            <groupId>org.springframework</groupId>
            <artifactId>spring-beans</artifactId>
            <version>${spring-version}</version>
        </dependency>
        <dependency>
            <groupId>org.springframework</groupId>
            <artifactId>spring-webmvc</artifactId>
            <version>${spring-version}</version>
            <exclusions>
                <exclusion>
                    <artifactId>commons-logging</artifactId>
                    <groupId>commons-logging</groupId>
                </exclusion>
            </exclusions>
        </dependency>

        <!-- ??? -->
        <dependency>
            <groupId>com.jcraft</groupId>
            <artifactId>jsch</artifactId>
            <version>0.1.55</version>
        </dependency>
        <dependency>
            <groupId>com.jcraft</groupId>
            <artifactId>jsch.agentproxy.jsch</artifactId>
            <version>0.0.9</version>
        </dependency>
        <dependency>
            <groupId>com.jcraft</groupId>
            <artifactId>jsch.agentproxy.pageant</artifactId>
            <version>0.0.9</version>
        </dependency>

        <!-- Logging -->
        <dependency>
            <groupId>org.apache.logging.log4j</groupId>
            <artifactId>log4j-api</artifactId>
        </dependency>
        <dependency>
            <groupId>org.apache.logging.log4j</groupId>
            <artifactId>log4j-core</artifactId>
        </dependency>

        <!-- Processing JSON content -->
        <dependency>
            <groupId>org.json</groupId>
            <artifactId>json</artifactId>
            <version>20180813</version>
        </dependency>

        <!-- ??? -->
        <dependency>
            <groupId>com.google.code.gson</groupId>
            <artifactId>gson</artifactId>
            <version>2.6.2</version>
        </dependency>

        <!-- ??? -->
        <dependency>
            <groupId>org.apache.httpcomponents</groupId>
            <artifactId>httpclient</artifactId>
            <version>4.5.5</version>
        </dependency>

        <!-- ??? -->
        <dependency>
            <groupId>org.apache.jena</groupId>
            <artifactId>jena-arq</artifactId>
            <version>3.16.0</version>
        </dependency>
        <dependency>
            <groupId>org.apache.jena</groupId>
            <artifactId>jena-querybuilder</artifactId>
            <version>3.16.0</version>
        </dependency>
        <dependency>
            <groupId>org.apache.jena</groupId>
            <artifactId>jena-rdfconnection</artifactId>
            <version>3.16.0</version>
        </dependency>
        <dependency>
            <groupId>org.apache.jena</groupId>
            <artifactId>jena-shaded-guava</artifactId>
            <version>3.16.0</version>
        </dependency>
        <dependency>
            <groupId>org.apache.jena</groupId>
            <artifactId>jena-jdbc-driver-mem</artifactId>
            <version>3.16.0</version>
        </dependency>
        <dependency>
            <groupId>org.apache.jena</groupId>
            <artifactId>jena-jdbc-core</artifactId>
            <version>3.16.0</version>
        </dependency>
        <dependency>
            <groupId>org.apache.jena</groupId>
            <artifactId>jena-jdbc-driver-remote</artifactId>
            <version>3.16.0</version>
        </dependency>
        <dependency>
            <groupId>org.apache.jena</groupId>
            <artifactId>jena-jdbc</artifactId>
            <version>3.16.0</version>
            <type>pom</type>
        </dependency>

        <!-- ??? -->
        <dependency>
            <groupId>org.orbisgis</groupId>
            <artifactId>cts</artifactId>
            <version>1.5.1</version>
        </dependency>

        <!-- ??? -->
        <dependency>
            <groupId>net.lingala.zip4j</groupId>
            <artifactId>zip4j</artifactId>
            <version>2.5.2</version>
        </dependency>

        <!-- ??? -->
        <dependency>
            <groupId>jakarta.ws.rs</groupId>
            <artifactId>jakarta.ws.rs-api</artifactId>
            <version>2.1.5</version>
            <scope>compile</scope>
        </dependency>
        <!-- ??? -->
        <dependency>
            <groupId>commons-codec</groupId>
            <artifactId>commons-codec</artifactId>
            <version>1.15</version>
        </dependency>

        <!-- ??? -->
        <dependency>
            <groupId>net.sf.py4j</groupId>
            <artifactId>py4j</artifactId>
            <version>0.10.9.1</version>
        </dependency>
<<<<<<< HEAD
        
        <!-- ??? -->
		<!-- https://mvnrepository.com/artifact/org.eclipse.rdf4j/rdf4j-repository-http -->
		<dependency>
		    <groupId>org.eclipse.rdf4j</groupId>
		    <artifactId>rdf4j-repository-http</artifactId>
		    <version>3.0.4</version>
		</dependency>
		
		<!-- https://mvnrepository.com/artifact/org.eclipse.rdf4j/rdf4j-repository-sparql -->
		<dependency>
		    <groupId>org.eclipse.rdf4j</groupId>
		    <artifactId>rdf4j-repository-sparql</artifactId>
		    <version>3.0.4</version>
		</dependency>
		
		<!-- https://mvnrepository.com/artifact/org.eclipse.rdf4j/rdf4j-model -->
		<dependency>
		    <groupId>org.eclipse.rdf4j</groupId>
		    <artifactId>rdf4j-model</artifactId>
		    <version>3.1.0</version>
		</dependency>
		
		<!-- https://mvnrepository.com/artifact/org.eclipse.rdf4j/rdf4j-query -->
		<dependency>
		    <groupId>org.eclipse.rdf4j</groupId>
		    <artifactId>rdf4j-query</artifactId>
		    <version>3.1.0</version>
		</dependency>
		
		<!-- https://mvnrepository.com/artifact/org.eclipse.rdf4j/rdf4j-util -->
		<dependency>
		    <groupId>org.eclipse.rdf4j</groupId>
		    <artifactId>rdf4j-util</artifactId>
		    <version>3.1.0</version>
		</dependency>
		
		<!-- https://mvnrepository.com/artifact/org.eclipse.rdf4j/rdf4j-runtime -->
		<dependency>
		    <groupId>org.eclipse.rdf4j</groupId>
		    <artifactId>rdf4j-runtime</artifactId>
		    <version>3.1.0</version>
		    <type>pom</type>
		</dependency>
		
		<!-- https://mvnrepository.com/artifact/org.eclipse.rdf4j/rdf4j-repository-api -->
		<dependency>
		    <groupId>org.eclipse.rdf4j</groupId>
		    <artifactId>rdf4j-repository-api</artifactId>
		    <version>3.1.0</version>
		</dependency>
=======

        <!-- Following RDF4J dependencies are added for enabling the federated query
		feature supported by FedX-->
        <!-- https://mvnrepository.com/artifact/org.eclipse.rdf4j/rdf4j-repository-http -->
        <dependency>
            <groupId>org.eclipse.rdf4j</groupId>
            <artifactId>rdf4j-repository-http</artifactId>
            <version>3.0.4</version>
        </dependency>

        <!-- https://mvnrepository.com/artifact/org.eclipse.rdf4j/rdf4j-repository-sparql -->
        <dependency>
            <groupId>org.eclipse.rdf4j</groupId>
            <artifactId>rdf4j-repository-sparql</artifactId>
            <version>3.0.4</version>
        </dependency>

        <!-- https://mvnrepository.com/artifact/org.eclipse.rdf4j/rdf4j-model -->
        <dependency>
            <groupId>org.eclipse.rdf4j</groupId>
            <artifactId>rdf4j-model</artifactId>
            <version>3.1.0</version>
        </dependency>

        <!-- https://mvnrepository.com/artifact/org.eclipse.rdf4j/rdf4j-query -->
        <dependency>
            <groupId>org.eclipse.rdf4j</groupId>
            <artifactId>rdf4j-query</artifactId>
            <version>3.1.0</version>
        </dependency>

        <!-- https://mvnrepository.com/artifact/org.eclipse.rdf4j/rdf4j-util -->
        <dependency>
            <groupId>org.eclipse.rdf4j</groupId>
            <artifactId>rdf4j-util</artifactId>
            <version>3.1.0</version>
        </dependency>

        <!-- https://mvnrepository.com/artifact/org.eclipse.rdf4j/rdf4j-runtime -->
        <dependency>
            <groupId>org.eclipse.rdf4j</groupId>
            <artifactId>rdf4j-runtime</artifactId>
            <version>3.1.0</version>
            <type>pom</type>
        </dependency>

        <!-- https://mvnrepository.com/artifact/org.eclipse.rdf4j/rdf4j-repository-api -->
        <dependency>
            <groupId>org.eclipse.rdf4j</groupId>
            <artifactId>rdf4j-repository-api</artifactId>
            <version>3.1.0</version>
        </dependency>
>>>>>>> 9e48dd45

        <dependency>
            <groupId>org.eclipse.rdf4j</groupId>
            <artifactId>rdf4j-tools-federation</artifactId>
            <version>3.1.0</version>
        </dependency>
        <!-- used in the DerivationClient to detect circular dependencies -->
        <dependency>
            <groupId>org.jgrapht</groupId>
            <artifactId>jgrapht-core</artifactId>
            <version>1.3.0</version>
        </dependency>
        <dependency>
            <groupId>org.junit.jupiter</groupId>
            <artifactId>junit-jupiter-api</artifactId>
        </dependency>
        <dependency>
            <groupId>org.junit.jupiter</groupId>
            <artifactId>junit-jupiter-engine</artifactId>
        </dependency>
        <dependency>
            <groupId>org.junit.vintage</groupId>
            <artifactId>junit-vintage-engine</artifactId>
            <version>5.7.2</version>
            <scope>test</scope>
        </dependency>
        <dependency>
            <groupId>junit</groupId>
            <artifactId>junit</artifactId>
            <version>4.13.2</version>
        </dependency>

        <!-- Used to mock the behaviour of functions for testing purposes -->
        <dependency>
            <groupId>org.mockito</groupId>
            <artifactId>mockito-core</artifactId>
            <version>3.5.7</version>
            <scope>test</scope>
        </dependency>
        <dependency>
            <groupId>org.mockito</groupId>
            <artifactId>mockito-inline</artifactId>
            <version>3.5.7</version>
            <scope>test</scope>
        </dependency>

        <!-- For mocking APIs -->
        <dependency>
            <groupId>com.github.tomakehurst</groupId>
            <artifactId>wiremock-jre8-standalone</artifactId>
            <version>2.33.2</version>
            <scope>test</scope>
        </dependency>

        <!-- Used to mock environment variables in testing -->
        <dependency>
            <groupId>com.github.stefanbirkner</groupId>
            <artifactId>system-lambda</artifactId>
            <version>1.2.0</version>
            <scope>test</scope>
        </dependency>

        <!-- Used for integration testing to spin up temporary Docker containers with required applications (e.g. postgres, Blazegraph) -->
        <dependency>
            <groupId>org.testcontainers</groupId>
            <artifactId>postgresql</artifactId>
            <version>1.16.2</version>
            <scope>test</scope>
        </dependency>
        <dependency>
            <groupId>org.testcontainers</groupId>
            <artifactId>testcontainers</artifactId>
            <version>1.16.2</version>
            <scope>test</scope>
        </dependency>
        <dependency>
            <groupId>org.testcontainers</groupId>
            <artifactId>junit-jupiter</artifactId>
            <version>1.16.2</version>
            <scope>test</scope>
        </dependency>
        <dependency>
            <groupId>com.fasterxml.jackson.core</groupId>
            <artifactId>jackson-annotations</artifactId>
            <version>2.13.0</version>
        </dependency>
        <dependency>
            <groupId>org.slf4j</groupId>
            <artifactId>slf4j-api</artifactId>
            <version>1.7.32</version>
            <scope>compile</scope>
        </dependency>

        <!-- https://mvnrepository.com/artifact/com.opencsv/opencsv -->
        <dependency>
            <groupId>com.opencsv</groupId>
            <artifactId>opencsv</artifactId>
            <version>4.0</version>
        </dependency>
        <dependency>
            <groupId>jfree</groupId>
            <artifactId>jfreechart</artifactId>
            <version>1.0.13</version>
        </dependency>
        <dependency>
            <groupId>net.sourceforge.owlapi</groupId>
            <artifactId>owlapi-distribution</artifactId>
            <version>5.1.0</version>
        </dependency>
        <dependency>
            <groupId>com.hp.hpl.jena</groupId>
            <artifactId>jena</artifactId>
            <version>2.6.4</version>
        </dependency>
        <!-- https://mvnrepository.com/artifact/commons-validator/commons-validator -->
        <dependency>
            <groupId>commons-validator</groupId>
            <artifactId>commons-validator</artifactId>
            <version>1.7</version>
        </dependency>
        <!-- used in remote store client to upload rdf file -->
        <dependency>
            <groupId>commons-io</groupId>
            <artifactId>commons-io</artifactId>
            <version>2.11.0</version>
        </dependency>

        <!-- used in time series client to upload postgis geometries -->
        <dependency>
            <groupId>org.postgis</groupId>
            <artifactId>postgis-jdbc</artifactId>
            <version>1.3.3</version>
        </dependency>
    </dependencies>
</project><|MERGE_RESOLUTION|>--- conflicted
+++ resolved
@@ -299,59 +299,6 @@
             <artifactId>py4j</artifactId>
             <version>0.10.9.1</version>
         </dependency>
-<<<<<<< HEAD
-        
-        <!-- ??? -->
-		<!-- https://mvnrepository.com/artifact/org.eclipse.rdf4j/rdf4j-repository-http -->
-		<dependency>
-		    <groupId>org.eclipse.rdf4j</groupId>
-		    <artifactId>rdf4j-repository-http</artifactId>
-		    <version>3.0.4</version>
-		</dependency>
-		
-		<!-- https://mvnrepository.com/artifact/org.eclipse.rdf4j/rdf4j-repository-sparql -->
-		<dependency>
-		    <groupId>org.eclipse.rdf4j</groupId>
-		    <artifactId>rdf4j-repository-sparql</artifactId>
-		    <version>3.0.4</version>
-		</dependency>
-		
-		<!-- https://mvnrepository.com/artifact/org.eclipse.rdf4j/rdf4j-model -->
-		<dependency>
-		    <groupId>org.eclipse.rdf4j</groupId>
-		    <artifactId>rdf4j-model</artifactId>
-		    <version>3.1.0</version>
-		</dependency>
-		
-		<!-- https://mvnrepository.com/artifact/org.eclipse.rdf4j/rdf4j-query -->
-		<dependency>
-		    <groupId>org.eclipse.rdf4j</groupId>
-		    <artifactId>rdf4j-query</artifactId>
-		    <version>3.1.0</version>
-		</dependency>
-		
-		<!-- https://mvnrepository.com/artifact/org.eclipse.rdf4j/rdf4j-util -->
-		<dependency>
-		    <groupId>org.eclipse.rdf4j</groupId>
-		    <artifactId>rdf4j-util</artifactId>
-		    <version>3.1.0</version>
-		</dependency>
-		
-		<!-- https://mvnrepository.com/artifact/org.eclipse.rdf4j/rdf4j-runtime -->
-		<dependency>
-		    <groupId>org.eclipse.rdf4j</groupId>
-		    <artifactId>rdf4j-runtime</artifactId>
-		    <version>3.1.0</version>
-		    <type>pom</type>
-		</dependency>
-		
-		<!-- https://mvnrepository.com/artifact/org.eclipse.rdf4j/rdf4j-repository-api -->
-		<dependency>
-		    <groupId>org.eclipse.rdf4j</groupId>
-		    <artifactId>rdf4j-repository-api</artifactId>
-		    <version>3.1.0</version>
-		</dependency>
-=======
 
         <!-- Following RDF4J dependencies are added for enabling the federated query
 		feature supported by FedX-->
@@ -404,7 +351,6 @@
             <artifactId>rdf4j-repository-api</artifactId>
             <version>3.1.0</version>
         </dependency>
->>>>>>> 9e48dd45
 
         <dependency>
             <groupId>org.eclipse.rdf4j</groupId>
