--- conflicted
+++ resolved
@@ -12,7 +12,7 @@
     details on how version numbers should be selected -->
 
 
-    <version>1.6.0-SNAPSHOT</version>
+    <version>1.7.0</version>
 
     <!-- Project Properties -->
     <properties>
@@ -24,7 +24,7 @@
     <parent>
         <groupId>uk.ac.cam.cares.jps</groupId>
         <artifactId>jps-parent-pom</artifactId>
-        <version>1.0.0-SNAPSHOT</version>
+        <version>1.0.0</version>
     </parent>
     
     <!-- Repository locations to deploy to -->
@@ -343,12 +343,8 @@
 			<artifactId>junit</artifactId>
 			<version>4.13.2</version>
 		</dependency>
-<<<<<<< HEAD
-        <!-- ??? -->
-=======
 
         <!-- Used to mock the behaviour of functions for testing purposes -->
->>>>>>> 19044df2
         <dependency>
             <groupId>org.mockito</groupId>
             <artifactId>mockito-core</artifactId>
@@ -369,26 +365,39 @@
             <version>1.2.0</version>
             <scope>test</scope>
         </dependency>
-            
+        
+        <!-- Used for integration testing to spin up temporary Docker containers with required applications (e.g. postgres, Blazegraph) -->    
         <dependency>
             <groupId>org.testcontainers</groupId>
             <artifactId>postgresql</artifactId>
-            <version>1.15.3</version>
+            <version>1.16.2</version>
             <scope>test</scope>
         </dependency>
         <dependency>
             <groupId>org.testcontainers</groupId>
             <artifactId>testcontainers</artifactId>
-            <version>1.15.3</version>
+            <version>1.16.2</version>
             <scope>test</scope>
         </dependency>
         <dependency>
             <groupId>org.testcontainers</groupId>
             <artifactId>junit-jupiter</artifactId>
-            <version>1.15.3</version>
-            <scope>test</scope>
-        </dependency>
-        	<!-- https://mvnrepository.com/artifact/com.opencsv/opencsv -->
+            <version>1.16.2</version>
+            <scope>test</scope>
+        </dependency>
+		<dependency>
+			 <groupId>com.fasterxml.jackson.core</groupId>
+			 <artifactId>jackson-annotations</artifactId>
+			 <version>2.13.0</version>
+		</dependency>
+		<dependency>
+			<groupId>org.slf4j</groupId>
+			<artifactId>slf4j-api</artifactId>
+			<version>1.7.32</version>
+			<scope>compile</scope>
+		</dependency>
+        
+        <!-- https://mvnrepository.com/artifact/com.opencsv/opencsv -->
 		<dependency>
 			<groupId>com.opencsv</groupId>
 			<artifactId>opencsv</artifactId>
@@ -424,4 +433,4 @@
     </dependencies>
 
 
-</project>+</project>
