--- conflicted
+++ resolved
@@ -29,9 +29,6 @@
 import uk.ac.cam.cares.jps.base.query.RemoteStoreClient;
 
 /**
-<<<<<<< HEAD
- * integration tests for updateInstance is provided at TheWorldAvater/Agents/DerivationExample
-=======
  * integration tests for updateAllSyncDerivations is provided at
  * TheWorldAvater/Agents/DerivationExample
  * 
@@ -46,7 +43,6 @@
  * getUpstreamDerivationsNeedUpdate in DerivationSparql) are provided in
  * DerivedQuantitySparqlTest.java
  * 
->>>>>>> 912b30d4
  * @author Kok Foong Lee
  * @author Jiaru Bai
  *
@@ -608,12 +604,6 @@
 
 	@Test
 	public void testValidateDerived() {
-<<<<<<< HEAD
-		devClient.createDerivation(Arrays.asList(entity1), derivedAgentIRI, derivedAgentURL, inputs);
-		devClient.createDerivation(Arrays.asList(entity2), derivedAgentIRI2, derivedAgentURL2, Arrays.asList(entity1));
-		
-		// inputs do not have timestamps yet
-=======
 		// initialise rdf:type of all instances, so that derivations can be cached
 		OntModel testKG = mockClient.getKnowledgeBase();
 		initRdfType(testKG);
@@ -623,7 +613,6 @@
 				derivedAgentURL, inputs);
 		devClient.createDerivation(Arrays.asList(entity2), derivedAgentIRI2,
 				derivedAgentURL2, Arrays.asList(entity1));
->>>>>>> 912b30d4
 		JPSRuntimeException e = Assert.assertThrows(JPSRuntimeException.class, () -> devClient.validateDerivations());
 		Assert.assertTrue(e.getMessage().contains("does not have a timestamp"));
 
@@ -631,56 +620,28 @@
 		for (String input : inputs) {
 			devClient.addTimeInstance(input);
 		}
-<<<<<<< HEAD
-		
+
 		Assert.assertTrue(devClient.validateDerivations());
-		
+
 		devClient.dropAllDerivations();
 		devClient.dropAllTimestamps();
-		
-	    // intentionally create a circular dependency
-=======
-
-		Assert.assertTrue(devClient.validateDerivations());
-
-		devClient.dropAllDerivations();
-		devClient.dropAllTimestamps();
 
 		// 2. intentionally create a circular dependency
->>>>>>> 912b30d4
 		devClient.createDerivation(Arrays.asList(entity1), derivedAgentIRI, derivedAgentURL, inputs);
 		devClient.createDerivation(Arrays.asList(entity2), derivedAgentIRI2, derivedAgentURL2, Arrays.asList(entity1));
 		devClient.createDerivation(inputs, derivedAgentIRI3, derivedAgentURL3, Arrays.asList(entity1));
 		e = Assert.assertThrows(JPSRuntimeException.class, () -> devClient.validateDerivations());
 		Assert.assertTrue(e.getMessage().contains("Edge would induce a cycle"));
-<<<<<<< HEAD
-		
+
 		devClient.dropAllDerivations();
 		devClient.dropAllTimestamps();
-		
-		// pure inputs part of a derivation
-		for (String input:inputs) {
-=======
-
-		devClient.dropAllDerivations();
-		devClient.dropAllTimestamps();
 
 		// 3. pure inputs part of a derivation
 		for (String input : inputs) {
->>>>>>> 912b30d4
 			devClient.addTimeInstance(input);
 		}
 		devClient.createDerivation(inputs, derivedAgentIRI, derivedAgentURL, inputs);
 		e = Assert.assertThrows(JPSRuntimeException.class, () -> devClient.validateDerivations());
-<<<<<<< HEAD
-		Assert.assertTrue(e.getMessage().contains("Entities belonging to a derivation should not have timestamps attached"));
-	}
-	
-	@Test
-	public void testDropDerivations() {
-		OntModel testKG = mockClient.getKnowledgeBase();
-		
-=======
 		Assert.assertTrue(
 				e.getMessage().contains("Entities belonging to a derivation should not have timestamps attached"));
 
@@ -781,7 +742,6 @@
 	public void testDropDerivations() {
 		OntModel testKG = mockClient.getKnowledgeBase();
 
->>>>>>> 912b30d4
 		// case 1: standard derivation
 		String derivation = devClient.createDerivation(entities, derivedAgentIRI, derivedAgentURL, inputs);
 		for (String input : inputs) {
@@ -790,25 +750,6 @@
 		Assert.assertNotNull(testKG.getIndividual(derivation));
 		devClient.dropAllDerivations();
 		Assert.assertNull(testKG.getIndividual(derivation));
-<<<<<<< HEAD
-		
-		// case 2: with time series
-		derivation = devClient.createDerivationWithTimeSeries(entities, derivation, derivation, inputs);
-		Assert.assertNotNull(testKG.getIndividual(derivation));
-		devClient.dropAllDerivations();
-		Assert.assertNull(testKG.getIndividual(derivation));
-		
-		// case 3: both types present
-		derivation = devClient.createDerivation(Arrays.asList(entity1), derivedAgentIRI, derivedAgentURL, Arrays.asList(input1));
-		String derivation2 = devClient.createDerivation(Arrays.asList(entity2), derivedAgentIRI, derivedAgentURL, Arrays.asList(input2));
-		Assert.assertNotNull(testKG.getIndividual(derivation));
-		Assert.assertNotNull(testKG.getIndividual(derivation2));
-		devClient.dropAllDerivations();
-		Assert.assertNull(testKG.getIndividual(derivation));
-		Assert.assertNull(testKG.getIndividual(derivation2));
-	}
-	
-=======
 
 		// case 2: with time series
 		derivation = devClient.createDerivationWithTimeSeries(entities, derivedAgentIRI, derivedAgentURL, inputs);
@@ -889,7 +830,6 @@
 		Assert.assertNotNull(testKG.getIndividual(derivedAgentIRI));
 	}
 
->>>>>>> 912b30d4
 	@Test
 	public void testDropTimestamps() {
 		OntModel testKG = mockClient.getKnowledgeBase();
@@ -898,14 +838,6 @@
 			devClient.addTimeInstance(input);
 			Assert.assertNotNull(testKG.getIndividual(input));
 		}
-<<<<<<< HEAD
-		
-		devClient.dropAllTimestamps();
-		
-		for (String input : inputs) {
-			Assert.assertNull(testKG.getIndividual(input));
-		}
-=======
 
 		devClient.dropAllTimestamps();
 
@@ -1412,6 +1344,5 @@
 		Collections.sort(a);
 		Collections.sort(b);
 		return a.equals(b);
->>>>>>> 912b30d4
 	}
 }