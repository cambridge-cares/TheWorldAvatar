--- conflicted
+++ resolved
@@ -45,13 +45,13 @@
 	@Container
 	private static GenericContainer<?> blazegraph = new GenericContainer<>(
 			DockerImageName.parse("docker.cmclinnovations.com/blazegraph_for_tests:1.0.0"))
-			.withExposedPorts(9999);
-
+												 .withExposedPorts(9999);
+	
 	@BeforeAll
 	public static void initialise() throws URISyntaxException {
 		// start containers
 		blazegraph.start();
-
+		
 		String endpoint = new URIBuilder().setScheme("http").setHost(blazegraph.getHost())
 				.setPort(blazegraph.getFirstMappedPort())
 				.setPath("/blazegraph/namespace/kb/sparql").build().toString();
@@ -76,12 +76,12 @@
 				.getPath();
 		File testOwl = new File(filepath);
 		storeClient.uploadFile(testOwl);
-
+		
 		// construct a simple query to check that triples have been uploaded
 		SelectQuery query = Queries.SELECT();
-		query.where(query.var().has(query.var(), query.var()));
-
-		// length is the number of triples uploaded to blazegraph
+        query.where(query.var().has(query.var(),query.var()));
+        
+        // length is the number of triples uploaded to blazegraph
 		Assertions.assertTrue(storeClient.executeQuery(query.getQueryString()).length() > 1);
 	}
 
@@ -103,7 +103,6 @@
 			Assert.assertTrue(matcher.find());
 			// the value should be 1 as one triple was added to KG
 			Assert.assertEquals(1, Integer.parseInt(matcher.group(1)));
-<<<<<<< HEAD
 		} catch (Exception e) {
 			throw e;
 		}
@@ -131,8 +130,5 @@
 		Assert.assertEquals(1, result.length());
 		Assert.assertEquals(o1, result.getJSONObject(0).getString(o1Var.getQueryString().substring(1)));
 		Assert.assertEquals(o2, result.getJSONObject(0).getString(o2Var.getQueryString().substring(1)));
-=======
-		}
->>>>>>> 71e5b79f
 	}
 }