--- conflicted
+++ resolved
@@ -784,11 +784,7 @@
 	public void testGetLatestData() {
 		// Initialise time series tables
 		client.initTimeSeriesTable(dataIRI_1, dataClass_1, tsIRI_1);
-<<<<<<< HEAD
-		client.addTimeSeriesData(ts1);
-=======
-		client.addTimeSeriesData(ts_list1);
->>>>>>> 912b30d4
+		client.addTimeSeriesData(ts_list1);
 		TimeSeries<Instant> ts = client.getLatestData(dataIRI_1.get(0));
 		Instant latestTime = ts.getTimes().get(0);
 		Double latestValue = ts.getValuesAsDouble(dataIRI_1.get(0)).get(0);
@@ -801,11 +797,7 @@
 	public void testGetOldestData() {
 		// Initialise time series tables
 		client.initTimeSeriesTable(dataIRI_1, dataClass_1, tsIRI_1);
-<<<<<<< HEAD
-		client.addTimeSeriesData(ts1);
-=======
-		client.addTimeSeriesData(ts_list1);
->>>>>>> 912b30d4
+		client.addTimeSeriesData(ts_list1);
 		TimeSeries<Instant> ts = client.getOldestData(dataIRI_1.get(0));
 		Instant oldestTime = ts.getTimes().get(0);
 		Double oldestValue = ts.getValuesAsDouble(dataIRI_1.get(0)).get(0);
