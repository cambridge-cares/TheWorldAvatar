package uk.ac.cam.cares.jps.base.timeseries;

import org.jooq.DSLContext;
import org.jooq.SQLDialect;
import org.jooq.impl.DSL;
import org.jooq.tools.jdbc.MockConnection;
import org.jooq.tools.jdbc.MockDataProvider;
import org.json.JSONArray;
import org.json.JSONObject;
import org.junit.After;
import org.junit.Assert;
import org.junit.Before;
import org.junit.Test;
import org.mockito.*;

import uk.ac.cam.cares.jps.base.exception.JPSRuntimeException;
import uk.ac.cam.cares.jps.base.interfaces.StoreClientInterface;
import uk.ac.cam.cares.jps.base.query.RemoteStoreClient;

import java.io.IOException;
import java.lang.reflect.Field;
import java.net.URISyntaxException;
import java.nio.file.Paths;
import java.time.Instant;
import java.util.ArrayList;
import java.util.Arrays;
import java.util.HashMap;
import java.util.List;
import java.util.Map;
import java.util.Objects;
import java.util.stream.Collectors;


/**
 * This class provides unit tests for the TimeSeriesClient class
 */

public class TimeSeriesClientTest {

    // Instance of the class to test
    private TimeSeriesClient<Instant> testClient;
    // Instance of the class to test with mocked sub-clients
    private TimeSeriesClient<Instant> testClientWithMocks;
    // Time series test data
    private List<String> dataIRIs;
    private List<Class<?>> dataClasses;
    private final String timeUnit = "http://s";

    @Mock(answer = Answers.RETURNS_DEEP_STUBS) private TimeSeriesSparql mockSparqlClient;
    @Mock private TimeSeriesRDBClient<Instant> mockRDBClient;
    @Mock private TimeSeries<Instant> mockTimeSeries;
    private AutoCloseable closeMocks;

    @Before
    public void setUpClient() throws URISyntaxException, IOException {
        testClient = new TimeSeriesClient<>(Instant.class,
                Paths.get(Objects.requireNonNull(getClass().getResource("/timeseries.properties")).toURI()).toString());
        testClientWithMocks = new TimeSeriesClient<>(Instant.class,
                Paths.get(Objects.requireNonNull(getClass().getResource("/timeseries.properties")).toURI()).toString());
    }
    
    @Before
    public void openMocks() {
        closeMocks = MockitoAnnotations.openMocks(this);
    }

    @After
    public void releaseMocks() throws Exception {
        closeMocks.close();
    }

    @Before
    public void setUpTestData() {
         // Initialise time series with 3 associated data series
        dataIRIs = Arrays.asList("http://data1", "http://data2", "http://data3");
        // Specify type of data for each column (most data will be in doubles, but one can specify different data types)
        dataClasses = Arrays.asList(Double.class, String.class, Integer.class);
    }

    @Test
    public void testConstructorWithKBClientAndRdbProperties() throws IOException, NoSuchFieldException, IllegalAccessException, URISyntaxException {
        RemoteStoreClient kbClient = new RemoteStoreClient();
        kbClient.setQueryEndpoint("sparql_query");
        kbClient.setUpdateEndpoint("sparql_update");
        String db_url = "jdbc:postgresql:test";
        String db_user = "test_user";
        TimeSeriesClient<Instant> client = new TimeSeriesClient<>(kbClient, Instant.class, db_url, db_user, "test_pw");

        // Retrieve the rdf client to test whether it is set correctly
        Field rdfClientField = TimeSeriesClient.class.getDeclaredField("rdfClient");
        rdfClientField.setAccessible(true);
        TimeSeriesSparql rdfClient = (TimeSeriesSparql) rdfClientField.get(client);
        Field kbClientField = TimeSeriesSparql.class.getDeclaredField("kbClient");
        kbClientField.setAccessible(true);
        StoreClientInterface setKBClient = (StoreClientInterface) kbClientField.get(rdfClient);
        Assert.assertEquals(kbClient.getQueryEndpoint(), setKBClient.getQueryEndpoint());
        Assert.assertEquals(kbClient.getUpdateEndpoint(), setKBClient.getUpdateEndpoint());
        // Retrieve the rdb client to test whether it is set correctly
        Field rdbClientField = TimeSeriesClient.class.getDeclaredField("rdbClient");
        rdbClientField.setAccessible(true);
        TimeSeriesRDBClient<Instant> rdbClient = (TimeSeriesRDBClient<Instant>) rdbClientField.get(client);
        Assert.assertEquals(db_url, rdbClient.getRdbURL());
        Assert.assertEquals(db_user, rdbClient.getRdbUser());
    }
    
    @Test
    public void testConstructorWithKBClient() throws IOException, NoSuchFieldException, IllegalAccessException, URISyntaxException {
        RemoteStoreClient kbClient = new RemoteStoreClient();
        kbClient.setQueryEndpoint("sparql_query");
        kbClient.setUpdateEndpoint("sparql_update");
        TimeSeriesClient<Instant> client = new TimeSeriesClient<>(kbClient, Instant.class,
                Paths.get(Objects.requireNonNull(getClass().getResource("/timeseries.properties")).toURI()).toString());

        // Retrieve the rdf client to test whether it is set correctly
        Field rdfClientField = TimeSeriesClient.class.getDeclaredField("rdfClient");
        rdfClientField.setAccessible(true);
        TimeSeriesSparql rdfClient = (TimeSeriesSparql) rdfClientField.get(client);
        Field kbClientField = TimeSeriesSparql.class.getDeclaredField("kbClient");
        kbClientField.setAccessible(true);
        StoreClientInterface setKBClient = (StoreClientInterface) kbClientField.get(rdfClient);
        Assert.assertEquals(kbClient.getQueryEndpoint(), setKBClient.getQueryEndpoint());
        Assert.assertEquals(kbClient.getUpdateEndpoint(), setKBClient.getUpdateEndpoint());
        // Retrieve the rdb client to test whether it is set correctly
        Field rdbClientField = TimeSeriesClient.class.getDeclaredField("rdbClient");
        rdbClientField.setAccessible(true);
        TimeSeriesRDBClient<Instant> rdbClient = (TimeSeriesRDBClient<Instant>) rdbClientField.get(client);
        Assert.assertEquals("jdbc:postgresql:timeseries", rdbClient.getRdbURL());
        Assert.assertEquals("postgres", rdbClient.getRdbUser());
    }

    @Test
    public void testConstructorWithOnlyPropertiesFile() throws NoSuchFieldException, IllegalAccessException {
        // Retrieve the rdf client to test whether it is set correctly
        Field rdfClientField = TimeSeriesClient.class.getDeclaredField("rdfClient");
        rdfClientField.setAccessible(true);
        TimeSeriesSparql rdfClient = (TimeSeriesSparql) rdfClientField.get(testClient);
        Field kbClientField = TimeSeriesSparql.class.getDeclaredField("kbClient");
        kbClientField.setAccessible(true);
        StoreClientInterface setKBClient = (StoreClientInterface) kbClientField.get(rdfClient);
        Assert.assertEquals("http://localhost:9999/blazegraph/namespace/timeseries/sparql", setKBClient.getQueryEndpoint());
        Assert.assertEquals("http://localhost:9999/blazegraph/namespace/timeseries/sparql", setKBClient.getUpdateEndpoint());
        // Retrieve the rdb client to test whether it is set correctly
        Field rdbClientField = TimeSeriesClient.class.getDeclaredField("rdbClient");
        rdbClientField.setAccessible(true);
        TimeSeriesRDBClient<Instant> rdbClient = (TimeSeriesRDBClient<Instant>) rdbClientField.get(testClient);
        Assert.assertEquals("jdbc:postgresql:timeseries", rdbClient.getRdbURL());
        Assert.assertEquals("postgres", rdbClient.getRdbUser());
    }

    @Test
    public void testSetKBClient() throws NoSuchFieldException, IllegalAccessException {
        RemoteStoreClient kbClient = new RemoteStoreClient();
        kbClient.setQueryEndpoint("sparql_query");
        kbClient.setUpdateEndpoint("sparql_update");
        testClient.setKBClient(kbClient);
        // Retrieve the rdf client to test whether it is set correctly
        Field rdfClientField = TimeSeriesClient.class.getDeclaredField("rdfClient");
        rdfClientField.setAccessible(true);
        TimeSeriesSparql rdfClient = (TimeSeriesSparql) rdfClientField.get(testClient);
        Field kbClientField = TimeSeriesSparql.class.getDeclaredField("kbClient");
        kbClientField.setAccessible(true);
        StoreClientInterface setKBClient = (StoreClientInterface) kbClientField.get(rdfClient);
        Assert.assertEquals(kbClient.getQueryEndpoint(), setKBClient.getQueryEndpoint());
        Assert.assertEquals(kbClient.getUpdateEndpoint(), setKBClient.getUpdateEndpoint());
    }

    @Test
    public void testSetRDBClient() throws NoSuchFieldException, IllegalAccessException {
        testClient.setRDBClient("testURL", "user", "password");
        // Retrieve the rdb client to test whether it is set correctly
        Field rdbClientField = TimeSeriesClient.class.getDeclaredField("rdbClient");
        rdbClientField.setAccessible(true);
        TimeSeriesRDBClient<Instant> rdbClient = (TimeSeriesRDBClient<Instant>) rdbClientField.get(testClient);
        Assert.assertEquals("testURL", rdbClient.getRdbURL());
        Assert.assertEquals("user", rdbClient.getRdbUser());
        Field passwordField = TimeSeriesRDBClient.class.getDeclaredField("rdbPassword");
        passwordField.setAccessible(true);
        Assert.assertEquals("password", passwordField.get(rdbClient));
    }

    @Test
    public void testInitTimeSeriesExceptionAfterStep1() throws NoSuchFieldException, IllegalAccessException {
        // Set-up stubbing
        Mockito.doThrow(new JPSRuntimeException("KG down")).when(mockSparqlClient).
                initTS(Mockito.anyString(), Mockito.anyList(), Mockito.anyString(), Mockito.anyString());
        setRDFMock();
        
        try {
            testClientWithMocks.initTimeSeries(dataIRIs, dataClasses, timeUnit);
            Assert.fail();
        }
        catch (JPSRuntimeException e) {
            Assert.assertTrue(e.getMessage().contains("Timeseries was not created"));
            Assert.assertTrue(e.getMessage().contains(testClientWithMocks.getClass().getSimpleName()));
            Assert.assertEquals("KG down", e.getCause().getMessage());
            Assert.assertEquals(JPSRuntimeException.class, e.getCause().getClass());
        }
    }

    @Test
    public void testInitTimeSeriesExceptionAfterStep2() throws NoSuchFieldException, IllegalAccessException {
        // KG reversion works //
        // Set-up stubbing
        Mockito.doNothing().when(mockSparqlClient).
                initTS(Mockito.anyString(), Mockito.anyList(), Mockito.anyString(), Mockito.anyString());
        setRDFMock();
        Mockito.doThrow(new JPSRuntimeException("RDB down")).when(mockRDBClient).
                initTimeSeriesTable(Mockito.anyList(), Mockito.anyList(), Mockito.anyString());
        setRDBMock();
        // Set private fields accessible to insert the mock
        Field rdfClientField = TimeSeriesClient.class.getDeclaredField("rdfClient");
        rdfClientField.setAccessible(true);
        rdfClientField.set(testClientWithMocks, mockSparqlClient);
        Field rdbClientField = TimeSeriesClient.class.getDeclaredField("rdbClient");
        rdbClientField.setAccessible(true);
        rdbClientField.set(testClientWithMocks, mockRDBClient);
        
        try {
            testClientWithMocks.initTimeSeries(dataIRIs, dataClasses, timeUnit);
            Assert.fail();
        }
        catch (JPSRuntimeException e) {
            Assert.assertTrue(e.getMessage().contains("Timeseries was not created"));
            Assert.assertTrue(e.getMessage().contains(testClientWithMocks.getClass().getSimpleName()));
            Assert.assertEquals("RDB down", e.getCause().getMessage());
            Assert.assertEquals(JPSRuntimeException.class, e.getCause().getClass());
        }
        // KG reversion does not work //
        // Set-up stubbing
        Mockito.doNothing().when(mockSparqlClient).
                initTS(Mockito.anyString(), Mockito.anyList(), Mockito.anyString(), Mockito.anyString());
        ArgumentCaptor<String> tsIRI = ArgumentCaptor.forClass(String.class);
        Mockito.doThrow(new JPSRuntimeException("KG down")).when(mockSparqlClient).
                removeTimeSeries(tsIRI.capture());
        Mockito.doThrow(new JPSRuntimeException("RDB down")).when(mockRDBClient).
                initTimeSeriesTable(Mockito.anyList(), Mockito.anyList(), Mockito.anyString());
        // Set private fields accessible to insert the mock
        rdbClientField.setAccessible(true);
        rdbClientField.set(testClientWithMocks, mockRDBClient);
        try {
            testClientWithMocks.initTimeSeries(dataIRIs, dataClasses, timeUnit);
            Assert.fail();
        }
        catch (JPSRuntimeException e) {
            Assert.assertTrue(e.getMessage().contains("Inconsistent state created when initialising time series"));
            Assert.assertTrue(e.getMessage().contains(tsIRI.getValue()));
            Assert.assertTrue(e.getMessage().contains(testClientWithMocks.getClass().getSimpleName()));
        }
    }

    @Test
    public void testDeleteIndividualTimeSeriesNoTSIRI() throws NoSuchFieldException, IllegalAccessException {
        // Set-up stubbing
        Mockito.when(mockSparqlClient.getTimeSeries(dataIRIs.get(0))).thenReturn(null);
        setRDFMock();
        try {
            testClientWithMocks.deleteIndividualTimeSeries(dataIRIs.get(0));
            Assert.fail();
        }
        catch (JPSRuntimeException e) {
            Assert.assertTrue(e.getMessage().contains("not associated with any timeseries"));
            Assert.assertTrue(e.getMessage().contains(testClientWithMocks.getClass().getSimpleName()));
            Assert.assertTrue(e.getMessage().contains(dataIRIs.get(0)));
        }
    }

    @Test
    public void testDeleteIndividualTimeSeriesExceptionAfterStep1() throws NoSuchFieldException, IllegalAccessException {
        String dataIRI = dataIRIs.get(0);
        // Set-up stubbing
        Mockito.when(mockSparqlClient.getTimeSeries(dataIRI)).thenReturn("tsIRI");
        Mockito.when(mockSparqlClient.getAssociatedData(dataIRI).size()).thenReturn(2);
        Mockito.doThrow(new JPSRuntimeException("KG down")).when(mockSparqlClient).removeTimeSeriesAssociation(dataIRI);
        setRDFMock();
        try {
            testClientWithMocks.deleteIndividualTimeSeries(dataIRI);
            Assert.fail();
        }
        catch (JPSRuntimeException e) {
            Assert.assertTrue(e.getMessage().contains("was not deleted"));
            Assert.assertTrue(e.getMessage().contains(testClientWithMocks.getClass().getSimpleName()));
            Assert.assertTrue(e.getMessage().contains(dataIRI));
            Assert.assertEquals("KG down", e.getCause().getMessage());
            Assert.assertEquals(JPSRuntimeException.class, e.getCause().getClass());
        }
    }

    @Test
    public void testDeleteIndividualTimeSeriesExceptionAfterStep2() throws NoSuchFieldException, IllegalAccessException {
        String dataIRI = dataIRIs.get(0);
        // KG reversion works //
        // Set-up stubbing
        Mockito.when(mockSparqlClient.getTimeSeries(dataIRI)).thenReturn("tsIRI");
        Mockito.when(mockSparqlClient.getAssociatedData(dataIRI).size()).thenReturn(2);
        Mockito.doNothing().when(mockSparqlClient).removeTimeSeriesAssociation(dataIRI);
        setRDFMock();
        Mockito.doThrow(new JPSRuntimeException("RDB down")).when(mockRDBClient).deleteTimeSeries(dataIRI);
        setRDBMock();
        try {
            testClientWithMocks.deleteIndividualTimeSeries(dataIRI);
            Assert.fail();
        }
        catch (JPSRuntimeException e) {
            Assert.assertTrue(e.getMessage().contains("was not deleted"));
            Assert.assertTrue(e.getMessage().contains(testClientWithMocks.getClass().getSimpleName()));
            Assert.assertTrue(e.getMessage().contains(dataIRI));
            Assert.assertEquals("RDB down", e.getCause().getMessage());
            Assert.assertEquals(JPSRuntimeException.class, e.getCause().getClass());
        }
        // KG reversion does not work //
        // Set-up stubbing
        Mockito.when(mockSparqlClient.getTimeSeries(dataIRI)).thenReturn("tsIRI");
        Mockito.when(mockSparqlClient.getAssociatedData(dataIRI).size()).thenReturn(2);
        Mockito.doThrow(new JPSRuntimeException("KG down")).when(mockSparqlClient)
                .insertTimeSeriesAssociation(Mockito.anyString(), Mockito.anyString());
        Mockito.doThrow(new JPSRuntimeException("RDB down")).when(mockRDBClient).deleteTimeSeries(dataIRI);
        try {
            testClientWithMocks.deleteIndividualTimeSeries(dataIRI);
            Assert.fail();
        }
        catch (JPSRuntimeException e) {
            Assert.assertTrue(e.getMessage().contains("Inconsistent state created when deleting time series"));
            Assert.assertTrue(e.getMessage().contains(testClientWithMocks.getClass().getSimpleName()));
            Assert.assertTrue(e.getMessage().contains(dataIRI));
        }
    }
    
    @Test
    public void testDeleteTimeSeriesNoTSIRI() throws NoSuchFieldException, IllegalAccessException {
    	String tsIRI = "tsIRI";
    	// Set-up stubbing
        Mockito.when(mockSparqlClient.checkTimeSeriesExists(tsIRI)).thenReturn(false);
        setRDFMock();      
        
        try {
            testClientWithMocks.deleteTimeSeries(tsIRI);
            Assert.fail();
        }
        catch (JPSRuntimeException e) {
            Assert.assertTrue(e.getMessage().contains("does not exist in KG"));
            Assert.assertTrue(e.getMessage().contains(testClientWithMocks.getClass().getSimpleName()));
            Assert.assertTrue(e.getMessage().contains(tsIRI));
        }
    }

    @Test
    public void testDeleteTimeSeriesExceptionAfterStep1() throws NoSuchFieldException, IllegalAccessException {
    	String tsIRI = "tsIRI";
        // Set-up stubbing
    	Mockito.when(mockSparqlClient.checkTimeSeriesExists(tsIRI)).thenReturn(true);
        Mockito.when(mockSparqlClient.getAssociatedData(tsIRI)).thenReturn(dataIRIs);
        Mockito.when(mockSparqlClient.getTimeUnit(tsIRI)).thenReturn(timeUnit);
        Mockito.doThrow(new JPSRuntimeException("KG down")).when(mockSparqlClient).removeTimeSeries(tsIRI);
        setRDFMock();
        
        try {
            testClientWithMocks.deleteTimeSeries(tsIRI);
            Assert.fail();
        }
        catch (JPSRuntimeException e) {
            Assert.assertTrue(e.getMessage().contains("was not deleted"));
            Assert.assertTrue(e.getMessage().contains(testClientWithMocks.getClass().getSimpleName()));
            Assert.assertTrue(e.getMessage().contains(tsIRI));
            Assert.assertEquals("KG down", e.getCause().getMessage());
            Assert.assertEquals(JPSRuntimeException.class, e.getCause().getClass());
        }
    }

    @Test
    public void testDeleteTimeSeriesExceptionAfterStep2() throws NoSuchFieldException, IllegalAccessException {
    	String tsIRI = "tsIRI";
        // KG reversion works //
        // Set-up stubbing
    	Mockito.when(mockSparqlClient.checkTimeSeriesExists(tsIRI)).thenReturn(true);
        Mockito.when(mockSparqlClient.getAssociatedData(tsIRI)).thenReturn(dataIRIs);
        Mockito.when(mockSparqlClient.getTimeUnit(tsIRI)).thenReturn(timeUnit);
        Mockito.doNothing().when(mockSparqlClient).removeTimeSeries(tsIRI);
        setRDFMock();
        Mockito.doThrow(new JPSRuntimeException("RDB down")).when(mockRDBClient).deleteTimeSeriesTable(dataIRIs.get(0));
        setRDBMock();
        
        try {
            testClientWithMocks.deleteTimeSeries(tsIRI);
            Assert.fail();
        }
        catch (JPSRuntimeException e) {
            Assert.assertTrue(e.getMessage().contains("was not deleted"));
            Assert.assertTrue(e.getMessage().contains(testClientWithMocks.getClass().getSimpleName()));
            Assert.assertTrue(e.getMessage().contains(tsIRI));
            Assert.assertEquals("RDB down", e.getCause().getMessage());
            Assert.assertEquals(JPSRuntimeException.class, e.getCause().getClass());
        }
        
        // KG reversion does not work //
        // Set-up stubbing
    	Mockito.when(mockSparqlClient.checkTimeSeriesExists(tsIRI)).thenReturn(true);
        Mockito.when(mockSparqlClient.getAssociatedData(tsIRI)).thenReturn(dataIRIs);
        Mockito.when(mockSparqlClient.getTimeUnit(tsIRI)).thenReturn(timeUnit);
        Mockito.doNothing().when(mockSparqlClient).removeTimeSeries(tsIRI);
        Mockito.doThrow(new JPSRuntimeException("KG down")).when(mockSparqlClient)
                .initTS(Mockito.any(), Mockito.any(), Mockito.any(), Mockito.any());
        Mockito.doThrow(new JPSRuntimeException("RDB down")).when(mockRDBClient).deleteTimeSeriesTable(dataIRIs.get(0));
        
        try {
            testClientWithMocks.deleteTimeSeries(tsIRI);
            Assert.fail();
        }
        catch (JPSRuntimeException e) {
            Assert.assertTrue(e.getMessage().contains("Inconsistent state created when deleting time series"));
            Assert.assertTrue(e.getMessage().contains(testClientWithMocks.getClass().getSimpleName()));
            Assert.assertTrue(e.getMessage().contains(tsIRI));
        }
    }
    
    @Test
    public void testDeleteAllException() throws NoSuchFieldException, IllegalAccessException {
        // KG Exception //
        // Set-up stubbing
        Mockito.doThrow(new JPSRuntimeException("KG down")).when(mockSparqlClient).removeAllTimeSeries();
        setRDFMock();
        
        try {
            testClientWithMocks.deleteAll();
            Assert.fail();
        }
        catch (JPSRuntimeException e) {
            Assert.assertTrue(e.getMessage().contains("Not all timeseries were deleted from KG!"));
            Assert.assertTrue(e.getMessage().contains(testClientWithMocks.getClass().getSimpleName()));
            Assert.assertEquals("KG down", e.getCause().getMessage());
            Assert.assertEquals(JPSRuntimeException.class, e.getCause().getClass());
        }
        // RDB Exception //
        // Set-up stubbing
        Mockito.doNothing().when(mockSparqlClient).removeAllTimeSeries();
        setRDFMock();
        Mockito.doThrow(new JPSRuntimeException("RDB down")).when(mockRDBClient).deleteAll();
        setRDBMock();
        
        try {
            testClientWithMocks.deleteAll();
            Assert.fail();
        }
        catch (JPSRuntimeException e) {
            Assert.assertTrue(e.getMessage().contains("Not all timeseries were deleted from database!"));
            Assert.assertTrue(e.getMessage().contains(testClientWithMocks.getClass().getSimpleName()));
            Assert.assertEquals("RDB down", e.getCause().getMessage());
            Assert.assertEquals(JPSRuntimeException.class, e.getCause().getClass());
        }
    }
    
    @Test
    public void testAddTimeSeriesException()  throws NoSuchFieldException, IllegalAccessException {
    	// Only tests for the first Exception to occur when called without prior initialised time series
    	  	
        // Set-up stubbing
    	Mockito.doCallRealMethod().when(mockRDBClient).addTimeSeriesData(Mockito.any());
    	setJDBCMocks();
        setRDBMock();
        
        try {
            testClientWithMocks.addTimeSeriesData(mockTimeSeries);
            Assert.fail();
        }
        catch (JPSRuntimeException e) {
            Assert.assertTrue(e.getMessage().contains("Central RDB lookup table has not been initialised yet"));
        }
    }
    
    @Test
    public void testGetTimeSeriesWithinBoundsException() throws NoSuchFieldException, IllegalAccessException {
    	// Only tests for the first Exception to occur when called without prior initialised time series
    	
        // Set-up stubbing    	
    	Mockito.doCallRealMethod().when(mockRDBClient).getTimeSeriesWithinBounds(Mockito.any(), Mockito.any(), Mockito.any());
    	setJDBCMocks();
        setRDBMock();
      
        try {
            testClientWithMocks.getTimeSeriesWithinBounds(dataIRIs, null, null);            
            Assert.fail();
        }
        catch (JPSRuntimeException e) {
            Assert.assertTrue(e.getMessage().contains("Central RDB lookup table has not been initialised yet"));
        }
    }
    
    @Test
    public void testGetTimeSeriesException() throws NoSuchFieldException, IllegalAccessException {
    	// Only tests for the first Exception to occur when called without prior initialised time series
       
        // Set-up stubbing    	
    	Mockito.doCallRealMethod().when(mockRDBClient).getTimeSeriesWithinBounds(Mockito.any(), Mockito.any(), Mockito.any());
    	setJDBCMocks();
        setRDBMock();
    	
        try {
            testClientWithMocks.getTimeSeries(dataIRIs);
            Assert.fail();
        }
        catch (JPSRuntimeException e) {
            Assert.assertTrue(e.getMessage().contains("Central RDB lookup table has not been initialised yet"));
        }
    }
    
    @Test
    public void testGetAverageException() throws NoSuchFieldException, IllegalAccessException {
    	// Only tests for the first Exception to occur when called without prior initialised time series
    	
        // Set-up stubbing    	
    	Mockito.doCallRealMethod().when(mockRDBClient).getAverage(Mockito.any());
    	Mockito.doCallRealMethod().when(mockRDBClient).getAggregate(Mockito.any(), Mockito.any());    	
    	setJDBCMocks();
        setRDBMock();
    	        
        try {
            testClientWithMocks.getAverage(dataIRIs.get(0));
            Assert.fail();
        }
        catch (JPSRuntimeException e) {
            Assert.assertTrue(e.getMessage().contains("Error while executing SQL command"));
        }
    }
    
    @Test
    public void testGetMaxValueException() throws NoSuchFieldException, IllegalAccessException {
    	// Only tests for the first Exception to occur when called without prior initialised time series
    	
        // Set-up stubbing    	
    	Mockito.doCallRealMethod().when(mockRDBClient).getMaxValue(Mockito.any());
    	Mockito.doCallRealMethod().when(mockRDBClient).getAggregate(Mockito.any(), Mockito.any());    	
    	setJDBCMocks();
        setRDBMock();
        
        try {
            testClientWithMocks.getMaxValue(dataIRIs.get(0));
            Assert.fail();
        }
        catch (JPSRuntimeException e) {
            Assert.assertTrue(e.getMessage().contains("Error while executing SQL command"));
        }
    }
    
    @Test
    public void testGetMinValueException() throws NoSuchFieldException, IllegalAccessException {
    	// Only tests for the first Exception to occur when called without prior initialised time series
    	
        // Set-up stubbing    	
    	Mockito.doCallRealMethod().when(mockRDBClient).getMinValue(Mockito.any());
    	Mockito.doCallRealMethod().when(mockRDBClient).getAggregate(Mockito.any(), Mockito.any());    	
    	setJDBCMocks();
        setRDBMock();
        
        try {
            testClientWithMocks.getMinValue(dataIRIs.get(0));
            Assert.fail();
        }
        catch (JPSRuntimeException e) {
            Assert.assertTrue(e.getMessage().contains("Error while executing SQL command"));
        }
    }
    
    @Test
    public void testGetMaxTimeException() throws NoSuchFieldException, IllegalAccessException {
    	// Only tests for the first Exception to occur when called without prior initialised time series
    	
        // Set-up stubbing    	
    	Mockito.doCallRealMethod().when(mockRDBClient).getMaxTime(Mockito.any());
    	setJDBCMocks();
        setRDBMock();
        
        try {
            testClientWithMocks.getMaxTime(dataIRIs.get(0));
            Assert.fail();
        }
        catch (JPSRuntimeException e) {
            Assert.assertTrue(e.getMessage().contains("Error while executing SQL command"));
        }
    }
    
    @Test
    public void testGetMinTimeException() throws NoSuchFieldException, IllegalAccessException {
    	// Only tests for the first Exception to occur when called without prior initialised time series
    	
        // Set-up stubbing    	
    	Mockito.doCallRealMethod().when(mockRDBClient).getMinTime(Mockito.any());
    	setJDBCMocks();
        setRDBMock();
        
        
        try {
            testClientWithMocks.getMinTime(dataIRIs.get(0));
            Assert.fail();
        }
        catch (JPSRuntimeException e) {
            Assert.assertTrue(e.getMessage().contains("Error while executing SQL command"));
        }
    }
    
    @Test
    public void testDeleteTimeSeriesHistoryException() throws NoSuchFieldException, IllegalAccessException {
    	// Only tests for the first Exception to occur when called without prior initialised time series
    	
        // Set-up stubbing    	
    	Mockito.doCallRealMethod().when(mockRDBClient).deleteRows(Mockito.any(), Mockito.any(), Mockito.any());
    	setJDBCMocks();
        setRDBMock();
        
        try {
            testClientWithMocks.deleteTimeSeriesHistory(dataIRIs.get(0), null, null);
            Assert.fail();
        }
        catch (JPSRuntimeException e) {
            Assert.assertTrue(e.getMessage().contains("Error while executing SQL command"));
        }
    }

    @Test
    public void testConvertToJSON() {
    	List<Instant> instantList = new ArrayList<>();
    	List<List<?>> dataToAdd = new ArrayList<>();
    	List<Double> data1 = new ArrayList<>();
    	List<String> data2 = new ArrayList<>();
    	List<Integer> data3 = new ArrayList<>();
    	dataIRIs = new ArrayList<>();
    	dataIRIs.add("http://data1"); dataIRIs.add("http://data2"); dataIRIs.add("http://data3"); 
		for (int i = 0; i < 10; i++) {
			instantList.add(Instant.now().plusSeconds(i));
			data1.add(Double.valueOf(i));
			data2.add(String.valueOf(i));
			data3.add(Integer.valueOf(i));
		}		
		dataToAdd.add(data1); dataToAdd.add(data2); dataToAdd.add(data3);
    	TimeSeries<Instant> ts_instant = new TimeSeries<Instant>(instantList, dataIRIs, dataToAdd);
    	
<<<<<<< HEAD
    	List<List<String>> units = new ArrayList<>();
    	units.add(Arrays.asList("unit1", "unit2", "unit3"));
=======
    	List<Map<String,String>> units = new ArrayList<>();
    	Map<String,String> unit = new HashMap<>();
    	unit.put("http://data1", "unit1");
    	unit.put("http://data2", "unit2");
    	unit.put("http://data3", "unit3");
    	units.add(unit);
>>>>>>> 912b30d4
    	
    	JSONArray ts_jarray = testClient.convertToJSON(Arrays.asList(ts_instant), Arrays.asList(1,2), units, null);
    	
    	JSONObject ts_jo = ts_jarray.getJSONObject(0);
    	List<String> keys = ts_jo.keySet().stream().collect(Collectors.toList());
    	Assert.assertTrue(keys.contains("data"));
    	Assert.assertTrue(keys.contains("values"));
    	Assert.assertTrue(keys.contains("timeClass"));
    	Assert.assertTrue(keys.contains("valuesClass"));
    	Assert.assertTrue(keys.contains("id"));
    	Assert.assertTrue(keys.contains("units"));
    	Assert.assertTrue(keys.contains("time"));
    }
<<<<<<< HEAD
=======

    @Test
    public void testConvertToJSONwithMissingValues() {
    	List<Instant> instantList = new ArrayList<>();
    	List<List<?>> dataToAdd = new ArrayList<>();
    	List<Double> data1 = new ArrayList<>();
    	List<String> data2 = new ArrayList<>();
    	List<Integer> data3 = new ArrayList<>();
    	dataIRIs = new ArrayList<>();
    	dataIRIs.add("http://data1"); dataIRIs.add("http://data2"); dataIRIs.add("http://data3"); 
		for (int i = 0; i < 10; i++) {
			instantList.add(Instant.now().plusSeconds(i));
			data1.add(Double.valueOf(i));
			// Include data series with fully missing data
			data2.add(null);
			data3.add(Integer.valueOf(i));
		}
		// Include test data series with partially missing data
		data1.set(0, null); data1.set(1, null);
		dataToAdd.add(data1); dataToAdd.add(data2); dataToAdd.add(data3);
    	TimeSeries<Instant> ts_instant = new TimeSeries<Instant>(instantList, dataIRIs, dataToAdd);
    	
    	List<Map<String,String>> units = new ArrayList<>();
    	Map<String,String> unit = new HashMap<>();
    	unit.put("http://data1", "unit1");
    	unit.put("http://data2", "unit2");
    	unit.put("http://data3", "unit3");
    	units.add(unit);
    	
    	JSONArray ts_jarray = testClient.convertToJSON(Arrays.asList(ts_instant), Arrays.asList(1,2), units, null);
    	
    	JSONObject ts_jo = ts_jarray.getJSONObject(0);
    	List<String> keys = ts_jo.keySet().stream().collect(Collectors.toList());
    	Assert.assertTrue(keys.contains("data"));
    	Assert.assertTrue(keys.contains("values"));
    	Assert.assertTrue(keys.contains("timeClass"));
    	Assert.assertTrue(keys.contains("valuesClass"));
    	// Verify that valuesClass contains Unknown and twice Number
        Assert.assertTrue(ts_jo.get("valuesClass").toString().contains("Unknown"));
    	Assert.assertEquals(3, ts_jo.get("valuesClass").toString().split("Number").length);
    	Assert.assertTrue(keys.contains("id"));
    	Assert.assertTrue(keys.contains("units"));
    	Assert.assertTrue(keys.contains("time"));
    }
>>>>>>> 912b30d4
    
    private void setRDFMock() throws NoSuchFieldException, IllegalAccessException {
        // Set private fields accessible to insert the mock
        Field rdfClientField = TimeSeriesClient.class.getDeclaredField("rdfClient");
        rdfClientField.setAccessible(true);
        rdfClientField.set(testClientWithMocks, mockSparqlClient);
    }

    private void setRDBMock() throws NoSuchFieldException, IllegalAccessException {
        Field rdbClientField = TimeSeriesClient.class.getDeclaredField("rdbClient");
        rdbClientField.setAccessible(true);
        rdbClientField.set(testClientWithMocks, mockRDBClient);
    }
    
    private void setJDBCMocks() throws NoSuchFieldException, IllegalArgumentException, IllegalAccessException {
        // Mock the JDBC API for unit testing using jOOQ's own mock API (i.e. to mock connection, context, etc.)
    	// Initialise mock data provider and connection and pass mock connection to a jOOQ DSLContext
    	MockDataProvider mockRDB = new PostgresMock();
    	MockConnection mockConnection = new MockConnection(mockRDB);
    	DSLContext mockContext = DSL.using(mockConnection, SQLDialect.POSTGRES);
        // Inject mock connection and context into private fields of mockRDBClient
        Field connField = TimeSeriesRDBClient.class.getDeclaredField("conn");
        connField.setAccessible(true);
        connField.set(mockRDBClient, mockConnection);
        Field contextField = TimeSeriesRDBClient.class.getDeclaredField("context");
        contextField.setAccessible(true);
        contextField.set(mockRDBClient, mockContext);    

    }

}<|MERGE_RESOLUTION|>--- conflicted
+++ resolved
@@ -632,17 +632,12 @@
 		dataToAdd.add(data1); dataToAdd.add(data2); dataToAdd.add(data3);
     	TimeSeries<Instant> ts_instant = new TimeSeries<Instant>(instantList, dataIRIs, dataToAdd);
     	
-<<<<<<< HEAD
-    	List<List<String>> units = new ArrayList<>();
-    	units.add(Arrays.asList("unit1", "unit2", "unit3"));
-=======
     	List<Map<String,String>> units = new ArrayList<>();
     	Map<String,String> unit = new HashMap<>();
     	unit.put("http://data1", "unit1");
     	unit.put("http://data2", "unit2");
     	unit.put("http://data3", "unit3");
     	units.add(unit);
->>>>>>> 912b30d4
     	
     	JSONArray ts_jarray = testClient.convertToJSON(Arrays.asList(ts_instant), Arrays.asList(1,2), units, null);
     	
@@ -656,8 +651,6 @@
     	Assert.assertTrue(keys.contains("units"));
     	Assert.assertTrue(keys.contains("time"));
     }
-<<<<<<< HEAD
-=======
 
     @Test
     public void testConvertToJSONwithMissingValues() {
@@ -702,7 +695,6 @@
     	Assert.assertTrue(keys.contains("units"));
     	Assert.assertTrue(keys.contains("time"));
     }
->>>>>>> 912b30d4
     
     private void setRDFMock() throws NoSuchFieldException, IllegalAccessException {
         // Set private fields accessible to insert the mock
