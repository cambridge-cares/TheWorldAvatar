--- conflicted
+++ resolved
@@ -30,11 +30,7 @@
 	public void testCreateRequestUrlCase1() throws UnsupportedEncodingException, URISyntaxException {
 			
 		String expectedPath = JPSConstants.ACCESS_AGENT_PATH;
-<<<<<<< HEAD
-		String expectedRequestUrl = "http://"+JPSConstants.ACCESS_AGENT_HOST+expectedPath;
-=======
 		String expectedRequestUrl = "http://"+KeyValueMap.getInstance().get(IKeys.URL_ACCESSAGENT_HOST)+expectedPath;
->>>>>>> 912b30d4
 		
 		String datasetUrl = null; 
 		String targetUrl = "http://www.theworldavatar.com:83/kb/ontokin/ABF.owl";
@@ -79,11 +75,7 @@
 		JSONObject joparams;
 		
 		String expectedPath = JPSConstants.ACCESS_AGENT_PATH;
-<<<<<<< HEAD
-		String expectedRequestUrl =  "http://"+JPSConstants.ACCESS_AGENT_HOST+expectedPath;
-=======
 		String expectedRequestUrl =  "http://"+KeyValueMap.getInstance().get(IKeys.URL_ACCESSAGENT_HOST)+expectedPath;
->>>>>>> 912b30d4
 		
 		//////////////////////
 		//dataset, no target/graph
@@ -238,11 +230,7 @@
 		
 		String url;
 		String result;
-<<<<<<< HEAD
-		String expected = "http://"+JPSConstants.ACCESS_AGENT_HOST+JPSConstants.ACCESS_AGENT_PATH;
-=======
 		String expected = "http://"+KeyValueMap.getInstance().get(IKeys.URL_ACCESSAGENT_HOST)+JPSConstants.ACCESS_AGENT_PATH;
->>>>>>> 912b30d4
 		String expectedLocal = "http://localhost:8080"+JPSConstants.ACCESS_AGENT_PATH;
 		
 		url = "http://www.theworldavatar.com:83/kb/agents/Service__OpenWeatherMap.owl%23Service";
