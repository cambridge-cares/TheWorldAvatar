--- conflicted
+++ resolved
@@ -84,7 +84,7 @@
     private static final String HTTP_PROTOCOL = "http:";
     private static final String HTTPS_PROTOCOL = "https:";
 
-    //Connection and Statement objects
+    // Connection and Statement objects
     Connection conn;
     Statement stmt;
 
@@ -312,7 +312,7 @@
      */
     @Override
     public int executeUpdate() {
-            return executeUpdate(this.query);
+        return executeUpdate(this.query);
     }
 
     /**
@@ -336,16 +336,6 @@
      */
     @Override
     public int executeUpdate(String query) {
-<<<<<<< HEAD
-
-        try (Connection conn = DriverManager.getConnection(getConnectionUrl());
-                Statement stmt = conn.createStatement(java.sql.ResultSet.TYPE_FORWARD_ONLY,
-                        java.sql.ResultSet.CONCUR_READ_ONLY)) {
-            RemoteEndpointDriver.register();
-            LOGGER.debug("Connection URL = {}", getConnectionUrl());
-            LOGGER.debug("Query = {}", query);
-            return stmt.executeUpdate(query);
-=======
         try {
             String connectionUrl = getConnectionUrl();
             if (connectionUrl.isEmpty()) {
@@ -355,9 +345,9 @@
                 connect(connectionUrl);
                 return stmt.executeUpdate(query);
             } else {
-                throw new JPSRuntimeException("RemoteStoreClient: connection URL for the update operation is not valid.");
-            }
->>>>>>> e51889b3
+                throw new JPSRuntimeException(
+                        "RemoteStoreClient: connection URL for the update operation is not valid.");
+            }
         } catch (SQLException e) {
             throw new JPSRuntimeException("Failed to execute update.", e);
         }
@@ -470,17 +460,6 @@
      */
     @Override
     public JSONArray executeQuery(String query) {
-<<<<<<< HEAD
-        JSONArray results = new JSONArray();
-
-        try (Connection conn = DriverManager.getConnection(getConnectionUrl());
-                Statement stmt = conn.createStatement(java.sql.ResultSet.TYPE_FORWARD_ONLY,
-                        java.sql.ResultSet.CONCUR_READ_ONLY)) {
-            LOGGER.debug("Connection URL = {}", getConnectionUrl());
-            LOGGER.debug("Query = {}", query);
-            java.sql.ResultSet rs = stmt.executeQuery(query);
-            results = convert(rs);
-=======
         JSONArray results;
         try {
             String connectionUrl = getConnectionUrl();
@@ -494,7 +473,6 @@
             } else {
                 throw new JPSRuntimeException("RemoteStoreClient: the URL to connect to the endpoint is not valid");
             }
->>>>>>> e51889b3
         } catch (SQLException e) {
             throw new JPSRuntimeException("Failed to execute query.", e);
         }
@@ -553,7 +531,7 @@
     /**
      * Establishes connection to triple store and sets the Statement Object
      */
-    protected void connect(String connectionUrl){
+    protected void connect(String connectionUrl) {
         try {
             if (this.conn == null || this.conn.isClosed()) {
                 RemoteEndpointDriver.register();
@@ -564,6 +542,7 @@
             throw new JPSRuntimeException(e.getMessage(), e);
         }
     }
+
     /**
      * Generates the URL of the remote data repository's EndPoint, which<br>
      * might require authentication either to perform a data retrieval or<br>
@@ -614,71 +593,6 @@
     private String generateEndpointProperty(String endpointType, String endpointURL) {
         return endpointType + "=" + endpointURL;
     }
-
-<<<<<<< HEAD
-    /**
-     * Converts query results into JSON.
-     *
-     * @param rs
-     * @return results in JSON format
-     * @throws SQLException
-     * @throws JSONException
-     */
-    private JSONArray convert(java.sql.ResultSet rs) throws SQLException, JSONException {
-        JSONArray json = new JSONArray();
-        java.sql.ResultSetMetaData rsmd = rs.getMetaData();
-        while (rs.next()) {
-            int numColumns = rsmd.getColumnCount();
-            JSONObject obj = new JSONObject();
-            for (int i = 1; i <= numColumns; i++) {
-                final Object value;
-                String columnName = rsmd.getColumnName(i);
-                switch (rsmd.getColumnType(i)) {
-                    case java.sql.Types.ARRAY:
-                        value = rs.getArray(columnName);
-                        break;
-                    case java.sql.Types.BOOLEAN:
-                        value = rs.getBoolean(columnName);
-                        break;
-                    case java.sql.Types.BLOB:
-                        value = rs.getBlob(columnName);
-                        break;
-                    case java.sql.Types.DOUBLE:
-                        value = rs.getDouble(columnName);
-                        break;
-                    case java.sql.Types.FLOAT:
-                        value = rs.getFloat(columnName);
-                        break;
-                    case java.sql.Types.INTEGER:
-                    case java.sql.Types.TINYINT:
-                    case java.sql.Types.SMALLINT:
-                    case java.sql.Types.BIGINT:
-                        value = rs.getInt(columnName);
-                        break;
-                    case java.sql.Types.NVARCHAR:
-                        value = rs.getNString(columnName);
-                        break;
-                    case java.sql.Types.VARCHAR:
-                        value = rs.getString(columnName);
-                        break;
-                    case java.sql.Types.DATE:
-                        value = rs.getDate(columnName);
-                        break;
-                    case java.sql.Types.TIMESTAMP:
-                        value = rs.getTimestamp(columnName);
-                        break;
-                    default:
-                        value = rs.getObject(columnName);
-                        break;
-                }
-                obj.put(columnName, value);
-            }
-            json.put(obj);
-        }
-        return json;
-    }
-=======
->>>>>>> e51889b3
 
     /**
      * Checks the validity of the URL generated for connecting to a remote
