--- conflicted
+++ resolved
@@ -46,8 +46,10 @@
 import org.eclipse.rdf4j.query.BindingSet;
 import org.eclipse.rdf4j.query.TupleQuery;
 import org.eclipse.rdf4j.query.TupleQueryResult;
+import org.eclipse.rdf4j.query.TupleQueryResultHandlerException;
 import org.eclipse.rdf4j.repository.Repository;
 import org.eclipse.rdf4j.repository.RepositoryConnection;
+import org.eclipse.rdf4j.repository.RepositoryException;
 import org.json.JSONArray;
 import org.json.JSONObject;
 
@@ -56,17 +58,10 @@
 import uk.ac.cam.cares.jps.base.util.StoreClientHelper;
 
 /**
-<<<<<<< HEAD
  * This class allows to establish connection with remote knowledge
  * repositories to perform SPARQL query and update operations. It supports many
  * triple stores such as Blazegraph and RDF4J. It requires to set the end point
  * URL for the intended type of operation. See some example end point URLS:
-=======
- * This class allows to establish connection with remote knowledge repositories
- * to perform SPARQL query and update operations. It supports many triple
- * stores such as Blazegraph and RDF4J. It requires to set the end point URL for
- * the intended type of operation. See some example end point URLS:
->>>>>>> 71e5b79f
  * <p>
  * Blazegraph query end point URL:
  * http://localhost:8080/blazegraph/namespace/kb/sparql
@@ -90,13 +85,6 @@
     private static final String HTTP_PROTOCOL = "http:";
     private static final String HTTPS_PROTOCOL = "https:";
 
-<<<<<<< HEAD
-=======
-    // Connection and Statement objects
-    Connection conn;
-    Statement stmt;
-
->>>>>>> 71e5b79f
     private String queryEndpoint;
     private String updateEndpoint;
     private String query;
@@ -299,7 +287,7 @@
             try {
                 // normalise the URI before checking if it contains the "/blazegraph/namespace/"
                 // so that this works on both Linux and Windows OS
-                if (new URI(this.getUpdateEndpoint().toLowerCase()).normalize().getPath()
+                if (new URI(this.getUpdateEndpoint().toLowerCase()).normalize().getPath().toString()
                         .contains("/blazegraph/namespace/")) {
                     return true;
                 }
@@ -345,25 +333,10 @@
      */
     @Override
     public int executeUpdate(String query) {
-<<<<<<< HEAD
         try (Connection conn = getConnection()) {
             return executeUpdate(query, conn);
-=======
-        try {
-            String connectionUrl = getConnectionUrl();
-            if (connectionUrl.isEmpty()) {
-                throw new JPSRuntimeException("RemoteStoreClient: connection URL for the update operation is empty.");
-            }
-            if (isConnectionUpdateUrlValid(connectionUrl)) {
-                connect(connectionUrl);
-                return stmt.executeUpdate(query);
-            } else {
-                throw new JPSRuntimeException(
-                        "RemoteStoreClient: connection URL for the update operation is not valid.");
-            }
->>>>>>> 71e5b79f
         } catch (SQLException e) {
-            throw new JPSRuntimeException("Failed to execute update.", e);
+            throw new JPSRuntimeException(e.getMessage(), e);
         }
     }
 
@@ -395,31 +368,6 @@
      * So one can parse this string to determine the amount of triples got updated
      * by regex matching "{@code mutationCount=([0-9]+)}".
      * 
-<<<<<<< HEAD
-=======
-     * <!DOCTYPE HTML PUBLIC "-//W3C//DTD HTML 4.01 Transitional//EN"
-     * "http://www.w3.org/TR/html4/loose.dtd">
-     * <html>
-     * <head>
-     * <meta http-equiv="Content-Type" content="text&#47;html;charset=UTF-8">
-     * <title>blazegraph&trade; by SYSTAP</title>
-     * </head>
-     * <body>
-     * <p>
-     * totalElapsed=88ms, elapsed=4ms, connFlush=0ms, batchResolve=0,
-     * whereClause=0ms, deleteClause=0ms, insertClause=0ms
-     * </p>
-     * <hr>
-     * <p>
-     * COMMIT: totalElapsed=157ms, commitTime=1651761749071, mutationCount=1
-     * </p>
-     * </body>
-     * </html>
-     * 
-     * So one can parse this string to determine the amount of triples got updated
-     * by regex matching "mutationCount=([0-9]+)".
-     * 
->>>>>>> 71e5b79f
      * However, the rdf4j endpoint will only return HTTP 204 No Content status -
      * there is no way to know if the SPARQL update actually changed any triples.
      * 
@@ -442,19 +390,13 @@
 
         LOGGER.info("Executing SPARQL update to {}. SPARQL update string: {}", this.updateEndpoint, query);
         // then send the post request
-<<<<<<< HEAD
         try (CloseableHttpClient httpClient = HttpClients.createDefault()) {
             // the returned CloseableHttpResponse should be handled with try-with-resources
             CloseableHttpResponse response = httpClient.execute(postRequest);
             if (response.getStatusLine().getStatusCode() < 200 || response.getStatusLine().getStatusCode() > 300) {
-=======
-        try (CloseableHttpClient httpclient = HttpClients.createDefault()) {
-            CloseableHttpResponse response = httpclient.execute(postRequest);
-            int statusCode = response.getStatusLine().getStatusCode();
-            if (statusCode < 200 || statusCode > 300) {
->>>>>>> 71e5b79f
                 throw new JPSRuntimeException(
-                        "SPARQL update execution by HTTP POST failed. Response status code = " + statusCode);
+                        "SPARQL update execution by HTTP POST failed. Response status code ="
+                                + response.getStatusLine().getStatusCode());
             }
             return response;
         } catch (IOException e) {
@@ -501,13 +443,8 @@
     }
 
     /**
-<<<<<<< HEAD
      * Executes the query supplied by the calling method and returns results
      * as a JSONArray.
-=======
-     * Executes the query supplied by the calling method and returns results as a
-     * JSONArray.
->>>>>>> 71e5b79f
      *
      * @param query
      * @return
@@ -517,7 +454,6 @@
         try (Connection conn = getConnection()) {
             return executeQuery(query, conn);
         } catch (SQLException e) {
-<<<<<<< HEAD
             throw new JPSRuntimeException(e.getMessage(), e);
         }
     }
@@ -539,9 +475,6 @@
         } catch (Exception e) {
             throw new JPSRuntimeException(
                     "RemoteStoreClient: error when executing SPARQL query:\n" + query, e);
-=======
-            throw new JPSRuntimeException("Failed to execute query.", e);
->>>>>>> 71e5b79f
         }
     }
 
@@ -595,29 +528,8 @@
     }
 
     /**
-<<<<<<< HEAD
      * Generates the URL of the remote data repository's EndPoint, which might
      * require authentication either to perform a data retrieval or an update query.
-=======
-     * Establishes connection to triple store and sets the Statement Object
-     */
-    protected void connect(String connectionUrl) {
-        try {
-            if (this.conn == null || this.conn.isClosed()) {
-                RemoteEndpointDriver.register();
-                conn = DriverManager.getConnection(connectionUrl);
-                stmt = conn.createStatement(java.sql.ResultSet.TYPE_FORWARD_ONLY, java.sql.ResultSet.CONCUR_READ_ONLY);
-            }
-        } catch (SQLException e) {
-            throw new JPSRuntimeException(e.getMessage(), e);
-        }
-    }
-
-    /**
-     * Generates the URL of the remote data repository's EndPoint, which<br>
-     * might require authentication either to perform a data retrieval or<br>
-     * an update query.
->>>>>>> 71e5b79f
      *
      * @return
      */
@@ -642,19 +554,18 @@
             if (queryFlag || updateFlag) {
                 sb.append("&");
             }
-            sb.append(generateEndpointProperty(JenaDriver.PARAM_USERNAME, this.userName));
+            sb.append(generateEndpointProperty(RemoteEndpointDriver.PARAM_USERNAME, this.userName));
         }
         if (this.password != null) {
             if (queryFlag || updateFlag) {
                 sb.append("&");
             }
-            sb.append(generateEndpointProperty(JenaDriver.PARAM_PASSWORD, this.password));
+            sb.append(generateEndpointProperty(RemoteEndpointDriver.PARAM_PASSWORD, this.password));
         }
         return sb.toString();
     }
 
     /**
-<<<<<<< HEAD
      * Establish connection to remote store
      * 
      * @return connection object to the remote store
@@ -674,8 +585,6 @@
     }
 
     /**
-=======
->>>>>>> 71e5b79f
      * Puts the type of an endpoint (e.g. query and update), equal to symbol and end
      * point URL in a string and returns the string.
      *
@@ -684,7 +593,11 @@
      * @return
      */
     private String generateEndpointProperty(String endpointType, String endpointURL) {
-        return endpointType + "=" + endpointURL;
+        StringBuilder sb = new StringBuilder();
+        sb.append(endpointType);
+        sb.append("=");
+        sb.append(endpointURL);
+        return sb.toString();
     }
 
     /**
@@ -692,16 +605,9 @@
      * repository based on user provided inputs via one of the parameterised
      * constructors or setter methods.
      *
-<<<<<<< HEAD
      * @param connectionUrl provided URL that is to be used for establishing
      *                      a connection with the remote repository to perform a
      *                      query operation
-=======
-     * @param connectionUrl provided URL that is to be used for establishing a
-     *                      connection with the remote repository to perform a query
-     *                      operation
-     * @return
->>>>>>> 71e5b79f
      */
     public boolean isConnectionQueryUrlValid(String connectionUrl) {
         if (connectionUrl.startsWith(getQueryEndpointConnectionPrefixes()
@@ -715,19 +621,11 @@
 
     /**
      * Checks the validity of the URL generated for connecting to a remote
-<<<<<<< HEAD
      * repository based on user provided inputs via one of the parametrised
      * constructors or setter methods.
      *
      * @param connectionUrl provided URL that is to be used for establishing
      *                      a connection with the remote repository to perform an
-=======
-     * repository based on user provided inputs via one of the parameterised
-     * constructors or setter methods.
-     *
-     * @param connectionUrl provided URL that is to be used for establishing a
-     *                      connection with the remote repository to perform an
->>>>>>> 71e5b79f
      *                      update operation
      * @return
      */
@@ -804,12 +702,8 @@
      * @return
      */
     private String getUpdateEndpointConnectionParameter() {
-<<<<<<< HEAD
         return RemoteEndpointDriver.PARAM_UPDATE_ENDPOINT
                 + "=";
-=======
-        return RemoteEndpointDriver.PARAM_UPDATE_ENDPOINT + "=";
->>>>>>> 71e5b79f
     }
 
     /**
@@ -838,18 +732,14 @@
         BindingSet bSet;
         // Creates a federation with all provided endpoints.
         Repository repository = FedXFactory.createSparqlFederation(endpoints);
-        try (// Establishes a connection with all the endpoints.
-                RepositoryConnection conn = repository.getConnection()) {
+        try {
+            // Establishes a connection with all the endpoints.
+            RepositoryConnection conn = repository.getConnection();
             // Prepares the query for execution against all the endpoints.
             TupleQuery tq = conn.prepareTupleQuery(query);
-<<<<<<< HEAD
             try {
                 // Evaluates the query against all the endpoints.
                 TupleQueryResult tqRes = tq.evaluate();
-=======
-            try (// Evaluates the query against all the endpoints.
-                    TupleQueryResult tqRes = tq.evaluate()) {
->>>>>>> 71e5b79f
                 // Processes the result
                 while (tqRes.hasNext()) {
                     obj = new JSONObject();
@@ -871,10 +761,14 @@
                     }
                     json.put(obj);
                 }
-            }
-        } finally {
-            repository.shutDown();
-        }
+            } catch (TupleQueryResultHandlerException e) {
+                e.printStackTrace();
+            }
+            conn.close();
+        } catch (RepositoryException e) {
+            e.printStackTrace();
+        }
+        repository.shutDown();
         return json;
     }
 
@@ -955,7 +849,6 @@
     }
 
     /**
-<<<<<<< HEAD
      * Upload a file to the endpoint using its REST API.
      * Only tested the xml format with Blazegraph and RDF4j, this may vary between
      * stores. The update endpoint for rdf4j is
@@ -963,13 +856,6 @@
      * {@code <BASE_HTTP_URL\>/rdf4j-server/repositories/<REPOSITORY_NAME>/statements}.
      * <p>
      * The query and update endpoints for Blazegraph are the same.
-=======
-     * upload a file to the endpoint using its REST API only tested the xml format
-     * with Blazegraph and RDF4j, this may vary between stores the update endpoint
-     * for rdf4j is
-     * <BASE_HTTP_URL>/rdf4j-server/repositories/<REPOSITORY_NAME>/statements
-     * The query and update endpoints for Blazegraph are the same
->>>>>>> 71e5b79f
      * Accepted extensions: rdf, rdfs, owl, xml, nt, ntx, ttl, ttlx, n3, trix, trig,
      * nq, rsj, json
      *
@@ -981,11 +867,7 @@
     }
 
     /**
-<<<<<<< HEAD
      * Same method as above but receives extension as a separate argument
-=======
-     * same method as above but receives extension as a separate argument
->>>>>>> 71e5b79f
      * 
      * @param file
      * @param extension
@@ -995,66 +877,11 @@
             throw new JPSRuntimeException("Provided file does not exist " + file.getAbsolutePath());
         }
 
-<<<<<<< HEAD
-        HttpEntity entity;
-        switch (extension) {
-            case "rdf":
-            case "rdfs":
-            case "owl":
-            case "xml":
-                entity = new FileEntity(file, ContentType.create("application/rdf+xml"));
-                break;
-
-            case "nt":
-                entity = new FileEntity(file, ContentType.TEXT_PLAIN);
-                break;
-
-            case "ntx":
-                entity = new FileEntity(file, ContentType.create("application/x-n-triples-RDR"));
-                break;
-
-            case "ttl":
-                entity = new FileEntity(file, ContentType.create("application/x-turtle"));
-                break;
-
-            case "ttlx":
-                entity = new FileEntity(file, ContentType.create("application/x-turtle-RDR"));
-                break;
-
-            case "n3":
-                entity = new FileEntity(file, ContentType.create("text/rdf+n3"));
-                break;
-
-            case "trix":
-                entity = new FileEntity(file, ContentType.create("application/trix"));
-                break;
-
-            case "trig":
-                entity = new FileEntity(file, ContentType.create("application/x-trig"));
-                break;
-
-            case "nq":
-                entity = new FileEntity(file, ContentType.create("text/x-nquads"));
-                break;
-
-            case "srj":
-                entity = new FileEntity(file, ContentType.create("application/sparql-results+json"));
-                break;
-
-            case "json":
-                entity = new FileEntity(file, ContentType.APPLICATION_JSON);
-                break;
-
-            default:
-                throw new JPSRuntimeException("Unsupported file extension: " + extension);
-        }
-=======
         ContentType contentType = getRDFContentType(extension);
         if (null == contentType) {
             throw new JPSRuntimeException("Unsupported file extension: " + extension);
         }
         FileEntity entity = new FileEntity(file, contentType);
->>>>>>> 71e5b79f
 
         // tried a few methods to add credentials, this seems to be the only way that
         // works
@@ -1071,22 +898,14 @@
 
         LOGGER.info("Uploading {} to {}", file, this.updateEndpoint);
         // then send the post request
-<<<<<<< HEAD
-        try (CloseableHttpClient httpClient = HttpClients.createDefault();
-                CloseableHttpResponse response = httpClient.execute(postRequest)) {
-            int statusCode = response.getStatusLine().getStatusCode();
-            if (statusCode < 200 || statusCode > 300) {
-                throw new JPSRuntimeException("Upload RDF file failed. Response status code =" + statusCode);
-=======
         try (CloseableHttpClient httpclient = HttpClients.createDefault();
                 CloseableHttpResponse response = httpclient.execute(postRequest)) {
             int statusCode = response.getStatusLine().getStatusCode();
             if (statusCode < 200 || statusCode > 300) {
                 throw new JPSRuntimeException("Upload RDF file failed. Response status code = " + statusCode);
->>>>>>> 71e5b79f
-            }
-        } catch (IOException e) {
-            throw new JPSRuntimeException("Failed to upload file " + file + " to " + this.updateEndpoint, e);
+            }
+        } catch (IOException ex) {
+            throw new JPSRuntimeException("Upload RDF file failed.", ex);
         }
     }
 
