--- conflicted
+++ resolved
@@ -29,19 +29,11 @@
 To enable asynchronous operation, `Status` are introduced to mark the state of a derivation, i.e.
 ```
 <Derivation> <:hasStatus> <status>
-<<<<<<< HEAD
-<status> <rdf:type> <Status>
+<status> <rdf:type> <:Status>
 ```
 available status (subclasses of `Status`) are: `Requested`, `InProgress`, and `Finished`. A specific object property of `Finished` is `hasNewDerivedIRI` that is used to temporarily store any generated derived IRI during the derivation update, i.e.
 ```
-<status> <rdf:type> <Finished>
-=======
-<status> <rdf:type> <:Status>
-```
-available status (subclasses of `Status`) are: `Requested`, `InProgress`, and `Finished`. A specific object property of `Finished` is `hasNewDerivedIRI` that is used to temporarily store any generated derived IRI during the derivation update, i.e.
-```
 <status> <rdf:type> <:Finished>
->>>>>>> 912b30d4
 <status> <:hasNewDerivedIRI> <newEntity1>
 <status> <:hasNewDerivedIRI> <newEntity2>
 ```
@@ -134,27 +126,9 @@
      <Derivation> <:isDerivedFrom> <newEntity2>
      ```
 
-For asynchronous agent operations, the derivation framework currently supports only:
-1. Derivation without time series, initialised using `uk.ac.cam.cares.jps.base.derivation.DerivationClient.createDerivation(List<String>, String, List<String>)`
-- e.g. createDerivation(entities, agentIRI, inputs)
-- The entities wrapped around the derivation instance are deleted and replaced each time the agent creates new instances.
-- It should be noted that this initialisation is different from the one that is used for synchronous agent responses, as here it assumes below triples about agent are known and exist in the knowledge graph already:
-  ```
-  <Agent> <msm:hasOperation> <Operation>
-  <Operation> <msm:hasHttpUrl> <URL>
-  ```
-
 # Timestamps
 The DerivationClient compares the timestamp of the derivation instance with its input(s) to determine whether it's out-of-date. Each derivation instance is initialised with a timestamp automatically, timestamps for inputs have to be added manually using `uk.ac.cam.cares.jps.base.derivation.DerivationClient.addTimeInstance(String)`.
 
-<<<<<<< HEAD
-# Agents (synchronous response)
-It is assumed that all agents extend the `uk.ac.cam.cares.jps.base.agent.JPSAgent` class, where the input and output are both a JSON object.
-## Derivation without time series
-The HTTP request made by the DerivationClient will be a JSON object with the `uk.ac.cam.cares.jps.base.derivation.DerivationClient.AGENT_INPUT_KEY` key. Within this JSON object is a JSON array consisting a list of IRIs marked using `isDerivedFrom` for the derivation being updated.
-```json
-{"agent_input": [iri_in1, iri_in2, iri_in3, ...]}
-=======
 # DerivationAgent
 To achieve one derivation agent that is able to handle both synchronous and asynchronous derivations, it is assumed that all agents extend the `uk.ac.cam.cares.jps.base.agent.DerivationAgent` class, which itself extends the `uk.ac.cam.cares.jps.base.agent.JPSAgent` class.
 
@@ -210,7 +184,6 @@
 derivationOutputs.addTriple("<newDerivedQuantity>", "<hasValue>", "<valueIRI>");
 derivationOutputs.addTriple("<valueIRI>", "<hasUnit>", "<unit>");
 derivationOutputs.addTriple("<valueIRI>", "<hasNumericalValue>", 5);
->>>>>>> 912b30d4
 ```
 
 or if you prefer to use `org.eclipse.rdf4j.sparqlbuilder.graphpattern.TriplePattern` and `org.eclipse.rdf4j.sparqlbuilder.rdf.Rdf.iri`, below lines have the same effect when adding triples:
@@ -277,37 +250,6 @@
 ```
 In the next periodical monitoring of the derivation status, if it is `Finished`, the agent is responsibe for deleting the old instances, reconnecting the new instances with the original derivation, cleaning up all the status, and finally updating the timestamp of the derivation. All these processing steps at the `Finished` status are taken care of by method `uk.ac.cam.cares.jps.base.derivation.DerivationClient.cleanUpFinishedDerivationUpdate(String)`.
 
-# Agents (asynchronous operation)
-Agents working in asynchronous operation are not restricted to extend the `uk.ac.cam.cares.jps.base.agent.JPSAgent` class. But the input/output of an agent is still expected to be a JSON string. 
-## Derivation without time series
-By design, the derivation framework only marks the derivation as `Requested` if it is out-of-date. It is agents' responsibility to use the methods provided by the DerivationClient to monitor the `Status` of derivations and conduct any job requested. The complete job input should be a JSON string with `uk.ac.cam.cares.jps.base.derivation.DerivationClient.AGENT_INPUT_KEY` key. Within this JSON string are JSON objects of IRIs marked using `isDerivedFrom` for the derivation being updated. In case of multiple IRIs instantiated from the same rdf:type, they should be grouped together based on the I/O signiture declared in its OntoAgent instance.
-```json
-{"agent_input": 
-  {
-		"input_rdf_type1": iri1,
-		"input_rdf_type2": [iri2, iri3, iri4,...]
-	}
-}
-```
-The key of each JSON object within the JSON input string is decalred in the corresponding OntoAgent I/O specifications, i.e.
-```
-<Agent> <msm:hasOperation> <Operation>
-<Operation> <msm:hasInput> <InputMessageContent>
-<InputMessageContent> <msm:hasMandatoryPart> <InputMessagePart1>
-<InputMessageContent> <msm:hasMandatoryPart> <InputMessagePart2>
-<InputMessagePart1> <msm:hasType> <input_rdf_type1>
-<InputMessagePart2> <msm:hasType> <input_rdf_type2>
-```
-Following this practice, the input IRI instances of agent are mapped against their rdf:type, enabling standardised agent implementation utilising OntoAgent. 
-
-Upon receiving these inputs, the agent is expected to write new instances in the knowledge graph, the IRIs of the new instances should be connected with the status of the derivation using objective property `hasNewDerivedIRI` upon job completion. The `Statue` of the derivation should also be updated to `Finished`. There is no limit on the number of new instances.
-```
-<status> <rdf:type> <Finished>
-<status> <:hasNewDerivedIRI> <newEntity1>
-<status> <:hasNewDerivedIRI> <newEntity2>
-```
-In the next periodical monitoring of the derivation status, if it is `Finished`, the agent is responsibe for deleting the old instances, reconnecting the new instances with the original derivation, cleaning up all the status, and finally updating the timestamp of the derivation. All these processing steps at the `Finished` status are taken care of by method `uk.ac.cam.cares.jps.base.derivation.DerivationClient.cleanUpFinishedDerivationUpdate(String)`.
-
 # Derivation that is an input to another derivation
 Note that this only applies to derivations without a time series. Care has to be taken if a derivation depends on an input that is part of another derivation, e.g.
 ```
@@ -323,10 +265,6 @@
 Once the derivation instances are initialised using `createDerivation` and `createDerivationWithTimeSeries`, you should use the provided method `uk.ac.cam.cares.jps.base.derivation.DerivationClient.validateDerivation(String)` to check that the connection is valid. This method goes through all the inputs of the provided derivation, and all the subsequent inputs if the inputs are derivations. This makes sure that there are no circular dependencies, and each instance has a valid timestamp.
 
 # Update
-<<<<<<< HEAD
-## Synchronous response
-The update method, `uk.ac.cam.cares.jps.base.derivation.DerivationClient.updateDerivation(String)`, is the core functionality provided by the DerivationClient. The argument should be the IRI of the derivation instance that you want to update, this will ensure all the dependencies of the derivation instance are updated before updating the given derivation.
-=======
 ## Pure synchronous response
 **Deprecated** The update method, `uk.ac.cam.cares.jps.base.derivation.DerivationClient.updateDerivation(String)`, is the core functionality provided by the DerivationClient. The argument should be the IRI of the derivation instance that you want to update, this will ensure all the dependencies of the derivation instance are updated before updating the given derivation.
 
@@ -339,18 +277,8 @@
 
 ## Mixed type - async derivations depend on sync derivations
 **New** Following the introduction of DerivationAgent/DerivationInputs/DerivationOutputs, a new function `uk.ac.cam.cares.jps.base.derivation.DerivationClient.unifiedUpdateDerivation(String)` is provided to support updating a directed acyclic graph (DAG) that consists of async derivations depending on sync derivations. In this mode, it will mark the derivation and all its dependencies as update `Requested` if it is determined as outdated (including sync derivations). The agent is expected to monitor the derivation that `isDerivedUsing` itself periodically and check if any `Requested` asynchronous derivations. For those `Requested`, the agent checks the status of its upstream derivations and will wait if any of its immediate upstream asynchronous derivations are still outdated - the agent only acts when it determined all its immediate upstream asynchronous derivations are up-to-date. It will first request update of all its upstream sync derivations (if any), and then set up job for `Requested`. For more details, you may refer to below for a demo.
->>>>>>> 912b30d4
-
-## Asynchronous operation
-The update request method, `uk.ac.cam.cares.jps.base.derivation.DerivationClient.updateDerivationAsyn(String)`, is the core functionality provided by the DerivationClient working in asynchronous mode. The argument should be the IRI of the derivation instance that you want to update. This method will mark the derivation and all its dependencies as update `Requested` if it is determined as outdated. It should be noted that when working with asynchronous operation mode, the agent is expected to monitor the derivation that `isDerivedUsing` itself periodically and set up job for any update `Requested`. The desired agent behaviour should be set by the developer and you may refer to below section for a demo. 
 
 # Example
-<<<<<<< HEAD
-An example demonstrating the functionality of the DerivationClient is provided in `TheWorldAvatar/Agents/DerivationExample`.
-
-The asynchronous operation functionality of the derivationClient is demonstrated in `TheWorldAvatar/Agents/DoEAgent`, please refer to its `README.md` for more details.
-=======
 An example demonstrating the functionality of the derivation framework is provided in `TheWorldAvatar/Agents/DerivationExample`.
 
-The asynchronous operation functionality and mixed type DAG support of the derivation framework are demonstrated in `TheWorldAvatar/Agents/DerivationAsynExample` for both new information creation (`createAsyncDerivationForNewInfo`/`createSyncDerivationForNewInfo`) and existing information update (`unifiedUpdateDerivation`) modes, please refer to its `README.md` for more details.
->>>>>>> 912b30d4
+The asynchronous operation functionality and mixed type DAG support of the derivation framework are demonstrated in `TheWorldAvatar/Agents/DerivationAsynExample` for both new information creation (`createAsyncDerivationForNewInfo`/`createSyncDerivationForNewInfo`) and existing information update (`unifiedUpdateDerivation`) modes, please refer to its `README.md` for more details.