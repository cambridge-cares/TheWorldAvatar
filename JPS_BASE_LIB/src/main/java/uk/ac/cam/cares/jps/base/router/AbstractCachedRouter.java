--- conflicted
+++ resolved
@@ -45,7 +45,7 @@
 		LOGGER.info("Clearing cache!");
 		cache.clear();
 	}
-	
+
 	/**
 	 * Get value mapped to the specified key. If the key is not in the cache 
 	 * then get the value from the triple store and add it to the cache.
@@ -59,11 +59,7 @@
 		V value;
 		if(!cache.contains(key)) {
 			LOGGER.info("Key= "+key.toString()+" not in cache. Get from store.");
-<<<<<<< HEAD
 			TripleStoreClientInterface storeClient = getStoreClient();
-=======
-			StoreClientInterface storeClient = getRouterStoreClient();
->>>>>>> f8b39cb2
 			value = getFromStore(key, storeClient);
 			if(validate(value)) {
 				cache.put(key, value);
@@ -95,27 +91,19 @@
 	
 	/**
 	 * Extending class to implement logic for instantiating a 
-	 * {@link  uk.ac.cam.cares.jps.base.interfaces.TripleStoreClientInterface StoreClient}
+	 * {@link  uk.ac.cam.cares.jps.base.interfaces.StoreClientInterface StoreClient}
 	 * 
 	 * @return storeClient
 	 */
-<<<<<<< HEAD
 	abstract public TripleStoreClientInterface getStoreClient();
-=======
-	abstract protected StoreClientInterface getRouterStoreClient();
->>>>>>> f8b39cb2
 	
 	/**
 	 * Extending class to implement logic for getting value(s) from triple store
 	 * 
 	 * @param key
-	 * @param storeClient see {@link uk.ac.cam.cares.jps.base.interfaces.TripleStoreClientInterface TripleStoreClientInterface}
+	 * @param storeClient see {@link uk.ac.cam.cares.jps.base.interfaces.StoreClientInterface StoreClientInterface} 
 	 * 
 	 * @return value
 	 */
-<<<<<<< HEAD
 	abstract public V getFromStore(K key, TripleStoreClientInterface storeClient);
-=======
-	abstract protected V getFromStore(K key, StoreClientInterface storeClient);	
->>>>>>> f8b39cb2
 }