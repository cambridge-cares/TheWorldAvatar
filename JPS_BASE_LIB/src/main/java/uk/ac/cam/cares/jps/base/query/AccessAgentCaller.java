package uk.ac.cam.cares.jps.base.query;

import java.io.UnsupportedEncodingException;
import java.net.URI;
import java.net.URISyntaxException;
import java.net.URLDecoder;
import org.apache.logging.log4j.LogManager;
import org.apache.logging.log4j.Logger;
import org.json.JSONArray;
import org.json.JSONObject;

import uk.ac.cam.cares.jps.base.config.IKeys;
import uk.ac.cam.cares.jps.base.config.JPSConstants;
import uk.ac.cam.cares.jps.base.config.KeyValueMap;
import uk.ac.cam.cares.jps.base.discovery.MediaType;
import uk.ac.cam.cares.jps.base.exception.JPSRuntimeException;
import uk.ac.cam.cares.jps.base.http.Http;
import uk.ac.cam.cares.jps.base.scenario.JPSContext;

/**
 * The AccessAgentCaller class is used to send HTTP requests to the AccessAgent 
 * to query and update rdf data in triple stores using the methods 
 * {@link uk.ac.cam.cares.jps.base.query.AccessAgentCaller#queryStore queryStore} 
 * and {@link uk.ac.cam.cares.jps.base.query.AccessAgentCaller#updateStore updateStore}, 
 * respectively.
 * <br>
 * These methods can also be accessed in the {@link uk.ac.cam.cares.jps.base.agent.JPSAgent} class.
 * <br>
 * The access agent host:port should be set using the environment variable ACCESSAGENT_HOST.
 * Otherwise, the default host from the jps.properties file is used. Note that if a url is 
 * supplied as the targetResourceID them the host in the url is used. 
 *  
 * @author csl37
 *
 */
public class AccessAgentCaller{
		
	/**
     * Logger for error output.
     */
    private static final Logger LOGGER = LogManager.getLogger(AccessAgentCaller.class);

    public static final String ACCESSAGENT_HOST_NAME = "ACCESSAGENT_HOST";
    public static String accessAgentHost;
    
    //Set the default value for the access agent host
    //TODO this could be done by an "AgentRouter"
    static{
		accessAgentHost = System.getenv(ACCESSAGENT_HOST_NAME);
		if(accessAgentHost == null) {
			// Try get the access agent host from the environment variables
			// if not found, then get from the jps.properties file
			LOGGER.info("ACCESSAGENT_HOST not found in environment variables..."
					+ " Using jps.properties.");
			accessAgentHost = KeyValueMap.getInstance().get(IKeys.URL_ACCESSAGENT_HOST);	
		}
		LOGGER.info("Default ACCESSAGENT_HOST set to "+accessAgentHost);		
	}
    
    /**
	 * Default constructor
	 */
	public AccessAgentCaller() {}	
	
	/**
	 * https://www.w3.org/TR/2013/REC-sparql11-http-rdf-update-20130321/#http-put<br>
	 * The method also allows to put non-RDF resources.
	 * 
	 * @param datasetUrl triple store
	 * @param targetUrl the named resource or graph
	 * @param content
	 * @param contentType
	 * @return
	 */
	public static String put(String datasetUrl, String targetUrl, String content, String contentType) {
		
		LOGGER.info("put for datasetUrl=" + datasetUrl + ", targetUrl=" + targetUrl + ", scenarioUrl=" + JPSContext.getScenarioUrl());
		Object[] a = createRequestUrl(datasetUrl, targetUrl);

		//default to RDF-XML
		if (contentType == null) {
			contentType = MediaType.APPLICATION_RDF_XML.type;
		}
		
        String requestUrl = (String) a[0];
        JSONObject joparams = (JSONObject) a[1];
        return Http.execute(Http.put(requestUrl, content, contentType, null, joparams));
	}
	
	/**
	 * cf. https://www.w3.org/TR/2013/REC-sparql11-http-rdf-update-20130321/#http-get<br>
	 * The method also allows to get non-RDF resources. 
	 * 
	 * @param datasetUrl triple store
	 * @param targetUrl the named resource or named graph
	 * @param accept for RDF resources only, available formats see {@link MediaType}, null allowed
	 * @return
	 */
	public static String get(String datasetUrl, String targetUrl, String accept) {
		
        LOGGER.info("get for datasetUrl=" + datasetUrl + ", targetUrl=" + targetUrl + ", scenarioUrl=" + JPSContext.getScenarioUrl());

		Object[] a = createRequestUrl(datasetUrl, targetUrl);
		
        String requestUrl = (String) a[0];
        JSONObject joparams = (JSONObject) a[1];
        return Http.execute(Http.get(requestUrl, accept, joparams));
    }
	 
	/**
	 * Execute a {@link <a href="https://www.w3.org/TR/sparql11-query/">SPARQL Query</a>} on the target resource.
	 * 
	 * @param targetResourceID 	target namespace or IRI <br>
	 * 							Note: 	If the targetResourceID is a URL/IRI (e.g. "http://localhost:8080/ontokin"), 
	 * 									the request will be sent to the host given in the URL (i.e. localhost:8080).
	 * 									If no host is provided (e.g. targetResourceID = "ontokin"), the request is sent
	 * 									to the host given by the environment variable "ACCESSAGENT_HOST" 
	 * 									or that in jps.properties, if the environment variable is not set.
	 * @param sparqlQuery		SPARQL query string
     * @return the query result in the {@link <a href="https://www.w3.org/TR/sparql11-results-json/">W3C Query result JSON format</a>} 
	 */
	public static JSONArray queryStore(String targetResourceID, String sparqlQuery) {
		//pass the target resource ID directly as the targetUrl
    	//both datasetUrl and targetUrl are not used by the AccessAgent for queries
		//Unpack results into JSONArray
		return new JSONArray(new JSONObject(query(null, targetResourceID, sparqlQuery)).getString("result"));
	}
	
	/**
	 * @Deprecated Use queryStore instead: results are unpacked into a JSONArray. 
	 */
	@Deprecated
	public static String query(String targetResourceID, String sparqlQuery) {
		//pass the target resource ID directly as the targetUrl
    	//both datasetUrl and targetUrl are not used by the AccessAgent for queries
		return query(null, targetResourceID, sparqlQuery);
	}
	
	/**
	 * cf. https://www.w3.org/TR/sparql11-protocol/#query-via-get<br>
     * differences: parameter key and value are serialized as JSON, the parameter key is
     * "sparqlquery" instead of "query"
	 * 
	 * @param datasetUrl triple store
	 * @param targetUrl the named resource or graph
	 * @param sparqlQuery
     * @return the query result in the W3C Query result JSON format, see
     * https://www.w3.org/TR/sparql11-results-json/
	 */
	public static String query(String datasetUrl, String targetUrl, String sparqlQuery) {

        LOGGER.info("query for datasetUrl=" + datasetUrl + ", targetUrl=" + targetUrl + ", scenarioUrl=" + JPSContext.getScenarioUrl());

		Object[] a = createRequestUrl(datasetUrl, targetUrl);
		
        String requestUrl = (String) a[0];
        JSONObject joparams = (JSONObject) a[1];
          
     	JSONObject jobody = new JSONObject();
     	jobody.put(JPSConstants.QUERY_SPARQL_QUERY, sparqlQuery);
     	String contentType = MediaType.APPLICATION_JSON.type;
     		
     	return Http.execute(Http.post(requestUrl, jobody.toString(), contentType, null, joparams));		
    }

	/**
     * Execute a {@link <a href="https://www.w3.org/TR/sparql11-update/">SPARQL Update</a>} on the target resource. 
     * @param targetResourceID	the target namespace or IRI <br>
     * 							Note: 	If the targetResourceID is a URL/IRI (e.g. "http://localhost:8080/ontokin"), 
	 * 									the request will be sent to the host given in the URL (i.e. localhost:8080).
	 * 									If no host is provided (e.g. targetResourceID = "ontokin"), the request is sent
	 * 									to the host given by the environment variable "ACCESSAGENT_HOST" 
	 * 									or that in jps.properties, if the environment variable is not set.
     * @param sparqlUpdate		SPARQL update string
     */
	//Duplication of update below for sake of naming consistency with queryStore
	public static void updateStore(String targetResourceID, String sparqlUpdate) {
		//pass the target resource ID directly as the targetUrl
    	//both datasetUrl and targetUrl are not used by the AccessAgent for updates
		update(null, targetResourceID, sparqlUpdate);
    	return;
	}
	
	/**
	 * @deprecated Use updateStore instead. Deprecated to maintain naming consistency with queryStore.
     * Execute a {@link <a href="https://www.w3.org/TR/sparql11-update/">SPARQL Update</a>} on the target resource. 
     * @param targetResourceID	the target namespace or IRI
     * 							e.g. to access the Ontokin triple store
     * 							both "ontokin" and "http://www.theworldavatar.com/kb/ontokin" are accepted.
     * @param sparqlUpdate		SPARQL update string
     */
	@Deprecated
	public static void update(String targetResourceID, String sparqlUpdate) {
		//pass the target resource ID directly as the targetUrl
    	//both datasetUrl and targetUrl are not used by the AccessAgent for updates
    	update(null, targetResourceID, sparqlUpdate);
    	return;
	}
	
	/**
	 * Performs a SPARQL update on the resource identified by its target url (if this possible). 
	 * If a scenario url is given in the JPS context, then the SPARQL update is redirected to the scenario url.
	 * 
	 * @param datasetUrl triple store
	 * @param targetUrl
	 * @param sparqlUpdate
	 */
	public static void update(String datasetUrl, String targetUrl, String sparqlUpdate) {
		
		LOGGER.info("update for datasetUrl=" + datasetUrl + ", targetUrl=" + targetUrl + ", scenarioUrl=" + JPSContext.getScenarioUrl());
		
		Object[] a = createRequestUrl(datasetUrl, targetUrl);
			
		String requestUrl = (String) a[0];
		JSONObject joparams = (JSONObject) a[1];
		
		// According to the W3C standard http://www.w3.org/TR/2013/REC-sparql11-protocol-20130321/
		// there are two ways to send a SPARQL update string. Both ways use an HTTP POST with
		// the SPARQL update string in the message body. They are distinguished by the contentType.
		// However, here we use JSON as content type!
		JSONObject jobody = new JSONObject();
		jobody.put(JPSConstants.QUERY_SPARQL_UPDATE, sparqlUpdate);
		String contentType = MediaType.APPLICATION_JSON.type;
		
		Http.execute(Http.post(requestUrl, jobody.toString(), contentType, null, joparams));	
		return;	
	}
	
	/**
	 * Create the request url and request parameters containing the target resource IRI.
	 * The request is directed to either the ScenarioAccessAgent via the scenarioUrl or
	 * the AccessAgent at "jps/kb". 
	 * @param datasetUrl
	 * @param targetUrl
	 * @return
	 */
	public static Object[] createRequestUrl(String datasetUrl, String targetUrl) {
		
		// The following cases have to be distinguished:
		// 1) no datasetUrl is given, no scenarioUrl in the JPS context
		//	  the targetUrl is requested directly
		// 2) the datasetUrl is given, no scenarioUrl in the JPS context
		//	  the targetUrl may optionally request a graph at the datasetUrl
		// 3) scnearioUrl in the JPS context
		// 	  in combination with corresponding cases from 1) and 2)
		//
		// If no host is provided as part of the datasetUrl (case 2) or targetUrl (case1),
		// a requestUrl will be constructed using the host stored in JPSConstants
		
		String scenarioUrl = JPSContext.getScenarioUrl();			
		String requestUrl = null;
		
		if ((datasetUrl != null) && datasetUrl.isEmpty()) {
			datasetUrl = null;
		}

		JSONObject joparams = null;
		
		//case 3 
		if (scenarioUrl != null)  {			
			// redirect the request to the scenario agent
			// the scenario agent has to be called even for get / query in combination with copy-on-write since in previous calls
			// another agent might have updated the file within the same scenario 
			requestUrl = scenarioUrl;
			
			joparams = new JSONObject();
			String resource = cutHashFragment(targetUrl);
			joparams.put(JPSConstants.SCENARIO_RESOURCE, resource);
			if (datasetUrl != null) {
				if (targetUrl == null) {
					joparams.put(JPSConstants.SCENARIO_RESOURCE, datasetUrl);
				} else {
					joparams.put(JPSConstants.SCENARIO_DATASET, datasetUrl);
				}
			}
			
		//case 2
		}else if(datasetUrl != null) {
			//request targetUrl indirectly as graph in datasetUrl
			requestUrl = getBaseWorldUrl(datasetUrl);
			
			joparams = new JSONObject();
			joparams.put(JPSConstants.TARGETIRI, cutHashFragment(datasetUrl));
			joparams.put(JPSConstants.TARGETGRAPH, cutHashFragment(targetUrl));
			
		//case 1
		}else {
			//request targetUrl directly
			requestUrl = getBaseWorldUrl(targetUrl);
			
			joparams = new JSONObject();
			joparams.put(JPSConstants.TARGETIRI, cutHashFragment(targetUrl));
		}
	
		Object[] a = new Object[] {requestUrl, joparams};			
		return a;
	}	
	
	/**
	 * Apache HTTP client applies percentage encoding to any URL.
	 * Usually, this is not a problem when requesting an OWL file. 
	 * But if requesting http://www.theworldavatar.com/kb/agents/Service__OpenWeatherMap.owl#Service 
	 * then percentage encoding results into http://www.theworldavatar.com/kb/agents/Service__OpenWeatherMap.owl%23Service
	 * and a consecutive Tomcat error.
	 * To avoid %23 instead of #, we simply skip the #-part by applying this method to the requested Url.
	 * 
	 * @return
	 * @throws URISyntaxException 
	 * @throws UnsupportedEncodingException 
	 */
	public static String cutHashFragment(String url) {

		if (url == null) {
			return null;
		}
		
		URI uri = null;
		try {
			uri = new URI(URLDecoder.decode(url,"UTF-8"));
		} catch (UnsupportedEncodingException e) {
			throw new JPSRuntimeException(e);
		} catch (URISyntaxException e) {
			throw new JPSRuntimeException(e);
		}
		
		if(uri.getScheme()!=null) {
			return uri.getScheme() + ":" + uri.getSchemeSpecificPart();	
		}else {
			return uri.getSchemeSpecificPart();
		}
	}
	
	/**
	 * Get the base world Access Agent url.
	 * The scheme, host and port of the target or dataset url are preserved, while
	 * the path is changed to the Access Agent Path. 
	 * If no scheme, host or port is provided then url will default to the values 
	 * provided by JPSConstants e.g. "http://www.theworldavatar.com/access-agent/access"
	 * @param url
	 * @return
	 */
	public static String getBaseWorldUrl(String url) {
	
		URI requestUrl = null;
		try {
			URI uri = new URI(URLDecoder.decode(url,"UTF-8"));
			String scheme = uri.getScheme();
			String authority = uri.getAuthority();
			
			//If no scheme is provided then default to HTTP
			if(scheme == null) {
				scheme = "http";
			}
<<<<<<< HEAD
			//If no authority is given then use the default host 
			if(authority == null) {
				authority = JPSConstants.ACCESS_AGENT_HOST;
=======
			
			//If no authority is given then get the default host
			if(authority == null) {				
				authority = accessAgentHost;
>>>>>>> 912b30d4
			}
			
			requestUrl = new URI(scheme,authority,JPSConstants.ACCESS_AGENT_PATH,null,null);
			
		} catch (UnsupportedEncodingException e) {
			throw new JPSRuntimeException(e);
		} catch (URISyntaxException e) {
			throw new JPSRuntimeException(e);
		}
		
		return requestUrl.toString();
	}
}<|MERGE_RESOLUTION|>--- conflicted
+++ resolved
@@ -351,16 +351,10 @@
 			if(scheme == null) {
 				scheme = "http";
 			}
-<<<<<<< HEAD
-			//If no authority is given then use the default host 
-			if(authority == null) {
-				authority = JPSConstants.ACCESS_AGENT_HOST;
-=======
 			
 			//If no authority is given then get the default host
 			if(authority == null) {				
 				authority = accessAgentHost;
->>>>>>> 912b30d4
 			}
 			
 			requestUrl = new URI(scheme,authority,JPSConstants.ACCESS_AGENT_PATH,null,null);
