--- conflicted
+++ resolved
@@ -21,184 +21,6 @@
 import uk.ac.cam.cares.jps.base.scenario.JPSContext;
 
 public class MetaDataAnnotator implements Prefixes {
-<<<<<<< HEAD
-	
-	private static MetaDataAnnotator instance = null;
-	private SparqlOverHttpService sparqlService = null;
-	private String datasetUrl = null;
-	
-	static synchronized MetaDataAnnotator getInstance() {
-		if (instance == null) {
-			instance = new MetaDataAnnotator();
-		}
-		return instance;
-	}
-	
-	private MetaDataAnnotator() {
-		//String datasetUrl = "http://localhost:8080/rdfdataset/jpsmetadata";
-		//String datasetUrl = KeyValueManager.get(IKeys.URL_RDF_METADATA);
-		String oldDatasetUrl = "http://localhost:8080/rdf4j-server/repositories/jpsmetadata";
-		sparqlService = new SparqlOverHttpService(RDFStoreType.RDF4J, oldDatasetUrl);
-		datasetUrl = KeyValueManager.get(IKeys.DATASET_META_URL);
-	}
-	
-	public static SparqlOverHttpService getSparqlService() {
-		//return getInstance().sparqlService;
-		return null;
-	}
-	
-	public static String getMetadataSetUrl() {
-		return getInstance().datasetUrl;
-	}
-	
-	public static void update(String sparql) {
-		//MetaDataAnnotator.getInstance().sparqlService.executePost(sparql);
-		KnowledgeBaseClient.update(getMetadataSetUrl(), null, sparql);
-	}
-	
-	public static void annotateWithTimeAndAgent(String iriTarget, String time, String iriCreatingAgent) {
-		String sparql = getSparqlInsertFull(iriTarget, null, time, iriCreatingAgent, false, time, null, null, null, null);
-		update(sparql);	
-	}
-	
-	public static void annotate(String iriTarget, MediaType mediaType, String iriCreatingAgent, boolean addJPSContext, List<String> topics) {
-		String sparql = getSparqlInsert(iriTarget, null, null, iriCreatingAgent, addJPSContext, topics, null, null);
-		update(sparql);	
-	}
-	
-	public static void annotate(String iriTarget, MediaType mediaType, String iriCreatingAgent, boolean addJPSContext, List<String> topics, String creationTime) {
-		String sparql = getSparqlInsert(iriTarget, null, creationTime, iriCreatingAgent, addJPSContext, topics, null, null);
-		update(sparql);
-	}
-
-	public static String getSparqlInsert(String iriTarget, MediaType mediaType, String creationTime, String iriCreatingAgent, 
-			boolean addJPSContext, List<String> topics, List<String> prefixes, List<String> triples) {
-
-		long millis = System.currentTimeMillis();
-		if (creationTime == null) {
-			creationTime = getTimeInXsdTimeStampFormat(millis);
-		}
-		
-		String simulationTime = creationTime;
-		String iriScenario = JPSContext.getScenarioUrl();
-		if (addJPSContext) {
-			// if the JPS context specifies a simulation time, overtake it
-			String contextTime = JPSContext.getSimulationTime();
-			if ((contextTime != null) && !contextTime.isEmpty()) {
-				simulationTime = contextTime;
-			}
-			
-		}
-		
-		return getSparqlInsertFull(iriTarget, mediaType, creationTime, iriCreatingAgent, addJPSContext, simulationTime, iriScenario, topics, prefixes, triples);
-	}
-	
-	/**
-	 * @param prefixes
-	 * @param iriTarget the resource that should be annotated - required
-	 * @param mediaType
-	 * @param creationTime the real time at which the target resource was created - required
-	 * @param iriCreatingAgent
-	 * @param simulationTime the time for which the simulation run (possibly in the past or future) - required
-	 * @param iriScenario
-	 * @param topics
-	 * @param triples
-	 * @return
-	 */
-	public static String getSparqlInsertFull(String iriTarget, MediaType mediaType, String creationTime, String iriCreatingAgent, 
-			boolean addJPSContext, String simulationTime, String iriScenario, List<String> topics, List<String> prefixes, List<String> triples) {
-
-		JPSBaseLogger.info(MetaDataAnnotatorTestUtil.getInstanceWrapper(), "annotating target = " + iriTarget + " with media type = " + mediaType 
-				+ ", creation time = " + creationTime + ", creatingAgent = " + iriCreatingAgent + ", simulation time = " + simulationTime + ", scenario = " + iriScenario );
-		
-		StringBuffer sparql = new StringBuffer();
-		sparql.append(PrefixToUrlMap.getPrefixForSPARQL(DCTERMS));
-		//sparql.append(PrefixToUrlMap.getPrefixForSPARQL(FOAF));
-		//sparql.append(PrefixToUrlMap.getPrefixForSPARQL(TIME));
-		sparql.append(PrefixToUrlMap.getPrefixForSPARQL(XSD));
-		//sparql.append(PrefixToUrlMap.getPrefixForSPARQL(JPSAGEN));
-
-		if (prefixes != null) {
-			for (String current : prefixes) {
-				sparql.append(current);
-				if (!current.endsWith("\n")) {
-					sparql.append(" \r\n");
-				}
-			}
-		}
-		if (iriScenario == null) {
-			sparql.append("INSERT DATA { \r\n");
-		} else {
-			sparql.append("INSERT DATA { GRAPH <" + iriScenario + "> { \r\n");
-		}
-		
-		if (mediaType != null) {
-			sparql.append("<" + iriTarget + "> dcterms:format \"" + mediaType.type + "\" . \r\n");
-		}
-		sparql.append("<" + iriTarget + "> dcterms:created \"" + creationTime + "\"^^xsd:dateTime . \r\n");
-		if (iriCreatingAgent != null) {
-			sparql.append("<" + iriCreatingAgent + "> a dcterms:Agent . \r\n");			
-			//sparql.append("<" + iriCreatingAgent + "> a JPSAGEN:Service . \r\n");
-			sparql.append("<" + iriCreatingAgent + "> a <http://www.theworldavatar.com/ontology/ontoagent/MSM.owl#Service> . \r\n");
-			sparql.append("<" + iriTarget + "> dcterms:creator <" + iriCreatingAgent + "> . \r\n");
-		}
-		//TODO-AE SC URGENT 20190918 discuss with Kevin what have to be changed for the ADMS soft sensor
-		//sparql.append("<?time> a time:Instant . \r\n");
-		//sparql.append("<?time> time:inXSDDateTime \"" + simulationTime + "\"^^xsd:dateTime . \r\n");
-		//sparql.append("<" + iriTarget + "> time:hasTime <?time> . \r\n");
-		sparql.append("<" + iriTarget + "> dcterms:date \"" + simulationTime + "\"^^xsd:dateTime . \r\n");
-		// TODO-AE SC URGENT 20190916 Scenario Ontology and Namespace doesn't exist. We lend terms from other ontologies here
-		if (iriScenario != null) {
-			//sparql.append("<" + iriScenario + "> a JPSAGEN:Scenario . \r\n");
-			sparql.append("<" + iriTarget + "> dcterms:isPartOf <" + iriScenario + "> . \r\n");
-		}
-		List<String> optionalTriples = new ArrayList<String>();
-		if (topics != null) {
-			for (String current : topics) {
-				//optionalTriples.add("<" + iriTarget + "> foaf:topic " + current + " .");
-				optionalTriples.add("<" + iriTarget + "> dcterms:subject <" + current + "> .");
-			}
-		}
-		if (triples != null) {
-			optionalTriples.addAll(triples);
-			
-		}
-		for (String current : optionalTriples) {
-			sparql.append(current + " \r\n");
-		}
-		
-		if (iriScenario == null) {
-			sparql.append("} \r\n");	
-		} else {
-			sparql.append("} } \r\n");	
-		}
-			
-		
-		//return replaceByUUID(sparql.toString(), "?time");
-		return sparql.toString();
-	}
-	
-	public static String getTimeInXsdTimeStampFormat(long millis) { 
-		Date date = new Date(millis);
-	    SimpleDateFormat format = new SimpleDateFormat("yyyy-MM-dd HH:mm:ss.SSS"); 
-		format.setTimeZone(TimeZone.getTimeZone("GMT+0:00"));
-	    String timestamp = format.format(date);
-	    return timestamp.replace(" ", "T");
-	} 
-	
-	public static long getMillisFromXsdTimeStampFormat(String timestamp) { 
-		timestamp = timestamp.replace("T", " ");	
-	    SimpleDateFormat format = new SimpleDateFormat("yyyy-MM-dd HH:mm:ss.SSS"); 
-		format.setTimeZone(TimeZone.getTimeZone("GMT+0:00"));
-		Date date;
-		try {
-			date = format.parse(timestamp);
-		} catch (ParseException e) {
-			throw new JPSRuntimeException(e.getMessage(), e);
-		}
-		return date.getTime();
-	} 
-=======
 
     /**
      * Logger for error output.
@@ -381,5 +203,4 @@
         }
         return date.getTime();
     }
->>>>>>> 6da39164
 }