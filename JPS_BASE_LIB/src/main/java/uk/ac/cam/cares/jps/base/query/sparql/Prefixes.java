package uk.ac.cam.cares.jps.base.query.sparql;

/**
 * This interface defines common prefixes for standard ontologies and JPS specific prefixes.
 * The JPS specific prefixes start with 3 letters that describe the "category" and 
 * that are followed by 4 letters that usually coincide with the first four letters of the OWL file itself, e.g.
 * OCPMATH defines the prefix for http://www.theworldavatar.com/ontology/ontocape/model/mathematical_model.owl#"
 * where OPC stands for OntoCAPE and MATH for mathematical_model.owl.
 */
public interface Prefixes {
	
	// standard ontologies
	String DBPEDIA_O = "dbpediao";
	String DBPEDIA_P = "dbpediap";
	String DBPEDIA_R = "dbpediar";
	String DC = "dc";
	String DCAM = "dcam";
	String DCTERMS = "dcterms";
	String FOAF = "foaf";
	String OWL = "owl";
	String RDF = "rdf";
	String RDFS = "rdfs";
	String SKOS = "skos";
	String WIKIDATA = "wd";
	String WIKIDATAT = "wdt";
	String XSD = "xsd";
	String TIME = "time";
	
	// OntoCape OCP
	String OCPBEHA = "OCPBEHA";
	String OCPGEOM = "OCPGEOM";
	String OCPMATE = "OCPMATE";
	String OCPMATH = "OCPMATH";
	String OCPPERF = "OCPPERF";
	String OCPPHAS = "OCPPHAS";
	String OCPSPAC = "OCPSPAC";
	String OCPSYST = "OCPSYST";
	String OCPTECH = "OCPTECH";
	String OCPTOPO = "OCPTOPO";	
	//****(the following are added by @wx243)****
	String OCPDSIU = "OCPDSIU";
	String OCPST = "OCPST";
	String OCPNTSYS = "OCPNS";
	String OCPPHYDMS = "OCPPHYDMS";
	String OCPCOORSYS = "OCPCOORSYS";
	String OCPSIU = "OCPSIU";
	String OCPMATHRLT = "OCPMATHRLT";
	String MATAMDLTOPO = "MATAMDLTOPO";
	
	// OntoPowerSys OPS
	String OPSBEHA = "OPSBEHA";
	String OPSMODE = "OPSMODE";
	String OPSREAL = "OPSREAL";
	//****OntoEIP OEIP (the following are added by @wx243)****
	String OPSFUNC = "OPSFUNC";
	String OPSPERFM = "OPSPERFM";

	// other JPS ontologies 
	String JPSAGEN = "JPSAGEN";
	String JPSLAND = "JPSLAND";
<<<<<<< HEAD
	
	//****OntoEIP OEIP (the following are added by @wx243)****
	String OEIPSYSREAL = "OEIPSYSREAL";
	String OEIPSYSFUNC = "OEIPSYSFUNC";
	String OEIPPOWPLANT = "OEIPPOWPLANT";
	String OEIPUPSV1 = "OEIPUPSV1";
	String OEISYSPERFM = "OEISYSPERFM";
	String OEISYSRQRM = "OEISYSRQRM";
	
	
=======
	String ONTOCITYGML = "OCGML";
	String ONTOSPECIES = "OSPECIES";
	
	// special prefixes
	String BLAZEGRAPH_GEO = "BLAZEGEO";
>>>>>>> e34b2e27
}<|MERGE_RESOLUTION|>--- conflicted
+++ resolved
@@ -58,7 +58,11 @@
 	// other JPS ontologies 
 	String JPSAGEN = "JPSAGEN";
 	String JPSLAND = "JPSLAND";
-<<<<<<< HEAD
+	String ONTOCITYGML = "OCGML";
+	String ONTOSPECIES = "OSPECIES";
+	
+	// special prefixes
+	String BLAZEGRAPH_GEO = "BLAZEGEO";
 	
 	//****OntoEIP OEIP (the following are added by @wx243)****
 	String OEIPSYSREAL = "OEIPSYSREAL";
@@ -69,11 +73,4 @@
 	String OEISYSRQRM = "OEISYSRQRM";
 	
 	
-=======
-	String ONTOCITYGML = "OCGML";
-	String ONTOSPECIES = "OSPECIES";
-	
-	// special prefixes
-	String BLAZEGRAPH_GEO = "BLAZEGEO";
->>>>>>> e34b2e27
 }