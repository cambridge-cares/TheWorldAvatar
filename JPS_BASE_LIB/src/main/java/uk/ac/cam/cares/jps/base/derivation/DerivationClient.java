--- conflicted
+++ resolved
@@ -1,12 +1,9 @@
 package uk.ac.cam.cares.jps.base.derivation;
 
-<<<<<<< HEAD
-=======
 import java.io.IOException;
 import java.net.URLEncoder;
 import java.nio.charset.StandardCharsets;
 import java.time.Instant;
->>>>>>> 912b30d4
 import java.util.ArrayList;
 import java.util.Arrays;
 import java.util.HashMap;
@@ -48,69 +45,6 @@
 	public static final String AGENT_INPUT_KEY = "agent_input";
 	public static final String AGENT_OUTPUT_KEY = "agent_output";
 	public static final String BELONGSTO_KEY = "belongsTo";
-<<<<<<< HEAD
-	// defines the endpoint DerivedQuantityClient should act on
-	StoreClientInterface kbClient;
-	DerivationSparql sparqlClient;
-	
-     /**
-     * Logger for error output.
-     */
-    private static final Logger LOGGER = LogManager.getLogger(DerivationClient.class);
-    
-    /**
-     * This constructor is tagged as @Deprecated as ideally user should provide based URL when creating derivation instances.
-     * @param kbClient
-     */
-    @Deprecated
-    public DerivationClient(StoreClientInterface kbClient) {
-    	this.kbClient = kbClient;
-    	this.sparqlClient = new DerivationSparql(kbClient);	
-    }
-    
-    /**
-     * This constructor should be used to enable customised derivation instance base URL.
-     * @param kbClient
-     * @param derivationInstanceBaseURL
-     */
-    public DerivationClient(StoreClientInterface kbClient, String derivationInstanceBaseURL) {
-    	this.kbClient = kbClient;
-    	this.sparqlClient = new DerivationSparql(kbClient, derivationInstanceBaseURL);
-    }
-    
-    /**
-     * This creates a new derived instance and adds the following statements
-     * <entity> <belongsTo> <derived>, <derived> <isDerivedUsing> <agentIRI>, <agentIRI> <hasHttpUrl> <agentURL>, <derived> <isDerivedFrom> <inputsIRI>
-     * Use this for instances that get replaced by agents
-     * @param derivedQuantityIRI
-     * @param inputsIRI
-     * @param agentIRI
-     */
-    public String createDerivation(List<String> entities, String agentIRI, String agentURL, List<String> inputsIRI) {
-    	String createdDerivation = this.sparqlClient.createDerivation(entities, agentIRI, agentURL, inputsIRI);
-    	this.sparqlClient.addTimeInstance(createdDerivation);
-    	LOGGER.info("Instantiated derivation <" + createdDerivation + ">");
-    	LOGGER.debug("<" + entities + "> belongsTo <" + createdDerivation + ">");
-    	LOGGER.debug("<" + createdDerivation + "> isDerivedFrom <" + inputsIRI + ">");
-    	LOGGER.debug("<" + createdDerivation + "> isDerivedUsing <" + agentIRI + "> located at " + agentURL);
-    	return createdDerivation;
-    }
-    
-    public List<String> bulkCreateDerivations(List<List<String>> entitiesList, List<String> agentIRIList, List<String> agentURLList, List<List<String>> inputsList) {
-    	List<String> derivations = this.sparqlClient.bulkCreateDerivations(entitiesList, agentIRIList, agentURLList, inputsList);
-    	LOGGER.info("Instantiated derivations " + derivations);
-    	
-    	// add timestamp to each derivation
-    	this.sparqlClient.addTimeInstance(derivations);
-    	
-    	return derivations;
-    }
-    
-	/**
-	 * This method creates a new derived instance and adds the following statements
-	 * <entity> <belongsTo> <derived>, <derived> <isDerivedUsing> <agentIRI>, <derived> <isDerivedFrom> <inputsIRI>
-     * Use this for instances that get replaced by agents, also when the information about agent exists already
-=======
 	public static final String DERIVATION_KEY = "derivation";
 	public static final String DERIVATION_TYPE_KEY = "derivation_rdftype";
 	public static final String DOWNSTREAMDERIVATION_KEY = "downstream_derivation";
@@ -197,7 +131,6 @@
 	 * Use this for instances that get replaced by agents, also when the information
 	 * about agent exists already
 	 * 
->>>>>>> 912b30d4
 	 * @param entities
 	 * @param agentIRI
 	 * @param inputsIRI
@@ -206,9 +139,6 @@
 	public String createDerivation(List<String> entities, String agentIRI, List<String> inputsIRI) {
 		String createdDerivation = this.sparqlClient.createDerivation(entities, agentIRI, inputsIRI);
 		this.sparqlClient.addTimeInstance(createdDerivation);
-<<<<<<< HEAD
-		LOGGER.info("Instantiated derivation for asynchronous operation <" + createdDerivation + ">");
-=======
 		LOGGER.info("Instantiated derivation <" + createdDerivation + ">");
 		LOGGER.debug("<" + entities + "> belongsTo <" + createdDerivation + ">");
 		LOGGER.debug("<" + createdDerivation + "> isDerivedFrom <" + inputsIRI + ">");
@@ -386,177 +316,12 @@
 			this.sparqlClient.updateTimeStamp(createdDerivation);
 		}
 		LOGGER.info("Instantiated asynchronous derivation <" + createdDerivation + ">");
->>>>>>> 912b30d4
 		LOGGER.debug("<" + entities + "> belongsTo <" + createdDerivation + ">");
 		LOGGER.debug("<" + createdDerivation + "> isDerivedFrom <" + inputsIRI + ">");
 		LOGGER.debug("<" + createdDerivation + "> isDerivedUsing <" + agentIRI + ">");
 		return createdDerivation;
 	}
 
-<<<<<<< HEAD
-    /**
-     * use this if all the agent does to the instance is appending time series data, entity do not get replaced
-     * @param entity
-     * @param agentIRI
-     * @param agentURL
-     * @param inputsIRI
-     */
-    public String createDerivationWithTimeSeries(List<String> entities, String agentIRI, String agentURL, List<String> inputsIRI) {
-    	String createdDerivation = this.sparqlClient.createDerivationWithTimeSeries(entities, agentIRI, agentURL, inputsIRI);
-    	this.sparqlClient.addTimeInstance(createdDerivation);
-    	LOGGER.info("Instantiated derivation with time series <" + createdDerivation + ">");
-    	LOGGER.debug("<" + entities + "> belongsTo <" + createdDerivation + ">");
-    	LOGGER.debug("<" + createdDerivation + "> isDerivedFrom <" + inputsIRI + ">");
-    	LOGGER.debug("<" + createdDerivation + "> isDerivedUsing <" + agentIRI + "> located at " + agentURL);
-    	return createdDerivation;
-    }
-    
-    public List<String> bulkCreateDerivationsWithTimeSeries(List<List<String>> entitiesList, List<String> agentIRIList, List<String> agentURLList, List<List<String>> inputsList) {
-    	List<String> derivations = this.sparqlClient.bulkCreateDerivationsWithTimeSeries(entitiesList, agentIRIList, agentURLList, inputsList);
-    	LOGGER.info("Instantiated derivations with time series " + derivations);
-    	
-    	// add timestamp to each derivation
-    	this.sparqlClient.addTimeInstance(derivations);
-    	
-    	return derivations;
-    }
-    
-    /**
-     * This method creates a new asynchronous derived instance and adds the following statements
-	 * <entity> <belongsTo> <derived>, <derived> <isDerivedUsing> <agentIRI>, <derived> <isDerivedFrom> <inputsIRI>
-     * Use this for asynchronous instances that get replaced by agents, also when the information about agent exists already
-     * @param entities
-     * @param agentIRI
-     * @param inputsIRI
-     * @return
-     */
-    public String createAsynDerivation(List<String> entities, String agentIRI, List<String> inputsIRI) {
-    	String createdDerivation = this.sparqlClient.createDerivationAsyn(entities, agentIRI, inputsIRI);
-    	this.sparqlClient.addTimeInstance(createdDerivation);
-    	LOGGER.info("Instantiated asynchronous derivation <" + createdDerivation + ">");
-    	LOGGER.debug("<" + entities + "> belongsTo <" + createdDerivation + ">");
-    	LOGGER.debug("<" + createdDerivation + "> isDerivedFrom <" + inputsIRI + ">");
-    	LOGGER.debug("<" + createdDerivation + "> isDerivedUsing <" + agentIRI + ">");
-    	return createdDerivation;
-    }
-    
-    /**
-     * adds a timestamp to your input following the w3c standard for unix timestamp https://www.w3.org/TR/owl-time/
-     * <entity> <hasTime> <time>, <time> <numericPosition> 123
-     * @param entity
-     */
-    public void addTimeInstance(String entity) {
-    	this.sparqlClient.addTimeInstance(entity);
-    	LOGGER.info("Added timestamp to <" + entity + ">");
-    }
-    
-    /**
-     * same method as above but in bulk
-     * @param entities
-     */
-    public void addTimeInstance(List<String> entities) {
-    	this.sparqlClient.addTimeInstance(entities);
-    	LOGGER.info("Added timestamps to <" + entities + ">");
-    }
-    
-    /**
-     * you may want to use this to update an input's timestamp, the DerivationClient does not deal with inputs directly
-     */
-    public void updateTimestamp(String entity) {
-		if (this.sparqlClient.hasBelongsTo(entity)) {
-			String derivation = getDerivationOf(entity);
-			LOGGER.info("<" + entity + "> has a derivation instance attached, timestamp of the derivation will get updated");
-			this.sparqlClient.updateTimeStamp(derivation);
-			LOGGER.info("Updated timestamp of <" + derivation + ">");
-		} else {
-			this.sparqlClient.updateTimeStamp(entity);
-			LOGGER.info("Updated timestamp of <" + entity + ">");
-		}
-    }
-    
-    /**
-	 * makes sure the given instance is up-to-date by comparing its timestamp to all of its inputs
-	 * the input, derivedIRI, should have an rdf:type DerivedQuantity or DerivedQuantityWithTimeSeries
-	 * @param kbClient
-	 * @param derivedIRI
-	 */
-    @Deprecated
-	public void updateDerivation(String derivedIRI) {
-		// the graph object makes sure that there is no circular dependency
-		DirectedAcyclicGraph<String,DefaultEdge> graph = new DirectedAcyclicGraph<String,DefaultEdge>(DefaultEdge.class);
-		// cached data of all derivations
-		List<Derivation> derivations = this.sparqlClient.getDerivations(); 
-		Derivation derivation = derivations.stream().filter(d -> d.getIri().equals(derivedIRI)).findFirst().get();
-		try {
-			updateDerivation(derivation, graph);
-		} catch (Exception e) {
-			LOGGER.fatal(e.getMessage());
-			throw new JPSRuntimeException(e);
-		}
-	}
-	
-	/**
-	 * This method checks and makes sure the derived instance is up-to-date by comparing the timestamp
-	 * of the derivation to all of its inputs.
-	 * @param derivationIRI
-	 */
-	public void updateDerivationAsyn(String derivationIRI) {
-		// the graph object makes sure that there is no circular dependency
-		DirectedAcyclicGraph<String,DefaultEdge> graph = new DirectedAcyclicGraph<String,DefaultEdge>(DefaultEdge.class);
-		try {
-			updateDerivationAsyn(derivationIRI, graph);
-		} catch (Exception e) {
-			LOGGER.fatal(e.getMessage());
-			throw new JPSRuntimeException(e);
-		}
-	}
-	
-	/**
-	 * makes sure the given instances are up-to-date by comparing their timestamps
-	 * to all of their inputs. The input, derivedIRIs, should have rdf:type
-	 * DerivedQuantity or DerivedQuantityWithTimeSeries
-	 * 
-	 * @param kbClient
-	 * @param derivedIRI
-	 */
-	@Deprecated
-	public void updateDerivations(List<String> derivedIRIs) {
-		// the graph object makes sure that there is no circular dependency
-		DirectedAcyclicGraph<String, DefaultEdge> graph = new DirectedAcyclicGraph<>(DefaultEdge.class);
-		List<Derivation> derivations = this.sparqlClient.getDerivations();
-		try {
-			for (String derivedIRI : derivedIRIs) {
-				Derivation derivation = derivations.stream().filter(d -> d.getIri().equals(derivedIRI)).findFirst().get();
-				updateDerivation(derivation, graph);
-			}
-		} catch (Exception e) {
-			LOGGER.fatal(e.getMessage());
-			throw new JPSRuntimeException(e);
-		}
-	}
-
-	/**
-	 * updates all derivations in the triple-store
-	 */
-	public void updateDerivations() {
-		List<Derivation> derivations = this.sparqlClient.getDerivations();
-		
-		// find derivations with entities that are not input of anything (the top nodes)
-		List<Derivation> topNodes = new ArrayList<>();
-		for (Derivation derivation : derivations) {
-			// all entities need to match the condition
-			if (derivation.getEntities().stream().allMatch(e -> !e.isInputToDerivation())) {
-				topNodes.add(derivation);
-			}
-		}
-		
-		// the graph object makes sure that there is no circular dependency
-		DirectedAcyclicGraph<String, DefaultEdge> graph = new DirectedAcyclicGraph<>(DefaultEdge.class);
-		try {
-			for (Derivation derivation : topNodes) {
-				updateDerivation(derivation, graph);
-			}
-=======
 	/**
 	 * This method creates a new asynchronous derived instance given an existing
 	 * derivation and adds the following statements
@@ -828,7 +593,6 @@
 				}
 			}
 			this.sparqlClient.updateTimestamps(derivationTime_map);
->>>>>>> 912b30d4
 		} catch (Exception e) {
 			LOGGER.fatal(e.getMessage());
 			throw new JPSRuntimeException(e);
@@ -836,8 +600,6 @@
 	}
 
 	/**
-<<<<<<< HEAD
-=======
 	 * updates all derivations in the triple-store
 	 * 
 	 * * NOTE this method is marked as Deprecated as it updates the timestamp of the
@@ -884,7 +646,6 @@
 	}
 
 	/**
->>>>>>> 912b30d4
 	 * This checks for any circular dependency and ensures that all the linked
 	 * inputs have a suitable timestamp attached. This does not check for
 	 * everything, e.g. instances having appropriate rdf:types, and the agent design
@@ -897,19 +658,6 @@
 		if (!this.sparqlClient.validatePureInputs()) {
 			throw new JPSRuntimeException("Entities belonging to a derivation should not have timestamps attached");
 		}
-<<<<<<< HEAD
-		List<Derivation> derivations = this.sparqlClient.getDerivations();
-		
-		// find derivations with entities that are not input of anything (the top nodes)
-		List<Derivation> topNodes = new ArrayList<>();
-		for (Derivation derivation : derivations) {
-			// all entities need to match the condition
-			if (derivation.getEntities().stream().allMatch(e -> !e.isInputToDerivation())) {
-				topNodes.add(derivation);
-			}
-		}
-		
-=======
 		List<Derivation> derivations = this.sparqlClient.getAllDerivationsInKG();
 
 		// find derivations (the top nodes) if it meet below criteria
@@ -931,7 +679,6 @@
 			}
 		}
 
->>>>>>> 912b30d4
 		// the graph object makes sure that there is no circular dependency
 		DirectedAcyclicGraph<String, DefaultEdge> graph = new DirectedAcyclicGraph<>(DefaultEdge.class);
 		try {
@@ -942,245 +689,8 @@
 			LOGGER.fatal(e.getMessage());
 			throw new JPSRuntimeException(e);
 		}
-<<<<<<< HEAD
-		
+
 		return true;
-	}
-	
-	/**
-	 * This method retrieves the agent inputs that mapped against the OntoAgent I/O signature.
-	 * @param derivation
-	 * @param agentIRI
-	 * @return
-	 */
-	public JSONObject retrieveAgentInputs(String derivation, String agentIRI) {
-		JSONObject agentInputs = new JSONObject();
-		agentInputs.put(AGENT_INPUT_KEY, this.sparqlClient.getInputsMapToAgent(derivation, agentIRI));
-		return agentInputs;
-	}
-	
-	/**
-	 * drops absolutely everything
-	 */
-	public void dropAllDerivationsAndTimestamps() {
-		dropAllDerivations();
-		dropAllTimestamps();
-	}
-	
-	/**
-	 * clears all derivations from the kg, only removes timestamps directly attached
-	 * to derivations, does not remove timestamps of pure inputs
-	 */
-	public void dropAllDerivations() {
-		this.sparqlClient.dropAllDerivations();
-		LOGGER.info("Dropped all derivations");
-	}
-	
-	/**
-	 * optional, removes timestamps of inputs that you added manually with addTimeInstance
-	 */
-	public void dropAllTimestamps() {
-		this.sparqlClient.dropAllTimestamps();
-		LOGGER.info("Dropped all timestamps");
-	}
-	
-	/**
-	 * This method updates the status of the Derivation at job completion: the status of the derivation will be marked as "Finished" and the newDerivedIRI will be attached to the status. 
-	 * @param derivation
-	 * @param newDerivedIRI
-	 */
-	public void updateStatusAtJobCompletion(String derivation, List<String> newDerivedIRI) {
-		// mark as Finished
-		String statusIRI = this.sparqlClient.markAsFinished(derivation);
-		// add newDerivedIRI to Finished status
-		this.sparqlClient.addNewDerivedIRIToFinishedStatus(statusIRI, newDerivedIRI);
-	}
-	
-	/**
-	 * This method cleans up the "Finished" derivation by reconnecting the new generated derived IRI with derivations and deleting all status. 
-	 * @param derivation
-	 */
-	public void cleanUpFinishedDerivationUpdate(String derivation) {
-		// this method largely follows the part of code after obtaining the response from Agent in method updateDerivation(String instance, DirectedAcyclicGraph<String,DefaultEdge> graph)
-		// the additional part in this method (compared to the above mentioned method) is: (1) how we get newDerivedIRI; (2) we delete all triples connected to the status of the derivation
-		// in the future development, there's a potential these two methods can be merged into one
-		
-		// (1) get newDerivedIRI
-		List<String> newEntities = this.sparqlClient.getNewDerivedIRI(derivation);
-		
-		// get all the other entities linked to the derived quantity, to be deleted and replaced with new entities
-		// query for ?x <belongsTo> <instance>
-		List<String> entities = this.sparqlClient.getDerivedEntities(derivation);
-		
-		// check if any of the old entities is an input for another derived quantity
-		// query ?x <isDerivedFrom> <entity>, <entity> a ?y
-		// where ?x = a derived instance, ?y = class of entity
-		// index 0 = derivedIRIs list, index 1 = type IRI list
-		List<List<String>> derivedAndType = this.sparqlClient.getIsDerivedFromEntities(entities);
-		
-		// delete old instances
-		this.sparqlClient.deleteInstances(entities);
-		LOGGER.debug("Deleted old instances: " + Arrays.asList(entities));
-		
-		// link new entities to derived instance, adding ?x <belongsTo> <instance>
-		this.sparqlClient.addNewEntitiesToDerived(derivation, newEntities);
-		LOGGER.debug("Added new instances <" + newEntities + "> to the derivation <" + derivation + ">");
-		
-		if (derivedAndType.get(0).size() > 0) {
-			LOGGER.debug("This derivation contains at least one entity which is an input to another derivation");
-			LOGGER.debug("Relinking new instance(s) to the derivation by matching their rdf:type");
-			// after deleting the old entity, we need to make sure that it remains linked to the appropriate derived instance
-			List<String> classOfNewEntities = this.sparqlClient.getInstanceClass(newEntities);
-			
-			// look for the entity with the same rdf:type that we need to reconnect
-			List<String> oldDerivedList = derivedAndType.get(0);
-			List<String> oldTypeList = derivedAndType.get(1);
-	
-			// for each instance in the old derived instance that is connected to another derived instance, reconnect it
-			for (int i = 0; i < oldDerivedList.size(); i++) {
-				LOGGER.debug("Searching within <" + newEntities + "> with rdf:type <" + oldTypeList.get(i) + ">");
-				// index in the new array with the matching type
-				Integer matchingIndex = null;
-				for (int j = 0; j < classOfNewEntities.size(); j++) {
-					if (classOfNewEntities.get(j).contentEquals(oldTypeList.get(i))) {
-						if (matchingIndex != null) {
-							throw new JPSRuntimeException("Duplicate rdf:type found within output, the DerivationClient does not support this");
-						}
-						matchingIndex = j;
-					}
-				}
-				if (matchingIndex == null) {
-					String reconnectError = "Unable to find an instance with the same rdf:type to reconnect to " + oldDerivedList.get(i);
-					throw new JPSRuntimeException(reconnectError);
-				}
-			    // reconnect
-				this.sparqlClient.reconnectInputToDerived(newEntities.get(matchingIndex), oldDerivedList.get(i));
-			}
-		}
-		
-		// (2) delete all triples connected to status of the derivation
-		this.sparqlClient.deleteStatus(derivation);
-		
-		// if there are no errors, assume update is successful
-		this.sparqlClient.updateTimeStamp(derivation);
-		LOGGER.info("Updated timestamp of <" + derivation + ">");
-	}
-	
-	/**
-	 * Checks if the derivation is an instance of DerivationAsyn.
-	 * @param derivation
-	 * @return
-	 */
-	public boolean isDerivedAsynchronous(String derivation) {
-		return this.sparqlClient.isDerivedAsynchronous(derivation);
-	}
-	/**
-	 * returns the derivation instance linked to this entity
-	 * @param entity
-	 * @return
-	 */
-	public String getDerivationOf(String entity) {
-		return this.sparqlClient.getDerivedIRI(entity);
-	}
-
-	/**
-	 * Checks if the derivation status is "Requested".
-	 * @param derivation
-	 * @return
-	 */
-	public boolean isRequested(String derivation) {
-		return this.sparqlClient.isRequested(derivation);
-	}
-
-	/**
-	 * Checks if the derivation status is "InProgress".
-	 * @param derivation
-	 * @return
-	 */
-	public boolean isInProgress(String derivation) {
-		return this.sparqlClient.isInProgress(derivation);
-	}
-
-	/**
-	 * Checks if the derivation status is "Finished".
-	 * @param derivation
-	 * @return
-	 */
-	public boolean isFinished(String derivation) {
-		return this.sparqlClient.isFinished(derivation);
-	}
-
-	/**
-	 * Marks the derivation status as "Requested".
-	 * @param derivation
-	 */
-	public void markAsRequested(String derivation) {
-		this.sparqlClient.markAsRequested(derivation);
-	}
-
-	/**
-	 * Marks the derivation status as "InProgress".
-	 * @param derivation
-	 */
-	public void markAsInProgress(String derivation) {
-		this.sparqlClient.markAsInProgress(derivation);
-	}
-
-	/**
-	 * Marks the derivation status as "Finished".
-	 * @param derivation
-	 */
-	public void markAsFinished(String derivation) {
-		this.sparqlClient.markAsFinished(derivation);
-	}
-
-	/**
-	 * Checks if a derivation has status.
-	 * @param derivation
-	 * @return
-	 */
-	public boolean hasStatus(String derivation) {
-		return this.sparqlClient.hasStatus(derivation);
-	}
-
-	/**
-	 * Gets the status of a derivation.
-	 * @param derivation
-	 * @return
-	 */
-	public String getStatus(String derivation) {
-		return this.sparqlClient.getStatus(derivation);
-	}
-
-	/**
-	 * Gets the new derived IRI at derivation update (job) completion.
-	 * @param derivation
-	 * @return
-	 */
-	public List<String> getNewDerivedIRI(String derivation) {
-		return this.sparqlClient.getNewDerivedIRI(derivation);
-	}
-
-	/**
-	 * Gets the agent IRI that is used to update the derivation.
-	 * @param derivedQuantity
-	 * @return
-	 */
-	public String getAgentUrl(String derivedQuantity) {
-		return this.sparqlClient.getAgentUrl(derivedQuantity);
-	}
-
-	/**
-	 * Gets a list of derivations that is derived using a given agent IRI.
-	 * @param agentIRI
-	 * @return
-	 */
-	public List<String> getDerivations(String agentIRI) {
-		return this.sparqlClient.getDerivations(agentIRI);
-=======
-
-		return true;
->>>>>>> 912b30d4
 	}
 
 	/**
@@ -1488,17 +998,6 @@
 	 */
 
 	/**
-<<<<<<< HEAD
-	 * This method marks the derivation as "Requested" when it detects a derivation is outdated. 
-	 * @param instance
-	 * @param graph
-	 */
-	private void updateDerivationAsyn(String instance, DirectedAcyclicGraph<String, DefaultEdge> graph) {
-		// this method follows the first a few steps of method updateDerivation(String instance, DirectedAcyclicGraph<String, DefaultEdge> graph)
-		// TODO in future development, ideally these two method should be merged into the same method?
-		List<String> inputsAndDerived = this.sparqlClient.getInputsAndDerived(instance);
-		
-=======
 	 * This method marks the derivation as "Requested" when it detects a derivation
 	 * is outdated.
 	 * 
@@ -1513,7 +1012,6 @@
 		// the same method?
 		List<String> inputsAndDerived = this.sparqlClient.getInputsAndDerived(instance);
 
->>>>>>> 912b30d4
 		if (!graph.containsVertex(instance)) {
 			graph.addVertex(instance);
 		}
@@ -1659,57 +1157,6 @@
 				// DirectedAcyclicGraph<String, DefaultEdge> graph)
 				updatePureSyncDerivation(upstream, graph);
 			}
-<<<<<<< HEAD
-			graph.addEdge(instance, input);
-			updateDerivationAsyn(input, graph);
-		}
-		
-		List<String> inputs = this.sparqlClient.getInputs(instance);
-		if (inputs.size() > 0) {
-			if (isOutOfDate(instance,inputs)) {
-				// if the Derivation is out of date, the first thing we do is checking its status
-				if (!this.sparqlClient.hasStatus(instance)) {
-					// if there's no status, then mark as requested - a job need to be started to update the derivation
-					LOGGER.info("Updating <" + instance + ">, marked as Requested");
-					LOGGER.debug("<" + instance + "> is out-of-date when compared to <" + inputs + ">");
-					this.sparqlClient.markAsRequested(instance);
-				} else {
-					// for now, if there's any status, the derivation framework just pass
-				}
-			} else {
-				// if the derivation is up to date, then delete <hasStatus> <Status> if applies
-				if (this.sparqlClient.hasStatus(instance)) {
-					this.sparqlClient.deleteStatus(instance);
-				}
-			}
-		}
-	}
-	
-	/**
-	 * called by the public function updateInstance
-	 * @param instance
-	 * @param derivedList
-	 */
-	private void updateDerivation(Derivation derivation, DirectedAcyclicGraph<String,DefaultEdge> graph) {
-		// inputs that are part of another derivation (for recursive call)
-		// don't need direct inputs here
-		List<Derivation> inputsWithBelongsTo = derivation.getInputsWithBelongsTo();
-
-		if (!graph.containsVertex(derivation.getIri())) {
-			graph.addVertex(derivation.getIri());
-		}
-		
-		for (Derivation input : inputsWithBelongsTo) {
-			if (!graph.containsVertex(input.getIri())) {
-				graph.addVertex(input.getIri());
-			}
-			if (null != graph.addEdge(derivation.getIri(), input.getIri())) { // will throw an error here if there is circular dependency
-				// addEdge will return 'null' if the edge has already been added as DAGs can't
-				// have duplicated edges so we can stop traversing this branch.
-				updateDerivation(input, graph);
-			}
-=======
->>>>>>> 912b30d4
 		}
 
 		// inputs required by the agent
@@ -1722,8 +1169,6 @@
 				LOGGER.info("Updating <" + derivation.getIri() + ">");
 				// calling agent to create a new instance
 				String agentURL = derivation.getAgentURL();
-<<<<<<< HEAD
-=======
 				JSONObject requestParams = new JSONObject();
 				// NOTE difference 2 - pass in information collected from derivation
 				requestParams.put(AGENT_INPUT_KEY, derivation.getAgentInputsMap()); // mapped IRIs of isDerivedFrom
@@ -1886,32 +1331,21 @@
 				LOGGER.info("Updating <" + derivation.getIri() + ">");
 				// calling agent to create a new instance
 				String agentURL = derivation.getAgentURL();
->>>>>>> 912b30d4
 				JSONObject requestParams = new JSONObject();
 				JSONArray iris = new JSONArray(inputs);
 				requestParams.put(AGENT_INPUT_KEY, iris);
 				requestParams.put(BELONGSTO_KEY, derivation.getEntitiesIri()); // IRIs of belongsTo
-<<<<<<< HEAD
-				
-				LOGGER.debug("Updating <" + derivation.getIri() + "> using agent at <" + agentURL + "> with http request " + requestParams);
-=======
 
 				LOGGER.debug("Updating <" + derivation.getIri() + "> using agent at <" + agentURL
 						+ "> with http request " + requestParams);
 				// record timestamp at the point the request is sent to the agent
 				long newTimestamp = Instant.now().getEpochSecond();
->>>>>>> 912b30d4
 				String response = AgentCaller.executeGetWithURLAndJSON(agentURL, requestParams.toString());
 
 				LOGGER.debug("Obtained http response from agent: " + response);
-<<<<<<< HEAD
-				
-				// if it is a derived quantity with time series, there will be no changes to the instances
-=======
 
 				// if it is a derived quantity with time series, there will be no changes to the
 				// instances
->>>>>>> 912b30d4
 				if (!derivation.isDerivationWithTimeSeries()) {
 					// collect new instances created by agent
 					List<String> newEntitiesString = new JSONObject(response).getJSONArray(AGENT_OUTPUT_KEY).toList()
@@ -1920,23 +1354,6 @@
 					// delete old instances
 					this.sparqlClient.deleteBelongsTo(derivation.getIri());
 					LOGGER.debug("Deleted old instances of: " + derivation.getIri());
-<<<<<<< HEAD
-					
-					// link new entities to derived instance, adding ?x <belongsTo> <instance>
-					this.sparqlClient.addNewEntitiesToDerived(derivation.getIri(), newEntitiesString);
-					LOGGER.debug("Added new instances <" + newEntitiesString + "> to the derivation <" + derivation.getIri() + ">");
-					
-					// entities that are input to another derivation
-					List<Entity> inputToAnotherDerivation = derivation.getEntities()
-							.stream().filter(e -> e.isInputToDerivation()).collect(Collectors.toList());
-					
-					List<Entity> newEntities = this.sparqlClient.initialiseNewEntities(newEntitiesString);
-					
-					if (inputToAnotherDerivation.size() > 0) {
-						LOGGER.debug("This derivation contains at least one entity which is an input to another derivation");
-						LOGGER.debug("Relinking new instance(s) to the derivation by matching their rdf:type");
-						// after deleting the old entity, we need to make sure that it remains linked to the appropriate derived instance
-=======
 
 					// link new entities to derived instance, adding ?x <belongsTo> <instance>
 					this.sparqlClient.addNewEntitiesToDerived(derivation.getIri(), newEntitiesString);
@@ -1957,36 +1374,20 @@
 						LOGGER.debug("Relinking new instance(s) to the derivation by matching their rdf:type");
 						// after deleting the old entity, we need to make sure that it remains linked to
 						// the appropriate derived instance
->>>>>>> 912b30d4
 						List<String> newInputs = new ArrayList<>();
 						List<String> derivationsToReconnect = new ArrayList<>();
 						for (Entity oldInput : inputToAnotherDerivation) {
 							// find within new Entities with the same rdf:type
-<<<<<<< HEAD
-							List<Entity> matchingEntity = newEntities.stream().filter(e -> e.getRdfType().equals(oldInput.getRdfType())).collect(Collectors.toList());
-							
-=======
 							List<Entity> matchingEntity = newEntities.stream()
 									.filter(e -> e.getRdfType().equals(oldInput.getRdfType()))
 									.collect(Collectors.toList());
 
->>>>>>> 912b30d4
 							if (matchingEntity.size() != 1) {
 								String errmsg = "When the agent writes new instances, make sure that there is 1 instance with matching rdf:type over the old set";
 								LOGGER.error(errmsg);
 								LOGGER.error("Number of matching entities = " + matchingEntity.size());
 								throw new JPSRuntimeException(errmsg);
 							}
-<<<<<<< HEAD
-							
-							// update cached data
-							Derivation derivationToReconnect = oldInput.getInputOf();
-							derivationToReconnect.addInput(matchingEntity.get(0));
-							derivationToReconnect.removeInput(oldInput);
-							
-							newInputs.add(matchingEntity.get(0).getIri());
-							derivationsToReconnect.add(derivationToReconnect.getIri());
-=======
 
 							// update cached data
 							// TODO below lines are only changed to make the code compile
@@ -1999,7 +1400,6 @@
 								newInputs.add(matchingEntity.get(0).getIri());
 								derivationsToReconnect.add(derivationToReconnect.getIri());
 							});
->>>>>>> 912b30d4
 						}
 						// update triple-store and cached data
 						this.sparqlClient.reconnectInputToDerived(newInputs, derivationsToReconnect);
@@ -2007,30 +1407,6 @@
 					}
 				}
 				// if there are no errors, assume update is successful
-<<<<<<< HEAD
-				long newTimestamp = this.sparqlClient.updateTimeStamp(derivation.getIri());
-				derivation.setTimestamp(newTimestamp);
-				LOGGER.info("Updated timestamp of <" + derivation.getIri() + ">");
-			}
-		}
-	}
-	
-	private void validateDerivation(Derivation derivation, DirectedAcyclicGraph<String,DefaultEdge> graph) {
-		List<Derivation> inputsWithBelongsTo = derivation.getInputsWithBelongsTo();
-		
-		if (!graph.containsVertex(derivation.getIri())) {
-			graph.addVertex(derivation.getIri());
-		}
-		
-		for (Derivation input : inputsWithBelongsTo) {
-			if (!graph.containsVertex(input.getIri())) {
-				graph.addVertex(input.getIri());
-			}
-			if (null != graph.addEdge(derivation.getIri(), input.getIri())) { // will throw an error here if there is circular dependency
-				// addEdge will return 'null' if the edge has already been added as DAGs can't
-				// have duplicated edges so we can stop traversing this branch.
-				validateDerivation(input, graph);
-=======
 				derivation.setTimestamp(newTimestamp);
 				derivation.setUpdateStatus(true);
 			}
@@ -2069,7 +1445,6 @@
 				// addEdge will return 'null' if the edge has already been added as DAGs
 				// can't have duplicated edges so we can stop traversing this branch.
 				validateDerivation(upstream, graph);
->>>>>>> 912b30d4
 			}
 		}
 
@@ -2093,19 +1468,6 @@
 	 */
 	@Deprecated
 	private boolean isOutOfDate(String instance, List<String> inputs) {
-<<<<<<< HEAD
-	    boolean outOfDate = false;
-	    long instanceTimestamp = this.sparqlClient.getTimestamp(instance);
-	    
-	    for (String input : inputs) {
-	    	long inputTimestamp = this.sparqlClient.getTimestamp(input);
-	    	if (inputTimestamp > instanceTimestamp) {
-	    		outOfDate = true;
-	    		return outOfDate;
-	    	}
-	    }
-	    return outOfDate;
-=======
 		boolean outOfDate = false;
 		long instanceTimestamp = this.sparqlClient.getTimestamp(instance);
 
@@ -2117,6 +1479,5 @@
 			}
 		}
 		return outOfDate;
->>>>>>> 912b30d4
 	}
 }