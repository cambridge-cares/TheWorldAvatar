package uk.ac.cam.cares.jps.base.slurm.job;

import java.io.BufferedReader;
import java.io.File;
import java.io.IOException;
import java.io.InputStreamReader;
import java.net.Socket;
import java.net.UnknownHostException;
import java.util.ArrayList;
import java.util.Arrays;
import java.util.HashSet;
import java.util.List;
import java.util.Set;

import org.json.JSONObject;
import org.apache.logging.log4j.Logger;
import org.apache.logging.log4j.LogManager;

import com.jcraft.jsch.Channel;
import com.jcraft.jsch.ChannelExec;
import com.jcraft.jsch.ChannelSftp;
import com.jcraft.jsch.IdentityRepository;
import com.jcraft.jsch.JSch;
import com.jcraft.jsch.JSchException;
import com.jcraft.jsch.Session;
import com.jcraft.jsch.SftpException;
import com.jcraft.jsch.agentproxy.AgentProxyException;
import com.jcraft.jsch.agentproxy.Connector;
import com.jcraft.jsch.agentproxy.RemoteIdentityRepository;
import com.jcraft.jsch.agentproxy.connector.PageantConnector;

import uk.ac.cam.cares.jps.base.slurm.job.configuration.SlurmJobProperty;

/**
 * This is an API developed for setting-up and running Slurm jobs.
 * 
 * @author msff2
 *
 */
public class JobSubmission{
	private Logger LOGGER = LogManager.getLogger(JobSubmission.class);	
	private String hpcAddress;
	private String agentClass;
	private File workspaceDirectory;
	private String workspaceName;
	private String workspaceParentPath;
	boolean isAuthenticated;
	
	public SlurmJobProperty slurmJobProperty = new SlurmJobProperty();
	
	static Session session;
	static JSch jsch = new JSch();
	
	static int scheduledIteration = 0;
	static Set<String> jobsRunning = new HashSet<String>();
	
	public String getHpcAddress() {
		return hpcAddress;
	}

	public void setHpcAddress(String hpcAddress) {
		this.hpcAddress = hpcAddress;
	}
	
	public String getAgentClass() {
		return agentClass;
	}
	
	public void setAgentClass(String agentClass) {
		this.agentClass = agentClass;
	}
	
	public File getWorkspaceDirectory() {
		return workspaceDirectory;
	}

	public void setWorkspaceDirectory(File workspaceDirectory) {
		this.workspaceDirectory = workspaceDirectory;
	}

	public String getWorkspaceName() {
		return workspaceName;
	}

	public void setWorkspaceName(String workspaceName) {
		this.workspaceName = workspaceName;
	}

	public static void main(String[] args) throws SlurmJobException{
//		JobSubmission jobSubmission = new JobSubmission("DFTAgent", new File(System.getProperty("user.home")), "login-skylake.hpc.cam.ac.uk");
//		jobSubmission.init();
	}
	
	public String getWorkspaceParentPath() {
		return workspaceParentPath;
	}

	public void setWorkspaceParentPath(String workspaceParentPath) {
		this.workspaceParentPath = workspaceParentPath;
	}

	/**
	 * Constructor for this class.
	 * 
	 * @param agentClass the name of the agent class (e.g. DFTAgent and EBRAgent).
	 * @param workspaceName the name of workspace<br>
	 * will be created, e.g. user home directory read by System.getProperty("user.home");
	 * @param hpcAddress the address of HPC, e.g. login-skylake.hpc.cam.ac.uk for CSD3.
	 */
	public JobSubmission(String agentClass, String hpcAddress){
		this.agentClass = agentClass;
		this.hpcAddress = hpcAddress;
		this.workspaceDirectory = Workspace.getWorkspace(Property.JOB_WORKSPACE_PARENT_DIR.getPropertyName(), agentClass);
		this.workspaceParentPath = Property.JOB_WORKSPACE_PARENT_DIR.getPropertyName();
	}
	
	/**
	 * Sets up a Slurm job by creating the job folder and the following files</br>
	 * under this folder:</br>
	 * - the input file.</br>
	 * - the Slurm script file.</br.
	 * - the Status file.</br>
	 * - the JSON input file, which comes from the user request.</br>
	 * 
	 * @param jsonInput
	 * @param slurmScript
	 * @param input
	 * @param timeStamp
	 * @return
	 * @throws IOException
	 * @throws DFTAgentException
	 */
	public String setUpJob(String jsonInput, File slurmScript, File input, long timeStamp) throws IOException, SlurmJobException{
        	String message = setUpJobOnAgentMachine(jsonInput, slurmScript, input, timeStamp);
        	return message;
    }

	/**
	 * Sets up a Slurm job by creating the job folder and the following files</br>
	 * under this folder:</br>
	 * - the input file.</br>
	 * - the Slurm script file.</br.
	 * - the Status file.</br>
	 * - the JSON input file, which comes from the user request.</br>
	 * 
	 * @param jsonInput
	 * @param slurmScript
	 * @param input
	 * @param executable
	 * @param timeStamp
	 * @return
	 * @throws IOException
	 * @throws DFTAgentException
	 */
	public String setUpJob(String jsonInput, File slurmScript, File input, File executable, long timeStamp) throws IOException, SlurmJobException{
        	String message = setUpJobOnAgentMachine(jsonInput, slurmScript, input, executable, timeStamp);
			JSONObject obj = new JSONObject();
			obj.put("message", message);
        	return obj.toString();
    }

	
	/**
	 * Sets up the Slurm job for the current input.
	 *   
	 * @param jsonString
	 * @param slurmScript
	 * @param input
	 * @param timeStamp
	 * @return
	 * @throws IOException
	 * @throws DFTAgentException
	 */
	private String setUpJobOnAgentMachine(String jsonString, File slurmScript, File input, long timeStamp) throws IOException, SlurmJobException{
		Workspace workspace = new Workspace();
		if(workspaceDirectory == null){
			return Status.JOB_SETUP_ERROR.getName();
		}else{
			return setUpSlurmJob(workspace, workspaceDirectory, jsonString, slurmScript, input, timeStamp);
		}
	}
	
	/**
	 * Sets up the Slurm job for the current input.
	 *   
	 * @param jsonString
	 * @param slurmScript
	 * @param input
	 * @param executable
	 * @param timeStamp
	 * @return
	 * @throws IOException
	 * @throws DFTAgentException
	 */
	private String setUpJobOnAgentMachine(String jsonString, File slurmScript, File input, File executable, long timeStamp) throws IOException, SlurmJobException{
		Workspace workspace = new Workspace();
		if(workspaceDirectory == null){
			return Status.JOB_SETUP_ERROR.getName();
		}else{
			return setUpSlurmJob(workspace, workspaceDirectory, jsonString, slurmScript, input, executable, timeStamp);
		}
	}
	
	/**
	 * Sets up the Slurm job for the current request.
	 * 
	 * @param ws
	 * @param workspaceFolder
	 * @param jsonString
	 * @param slurmScript
	 * @param input
	 * @param timeStamp
	 * @return
	 * @throws IOException
	 * @throws DFTAgentException
	 */
	private String setUpSlurmJob(Workspace ws, File workspaceFolder, String jsonString, File slurmScript, File input, long timeStamp) throws IOException, SlurmJobException{
		File jobFolder = ws.createJobFolder(workspaceFolder.getAbsolutePath(), getHpcAddress(), timeStamp);
    	if(createAllFileInJobFolder(ws, workspaceFolder, jobFolder, jsonString, slurmScript, input)==null){
    		return null;
    	}
    	return jobFolder.getName();
	}
	
	/**
	 * Sets up the Slurm job for the current request.
	 * 
	 * @param ws
	 * @param workspaceFolder
	 * @param jsonString
	 * @param slurmScript
	 * @param input
	 * @param executable
	 * @param timeStamp
	 * @return
	 * @throws IOException
	 * @throws DFTAgentException
	 */
	private String setUpSlurmJob(Workspace ws, File workspaceFolder, String jsonString, File slurmScript, File input, File executable, long timeStamp) throws IOException, SlurmJobException{
		File jobFolder = ws.createJobFolder(workspaceFolder.getAbsolutePath(), getHpcAddress(), timeStamp);
    	if(createAllFileInJobFolder(ws, workspaceFolder, jobFolder, jsonString, slurmScript, input, executable)==null){
    		return null;
    	}
    	return Status.JOB_SETUP_SUCCESS_MSG.getName();
	}
	
	/**
	 * Creates all files relevant for the current job, in particular, it</br>
	 * creates the following files:</br>
	 * - the input file in com (.com) format for running the job on an HPC
	 * - the status file in text (.txt) format
	 * - the input file in json (.json) format
	 * - the Slurm script file in shell script (.sh) format 
	 * 
	 * @param ws
	 * @param workspaceFolder
	 * @param jobFolder
	 * @param jsonString
	 * @param slurmScript
	 * @param input
	 * @return
	 * @throws IOException
	 * @throws DFTAgentException
	 */
	private String createAllFileInJobFolder(Workspace ws, File workspaceFolder, File jobFolder, String jsonString, File slurmScript, File input) throws IOException, SlurmJobException{
		String inputFileMsg = ws.createInputFile(ws.getInputFilePath(jobFolder, getHpcAddress(), ws.getInputFileExtension(input)), input);
		if(inputFileMsg == null){
			return Status.JOB_SETUP_INPUT_FILE_ERROR.getName();
		}
		String statusFileMsg = ws.createStatusFile(workspaceFolder, ws.getStatusFilePath(jobFolder), getHpcAddress());
		if(statusFileMsg == null){
			return null;
		}
		String jsonInputFileMsg = ws.createJSONInputFile(workspaceFolder, ws.getJSONInputFilePath(jobFolder), jsonString);
		if(jsonInputFileMsg == null){
			return null;
		}
		String scriptFileMsg = ws.copyFile(slurmScript.getAbsolutePath(), jobFolder.getAbsolutePath().concat(File.separator).concat(slurmScript.getName()));
		if(scriptFileMsg == null){
			return null;
		}
		return Status.JOB_SETUP_SUCCESS_MSG.getName();
	}
	
	/**
	 * Creates all files relevant for the current job, in particular, it</br>
	 * creates the following files:</br>
	 * - the input file in zip (.zip) format for running the job on an HPC
	 * - the status file in text (.txt) format
	 * - the input file in json (.json) format
	 * - the Slurm script file in shell script (.sh) format
	 * - the executable file in java is in jar (.jar) format
	 * 
	 * @param ws
	 * @param workspaceFolder
	 * @param jobFolder
	 * @param jsonString
	 * @param slurmScript
	 * @param input
	 * @param executable
	 * @return
	 * @throws IOException
	 * @throws DFTAgentException
	 */
	private String createAllFileInJobFolder(Workspace ws, File workspaceFolder, File jobFolder, String jsonString, File slurmScript, File input, File executable) throws IOException, SlurmJobException{
		String inputFileMsg = ws.createInputFile(ws.getInputFilePath(jobFolder, getHpcAddress(), ws.getInputFileExtension(input)), input);
		if(inputFileMsg == null){
			return Status.JOB_SETUP_INPUT_FILE_ERROR.getName();
		}
		String statusFileMsg = ws.createStatusFile(workspaceFolder, ws.getStatusFilePath(jobFolder), getHpcAddress());
		if(statusFileMsg == null){
			return null;
		}
		String jsonInputFileMsg = ws.createJSONInputFile(workspaceFolder, ws.getJSONInputFilePath(jobFolder), jsonString);
		if(jsonInputFileMsg == null){
			return null;
		}
		String scriptFileMsg = ws.copyFile(slurmScript.getAbsolutePath(), jobFolder.getAbsolutePath().concat(File.separator).concat(slurmScript.getName()));
		if(scriptFileMsg == null){
			return null;
		}
		String executableFileMsg = ws.copyFile(executable.getAbsolutePath(), jobFolder.getAbsolutePath().concat(File.separator).concat(executable.getName()));
		if(executableFileMsg == null){
			return null;
		}
		return Status.JOB_SETUP_SUCCESS_MSG.getName();
	}
	
	/**
     * Shows the following statistics of Slurm jobs.</br>
     * - Total number of jobs submitted
     * - Total number of jobs currently running  
     * - Total number of jobs successfully completed
     * - Total number of jobs terminated with an error
     * - Total number of jobs not started yet
     * 
     * @param input the JSON string specifying the return data format, e.g. JSON.
     * @return the statistics in JSON format if requested. 
     */
    public String produceStatistics(String input) throws IOException, SlurmJobException{
		System.out.println("Received a request to send statistics.\n");
		LOGGER.info("Received a request to send statistics.\n");
		return "";
    }
	
	/**
     * Shows the following statistics of Slurm jobs.</br>
     * - Total number of jobs submitted
     * - Total number of jobs currently running  
     * - Total number of jobs successfully completed
     * - Total number of jobs terminated with an error
     * - Total number of jobs not started yet
     * 
     * @return the statistics in HTML format. 
     */
    public String showStatistics() throws IOException, SlurmJobException{
		System.out.println("Received a request to show statistics.\n");
		LOGGER.info("Received a request to show statistics.\n");
		return "";
    }
	
	/**
	 * Produces the statistics about Slurm jobs.
	 * 
	 * @param input in json format containing the format in which the result</br> 
	 * should be codified, e.g. json. An example input file will look like</br>
	 * as follows:{"format":"json"}
	 * @return a JSONObject containing statistics in the user requested format.
	 * @throws IOException
	 */
	public JSONObject getStatistics(String input) throws IOException{
		JSONObject obj = new JSONObject(input);  
		String formatAccepts = obj.optString("format"); // json
		if(formatAccepts!=null && formatAccepts.toLowerCase().contains("json")){
			JobStatistics jobStatistics = new JobStatistics(workspaceDirectory);
			obj = new JSONObject();
			obj.put("Number of jobs currently running", jobStatistics.getJobsRunning());
			obj.put("Number of jobs successfully completed", jobStatistics.getJobsCompleted());
			obj.put("Number of jobs completing", jobStatistics.getJobsCompleting());
			obj.put("Number of jobs failed", jobStatistics.getJobsFailed());
			obj.put("Number of jobs pending", jobStatistics.getJobsPending());
			obj.put("Number of jobs preempted", jobStatistics.getJobsPreempted());
			obj.put("Number of jobs suspended", jobStatistics.getJobsSuspended());
			obj.put("Number of jobs stopped", jobStatistics.getJobsStopped());
			obj.put("Number of jobs terminated with an error", jobStatistics.getJobsErrorTerminated());
			obj.put("Number of jobs to start", jobStatistics.getJobsNotStarted());
			obj.put("Total number of jobs submitted", jobStatistics.getJobsSubmitted());
		}
		return obj;
	}
	
	/**
	 * Produces the statistics about Slurm jobs.
	 * 
	 * @return
	 * @throws IOException
	 */
	public String getStatistics() throws IOException{
		JobStatistics jobStatistics = new JobStatistics(workspaceDirectory);
		String statistics = jobStatistics.getHTMLHeader();
		statistics = statistics + "<body>";
		statistics = statistics.concat(jobStatistics.getBodydivStart());
		statistics = statistics + "<center>";
		String headerText = "Statistics about jobs submitted to this agent are shown in the table below.<p>";
		statistics = statistics.concat(jobStatistics.getStatisticsTableHeader(headerText, "Property", "Value", "50%"));
		statistics = statistics.concat(jobStatistics.getStatisticsTableRow("Number of jobs currently running", jobStatistics.getJobsRunning()+""));
		statistics = statistics.concat(jobStatistics.getStatisticsTableRow("Number of jobs successfully completed", jobStatistics.getJobsCompleted()+""));
		statistics = statistics.concat(jobStatistics.getStatisticsTableRow("Number of jobs completing", jobStatistics.getJobsCompleting()+""));
		statistics = statistics.concat(jobStatistics.getStatisticsTableRow("Number of jobs failed", jobStatistics.getJobsFailed()+""));
		statistics = statistics.concat(jobStatistics.getStatisticsTableRow("Number of jobs pending", jobStatistics.getJobsPending()+""));
		statistics = statistics.concat(jobStatistics.getStatisticsTableRow("Number of jobs preempted", jobStatistics.getJobsPreempted()+""));
		statistics = statistics.concat(jobStatistics.getStatisticsTableRow("Number of jobs suspended", jobStatistics.getJobsSuspended()+""));
		statistics = statistics.concat(jobStatistics.getStatisticsTableRow("Number of jobs stopped", jobStatistics.getJobsStopped()+""));
		statistics = statistics.concat(jobStatistics.getStatisticsTableRow("Number of jobs terminated with an error", jobStatistics.getJobsErrorTerminated()+""));
		statistics = statistics.concat(jobStatistics.getStatisticsTableRow("Number of jobs to start", jobStatistics.getJobsNotStarted()+""));
		statistics = statistics.concat(jobStatistics.getStatisticsTableRow("<i>Total number of jobs submitted</i>", jobStatistics.getJobsSubmitted()+""));
		statistics = statistics + "</table>";
		statistics = statistics + "</center>";
		statistics = statistics + "</body>";
		statistics = statistics + "</html>";
		return statistics;
	}
	
	/**
	 * Monitors the currently running Slurm jobs to allow new jobs to start.</br>
	 * In doing so, it checks if the number of running jobs is less than the</br>
	 * maximum number of jobs allowed to run at a time.    
	 * 
	 */
	public void monitorJobs() throws SlurmJobException{
		try {
			if(!hostAvailabilityCheck(getHpcAddress(), 22)){
				System.out.println("The agent cannot connect to the HPC server with address " + getHpcAddress());
				session = null;
				return;
			}
			scheduledIteration++;
			if (session == null || scheduledIteration%10==0) {
				if(session!=null && session.isConnected()){
					session.disconnect();
				}
				System.out.println("Initialising a session.");
				session = jsch.getSession(slurmJobProperty.getHpcServerLoginUserName(), getHpcAddress(), 22);
				String pwd = slurmJobProperty.getHpcServerLoginUserPassword();
				session.setPassword(pwd);
                                String privateKeyFilename =slurmJobProperty.getHpcServerPrivateKey();

				// Note that session.setConfig("PreferredAuthentications", ...) was removed because it will cause issues
				// when this code is executed in a container for unknown reasons
				try {
<<<<<<< HEAD
                                        if(!privateKeyFilename.isEmpty()){
                                            jsch.addIdentity(privateKeyFilename);
                                        }else{
                                            // Attempt to connect to a running instance of Pageant
                                            Connector con = new PageantConnector();
                                            IdentityRepository irepo = new RemoteIdentityRepository(con);
                                            jsch.setIdentityRepository(irepo);
                                        }
					// If successful then attempt to authenticate using a public key first,
					// falling back to using the password if no valid key is found
					session.setConfig("PreferredAuthentications", "publickey,keyboard-interactive,password");
=======
					// Attempt to connect to a running instance of Pageant
					Connector con = new PageantConnector();
					IdentityRepository irepo = new RemoteIdentityRepository(con);
					jsch.setIdentityRepository(irepo);
>>>>>>> 8374d18e
				} catch (AgentProxyException e) {
					LOGGER.info("Failed to detect Pageant, will authenticate using password");
				}

				session.setConfig("StrictHostKeyChecking", "no");
				session.connect();
				scheduledIteration = 0;
			}
			if(workspaceDirectory.isDirectory()){
				File[] jobFolders = workspaceDirectory.listFiles();
				updateRunningJobSet(jobFolders, jobsRunning);
				for(File jobFolder: jobFolders){
					if(!Utils.isJobCompleted(jobFolder, slurmJobProperty)){
						if(Utils.isJobRunning(jobFolder)){
							if(updateRunningJobsStatus(jobFolder)){
								if(jobsRunning.contains(jobFolder.getName())){
									jobsRunning.remove(jobFolder.getName());
								}
							}
						} else if(Utils.isJobNotStarted(jobFolder) && !jobsRunning.contains(jobFolder.getName())){
							if(jobsRunning.size()<slurmJobProperty.getMaxNumberOfHPCJobs()){
								try{
									boolean flag = runNotStartedJob(jobFolder);
									if(flag){
										jobsRunning.add(jobFolder.getName());
									}else{
										break;
									}
								}catch(Exception e){
									LOGGER.info(e.getMessage());
								}
							}else{
								break;
							}
						}
					}
				}
			}
		} catch (IOException e) {
			e.printStackTrace();
			session = null;
			throw new SlurmJobException(e.getMessage());
		} catch (InterruptedException e) {
			e.printStackTrace();
			session = null;
			throw new SlurmJobException(e.getMessage());
		} catch(SftpException e){
			e.printStackTrace();
			session = null;
			throw new SlurmJobException(e.getMessage());
		} catch(JSchException e){
			e.printStackTrace();
			session = null;
			throw new SlurmJobException(e.getMessage());
		}
	}

	/**
	 * Inserts jobs which are currently running into the list of running jobs.
	 * 
	 * @param jobFolders
	 * @param jobsRunning
	 * @throws IOException
	 */
	private void updateRunningJobSet(File[] jobFolders, Set<String> jobsRunning) throws IOException{
		for(File jobFolder: jobFolders){
			if(!(new File(jobFolder.getAbsolutePath().concat(File.separator).concat(Status.STATUS_FILE.getName()))).exists()){
				LOGGER.info("SlurmJobAPI: job status file is not found, so the job folder with ID "+ jobFolder.getName()+" is being moved to the failed job folder.");
				System.out.println("SlurmJobAPI: job status file is not found, so the job folder with ID "+ jobFolder.getName()+" is being moved to the failed job folder.");
				try{
					Utils.moveToFailedJobsFolder(jobFolder, slurmJobProperty);
				}catch(Exception e){
					LOGGER.info("SlurmJobAPI: failed to move the job folder with ID "+jobFolder.getName()+" to the failed job folder.");
					System.out.println("SlurmJobAPI: failed to move the job folder with ID "+jobFolder.getName()+" to the failed job folder.");
				}
				continue;
			}
			try {
				if (Utils.isJobRunning(jobFolder)) {
					jobsRunning.add(jobFolder.getName());
				}
			} catch (Exception e) {
				LOGGER.info("SlurmJobAPI: failed to check the status of the job with ID "+jobFolder.getName()+ " while checking if it was running.");
				System.out.println("SlurmJobAPI: failed to check the status of the job with ID "+jobFolder.getName()+ " while checking if it was running.");
			}
		}
	}
	
	/**
	 * Starts running Slurm jobs which were set up before. 
	 * 
	 * @param jobFolder
	 * @throws SftpException
	 * @throws JSchException
	 * @throws IOException
	 * @throws UnknownHostException
	 * @throws InterruptedException
	 */
	private boolean runNotStartedJob(File jobFolder)  throws SftpException, JSchException, IOException, UnknownHostException, InterruptedException{
		// A counter variable to count the number of mandatory files.  
		int countNumberOfFilesSetInProperties = 0;
		// Checks if the script file (including name and extension) for the current Slurm job is provided.
		if(slurmJobProperty.getSlurmScriptFileName()==null || slurmJobProperty.getSlurmScriptFileName().isEmpty()){
			throw new IOException("SlurmJobAPI: Slurm script file name and extension are not provided.");			
		}else{
			countNumberOfFilesSetInProperties++;
		}
		// Checks if the input file name for the current Slurm job is provided. 
		if(slurmJobProperty.getInputFileName()==null || slurmJobProperty.getInputFileName().isEmpty()){
			throw new IOException("SlurmJobAPI: input file name is not provided.");
		}else{
			countNumberOfFilesSetInProperties++;
		}
		// Checks if input file extension for the current Slurm job is provided.
		if(slurmJobProperty.getInputFileExtension()==null || slurmJobProperty.getInputFileExtension().isEmpty()){
			throw new IOException("SlurmJobAPI: input file extension is not provided.");
		}
		// Checks if the JSON input file name for the current Slurm job is provided.
		if(slurmJobProperty.getJsonInputFileName()==null || slurmJobProperty.getJsonInputFileName().isEmpty()){
			throw new IOException("SlurmJobAPI: JSON input file name is not provided.");
		}else{
			countNumberOfFilesSetInProperties++;
		}
		// Checks if the JSON input file extension for the current Slurm job is provided.
		if(slurmJobProperty.getJsonFileExtension()==null || slurmJobProperty.getJsonFileExtension().isEmpty()){
			throw new IOException("SlurmJobAPI: JSON file extension is not provided.");
		}
		// Checks if the executable file (including name and extension) for the current Slurm job is provided.
		if(slurmJobProperty.getExecutableFile()!=null && !slurmJobProperty.getExecutableFile().isEmpty()){
			countNumberOfFilesSetInProperties++;
		}
		int countNumberOfFilesInJobFolder = 0;
		// Checks the availability of the following four mandatory files in the current job folder:
		// 1. Slurm script file (e.g., Slurm.sh)
		// 2. Input file (e.g., input.zip or input.com)
		// 3. JSON input file (e.g., input.json)
		// 4. Status file (e.g., status.txt)
		for(File file:jobFolder.listFiles()){
			if(file.getName().equalsIgnoreCase(slurmJobProperty.getSlurmScriptFileName())){
				countNumberOfFilesInJobFolder++;
			}
			if(file.getName().endsWith(slurmJobProperty.getInputFileExtension())){
				countNumberOfFilesInJobFolder++;
			}
			if(file.getName().equalsIgnoreCase(slurmJobProperty.getJsonInputFileName().concat(slurmJobProperty.getJsonFileExtension()))){
				countNumberOfFilesInJobFolder++;
			}
			if(file.getName().equalsIgnoreCase(Status.STATUS_FILE.getName())){
				countNumberOfFilesInJobFolder++;
			}
			if(slurmJobProperty.getExecutableFile()!=null && file.getName().equalsIgnoreCase(slurmJobProperty.getExecutableFile())){
				countNumberOfFilesInJobFolder++;
			}
		}
		try{
			// If all files set through properties are not available in a job folder, it
			// deletes the folder.
			System.out.println("countNumberOfFilesInJobFolder:"+countNumberOfFilesInJobFolder);
			System.out.println("countNumberOfFilesSetInProperties:"+countNumberOfFilesSetInProperties);
			if(!(countNumberOfFilesSetInProperties>=3 && countNumberOfFilesSetInProperties+1==countNumberOfFilesInJobFolder)){
				LOGGER.info("SlurmJobAPI: all mandatory files are not found, so the job folder with ID "+ jobFolder.getName()+" is deleted.");
				System.out.println("SlurmJobAPI: all mandatory files are not found, so the job folder with ID "+ jobFolder.getName()+" is deleted.");
				Utils.moveToFailedJobsFolder(jobFolder, slurmJobProperty);
				return false;
			}
		}catch(Exception e){
			LOGGER.info("SlurmJobAPI: all mandatory files are not found and an attempt to move the job folder with ID "
					+jobFolder.getName()+" to the failed job folder is not successful.");
			System.out.println("SlurmJobAPI: all mandatory files are not found and an attempt to move the job folder with ID "
					+jobFolder.getName()+" to the failed job folder is not successful.");
		}
		try{
			startJob(jobFolder.getName(), Arrays.asList(jobFolder.listFiles()));
		}catch(Exception e){
			LOGGER.info("SlurmJobAPI: the Slurm Job with ID "+jobFolder.getName()+" could not be started.");
			System.out.println("SlurmJobAPI: the Slurm Job with ID "+jobFolder.getName()+" could not be started.");
			return false;
		}
		return true;
	}
	
	/**
	 * Starts a Slurm job.
	 * 
	 * @param job
	 * @param jobFiles
	 * @throws SftpException
	 * @throws JSchException
	 * @throws IOException
	 * @throws UnknownHostException
	 * @throws InterruptedException
	 */
	private void startJob(String job, List<File> jobFiles) throws SftpException, JSchException, IOException, UnknownHostException, InterruptedException{
		// On HPC, the job folder and files have the address of machine where DFT Agent runs.
		// Therefore, the HPC address is replaced with the address of Agent machine.
		job = job.replace(getHpcAddress(), Utils.getMachineAddress());
		String jobFolderOnHPC = createJobFolder(job);
		if(jobFolderOnHPC!=null){
			uploadFiles(jobFolderOnHPC, jobFiles);
		}
	}
	
	/**
	 * For running the current job, it uploads both the input file and</br>
	 * Slurm script to an HPC.
	 * 
	 * @param jobFolderOnHPC
	 * @param jobFiles
	 * @throws SftpException
	 * @throws JSchException
	 * @throws IOException
	 * @throws UnknownHostException
	 * @throws InterruptedException
	 */
	private void uploadFiles(String jobFolderOnHPC, List<File> jobFiles) throws SftpException, JSchException, IOException, UnknownHostException, InterruptedException{
		String replacedInputFileName = "";
		String statusFileAbsolutePath = "";
		String jobId = "";
		for(File jobFile:jobFiles){
			if(jobFile.getAbsolutePath().endsWith(slurmJobProperty.getInputFileExtension())){
				replacedInputFileName = getInputFileNameReplaced(jobFile.getAbsolutePath());
				String inputFileNameOnHPC = jobFolderOnHPC.concat("/").concat(replacedInputFileName);
				uploadFile(jobFile.getAbsolutePath(), inputFileNameOnHPC);
				replaceFileContent(jobFolderOnHPC, inputFileNameOnHPC);
			}else if(!jobFile.getAbsolutePath().endsWith(Property.STATUS_FILE_NAME.getPropertyName())){
				if(jobFile.getAbsolutePath().endsWith(".sh")){
					Utils.translateLineEndingIntoUnix(new File(jobFile.getAbsolutePath()));
				}
				uploadFile(jobFile.getAbsolutePath(), jobFolderOnHPC);				
			}
			if(jobFile.getAbsolutePath().endsWith(Property.STATUS_FILE_NAME.getPropertyName())){
				statusFileAbsolutePath = jobFile.getAbsolutePath();
			}
		}
		jobId = runSlurmJob(jobFolderOnHPC, replacedInputFileName);
		if(!jobId.isEmpty()){
			Utils.addJobId(statusFileAbsolutePath, jobId);
		}
	}

	/**
	 * Produces the command to go to the current job directory and to run</br>
	 * the job.
	 * 
	 * @param jobFolderOnHPC
	 * @param inputFile
	 * @return
	 * @throws JSchException
	 * @throws IOException
	 */
	private String runSlurmJob(String jobFolderOnHPC, String inputFile) throws JSchException, IOException{
		inputFile = inputFile.replace(slurmJobProperty.getInputFileExtension(), "");
		String command = "cd ".concat(jobFolderOnHPC).concat(" && ")
				.concat("sbatch --job-name=").concat(inputFile).concat(" ")
				.concat(Property.SLURM_SCRIPT_FILE_NAME.getPropertyName());
		return runSlurmJob(command);
	}
	
	/**
	 * Runs a Slurm job.
	 * 
	 * @param command
	 * @return
	 * @throws JSchException
	 * @throws IOException
	 */
	private String runSlurmJob(String command) throws JSchException, IOException{
		ArrayList<String> outputs = executeCommand(command);
		if (outputs == null) {
			return null;
		}
		String jobId = getJobId(outputs);
		System.out.println("Job id:" + jobId);
		return jobId;
	}
	
	/**
	 * Modifies the names of the check point file and log file provided in</br>
	 * the input file after copying this into the HPC cluster. 
	 * 
	 * @param jobFolderOnHPC
	 * @param replacedJobFileName
	 * @throws JSchException
	 * @throws IOException
	 * @throws UnknownHostException
	 */
	private void replaceFileContent(String jobFolderOnHPC, String replacedJobFileName) throws JSchException, IOException, UnknownHostException{
		String command = "cd ".concat(jobFolderOnHPC).concat(" && ")
				.concat("sed -i 's/").concat(getHpcAddress())
				.concat("/").concat(Utils.getMachineAddress()).concat("/g' ").concat(replacedJobFileName);
		executeCommand(command);
	}
	
	/**
	 * Modifies the name of the input file while copying this into the HPC cluster.
	 * 
	 * @param inputFile
	 * @return
	 * @throws UnknownHostException
	 */
	private String getInputFileNameReplaced(String inputFile) throws UnknownHostException{
		String tokens[];
		if(inputFile.contains("/")){
			tokens = inputFile.split("/");
		}else{
			tokens = inputFile.split("\\\\");
		}
		return tokens[tokens.length-1].replace(getHpcAddress(), Utils.getMachineAddress());
	}
	
	private String createJobFolder(String job) throws JSchException, IOException{
		// Creates the "mkdir" (make directory) command to create the workspace/jobspace directory.
		String command = "mkdir /home/".concat(slurmJobProperty.getHpcServerLoginUserName()).concat("/").concat(workspaceDirectory.getName());
		// Executes the command to create the workspace/jobspace directory.
		executeCommand(command);
		// Creates the command to create the job directory.
		command = "mkdir /home/".concat(slurmJobProperty.getHpcServerLoginUserName()).concat("/").concat(workspaceDirectory.getName()).concat("/").concat(job);
		// Executes the command for creating the job directory.
		executeCommand(command);
		return "/home/".concat(slurmJobProperty.getHpcServerLoginUserName()).concat("/").concat(workspaceDirectory.getName()).concat("/").concat(job);
	}
	
	/**
	 * Updates the status of a currently running job.
	 * 
	 * @param jobFolder
	 * @return
	 * @throws JSchException
	 * @throws SftpException
	 * @throws IOException
	 * @throws InterruptedException
	 */
	private boolean updateRunningJobsStatus(File jobFolder)
			throws JSchException, SftpException, IOException, InterruptedException {
		boolean status = false;
		try{
			File statusFile = Utils.getStatusFile(jobFolder);
			status = updateRunningJobsStatus(jobFolder.getName(), statusFile);
		}catch(Exception e){
			LOGGER.info("SlurmJobAPI: failed to update the status of the job with ID "+jobFolder.getName()+" while checking if it was still running.");
		}
		return status;
	}
	
	/**
	 * Updates the latest status of the running jobs. 
	 * 
	 * @param runningJob
	 * @param statusFile
	 * @return
	 * @throws JSchException
	 * @throws SftpException
	 * @throws IOException
	 * @throws InterruptedException
	 */
	private boolean updateRunningJobsStatus(String runningJob, File statusFile) throws JSchException, SftpException, IOException, InterruptedException{
		if(statusFile!=null){
			if(!isJobRunning(statusFile)){
				if(slurmJobProperty.getOutputFileExtension().trim().toLowerCase().equals(".log")){
					if(outputFileExist(Utils.getLogFilePathOnHPC(runningJob, slurmJobProperty.getHpcServerLoginUserName(), workspaceDirectory, getHpcAddress()))){
						try{
							downloadFile(Utils.getLogFilePathOnHPC(runningJob, slurmJobProperty.getHpcServerLoginUserName(), workspaceDirectory, getHpcAddress()), Utils.getJobOutputFilePathOnAgentPC(runningJob, workspaceDirectory, runningJob, Status.EXTENSION_LOG_FILE.getName()));
							updateStatusForErrorTermination(statusFile, Utils.getJobOutputFilePathOnAgentPC(runningJob, workspaceDirectory, runningJob, Status.EXTENSION_LOG_FILE.getName()));
						}catch(Exception e){
							Utils.modifyStatus(statusFile.getAbsolutePath(), Status.JOB_LOG_MSG_ERROR_TERMINATION.getName());
						}
					}else{
						Utils.modifyStatus(statusFile.getAbsolutePath(), Status.JOB_LOG_MSG_ERROR_TERMINATION.getName());
					}
				}else{
					if(outputFileExist(Utils.getOutputFilePathOnHPC(runningJob, slurmJobProperty.getHpcServerLoginUserName(), workspaceDirectory, getHpcAddress(), slurmJobProperty.getOutputFileName().concat(slurmJobProperty.getOutputFileExtension())))){
						try{
							downloadFile(Utils.getOutputFilePathOnHPC(runningJob, slurmJobProperty.getHpcServerLoginUserName(), workspaceDirectory, getHpcAddress(), slurmJobProperty.getOutputFileName().concat(slurmJobProperty.getOutputFileExtension())), Utils.getJobOutputFilePathOnAgentPC(runningJob, workspaceDirectory, slurmJobProperty.getOutputFileName(), slurmJobProperty.getOutputFileExtension()));
						}catch(Exception e){
							Utils.modifyStatus(statusFile.getAbsolutePath(), Status.JOB_LOG_MSG_ERROR_TERMINATION.getName());
						}
					}else{
						Utils.modifyStatus(statusFile.getAbsolutePath(), Status.JOB_LOG_MSG_ERROR_TERMINATION.getName());
					}
				}
				deleteJobOnHPC(Utils.getJobFolderPathOnHPC(runningJob, slurmJobProperty.getHpcServerLoginUserName(), workspaceDirectory, getHpcAddress()));
				return true;
			}
		}
		return false;
	}
	
	/**
	 * Checks if the output file exists. If it does, it returns true, it returns false otherwise.
	 * 
	 * @param fileAbsoultePath
	 * @return
	 * @throws JSchException
	 * @throws IOException
	 */
	private boolean outputFileExist(String fileAbsoultePath) throws JSchException, IOException{
		String command = "[ -f "+fileAbsoultePath+" ] && echo "+Status.JOB_OUTPUT_FILE_EXIST_MESSAGE.getName();
		ArrayList<String> outputs = executeCommand(command);
		if(outputs!=null && outputs.size()>0){
			if(outputs.contains(Status.JOB_OUTPUT_FILE_EXIST_MESSAGE.getName())){
				return true;
			}
		}
		return false;
	}
	
	/**
	 * Extracts from the log file if the current job terminated normally or</br>
	 * with error. In the case of error termination, updates the status of</br>
	 * the log file accordingly. 
	 * 
	 * @param statusFile
	 * @param jobFolderPathOnAgentPC
	 */
	private void updateStatusForErrorTermination(File statusFile, String jobFolderPathOnAgentPC) throws IOException{
		if(Utils.isErrorTermination(jobFolderPathOnAgentPC)){
			Utils.modifyStatus(statusFile.getAbsolutePath(), Status.JOB_LOG_MSG_ERROR_TERMINATION.getName());
		}
	}
	
	/**
	 * Checks if a job is running using the job id.
	 * 
	 * @param statusFile
	 * @return
	 * @throws JSchException
	 * @throws IOException
	 * @throws InterruptedException
	 */
	private boolean isJobRunning(File statusFile) throws JSchException, IOException, InterruptedException{
		String jobId = Utils.getJobId(statusFile.getAbsolutePath());
		if(jobId==null){
			return false;
		} else{
			boolean isJobRunning = isJobRunning(jobId , statusFile);
			if(isJobRunning){
				return true; 
			}else{
				Utils.modifyStatus(statusFile.getAbsolutePath(), Status.STATUS_JOB_COMPLETED.getName());
				return false;
			}
		}
	}
	
	/**
	 * Checks the status of job on the HPC where it was submitted.
	 * 
	 * @param jobId
	 * @param statusFile 
	 * @return
	 * @throws IOException
	 * @throws InterruptedException
	 */
	private boolean isJobRunning(String jobId, File statusFile) throws JSchException, IOException, InterruptedException{
		String command = "squeue -j " + jobId;
		ArrayList<String> outputs = executeCommand(command);
		boolean jobRunning = isJobRunning(outputs, statusFile);
		return jobRunning;
	}
	
	/**
	 * Analyses the outputs following the execution of the</br>
	 * job status check command to understand if the job</br>
	 * is still running or terminated.
	 * 
	 * @param outputs
	 * @return
	 */
	private boolean isJobRunning(ArrayList<String> outputs, File statusFile) throws IOException{
		if(outputs!=null && outputs.size()<=1){
			return false;
		}
		if(outputs!=null){
			String[] headers = outputs.get(0).split("\\s+");
			String[] values = outputs.get(1).split("\\s+");
			for(int i=0; i<headers.length; i++){
				if(headers[i].toLowerCase().equals("st")){
					if(values.length>i){
//						updateStatus(values[i], statusFile);
					}
				}
			}
		}
		return true;
	}	
	
	/**
	 * Extracts the job id from the 
	 * 
	 * @param outputs
	 * @return
	 */
	private String getJobId(ArrayList<String> outputs){
		for(String output: outputs){
			if(output.contains("Submitted batch job")){
				String tokens[] = output.split(" ");
				if(tokens.length>=4){
					return tokens[3].trim();
				}
			}
		}
		return null;
	}
	
	/**
	 * Deletes the job folder including all files and folders belonging to it.
	 * 
	 * @param jobFolder the absolute path to the job folder.
	 * @throws JSchException
	 * @throws IOException
	 * @throws InterruptedException
	 */
	private void deleteJobOnHPC(String jobFolder) throws JSchException, IOException, InterruptedException{
		String command = "rm -r " + jobFolder;
		executeCommand(command);
	}
	
	/**
	 * Reads the output of the most recently executed command.
	 * 
	 * @param br
	 * @return
	 * @throws IOException
	 */
	public ArrayList<String> readCommandOutput(BufferedReader br) throws IOException{
		if(br == null)
			throw new IOException("The reader is not initialised.");
		String line;
		ArrayList<String> outputs = new ArrayList<>();
		while((line=br.readLine())!=null){
			outputs.add(line);
		}
		br.close();
		return outputs;
	}
	
	/**
	 * Displays every item in a list of string array.
	 * 
	 * @param list
	 */
	public void displayArray(ArrayList<String> list){
		for(String item:list){
			System.out.println(item);
		}
	}
	
	/**
	 * Uploads a file from the source folder belonging to any machine to</br> 
	 * the destination folder on the same machine or any other machine.
	 *   
	 * @param src
	 * @param dest
	 * @throws JSchException
	 * @throws SftpException
	 */
	public void uploadFile(String src, String dest) throws JSchException, SftpException{
        System.out.println("Establishing a channel to transfer "+src+" to "+dest);
		ChannelSftp sftpChannel = (ChannelSftp) session.openChannel("sftp");
		sftpChannel.connect();

		sftpChannel.put(src, dest);
		sftpChannel.disconnect();
		System.out.println("Closing the channel.");
	}
	
	/**
	 * Downloads the log file.
	 * 
	 * @param src the file to be downloaded 
	 * @param dest the path under which the source file will be downloaded</br>
	 * 	or the absolute path containing the path and the file name.  
	 * @throws JSchException
	 * @throws SftpException
	 */
	public void downloadFile(String src, String dest) throws JSchException, SftpException{
        System.out.println("Establishing a channel to transfer "+src+" to "+dest);
		ChannelSftp sftpChannel = (ChannelSftp) session.openChannel("sftp");
		sftpChannel.connect();
		sftpChannel.get(src, dest);
		sftpChannel.disconnect();
		System.out.println("Closing the channel.");
	}

	/**
	 * Deletes a folder or file name from an HPC, if the complete path is provided.</br>
	 * For example, to delete a folder called "test", user needs to provide "rds/.../test"
	 * 
	 * @param folderOrFileName 
	 * @throws JSchException
	 * @throws SftpException
	 */
	public void deleteFolderOrFile(String folderOrFileName) throws JSchException, SftpException, IOException{
		executeCommand("rm -r "+folderOrFileName);
	}
	
	/**
	 * Executes any command that can be run on the Linux console.
	 * 
	 * @param Command
	 * @return
	 * @throws JSchException
	 * @throws IOException
	 */
	public ArrayList<String> executeCommand(String Command) throws JSchException, IOException{
		ArrayList<String> outputs = null;
		System.out.println("Establishing a channel to perform the following command:" + Command);
		Channel execChannel = session.openChannel("exec");
		((ChannelExec) execChannel).setCommand(Command);
		execChannel.setInputStream(null);
		((ChannelExec) execChannel).setErrStream(System.err);
		BufferedReader stdInput = new BufferedReader(new InputStreamReader(execChannel.getInputStream()));
		execChannel.connect();
		outputs = readCommandOutput(stdInput);
		execChannel.disconnect();
		System.out.println("Closing the channel.");
		return outputs;
	}

	/**
	 * Indicates if a server is online.
	 * 
	 * @param server refers to the server address
	 * @param port refers to the port number
	 * @return
	 */
	public boolean hostAvailabilityCheck(String server, int port) throws IOException {
		boolean available = true;
//		try (final Socket dummy = new Socket(server, port)){
//		} catch (UnknownHostException | IllegalArgumentException e) {
//			available = false;
//		}
		return available;
	}
}<|MERGE_RESOLUTION|>--- conflicted
+++ resolved
@@ -448,7 +448,6 @@
 				// Note that session.setConfig("PreferredAuthentications", ...) was removed because it will cause issues
 				// when this code is executed in a container for unknown reasons
 				try {
-<<<<<<< HEAD
                                         if(!privateKeyFilename.isEmpty()){
                                             jsch.addIdentity(privateKeyFilename);
                                         }else{
@@ -457,15 +456,6 @@
                                             IdentityRepository irepo = new RemoteIdentityRepository(con);
                                             jsch.setIdentityRepository(irepo);
                                         }
-					// If successful then attempt to authenticate using a public key first,
-					// falling back to using the password if no valid key is found
-					session.setConfig("PreferredAuthentications", "publickey,keyboard-interactive,password");
-=======
-					// Attempt to connect to a running instance of Pageant
-					Connector con = new PageantConnector();
-					IdentityRepository irepo = new RemoteIdentityRepository(con);
-					jsch.setIdentityRepository(irepo);
->>>>>>> 8374d18e
 				} catch (AgentProxyException e) {
 					LOGGER.info("Failed to detect Pageant, will authenticate using password");
 				}
