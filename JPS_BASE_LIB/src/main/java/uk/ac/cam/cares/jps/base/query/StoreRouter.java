--- conflicted
+++ resolved
@@ -20,17 +20,10 @@
 
 import uk.ac.cam.cares.jps.base.cache.LRUCache;
 import uk.ac.cam.cares.jps.base.config.IKeys;
-<<<<<<< HEAD
-import uk.ac.cam.cares.jps.base.config.JPSConstants;
 import uk.ac.cam.cares.jps.base.config.KeyValueMap;
 import uk.ac.cam.cares.jps.base.exception.JPSRuntimeException;
 import uk.ac.cam.cares.jps.base.interfaces.TripleStoreClientInterface;
-=======
-import uk.ac.cam.cares.jps.base.config.KeyValueMap;
-import uk.ac.cam.cares.jps.base.exception.JPSRuntimeException;
-import uk.ac.cam.cares.jps.base.interfaces.StoreClientInterface;
 import uk.ac.cam.cares.jps.base.router.AbstractCachedRouter;
->>>>>>> f8b39cb2
 import uk.ac.cam.cares.jps.base.util.InputValidator;
 import uk.ac.cam.cares.jps.base.util.MiscUtil;
 
@@ -45,9 +38,9 @@
  *
  */
 public class StoreRouter extends AbstractCachedRouter<String, List<String>>{
-	
+
 	public static final Logger LOGGER = LogManager.getLogger(StoreRouter.class);
-	
+
 	public static final String FILE="file://";
 	public static final String HTTP="http://";
 	public static final String HTTPS="https://";
@@ -75,36 +68,15 @@
 	public static final String QUESTION_MARK = "?";
 	public static final String TARGET_RESOURCE = "TargetResource";
 	
-<<<<<<< HEAD
-	public static String storeRouterEndpoint;
-	public static final String STOREROUTER_ENDPOINT_NAME = "STOREROUTER_ENDPOINT";
-	
-	static{
-		storeRouterEndpoint = System.getenv(STOREROUTER_ENDPOINT_NAME);
-		if(storeRouterEndpoint == null) {
-			// if endpoint is not set in the system environment  
-			// then get the default value from jps.properties
-			LOGGER.info("STOREROUTER_ENDPOINT not found in environment variables..."
-					+ " Using jps.properties.");
-			storeRouterEndpoint = KeyValueMap.getInstance().get(IKeys.URL_STOREROUTER_ENDPOINT);	
-		}
-		LOGGER.info("STOREROUTER_ENDPOINT set to "+storeRouterEndpoint);		
-	}
-	
-=======
->>>>>>> f8b39cb2
 	/**
 	 * List of file extensions for file based resources
 	 * ".owl",".rdf",".nt"
 	 */
 	public static final List<String> FILE_EXTENSIONS = Arrays.asList(".owl",".rdf",".nt"); //File extensions
-	
-<<<<<<< HEAD
-	static StoreRouter storeRouter = null;	
-=======
+
 	/*
-	 * Static initialisation of the store router endpoint from environment variable 
-	 * or, if one does not exist, from the jps.properties file. 
+	 * Static initialisation of the store router endpoint from environment variable
+	 * or, if one does not exist, from the jps.properties file.
 	 */
 	public static final String STOREROUTER_ENDPOINT_NAME = "STOREROUTER_ENDPOINT";
 	public static String storeRouterEndpoint;
@@ -119,17 +91,17 @@
 		}
 		LOGGER.info("STOREROUTER_ENDPOINT set to "+storeRouterEndpoint);		
 	}
-		
+
 	/*
 	 * LRU Cache configuration:
-	 * key=label, value=[queryEndpoint, updateEndpoint] 
+	 * key=label, value=[queryEndpoint, updateEndpoint]
 	 */
 	private static final int CACHE_SIZE = Integer.parseInt(KeyValueMap.getInstance().get(IKeys.STOREROUTER_CACHE_SIZE));
 	private static final int QUERY_INDEX = 0;
 	private static final int UPDATE_INDEX = 1;
-	
+
 	private static StoreRouter storeRouter = null;
-		
+
 	/**
 	 * StoreRouter singleton
 	 */
@@ -143,7 +115,6 @@
 		}
 		return storeRouter;
 	}
->>>>>>> f8b39cb2
 	
 	/**
 	 * Returns a TripleStoreClientInterface object based on a target resource ID
@@ -176,15 +147,11 @@
 			
 			//instantiate singleton if not already done so
 			getInstance();
-			
+
 			if (isFileBasedTargetResourceID(targetResourceID)) {
 			  
 				String relativePath = getPathComponent(targetResourceID);
-<<<<<<< HEAD
-				String rootPath = getPathComponent(storeRouter.getLocalFilePath(storeRouterEndpoint, TOMCAT_ROOT_LABEL));
-=======
 				String rootPath = getPathComponent(storeRouter.getLocalFilePath(TOMCAT_ROOT_LABEL,storeRouter.getRouterStoreClient()));
->>>>>>> f8b39cb2
 				String filePath =  joinPaths(rootPath, relativePath);
 				LOGGER.info("File based resource. file path="+filePath);
 				
@@ -194,20 +161,6 @@
 				String targetResourceLabel = getLabelFromTargetResourceID(targetResourceID);
 				LOGGER.info("Remote store. targetResourceLabel="+targetResourceLabel);
 				
-<<<<<<< HEAD
-				if (isQueryOperation) {
-					queryIRI = storeRouter.getQueryIRI(storeRouterEndpoint, targetResourceLabel);
-				}
-				if (isUpdateOperation) {
-					updateIRI = storeRouter.getUpdateIRI(storeRouterEndpoint, targetResourceLabel);
-				}
-				if (queryIRI != null && !queryIRI.isEmpty()) {
-					kbClient = new RemoteStoreClient(queryIRI);
-				}
-				if (updateIRI != null && !updateIRI.isEmpty()) {
-					if (kbClient == null) {
-						kbClient = new RemoteStoreClient();
-=======
 				List<String> endpoints = storeRouter.get(targetResourceLabel);
 
 				if(endpoints != null) {
@@ -225,10 +178,9 @@
 							kbClient = new RemoteStoreClient();
 						}
 						kbClient.setUpdateEndpoint(updateIRI);
->>>>>>> f8b39cb2
 					}
 				}
-				
+
 				if(queryIRI==null && updateIRI==null){
 					LOGGER.error("Endpoint could not be retrieved for the following resource IRI:"+targetResourceID+", label:"+targetResourceLabel);
 				}
@@ -249,22 +201,22 @@
 	 * Get store client for ontokgrouter
 	 */
 	@Override
-	public StoreClientInterface getRouterStoreClient() {
+	public TripleStoreClientInterface getRouterStoreClient() {
 		return new RemoteStoreClient(storeRouterEndpoint);
 	}
-	
+
 	/**
 	 * Get the query endpoint and update endpoint from the ontokgrouter triple store for the targetResourceLabel.
-	 * 
+	 *
 	 * @param targetResourceLabel
 	 * @param storeClient
 	 */
 	@Override
-	public List<String> getFromStore(String targetResourceLabel, StoreClientInterface storeClient){
-		
+	public List<String> getFromStore(String targetResourceLabel, TripleStoreClientInterface storeClient){
+
 		ExprFactory exprFactory = new ExprFactory();
 		Expr exprRegex = exprFactory.regex(exprFactory.str( QUESTION_MARK.concat(LABEL)), targetResourceLabel, "");
-		
+
 		SelectBuilder builder = new SelectBuilder()
 				.addPrefix( RDFS_PREFIX,  RDFS )
 				.addPrefix( RDF_PREFIX,  RDF )
@@ -276,28 +228,28 @@
 				.addOptional(QUESTION_MARK.concat(RESOURCE), ONTOKGROUTER_PREFIX.concat(COLON).concat(HAS_UPDATE_ENDPOINT), QUESTION_MARK.concat(UPDATE_ENDPOINT))
 				.addWhere( QUESTION_MARK.concat(RESOURCE), RDFS_PREFIX.concat(COLON).concat(LABEL), QUESTION_MARK.concat(LABEL))
 				.addFilter(exprRegex);
-		
+
 		JSONArray results = storeClient.executeQuery(builder.toString());
-	
+
 		if(!results.isEmpty()) {
 			//Get first entry
 			//Add logic for multiple results?
 			JSONObject obj = results.getJSONObject(0);
-			String queryEndpoint = MiscUtil.optNullKey(obj, QUERY_ENDPOINT); 
-			String updateEndpoint = MiscUtil.optNullKey(obj, UPDATE_ENDPOINT); 
+			String queryEndpoint = MiscUtil.optNullKey(obj, QUERY_ENDPOINT);
+			String updateEndpoint = MiscUtil.optNullKey(obj, UPDATE_ENDPOINT);
 
 			List<String> endpoints = new ArrayList<String>();
 			endpoints.add(QUERY_INDEX,queryEndpoint);
 			endpoints.add(UPDATE_INDEX,updateEndpoint);
-			
+
 			return endpoints;
-			
+
 		}else {
 			LOGGER.error("Endpoints not found for resource="+targetResourceLabel);
 			return null;
 		}
 	}
-	
+
 	/**
 	 * Check that the targetResourceID is either a valid IRI or namespace label for a remote resource.
 	 * A namespace label is valid if it is composed of only alphanumeric characters (A-Z, 0-9) 
@@ -393,15 +345,15 @@
 	
 	/**
 	 * Retrieve file path of the target resource/owl file.
-	 * 
+	 *
 	 * @param targetResourceName
 	 * @return
 	 */
-	private String getLocalFilePath(String targetResourceName, StoreClientInterface storeClient) {
-		
+	private String getLocalFilePath(String targetResourceName, TripleStoreClientInterface storeClient) {
+
 		ExprFactory exprFactory = new ExprFactory();
 		Expr exprRegex = exprFactory.regex(exprFactory.str( QUESTION_MARK.concat(LABEL)), targetResourceName, "");
-		
+
 		SelectBuilder builder = new SelectBuilder()
 				.addPrefix( RDFS_PREFIX,  RDFS )
 				.addPrefix( RDF_PREFIX,  RDF )
@@ -411,7 +363,7 @@
 				.addWhere( QUESTION_MARK.concat(RESOURCE), ONTOKGROUTER_PREFIX.concat(COLON).concat(HAS_FILE_PATH), QUESTION_MARK.concat(FILE_PATH) )
 				.addWhere( QUESTION_MARK.concat(RESOURCE), RDFS_PREFIX.concat(COLON).concat(LABEL), QUESTION_MARK.concat(LABEL))
 				.addFilter(exprRegex);
-		
+
 		JSONArray jsonArray = storeClient.executeQuery(builder.toString());
 		for (int i = 0; i<jsonArray.length(); i++){
 			JSONObject obj = jsonArray.getJSONObject(i);
