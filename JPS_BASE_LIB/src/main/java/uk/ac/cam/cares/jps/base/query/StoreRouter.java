package uk.ac.cam.cares.jps.base.query;

import org.apache.jena.arq.querybuilder.SelectBuilder;
import org.apache.jena.arq.querybuilder.WhereBuilder;
import org.json.JSONArray;
import org.json.JSONObject;
import org.apache.logging.log4j.Logger;
import org.apache.logging.log4j.LogManager;

import uk.ac.cam.cares.jps.base.interfaces.StoreClientInterface;

/**
 * This class is developed to work as an instance factory for StoreClient.<br>
 * It reduces the burden of users to modify the SPARQL Endpoints for different<br>
 * knowledge bases when the web server changes. The users will always refer to<br>
 * the knowledge bases using the same IRI. For example, for ontokin the IRI will be<be>
 * http://kb/ontokin.
 * 
 * @author Feroz Farazi (msff2@cam.ac.uk)
 *
 */
public class StoreRouter{
	private static Logger LOGGER = LogManager.getLogger(StoreRouter.class);
	public static final String HTTP="http://";
	public static final String HTTPS="https://";
	public static final String KB="kb";
	public static final String BACKSLASH="/";
	public static final String HTTP_KB_PREFIX = HTTP.concat(KB).concat(BACKSLASH);
	public static final String EMPTY = "";
	private static final String STOREROUTER_ENDPOINT = "http://www.theworldavatar.com/blazegraph/namespace/ontokgrouter/sparql";
	public static final String RDFS_PREFIX = "rdfs";
	public static final String RDFS = "http://www.w3.org/2000/01/rdf-schema#";
	public static final String RDF_PREFIX = "rdf";
	public static final String RDF = "http://www.w3.org/1999/02/22-rdf-syntax-ns#";
	public static final String RDF_TYPE = "type";
	public static final String ONTOKGROUTER_PREFIX = "ontokgrouter";
	public static final String ONTOKGROUTER = "http://www.theworldavatar.com/ontology/ontokgrouter/OntoKGRouter.owl#";
	public static final String RESOURCE = "resource";
	public static final String LABEL = "label";
	public static final String QUERY_ENDPOINT = "queryEndpoint";
	public static final String HAS_QUERY_ENDPOINT = "hasQueryEndpoint";
	public static final String UPDATE_ENDPOINT = "updateEndpoint";
	public static final String HAS_UPDATE_ENDPOINT = "hasUpdateEndpoint";
	public static final String FILE_PATH = "filePath";
	public static final String HAS_FILE_PATH = "hasFilePath";
	public static final String TOMCAT_ROOT_LABEL = "tomcatrootpath";
	public static final String COLON = ":";
	public static final String QUESTION_MARK = "?";
	public static final String TARGET_RESOURCE = "TargetResource";
	public static final String OWL_FILE_EXTENSION = ".owl";
	public static final String RDF_FILE_EXTENSION = ".rdf";
	
	static StoreRouter storeRouter = null;
	
	/**
	 * Based on a target resource IRI or path provided as the input, it returns the<br>
	 * corresponding StoreClient. For query and/or update operations, it<br>
	 * supports two types of resources: a) a repository/namespace and b) an ontology<br>
	 * file. Some examples of these resources are provided below:<br>
	 * a) Example repositories/namespaces are:<br>
	 *    - http://kb/ontokin
	 *    - http://kb/ontospecies
	 *    - http://kb/ontocompchem
	 * b) The target resource IRI for a file based store is expected to end in .owl or .rdf, e.g.:
	 *    - http://kb/sgp/singapore/SGTemperatureSensor-001.owl
<<<<<<< HEAD
	 *    
=======
	 * 
>>>>>>> 00a944e2
	 * @param targetResourceIRI the IRI of an RDF/OWL repository/namespace
	 * @param isQueryOperation true/false
	 * @param isUpdateOperation true/false. Note: both query and update operations<br>
	 *  can be true at the same time.
	 * @return
	 */
	public static StoreClientInterface getStoreClient(String targetResourceIRI, boolean isQueryOperation, boolean isUpdateOperation) {
		String queryIRI = null;
		String updateIRI = null;
		StoreClientInterface kbClient = null;
		if (targetResourceIRI != null && !targetResourceIRI.isEmpty()) {
			
<<<<<<< HEAD
			if (storeRouter == null) {
				storeRouter = new StoreRouter();
			}
=======
				if (storeRouter == null) {
					storeRouter = new StoreRouter();
				}
>>>>>>> 00a944e2
			
			if (targetResourceIRI.trim().endsWith(OWL_FILE_EXTENSION) || targetResourceIRI.trim().endsWith(RDF_FILE_EXTENSION)) {
			  
				String rootPath = storeRouter.getLocalFilePath(STOREROUTER_ENDPOINT, TOMCAT_ROOT_LABEL);
				
				String filePath =  targetResourceIRI.replace(HTTP, rootPath + BACKSLASH);
				
				kbClient = new FileBasedStoreClient(filePath);	
			}else{
				
				if (isQueryOperation) {
					queryIRI = storeRouter.getQueryIRI(STOREROUTER_ENDPOINT, targetResourceIRI.replace(HTTP_KB_PREFIX, EMPTY));
				}
				if (isUpdateOperation) {
					updateIRI = storeRouter.getUpdateIRI(STOREROUTER_ENDPOINT, targetResourceIRI.replace(HTTP_KB_PREFIX, EMPTY));
				}
				if (queryIRI != null && !queryIRI.isEmpty()) {
					kbClient = new RemoteStoreClient(queryIRI);
				}
				if (updateIRI != null && !updateIRI.isEmpty()) {
					if (kbClient == null) {
						kbClient = new RemoteStoreClient();
					}
					kbClient.setUpdateEndpoint(updateIRI);
				}
				if(queryIRI==null && updateIRI==null){
<<<<<<< HEAD
					logger.error("Endpoint could not be retrieved for the following resource IRI:"+targetResourceIRI);
=======
					LOGGER.error("Endpoint could not be retrieved for the following resource IRI:"+targetResourceIRI);
>>>>>>> 00a944e2
				}
				if(isQueryOperation == false && isUpdateOperation == false){
					LOGGER.error("null will be returned as both the isQueryOperation and isUpdateOperation parameters are set to false.");
				}
			}
		}
		return kbClient;
	}
	
	/**
	 * Retrieve file path of the target resource/owl file.
	 * 
	 * @param kgrouterEndpoint
	 * @param targetResourceName
	 * @return
	 */
	private String getLocalFilePath(String kgrouterEndpoint, String targetResourceName) {
		SelectBuilder builder = new SelectBuilder()
				.addPrefix( RDFS_PREFIX,  RDFS )
				.addPrefix( RDF_PREFIX,  RDF )
				.addPrefix( ONTOKGROUTER_PREFIX,  ONTOKGROUTER )
				.addVar( QUESTION_MARK.concat(RESOURCE))
				.addVar( QUESTION_MARK.concat(LABEL) )
				.addVar( QUESTION_MARK.concat(FILE_PATH) )
				.addWhere( getCommonKGRouterWhereBuilder() )
			    .addWhere( QUESTION_MARK.concat(RESOURCE), ONTOKGROUTER_PREFIX.concat(COLON).concat(HAS_FILE_PATH), QUESTION_MARK.concat(FILE_PATH) );
		RemoteStoreClient rKBClient = new RemoteStoreClient(kgrouterEndpoint);
		System.out.println(builder.toString());
		String json = rKBClient.execute(builder.toString());
		JSONArray jsonArray = new JSONArray(json);
		for (int i = 0; i<jsonArray.length(); i++){
			JSONObject obj = jsonArray.getJSONObject(i);
			if(obj.getString(LABEL).equals(targetResourceName)){
				System.out.println(obj.get(FILE_PATH));
				return obj.getString(FILE_PATH);
			}
		}
		return null;
	}
	
	/**
	 * Retrieves the query IRI of the target repository/namespace. 
	 * 
	 * @param kgrouterEndpoint
	 * @param targetResourceName
	 * @return
	 * @throws Exception
	 */
	private String getQueryIRI(String kgrouterEndpoint, String targetResourceName){
		SelectBuilder builder = new SelectBuilder()
				.addPrefix( RDFS_PREFIX,  RDFS )
				.addPrefix( RDF_PREFIX,  RDF )
				.addPrefix( ONTOKGROUTER_PREFIX,  ONTOKGROUTER )
				.addVar( QUESTION_MARK.concat(RESOURCE))
				.addVar( QUESTION_MARK.concat(LABEL) )
				.addVar( QUESTION_MARK.concat(QUERY_ENDPOINT) )
				.addWhere( getCommonKGRouterWhereBuilder() )
			    .addWhere( QUESTION_MARK.concat(RESOURCE), ONTOKGROUTER_PREFIX.concat(COLON).concat(HAS_QUERY_ENDPOINT), QUESTION_MARK.concat(QUERY_ENDPOINT) );
		RemoteStoreClient rKBClient = new RemoteStoreClient(kgrouterEndpoint);
		System.out.println(builder.toString());
		String json = rKBClient.execute(builder.toString());
		JSONArray jsonArray = new JSONArray(json);
		for (int i = 0; i<jsonArray.length(); i++){
			JSONObject obj = jsonArray.getJSONObject(i);
			if(obj.getString(LABEL).equals(targetResourceName)){
				System.out.println(obj.get(QUERY_ENDPOINT));
				return obj.getString(QUERY_ENDPOINT);
			}
		}
		return null;
	}
	
	/**
	 * Retrieves the update IRI of the target repository/namespace. 
	 * 
	 * @param kgrouterEndpoint
	 * @param targetResourceName
	 * @return
	 * @throws Exception
	 */
	private String getUpdateIRI(String kgrouterEndpoint, String targetResourceName){
		SelectBuilder builder = new SelectBuilder()
				.addPrefix( RDFS_PREFIX,  RDFS )
				.addPrefix( RDF_PREFIX,  RDF )
				.addPrefix( ONTOKGROUTER_PREFIX,  ONTOKGROUTER )
				.addVar( QUESTION_MARK.concat(RESOURCE))
				.addVar( QUESTION_MARK.concat(LABEL) )
				.addVar( QUESTION_MARK.concat(UPDATE_ENDPOINT) )
				.addWhere( getCommonKGRouterWhereBuilder() )
			    .addWhere( QUESTION_MARK.concat(RESOURCE), ONTOKGROUTER_PREFIX.concat(COLON).concat(HAS_UPDATE_ENDPOINT), QUESTION_MARK.concat(UPDATE_ENDPOINT) );
		RemoteStoreClient rKBClient = new RemoteStoreClient(kgrouterEndpoint);
		System.out.println(builder.toString());
		String json = rKBClient.execute(builder.toString());
		JSONArray jsonArray = new JSONArray(json);
		for (int i = 0; i<jsonArray.length(); i++){
			JSONObject obj = jsonArray.getJSONObject(i);
			if(obj.getString(LABEL).equals(targetResourceName)){
				System.out.println(obj.get(UPDATE_ENDPOINT));
				return obj.getString(UPDATE_ENDPOINT);
			}
		}
		return null;
	}
<<<<<<< HEAD
	
=======

>>>>>>> 00a944e2
	/**
	 * Created to put the generic part of the SPARQL query commands using the Jena Query Builder.
	 * 
	 * @return
	 */
	private WhereBuilder getCommonKGRouterWhereBuilder(){
		return new WhereBuilder()
				.addPrefix( RDFS_PREFIX,  RDFS )
				.addPrefix( RDF_PREFIX,  RDF )
				.addPrefix( ONTOKGROUTER_PREFIX,  ONTOKGROUTER )
			    .addWhere( QUESTION_MARK.concat(RESOURCE), RDF_PREFIX.concat(COLON).concat(RDF_TYPE), ONTOKGROUTER_PREFIX.concat(COLON).concat(TARGET_RESOURCE) )
			    .addWhere( QUESTION_MARK.concat(RESOURCE), RDFS_PREFIX.concat(COLON).concat(LABEL), QUESTION_MARK.concat(LABEL) );
		}
}<|MERGE_RESOLUTION|>--- conflicted
+++ resolved
@@ -63,11 +63,7 @@
 	 *    - http://kb/ontocompchem
 	 * b) The target resource IRI for a file based store is expected to end in .owl or .rdf, e.g.:
 	 *    - http://kb/sgp/singapore/SGTemperatureSensor-001.owl
-<<<<<<< HEAD
-	 *    
-=======
-	 * 
->>>>>>> 00a944e2
+	 * 
 	 * @param targetResourceIRI the IRI of an RDF/OWL repository/namespace
 	 * @param isQueryOperation true/false
 	 * @param isUpdateOperation true/false. Note: both query and update operations<br>
@@ -80,15 +76,9 @@
 		StoreClientInterface kbClient = null;
 		if (targetResourceIRI != null && !targetResourceIRI.isEmpty()) {
 			
-<<<<<<< HEAD
-			if (storeRouter == null) {
-				storeRouter = new StoreRouter();
-			}
-=======
 				if (storeRouter == null) {
 					storeRouter = new StoreRouter();
 				}
->>>>>>> 00a944e2
 			
 			if (targetResourceIRI.trim().endsWith(OWL_FILE_EXTENSION) || targetResourceIRI.trim().endsWith(RDF_FILE_EXTENSION)) {
 			  
@@ -115,11 +105,7 @@
 					kbClient.setUpdateEndpoint(updateIRI);
 				}
 				if(queryIRI==null && updateIRI==null){
-<<<<<<< HEAD
-					logger.error("Endpoint could not be retrieved for the following resource IRI:"+targetResourceIRI);
-=======
 					LOGGER.error("Endpoint could not be retrieved for the following resource IRI:"+targetResourceIRI);
->>>>>>> 00a944e2
 				}
 				if(isQueryOperation == false && isUpdateOperation == false){
 					LOGGER.error("null will be returned as both the isQueryOperation and isUpdateOperation parameters are set to false.");
@@ -223,11 +209,7 @@
 		}
 		return null;
 	}
-<<<<<<< HEAD
-	
-=======
-
->>>>>>> 00a944e2
+
 	/**
 	 * Created to put the generic part of the SPARQL query commands using the Jena Query Builder.
 	 * 
