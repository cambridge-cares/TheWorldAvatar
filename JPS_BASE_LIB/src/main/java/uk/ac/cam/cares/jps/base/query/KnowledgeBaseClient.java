package uk.ac.cam.cares.jps.base.query;

import java.sql.SQLException;

import org.apache.jena.ontology.OntModel;
import org.apache.jena.query.ResultSet;
import org.apache.jena.update.UpdateAction;
import org.apache.jena.update.UpdateFactory;
import org.apache.jena.update.UpdateRequest;

import java.util.logging.Logger;

import org.json.JSONArray;
import org.json.JSONObject;

import uk.ac.cam.cares.jps.base.config.JPSConstants;
import uk.ac.cam.cares.jps.base.discovery.MediaType;
import uk.ac.cam.cares.jps.base.exception.JPSRuntimeException;
import uk.ac.cam.cares.jps.base.http.Http;
import uk.ac.cam.cares.jps.base.log.JPSBaseLogger;
import uk.ac.cam.cares.jps.base.scenario.JPSContext;
import uk.ac.cam.cares.jps.base.scenario.ScenarioHelper;

/**
<<<<<<< HEAD
 * This class allows to establish a connection with remote knowledge repositories<p>
 * to perform SPARQL query and update operations. It supports many triple stores<p>
 * such as Blazegraph and RDF4J. It requires to set the end point URL for the<p>
 * intended type of operation. See some example end point URLS:<p>
 * <p>
 * Blazegraph query end point URL: http://localhost:8080/blazegraph/namespace/kb/sparql
 * <p>
 * Note that this is for the namespace called "kb". If you have a different namespace,<p>
 * e.g, "ontokin", replace "kb" with "ontokin" in the above URL<p>
 * <p>
 * RDF4J query end point URL: http://localhost:8080/rdf4j-server/repositories/ontospecies
 * <p>
 * Note that this is for the repository called ontospecies.<p>
 * <p>
 * Namespace in Blazegraph and repository in RDF4J refer to the same thing.
=======
 * Abstract Knowledge Base Client class that declares methods for performing SPARQL 
 * queries and updates on triple stores.
>>>>>>> 33c48d45
 * 
 * If the old methods are no longer needed this class could be converted to an interface.
 *  
 * @author Casper Lindberg
 *
 */
public abstract class KnowledgeBaseClient{
	
	private static final Logger log = Logger.getLogger(KnowledgeBaseClient.class.getName());
		
	/**
	 * Default constructor
	 */
	public KnowledgeBaseClient() {}
		
	// 
	
	// SPARQL Query methods
	
	public abstract JSONArray executeQuery(String query) throws SQLException;	
	
	public abstract JSONArray executeQuery() throws SQLException;
	
	public abstract String execute() throws SQLException;
	
	public abstract String execute(String sparql) throws SQLException;
	
	// SPARQL update methods
	
	public abstract int executeUpdate() throws SQLException;
	
	public abstract int executeUpdate(String update) throws SQLException;
	
	public abstract int executeUpdate(UpdateRequest update) throws SQLException;
	
	// Load and write methods
	
	public abstract void load();
	
	public abstract void end();
	
	// Variable access
	
	public abstract String setQuery(String query);

	public abstract String getQuery();
	
	public abstract String setUpdateEndpoint(String updateEndpoint);
	
	public abstract String getQueryEndpoint();
	
	public abstract String setQueryEndpoint(String queryEndpoint);
	
	public abstract String getUpdateEndpoint();
	
	//// CSL: deprecated methods.  
	
	/**
	 * https://www.w3.org/TR/2013/REC-sparql11-http-rdf-update-20130321/#http-put<br>
	 * The method also allows to put non-RDF resources.
	 * 
	 * @param targetUrl
	 * @param content
	 * @return
	 */
	public static String put(String datasetUrl, String targetUrl, String content, String contentType) {
		
		JPSBaseLogger.info(KnowledgeBaseClient.class, "put for datasetUrl=" + datasetUrl + ", targetUrl=" + targetUrl + ", scenarioUrl=" + JPSContext.getScenarioUrl());
		Object[] a = createRequestUrl(datasetUrl, targetUrl, true);
		
		if (a != null) {
			String requestUrl = (String) a[0];
			JSONObject joparams = (JSONObject) a[1];
			return Http.execute(Http.put(requestUrl, content, contentType, null, joparams));
		} 
		
		// case 1b
		// this case can only happen if datasetUrl AND targetUrl is null which must not be the case when calling this method
		throw new JPSRuntimeException("No requestUrl was created");
	}	
	
	/**
	 * cf. https://www.w3.org/TR/2013/REC-sparql11-http-rdf-update-20130321/#http-get<br>
	 * The method also allows to get non-RDF resources. 
	 * 
	 * @param datasetUrl 
	 * @param targetUrl the named resource or named graph
	 * @param accept for RDF resources only, available formats see {@link MediaType}, null allowed
	 * @return
	 */
	public static String get(String datasetUrl, String targetUrl, String accept) {
		
		JPSBaseLogger.info(KnowledgeBaseClient.class, "get for datasetUrl=" + datasetUrl + ", targetUrl=" + targetUrl + ", scenarioUrl=" + JPSContext.getScenarioUrl());

		Object[] a = createRequestUrl(datasetUrl, targetUrl, true);
		
		if (a != null) {
			String requestUrl = (String) a[0];
			JSONObject joparams = (JSONObject) a[1];
			return Http.execute(Http.get(requestUrl, accept, joparams));
		} 
		
		// case 1b
		// this case can only happen if datasetUrl AND targetUrl is null which must not be the case when calling this method
		throw new JPSRuntimeException("No requestUrl was created");
	}
	
	/**
	 * cf. https://www.w3.org/TR/sparql11-protocol/#query-via-get<br>
	 * differences: parameter key and value are serialized as JSON,  
	 * the parameter key is "sparqlquery" instead of "query"
	 * 
	 * @param datasetUrl
	 * @param targetUrl
	 * @param sparqlQuery
	 * @return the query result in the W3C Query result JSON format, see https://www.w3.org/TR/sparql11-results-json/
	 */
	public static String query(String datasetUrl, String targetUrl, String sparqlQuery) {
		
		// the following cases have to be distinguished:
		// 1) no datasetUrl is given, no scenarioUrl in the JPS context
		// 1a) HTTP GET on target resource allows to perform SPARQL at the server 
		// 1b) HTTP GET on target resource to download its content but the SPARQL query must be performed at this client
		//	   (this is the case for most of the resources outside JPS control but also for files residing 
		//     in /kb or /data within Tomcats ROOT directory)
		// 2) the datasetUrl is given, no scenarioUrl in the JPS context
		//	  This means that the target resource is only requested indirectly via the datasetUrl 
		// 	  as SPARQL endpoint (such that SPARQL is performed at the endpoint)
		// 3) scnearioUrl in the JPS context
		// 	  in combination with corresponding cases from 1) and 2)
		
		JPSBaseLogger.info(KnowledgeBaseClient.class, "query for datasetUrl=" + datasetUrl + ", targetUrl=" + targetUrl + ", scenarioUrl=" + JPSContext.getScenarioUrl());

		boolean sparqlAbility = hasSparqlAbility(targetUrl);
		Object[] a = createRequestUrl(datasetUrl, targetUrl, sparqlAbility);
		
		if (a != null) {
			System.out.println("a IS NOT NULL!!!");
			String requestUrl = (String) a[0];
			JSONObject joparams = (JSONObject) a[1];
			if (joparams == null) {
				joparams = new JSONObject();
			}
			System.out.println("joparams="+joparams.toString());
			System.out.println("REQUESTURL="+requestUrl);
			joparams.put(JPSConstants.QUERY_SPARQL_QUERY, sparqlQuery);
			return Http.execute(Http.get(requestUrl, null, joparams));
		} 
		
		// case 1b
		JPSBaseLogger.info(KnowledgeBaseClient.class, "SPARQL query is performed locally for targetUrl=" + targetUrl);
		String localUrl = ScenarioHelper.cutHash(targetUrl);
		localUrl = ResourcePathConverter.convert(localUrl);
		ResultSet resultSet = JenaHelper.queryUrl(localUrl, sparqlQuery);
		return JenaResultSetFormatter.convertToJSONW3CStandard(resultSet);
	}
	
	public static Object[] createRequestUrl(String datasetUrl, String targetUrl, boolean targetHasSparqlAbility) {
		
		// the same cases as described in method query have to be distinguished
		
		String scenarioUrl = JPSContext.getScenarioUrl();			
		String requestUrl = null;
		
		if ((datasetUrl != null) && datasetUrl.isEmpty()) {
			datasetUrl = null;
		}
		
		// case 3 or case 2 or case 1a
		if ((scenarioUrl != null) || (datasetUrl != null) || targetHasSparqlAbility)  {	
		
			JSONObject joparams = null;
		
			// case 3
			if (scenarioUrl != null)  {				
				// redirect the request to the scenario agent
				// the scenario agent has to be called even for get / query in combination with copy-on-write since in previous calls
				// another agent might have updated the file within the same scenario 
				joparams = new JSONObject();
				String resource = cutHashFragment(targetUrl);
				joparams.put(JPSConstants.SCENARIO_RESOURCE, resource);
				if (datasetUrl != null) {
					if (targetUrl == null) {
						joparams.put(JPSConstants.SCENARIO_RESOURCE, datasetUrl);
					} else {
						joparams.put(JPSConstants.SCENARIO_DATASET, datasetUrl);
					}
				}
				requestUrl = scenarioUrl;
			// case 2
			} else if (datasetUrl != null) {
				joparams = new JSONObject();
				String resource = cutHashFragment(targetUrl);
				joparams.put(JPSConstants.SCENARIO_RESOURCE, resource);
				requestUrl = datasetUrl;
			// case 1a
			} else {
				requestUrl = cutHashFragment(targetUrl);
			}
		
			//requestUrl = ScenarioHelper.cutHash(requestUrl);
			requestUrl = ResourcePathConverter.convert(requestUrl);
		
			Object[] a = new Object[] {requestUrl, joparams};			
			return a;
		} 
		
		// case 1b
		return null;
	}	
	
	
	/**
	 * Performs a SPARQL update on the resource identified by its target url (if this possible). 
	 * If a scenario url is given in the JPS context, then the SPARQL update is redirected to the scenario url.
	 * 
	 * @param targetUrl
	 * @param sparqlUpdate
	 */
	public static void update(String datasetUrl, String targetUrl, String sparqlUpdate) {
		
		JPSBaseLogger.info(KnowledgeBaseClient.class, "update for datasetUrl=" + datasetUrl + ", targetUrl=" + targetUrl + ", scenarioUrl=" + JPSContext.getScenarioUrl());

		boolean sparqlAbility = hasSparqlAbility(targetUrl);
		Object[] a = createRequestUrl(datasetUrl, targetUrl, sparqlAbility);
		
		if (a != null) {
			String requestUrl = (String) a[0];
			JSONObject joparams = (JSONObject) a[1];
			
			// According to the W3C standard http://www.w3.org/TR/2013/REC-sparql11-protocol-20130321/
			// there are two ways to send a SPARQL update string. Both ways use an HTTP POST with
			// the SPARQL update string in the message body. They are distinguished by the contentType.
			// However, here we use JSON as content type!
			JSONObject jobody = new JSONObject();
			jobody.put(JPSConstants.QUERY_SPARQL_UPDATE, sparqlUpdate);
			String contentType = MediaType.APPLICATION_JSON.type;
			
			Http.execute(Http.post(requestUrl, jobody.toString(), contentType, null, joparams));	
			return;
		} 
		
		// case 1b
		String requestUrl = ScenarioHelper.cutHash(targetUrl);
//		requestUrl = ResourcePathConverter.convertToLocalPath(requestUrl);
		requestUrl = ResourcePathConverter.convert(requestUrl);
		JPSBaseLogger.info(KnowledgeBaseClient.class, "SPARQL update is performed locally for requestUrl=" + requestUrl);
		UpdateRequest request = UpdateFactory.create(sparqlUpdate);
		OntModel model = JenaHelper.createModel(requestUrl);	
		UpdateAction.execute(request, model);
		JenaHelper.writeAsFile(model, requestUrl);		
	}
	
	private static boolean hasSparqlAbility(String targetUrl) {
		if (targetUrl == null) {
			return false;
		}
		return targetUrl.contains("/" + JPSConstants.KNOWLEDGE_BASE_JPS + "/");
	}
	
	/**
	 * Apache HTTP client applies percentage encoding to any URL.
	 * Usually, this is not a problem when requesting an OWL file. 
	 * But if requesting http://www.theworldavatar.com/kb/agents/Service__OpenWeatherMap.owl#Service 
	 * then percentage encoding results into http://www.theworldavatar.com/kb/agents/Service__OpenWeatherMap.owl%23Service
	 * and a consecutive Tomcat error.
	 * To avoid %23 instead of #, we simply skip the #-part by applying this methode to the requested Url.
	 * 
	 * @return
	 */
	public static String cutHashFragment(String url) {
		if (url == null) {
			return null;
		}
		int i = url.lastIndexOf("#");
		if (i >= 0) {
			return url.substring(0, i);
		}
		return url;
	}

}<|MERGE_RESOLUTION|>--- conflicted
+++ resolved
@@ -22,7 +22,6 @@
 import uk.ac.cam.cares.jps.base.scenario.ScenarioHelper;
 
 /**
-<<<<<<< HEAD
  * This class allows to establish a connection with remote knowledge repositories<p>
  * to perform SPARQL query and update operations. It supports many triple stores<p>
  * such as Blazegraph and RDF4J. It requires to set the end point URL for the<p>
@@ -38,10 +37,6 @@
  * Note that this is for the repository called ontospecies.<p>
  * <p>
  * Namespace in Blazegraph and repository in RDF4J refer to the same thing.
-=======
- * Abstract Knowledge Base Client class that declares methods for performing SPARQL 
- * queries and updates on triple stores.
->>>>>>> 33c48d45
  * 
  * If the old methods are no longer needed this class could be converted to an interface.
  *  
