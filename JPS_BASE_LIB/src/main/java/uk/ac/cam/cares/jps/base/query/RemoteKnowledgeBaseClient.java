--- conflicted
+++ resolved
@@ -115,13 +115,8 @@
 	 * @param user
 	 * @param password 
 	 */
-<<<<<<< HEAD
 	public RemoteKnowledgeBaseClient(String queryEndpoint, String updateEndpoint, String query, String user, String password){
-		this.query = query; // query variable in super class
-=======
-	public RemoteKnowledgeBaseClient(String queryEndpoint, String updateEndpoint, String query){
 		this.query = query;
->>>>>>> 1acd1a7a
 		this.queryEndpoint = queryEndpoint;
 		this.updateEndpoint = updateEndpoint;
 	}
