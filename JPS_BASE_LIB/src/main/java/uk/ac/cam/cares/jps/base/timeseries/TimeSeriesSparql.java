package uk.ac.cam.cares.jps.base.timeseries;

import static org.eclipse.rdf4j.sparqlbuilder.rdf.Rdf.iri;
import static org.eclipse.rdf4j.sparqlbuilder.rdf.Rdf.literalOf;

import java.util.ArrayList;
import java.util.List;

import org.eclipse.rdf4j.sparqlbuilder.constraint.Expressions;
import org.eclipse.rdf4j.sparqlbuilder.core.Assignment;
import org.eclipse.rdf4j.sparqlbuilder.core.Prefix;
import org.eclipse.rdf4j.sparqlbuilder.core.SparqlBuilder;
import org.eclipse.rdf4j.sparqlbuilder.core.Variable;
import org.eclipse.rdf4j.sparqlbuilder.core.query.ModifyQuery;
import org.eclipse.rdf4j.sparqlbuilder.core.query.Queries;
import org.eclipse.rdf4j.sparqlbuilder.core.query.SelectQuery;
import org.eclipse.rdf4j.sparqlbuilder.core.query.DeleteDataQuery;
import org.eclipse.rdf4j.sparqlbuilder.graphpattern.GraphPattern;
import org.eclipse.rdf4j.sparqlbuilder.graphpattern.GraphPatterns;
import org.eclipse.rdf4j.sparqlbuilder.graphpattern.SubSelect;
import org.eclipse.rdf4j.sparqlbuilder.graphpattern.TriplePattern;
import org.eclipse.rdf4j.sparqlbuilder.rdf.Iri;
import org.json.JSONArray;

<<<<<<< HEAD
import uk.ac.cam.cares.jps.base.interfaces.StoreClientInterface;
=======
import uk.ac.cam.cares.jps.base.exception.JPSRuntimeException;
import uk.ac.cam.cares.jps.base.interfaces.KnowledgeBaseClientInterface;
>>>>>>> 6157c267

/**
 * This class contains a collection of methods to interact with kb.
 * @author Kok Foong Lee
 *
 */

public class TimeSeriesSparql {
	// kbClient with the endpoint (triplestore/owl file) specified
	private KnowledgeBaseClientInterface kbClient = null; 
	
	// Namespaces for ontology and kb
	public static final String ns_ontology = "http://www.theworldavatar.com/ontology/ontotimeseries/OntoTimeSeries.owl#";
	public static final String ns_kb = "http://www.theworldavatar.com/kb/ontotimeseries/";
	
	// Prefixes
	private static final Prefix prefix_ontology = SparqlBuilder.prefix("ts", iri(ns_ontology));
	private static final Prefix prefix_kb = SparqlBuilder.prefix("kb", iri(ns_kb));
	
	// RDF type
    private static final Iri TimeSeries = prefix_ontology.iri("TimeSeries");
    
    // Relationships
    private static final Iri hasTimeSeries = prefix_ontology.iri("hasTimeSeries");
    private static final Iri hasRDB = prefix_ontology.iri("hasRDB");
    private static final Iri hasTimeUnit = prefix_ontology.iri("hasTimeUnit");
    
    /**
     * Standard constructor
     * @param kbClient
     */
    public TimeSeriesSparql(KnowledgeBaseClientInterface kbClient) {
    	this.kbClient = kbClient;
    }
    
	public void setKBClient(KnowledgeBaseClientInterface kbClient) {
        this.kbClient = kbClient;
	}
    
	/**
	 * Check whether a particular time series (i.e. tsIRI) exists
	 * @param timeSeriesIRI
	 * @return
	 */
    public boolean checkTimeSeriesExists(String timeSeriesIRI) {
    	String query = String.format("ask {<%s> a <%s>}", timeSeriesIRI, (ns_ontology + "TimeSeries"));
    	kbClient.setQuery(query);
    	boolean timeSeriesExists = kbClient.executeQuery().getJSONObject(0).getBoolean("ASK");
    	return timeSeriesExists;
    }
    
	/**
	 * Check whether a particular data IRI exists
	 * @param dataIRI
	 * @return
	 */
    public boolean checkDataExists(String dataIRI) {
    	String query = String.format("ask {<%s> <%s> ?a}", dataIRI, (ns_ontology + "hasTimeSeries"));
    	kbClient.setQuery(query);
    	boolean timeSeriesExists = kbClient.executeQuery().getJSONObject(0).getBoolean("ASK");
    	return timeSeriesExists;
    }
    
<<<<<<< HEAD
    public static boolean checkTimeSeriesExists(StoreClientInterface kbClient,String timeSeriesIRI) {
    	String query = String.format("ask {<%s> a <%s>}",timeSeriesIRI,TimeSeriesString);
=======
	/**
	 * Check whether time series IRI has time unit
	 * @param tsIRI
	 * @return
	 */
    public boolean checkTimeUnitExists(String tsIRI) {
    	String query = String.format("ask {<%s> <%s> ?a}", tsIRI, (ns_ontology + "hasTimeUnit"));
>>>>>>> 6157c267
    	kbClient.setQuery(query);
    	boolean timeSeriesExists = kbClient.executeQuery().getJSONObject(0).getBoolean("ASK");
    	return timeSeriesExists;
    }
    
    /**
     * Instantiate the time series instance (time unit is optional)
     * @param timeSeriesIRI
     * @param uuid
     * @param dataIRI
<<<<<<< HEAD
     * @param namedGraph
     */
    
    public static void initTS(StoreClientInterface kbClient, String timeSeriesIRI, List<String> dataIRI, String dbURL, String timeUnit) {
        Iri tsIRI = iri(timeSeriesIRI);
=======
     * @param dbURL
     * @param timeUnit
     */    
    public void initTS(String timeSeriesIRI, String uuid, List<String> dataIRI, String dbURL, String timeUnit) {
    	//Construct time series IRI
    	Iri tsIRI;
    	if ((timeSeriesIRI != null) && (uuid == null)) {
    		// Check whether timeseriesIRI starts with "http://" to avoid default prefix of "file://" by iri() function
    		if (timeSeriesIRI.contains("http://")) {
    			tsIRI = iri(timeSeriesIRI);
    		} else {
    			throw new JPSRuntimeException("TimeSeriesSparql: Time series IRI needs to start with http://");
    		}
    		
    	} else if ((timeSeriesIRI == null) && (uuid != null)) {
    		tsIRI = iri(ns_kb + "TimeSeries_" + uuid);
    	} else {
    		throw new JPSRuntimeException("TimeSeriesSparql: Either the timeseries IRI OR the uuid shall be provided");
    	}
>>>>>>> 6157c267
    	
    	ModifyQuery modify = Queries.MODIFY();

    	// set prefix declarations
    	modify.prefix(prefix_ontology, prefix_kb);
    	// define type
    	modify.insert(tsIRI.isA(TimeSeries));
    	// relational database URL
    	// mh807: definition of dbURL as Rdf.literalOf(dbURL) needed?
    	modify.insert(tsIRI.has(hasRDB, literalOf(dbURL)));
    	
    	// link each data to time series
    	for (String data : dataIRI) {
    		TriplePattern ts_tp = iri(data).has(hasTimeSeries, tsIRI);
    		modify.insert(ts_tp);
    	}

    	// optional: define time unit
    	if (timeUnit != null) {
    		// mh807: definition of timeUnit as literal or iri?
    		modify.insert(tsIRI.has(hasTimeUnit, literalOf(timeUnit)));
    		//modify.insert(tsIRI.has(hasTimeUnit, iri(timeUnit)));
    	}

    	kbClient.executeUpdate(modify.getQueryString());
    }
    
    /**
     * Count number of time series IRIs in kb
     * <p>Previously used to generate a new unique time series IRI
     * @return
     */
<<<<<<< HEAD
	public static int countTS(StoreClientInterface kbClient) {
=======
	public int countTS() {
>>>>>>> 6157c267
		SelectQuery query = Queries.SELECT();
    	String queryKey = "numtimeseries";
    	Variable ts = query.var();
    	Variable numtimeseries = SparqlBuilder.var(queryKey);
    	GraphPattern querypattern = ts.isA(TimeSeries);
    	Assignment count = Expressions.count(ts).as(numtimeseries);
    	
    	// set prefix declaration
    	query.prefix(prefix_ontology);
    	query.select(count).where(querypattern);
    	kbClient.setQuery(query.getQueryString());
    	
    	int queryresult = kbClient.executeQuery().getJSONObject(0).getInt(queryKey);
    	
    	return queryresult;
	}
	
<<<<<<< HEAD
	public static void removeTimeSeries(StoreClientInterface kbClient, String tsIRI) {
		// sub query to search for all triples with tsIRI as the subject/object
		SubSelect sub = GraphPatterns.select();
		Variable predicate1 = SparqlBuilder.var("a");
		Variable predicate2 = SparqlBuilder.var("b");
		Variable subject = SparqlBuilder.var("c");
		Variable object = SparqlBuilder.var("d");
		
		TriplePattern delete_tp1 = iri(tsIRI).has(predicate1,object);
		TriplePattern delete_tp2 = subject.has(predicate2,iri(tsIRI));		
		sub.select(predicate1,predicate2,subject,object).where(delete_tp1,delete_tp2);
		
		// insert subquery into main sparql update
		ModifyQuery modify = Queries.MODIFY();
		modify.delete(delete_tp1,delete_tp2).where(sub);
		
		kbClient.setQuery(modify.getQueryString());
		kbClient.executeUpdate();
	}
	
	public static List<String> getAllTimeSeries(StoreClientInterface kbClient) {
=======
    /**
     * Remove relationship between dataIRI and associated time series from kb
     * @param dataIRI
     */
	public void removeTimeSeriesAssociation(String dataIRI) {
		
		// Check whether associated time series has further data associated with it
		String tsIRI = getTimeSeries(dataIRI);
		
		if (tsIRI != null) {
			List<String> data = getAssociatedData(tsIRI);
			
			if (data.size() == 1) {
				// Remove entire time series if no further data is associated with it
				removeTimeSeries(tsIRI);
			} else {
				// Remove only relationship between dataIRI and tsIRI
				DeleteDataQuery delete = Queries.DELETE_DATA(iri(dataIRI).has(hasTimeSeries, iri(tsIRI)));
				delete.prefix(prefix_ontology);
				kbClient.executeUpdate(delete.getQueryString());
			}
			
		}
	}
	
    /**
     * Remove time series and all associated connections from kb
     * @param tsIRI
     */
	public void removeTimeSeries(String tsIRI) {
		
		// mh807: Necessary to check whether tsIRI (still) exists in kb?
		if (checkTimeSeriesExists(tsIRI)) {
			
			// sub query to search for all triples with tsIRI as the subject/object
			SubSelect sub = GraphPatterns.select();
			Variable predicate1 = SparqlBuilder.var("a");
			Variable predicate2 = SparqlBuilder.var("b");
			Variable subject = SparqlBuilder.var("c");
			Variable object = SparqlBuilder.var("d");
			
			TriplePattern delete_tp1 = iri(tsIRI).has(predicate1, object);
			TriplePattern delete_tp2 = subject.has(predicate2, iri(tsIRI));		
			sub.select(predicate1, predicate2, subject, object).where(delete_tp1, delete_tp2);
			
			// insert subquery into main sparql update
			ModifyQuery modify = Queries.MODIFY();
			modify.delete(delete_tp1, delete_tp2).where(sub);
			
			kbClient.setQuery(modify.getQueryString());
			kbClient.executeUpdate();
		}
	}
	
	/**
	 * Remove all time series from kb
	 */
	public void removeAllTimeSeries() {
		// Get all time series in kb
		List<String> tsIRI = getAllTimeSeries();
		
		// Remove all time series
		if (!tsIRI.isEmpty()) {
			for (String ts : tsIRI) {
				removeTimeSeries(ts);
			}
		}
	}
	
	/**
	 * Get time series IRI associated with given data IRI
	 * <p>Returns null if no time series is attached to dataIRI
	 * @param dataIRI
	 * @return
	 */
	public String getTimeSeries(String dataIRI) {
		
		String result = null;
		
		if (checkDataExists(dataIRI)) {		

			String queryString = "tsIRI";
			
			SelectQuery query = Queries.SELECT();
			Variable tsIRI = SparqlBuilder.var(queryString);
			TriplePattern queryPattern = iri(dataIRI).has(hasTimeSeries, tsIRI);
			
			query.select(tsIRI).where(queryPattern).prefix(prefix_ontology);
		
			kbClient.setQuery(query.getQueryString());
			result = kbClient.executeQuery().getJSONObject(0).getString(queryString);					
		}
		
		return result;
		
	}
	
	/**
	 * Get database URL associated with time series IRI
	 * <p>Returns null if time series does not exist
	 * @param tsIRI
	 * @return
	 */
	public String getDbUrl(String tsIRI) {
		
		String result = null;
		
		if (checkTimeSeriesExists(tsIRI)) {		

			String queryString = "dbURL";
			
			SelectQuery query = Queries.SELECT();
			Variable dbURL = SparqlBuilder.var(queryString);
			TriplePattern queryPattern = iri(tsIRI).has(hasRDB, dbURL);
			
			query.select(dbURL).where(queryPattern).prefix(prefix_ontology);
		
			kbClient.setQuery(query.getQueryString());
			result = kbClient.executeQuery().getJSONObject(0).getString(queryString);					
		}
		
		return result;		
	}
	
	/**
	 * Get time unit associated with time series IRI
	 * <p>Returns null if time series does not exist or does not have associated time unit
	 * @param tsIRI
	 * @return
	 */
	public String getTimeUnit(String tsIRI) {
		
		String result = null;
		
		if (checkTimeSeriesExists(tsIRI) && checkTimeUnitExists(tsIRI)) {		

			String queryString = "timeUnit";
			
			SelectQuery query = Queries.SELECT();
			Variable timeUnit = SparqlBuilder.var(queryString);
			TriplePattern queryPattern = iri(tsIRI).has(hasTimeUnit, timeUnit);
			
			query.select(timeUnit).where(queryPattern).prefix(prefix_ontology);
			
			kbClient.setQuery(query.getQueryString());
			result = kbClient.executeQuery().getJSONObject(0).getString(queryString);
		}

		return result;		
	}
	
	/**
	 * Get data IRIs associated with given time series IRI
	 * @param tsIRI
	 * @return
	 */
	public List<String>  getAssociatedData(String tsIRI) {
		String queryString = "dataIRI";		
		SelectQuery query = Queries.SELECT();
		
		Variable data = SparqlBuilder.var(queryString);
		TriplePattern queryPattern = data.has(hasTimeSeries, iri(tsIRI));
		
		query.select(data).where(queryPattern).prefix(prefix_ontology);
		
		kbClient.setQuery(query.getQueryString());
		JSONArray queryResult = kbClient.executeQuery();
		
		List<String> dataIRI = new ArrayList<String>();
		for (int i = 0; i < queryResult.length(); i++) {
			dataIRI.add(queryResult.getJSONObject(i).getString(queryString));
		}
		
		return dataIRI;
	}
	
    /**
     * Extract all time series IRIs from kb
     * @return
     */
	public List<String> getAllTimeSeries() {
>>>>>>> 6157c267
		String queryString = "ts";
		SelectQuery query = Queries.SELECT();
		
		Variable ts = SparqlBuilder.var(queryString);
		TriplePattern queryPattern = ts.isA(TimeSeries);
		
		query.select(ts).where(queryPattern).prefix(prefix_ontology);
		
		kbClient.setQuery(query.getQueryString());
		JSONArray queryResult = kbClient.executeQuery();
		
		List<String> tsIRI = new ArrayList<String>();
		for (int i = 0; i < queryResult.length(); i++) {
			tsIRI.add(queryResult.getJSONObject(i).getString(queryString));
		}
		
		return tsIRI;
	}
}<|MERGE_RESOLUTION|>--- conflicted
+++ resolved
@@ -22,12 +22,8 @@
 import org.eclipse.rdf4j.sparqlbuilder.rdf.Iri;
 import org.json.JSONArray;
 
-<<<<<<< HEAD
+import uk.ac.cam.cares.jps.base.exception.JPSRuntimeException;
 import uk.ac.cam.cares.jps.base.interfaces.StoreClientInterface;
-=======
-import uk.ac.cam.cares.jps.base.exception.JPSRuntimeException;
-import uk.ac.cam.cares.jps.base.interfaces.KnowledgeBaseClientInterface;
->>>>>>> 6157c267
 
 /**
  * This class contains a collection of methods to interact with kb.
@@ -37,7 +33,7 @@
 
 public class TimeSeriesSparql {
 	// kbClient with the endpoint (triplestore/owl file) specified
-	private KnowledgeBaseClientInterface kbClient = null; 
+	private StoreClientInterface kbClient = null; 
 	
 	// Namespaces for ontology and kb
 	public static final String ns_ontology = "http://www.theworldavatar.com/ontology/ontotimeseries/OntoTimeSeries.owl#";
@@ -59,11 +55,11 @@
      * Standard constructor
      * @param kbClient
      */
-    public TimeSeriesSparql(KnowledgeBaseClientInterface kbClient) {
+    public TimeSeriesSparql(StoreClientInterface kbClient) {
     	this.kbClient = kbClient;
     }
     
-	public void setKBClient(KnowledgeBaseClientInterface kbClient) {
+	public void setKBClient(StoreClientInterface kbClient) {
         this.kbClient = kbClient;
 	}
     
@@ -91,10 +87,6 @@
     	return timeSeriesExists;
     }
     
-<<<<<<< HEAD
-    public static boolean checkTimeSeriesExists(StoreClientInterface kbClient,String timeSeriesIRI) {
-    	String query = String.format("ask {<%s> a <%s>}",timeSeriesIRI,TimeSeriesString);
-=======
 	/**
 	 * Check whether time series IRI has time unit
 	 * @param tsIRI
@@ -102,7 +94,6 @@
 	 */
     public boolean checkTimeUnitExists(String tsIRI) {
     	String query = String.format("ask {<%s> <%s> ?a}", tsIRI, (ns_ontology + "hasTimeUnit"));
->>>>>>> 6157c267
     	kbClient.setQuery(query);
     	boolean timeSeriesExists = kbClient.executeQuery().getJSONObject(0).getBoolean("ASK");
     	return timeSeriesExists;
@@ -113,33 +104,18 @@
      * @param timeSeriesIRI
      * @param uuid
      * @param dataIRI
-<<<<<<< HEAD
-     * @param namedGraph
-     */
-    
-    public static void initTS(StoreClientInterface kbClient, String timeSeriesIRI, List<String> dataIRI, String dbURL, String timeUnit) {
-        Iri tsIRI = iri(timeSeriesIRI);
-=======
      * @param dbURL
      * @param timeUnit
      */    
-    public void initTS(String timeSeriesIRI, String uuid, List<String> dataIRI, String dbURL, String timeUnit) {
+    public void initTS(String timeSeriesIRI, List<String> dataIRI, String dbURL, String timeUnit) {
     	//Construct time series IRI
     	Iri tsIRI;
-    	if ((timeSeriesIRI != null) && (uuid == null)) {
-    		// Check whether timeseriesIRI starts with "http://" to avoid default prefix of "file://" by iri() function
-    		if (timeSeriesIRI.contains("http://")) {
-    			tsIRI = iri(timeSeriesIRI);
-    		} else {
-    			throw new JPSRuntimeException("TimeSeriesSparql: Time series IRI needs to start with http://");
-    		}
-    		
-    	} else if ((timeSeriesIRI == null) && (uuid != null)) {
-    		tsIRI = iri(ns_kb + "TimeSeries_" + uuid);
-    	} else {
-    		throw new JPSRuntimeException("TimeSeriesSparql: Either the timeseries IRI OR the uuid shall be provided");
-    	}
->>>>>>> 6157c267
+		// Check whether timeseriesIRI starts with "http://" to avoid default prefix of "file://" by iri() function
+		if (timeSeriesIRI.startsWith("http://")) {
+			tsIRI = iri(timeSeriesIRI);
+		} else {
+			throw new JPSRuntimeException("TimeSeriesSparql: Time series IRI needs to start with http://");
+		}
     	
     	ModifyQuery modify = Queries.MODIFY();
 
@@ -172,11 +148,7 @@
      * <p>Previously used to generate a new unique time series IRI
      * @return
      */
-<<<<<<< HEAD
-	public static int countTS(StoreClientInterface kbClient) {
-=======
 	public int countTS() {
->>>>>>> 6157c267
 		SelectQuery query = Queries.SELECT();
     	String queryKey = "numtimeseries";
     	Variable ts = query.var();
@@ -194,29 +166,6 @@
     	return queryresult;
 	}
 	
-<<<<<<< HEAD
-	public static void removeTimeSeries(StoreClientInterface kbClient, String tsIRI) {
-		// sub query to search for all triples with tsIRI as the subject/object
-		SubSelect sub = GraphPatterns.select();
-		Variable predicate1 = SparqlBuilder.var("a");
-		Variable predicate2 = SparqlBuilder.var("b");
-		Variable subject = SparqlBuilder.var("c");
-		Variable object = SparqlBuilder.var("d");
-		
-		TriplePattern delete_tp1 = iri(tsIRI).has(predicate1,object);
-		TriplePattern delete_tp2 = subject.has(predicate2,iri(tsIRI));		
-		sub.select(predicate1,predicate2,subject,object).where(delete_tp1,delete_tp2);
-		
-		// insert subquery into main sparql update
-		ModifyQuery modify = Queries.MODIFY();
-		modify.delete(delete_tp1,delete_tp2).where(sub);
-		
-		kbClient.setQuery(modify.getQueryString());
-		kbClient.executeUpdate();
-	}
-	
-	public static List<String> getAllTimeSeries(StoreClientInterface kbClient) {
-=======
     /**
      * Remove relationship between dataIRI and associated time series from kb
      * @param dataIRI
@@ -398,7 +347,6 @@
      * @return
      */
 	public List<String> getAllTimeSeries() {
->>>>>>> 6157c267
 		String queryString = "ts";
 		SelectQuery query = Queries.SELECT();
 		
