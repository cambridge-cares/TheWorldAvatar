version: "3.8"

services:

  # Agents
  rng_agent:
    image: rng_agent:1.0.0
    container_name: rng_agent
    build:
      context: .
      dockerfile: ./Dockerfile.test
    ports:
     - 7000:5000
<<<<<<< HEAD
    extra_hosts: # added localhost so that the rng_agent can access other agents through localhost
      - "localhost:host-gateway"
=======
    extra_hosts: # added host.gateway so that the rng_agent can access other agents
      - "host.docker.internal:host-gateway"
>>>>>>> f8b39cb2
    env_file:
      - ./tests/env_files/agent.rng.env.test
    entrypoint: ["gunicorn", "--bind", "0.0.0.0:5000", "tests.docker_entry_point:create_rng_app()"]

  max_agent:
    image: max_agent:1.0.0
    container_name: max_agent
    build:
      context: .
      dockerfile: ./Dockerfile.test
    ports:
     - 7001:5000
<<<<<<< HEAD
    extra_hosts: # added localhost so that the max_agent can access other agents through localhost
      - "localhost:host-gateway"
=======
    extra_hosts: # added host-gateway so that the max_agent can access other agents
      - "host.docker.internal:host-gateway"
>>>>>>> f8b39cb2
    env_file:
      - ./tests/env_files/agent.max.env.test
    entrypoint: ["gunicorn", "--bind", "0.0.0.0:5000", "tests.docker_entry_point:create_max_app()"]

  min_agent:
    image: min_agent:1.0.0
    container_name: min_agent
    build:
      context: .
      dockerfile: ./Dockerfile.test
    ports:
     - 7002:5000
<<<<<<< HEAD
    extra_hosts: # added localhost so that the min_agent can access other agents through localhost
      - "localhost:host-gateway"
=======
    extra_hosts: # added host-gateway so that the min_agent can access other agents
      - "host.docker.internal:host-gateway"
>>>>>>> f8b39cb2
    env_file:
      - ./tests/env_files/agent.min.env.test
    entrypoint: ["gunicorn", "--bind", "0.0.0.0:5000", "tests.docker_entry_point:create_min_app()"]

  diff_agent:
    image: diff_agent:1.0.0
    container_name: diff_agent
    build:
      context: .
      dockerfile: ./Dockerfile.test
    ports:
     - 7003:5000
<<<<<<< HEAD
    extra_hosts: # added localhost so that the diff_agent can access other agents through localhost
      - "localhost:host-gateway"
=======
    extra_hosts: # added host-gateway so that the diff_agent can access other agents
      - "host.docker.internal:host-gateway"
>>>>>>> f8b39cb2
    env_file:
      - ./tests/env_files/agent.diff.env.test
    entrypoint: ["gunicorn", "--bind", "0.0.0.0:5000", "tests.docker_entry_point:create_diff_app()"]

  diff_reverse_agent:
    image: diff_reverse_agent:1.0.0
    container_name: diff_reverse_agent
    build:
      context: .
      dockerfile: ./Dockerfile.test
    ports:
     - 7005:5000
    extra_hosts: # added host-gateway so that the diff_agent can access other agents
      - "host.docker.internal:host-gateway"
    env_file:
      - ./tests/env_files/agent.diff.reverse.env.test
    entrypoint: ["gunicorn", "--bind", "0.0.0.0:5000", "tests.docker_entry_point:create_diff_reverse_app()"]

  update_endpoint:
    image: update_endpoint:1.0.0
    container_name: update_endpoint
    build:
      context: .
      dockerfile: ./Dockerfile.test
    ports:
     - 7004:5000
<<<<<<< HEAD
    extra_hosts: # added localhost so that the update_endpoint can access other agents through localhost
      - "localhost:host-gateway"
=======
    extra_hosts: # added host-gateway so that the update_endpoint can access other agents
      - "host.docker.internal:host-gateway"
>>>>>>> f8b39cb2
    env_file:
      - ./tests/env_files/endpoint.update.env.test
    entrypoint: ["gunicorn", "--bind", "0.0.0.0:5000", "tests.docker_entry_point:create_update_endpoint()"]

  # Blazegraph
  blazegraph:
    image: docker.cmclinnovations.com/blazegraph:1.0.0-SNAPSHOT
    container_name: "blazegraph_derivation_agent"
    ports:
      - 27149:8080
    environment:
      BLAZEGRAPH_PASSWORD_FILE: /run/secrets/blazegraph_password
    # Add a secret to set the password for BASIC authentication
    secrets:
      - blazegraph_password

# Secrets used to set runtime passwords
secrets:
  blazegraph_password:
    file: ./tests/dummy_services_secrets/blazegraph_passwd.txt<|MERGE_RESOLUTION|>--- conflicted
+++ resolved
@@ -11,13 +11,8 @@
       dockerfile: ./Dockerfile.test
     ports:
      - 7000:5000
-<<<<<<< HEAD
-    extra_hosts: # added localhost so that the rng_agent can access other agents through localhost
-      - "localhost:host-gateway"
-=======
     extra_hosts: # added host.gateway so that the rng_agent can access other agents
       - "host.docker.internal:host-gateway"
->>>>>>> f8b39cb2
     env_file:
       - ./tests/env_files/agent.rng.env.test
     entrypoint: ["gunicorn", "--bind", "0.0.0.0:5000", "tests.docker_entry_point:create_rng_app()"]
@@ -30,13 +25,8 @@
       dockerfile: ./Dockerfile.test
     ports:
      - 7001:5000
-<<<<<<< HEAD
-    extra_hosts: # added localhost so that the max_agent can access other agents through localhost
-      - "localhost:host-gateway"
-=======
     extra_hosts: # added host-gateway so that the max_agent can access other agents
       - "host.docker.internal:host-gateway"
->>>>>>> f8b39cb2
     env_file:
       - ./tests/env_files/agent.max.env.test
     entrypoint: ["gunicorn", "--bind", "0.0.0.0:5000", "tests.docker_entry_point:create_max_app()"]
@@ -49,13 +39,8 @@
       dockerfile: ./Dockerfile.test
     ports:
      - 7002:5000
-<<<<<<< HEAD
-    extra_hosts: # added localhost so that the min_agent can access other agents through localhost
-      - "localhost:host-gateway"
-=======
     extra_hosts: # added host-gateway so that the min_agent can access other agents
       - "host.docker.internal:host-gateway"
->>>>>>> f8b39cb2
     env_file:
       - ./tests/env_files/agent.min.env.test
     entrypoint: ["gunicorn", "--bind", "0.0.0.0:5000", "tests.docker_entry_point:create_min_app()"]
@@ -68,13 +53,8 @@
       dockerfile: ./Dockerfile.test
     ports:
      - 7003:5000
-<<<<<<< HEAD
-    extra_hosts: # added localhost so that the diff_agent can access other agents through localhost
-      - "localhost:host-gateway"
-=======
     extra_hosts: # added host-gateway so that the diff_agent can access other agents
       - "host.docker.internal:host-gateway"
->>>>>>> f8b39cb2
     env_file:
       - ./tests/env_files/agent.diff.env.test
     entrypoint: ["gunicorn", "--bind", "0.0.0.0:5000", "tests.docker_entry_point:create_diff_app()"]
@@ -101,13 +81,8 @@
       dockerfile: ./Dockerfile.test
     ports:
      - 7004:5000
-<<<<<<< HEAD
-    extra_hosts: # added localhost so that the update_endpoint can access other agents through localhost
-      - "localhost:host-gateway"
-=======
     extra_hosts: # added host-gateway so that the update_endpoint can access other agents
       - "host.docker.internal:host-gateway"
->>>>>>> f8b39cb2
     env_file:
       - ./tests/env_files/endpoint.update.env.test
     entrypoint: ["gunicorn", "--bind", "0.0.0.0:5000", "tests.docker_entry_point:create_update_endpoint()"]
