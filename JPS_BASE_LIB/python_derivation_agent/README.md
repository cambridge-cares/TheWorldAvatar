--- conflicted
+++ resolved
@@ -319,9 +319,6 @@
         app = Flask(__name__)
         flask_config = FlaskConfig(),
         register_agent = agent_config.REGISTER_AGENT,
-<<<<<<< HEAD
-        logger_name = "dev"
-=======
         logger_name = "dev",
         # note that you can set the maximum number of threads to monitor async derivations at the same time
         max_thread_monitor_async_derivations = agent_config.MAX_THREAD_MONITOR_ASYNC_DERIVATIONS,
@@ -331,7 +328,6 @@
         email_username = agent_config.EMAIL_USERNAME,
         email_auth_json_path = agent_config.EMAIL_AUTH_JSON_PATH,
         email_start_end_async_derivations = agent_config.EMAIL_START_END_ASYNC_DERIVATIONS,
->>>>>>> f8b39cb2
     )
 
     # Start listening sync/monitoring async derivations
@@ -362,15 +358,12 @@
 FILE_SERVER_PASSWORD=
 ONTOAGENT_OPERATION_HTTP_URL=http://localhost:7000/Example
 REGISTER_AGENT=false
-<<<<<<< HEAD
-=======
 MAX_THREAD_MONITOR_ASYNC_DERIVATIONS=1
 EMAIL_RECIPIENT=foo.1@bar.com;foo.2@bar.com
 EMAIL_SUBJECT_PREFIX=ExampleAgent
 EMAIL_USERNAME=my.gmail.address@gmail.com
 EMAIL_AUTH_JSON_PATH=/app/secret.json
 EMAIL_START_END_ASYNC_DERIVATIONS=false
->>>>>>> f8b39cb2
 
 YOUR_STR_CONF=
 YOUR_INT_CONF=
@@ -397,11 +390,7 @@
       dockerfile: ./Dockerfile
     ports:
       - 7000:5000
-<<<<<<< HEAD
-    # Note that "host.docker.internal" is only a placeholder string, you can replace it with anything, e.g. "localhost"
-=======
     # Note that "host.docker.internal" is only a placeholder string, you can replace it with anything, e.g. "localhost" (HOWEVER, NOTE THAT "localhost" IS NO LONGER WORKING AS OF py4jps 1.0.23, WHEREAS ANY OTHER PLACEHOLDER STRING STILL WORKS, AS DETAILED IN ISSUE https://github.com/cambridge-cares/TheWorldAvatar/issues/347)
->>>>>>> f8b39cb2
     # But please be aware that this can be unstable on some versions docker-desktop as noticed by other developers:
     # https://github.com/docker/for-win/issues/8861
     extra_hosts:
@@ -428,13 +417,10 @@
 ```
 
 You may refer to [DoEAgent](https://github.com/cambridge-cares/TheWorldAvatar/tree/main/Agents/DoEAgent) for a concrete implementation of the above suggested folder structure based on `pyderivationagent`. The design of `pyderivationagent` is continually evolving, and as the project grows, we hope to make it more accessible to developers and users.
-<<<<<<< HEAD
-=======
 
 ## Set up email notification for exceptions
 The `DerivationAgent` class provides the feature to send email notifications to list of recipients specified by the developer. As the agent uses [yagmail](https://github.com/kootenpv/yagmail) package, a gmail account is required. The feature relies on [OAuth2](https://oauth.net/2/) for authorisation. A step-by-step instruction can be find [here](https://github.com/kootenpv/yagmail/issues/143#issuecomment-1161223461).
 
->>>>>>> f8b39cb2
 
 ## Dockerised integration test
 The `pyderivationagent` package also provides two sets of dockerised integration tests, following the same context as [`DerivationAsynExample`](https://github.com/cambridge-cares/TheWorldAvatar/tree/main/Agents/DerivationAsynExample). Interested developer may refer to the README of the Java example for more context, or `TheWorldAvatar/JPS_BASE_LIB/python_derivation_agent/tests` for more technical details.
