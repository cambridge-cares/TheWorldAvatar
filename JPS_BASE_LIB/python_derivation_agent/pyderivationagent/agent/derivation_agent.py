from abc import ABC, abstractmethod
from typing import Type, TypeVar
from flask_apscheduler import APScheduler
from flask import Flask
from flask import request
from urllib.parse import unquote
from urllib.parse import urlparse
<<<<<<< HEAD
=======
import traceback
import yagmail
>>>>>>> f8b39cb2
import json
import time

import agentlogging

from pyderivationagent.kg_operations import *
from pyderivationagent.data_model import DerivationInputs, DerivationOutputs

# see https://mypy.readthedocs.io/en/latest/generics.html#type-variable-upper-bound
PY_SPARQL_CLIENT = TypeVar('PY_SPARQL_CLIENT', bound=PySparqlClient)


class FlaskConfig(object):
    """
        This class provides the configuration for flask app object. Each config should be provided as constant. For more information, visit https://flask.palletsprojects.com/en/2.0.x/config/.
    """
    SCHEDULER_API_ENABLED = True


class DerivationAgent(ABC):
    def __init__(
        self,
        agent_iri: str,
        time_interval: int,
        derivation_instance_base_url: str,
        kg_url: str,
        kg_update_url: str = None,
        kg_user: str = None,
        kg_password: str = None,
        fs_url: str = None,
        fs_user: str = None,
        fs_password: str = None,
        app: Flask = Flask(__name__),
        flask_config: FlaskConfig = FlaskConfig(),
        agent_endpoint: str = "http://localhost:5000/sync_derivation",
        register_agent: bool = True,
<<<<<<< HEAD
=======
        max_thread_monitor_async_derivations: int = 1,
        email_recipient: str = '',
        email_subject_prefix: str = '',
        email_username: str = '',
        email_auth_json_path: str = '',
        email_start_end_async_derivations: bool = False,
>>>>>>> f8b39cb2
        logger_name: str = "dev"
    ):
        """
            This method initialises the instance of DerivationAgent.

            Arguments:
                app - flask app object, an example: app = Flask(__name__)
                agent_iri - OntoAgent:Service IRI of the derivation agent, an example: "http://www.example.com/triplestore/agents/Service__XXXAgent#Service"
                agent_endpoint - data property OntoAgent:hasHttpUrl of OntoAgent:Operation of the derivation agent, an example: "http://localhost:5000/endpoint"
                time_interval - time interval between two runs of derivation monitoring job (in SECONDS)
                derivation_instance_base_url - namespace to be used when creating derivation instance, an example: "http://www.example.com/triplestore/repository/"
                kg_url - SPARQL query endpoint, an example: "http://localhost:8080/blazegraph/namespace/triplestore/sparql"
                kg_update_url - SPARQL update endpoint, will be set to the same value as kg_url if not provided, an example: "http://localhost:8080/blazegraph/namespace/triplestore/sparql"
                kg_user - username used to access the SPARQL query/update endpoint specified by kg_url/kg_update_url
                kg_password - password that set for the kg_user used to access the SPARQL query/update endpoint specified by kg_url/kg_update_url
                fs_url - file server endpoint, an example: "http://localhost:8080/FileServer/"
                fs_user - username used to access the file server endpoint specified by fs_url
                fs_password - password that set for the fs_user used to access the file server endpoint specified by fs_url
                flask_config - configuration object for flask app, should be an instance of the class FlaskConfig provided as part of this package
                register_agent - boolean value, whether to register the agent to the knowledge graph
                logger_name - logger names for getting correct loggers from agentlogging package, valid logger names: "dev" and "prod", for more information, visit https://github.com/cambridge-cares/TheWorldAvatar/blob/develop/Agents/utils/python-utils/agentlogging/logging.py
        """

        # create a JVM module view and use it to import the required java classes
        self.jpsBaseLib_view = jpsBaseLibGW.createModuleView()
        jpsBaseLibGW.importPackages(self.jpsBaseLib_view, "uk.ac.cam.cares.jps.base.agent.*")
        jpsBaseLibGW.importPackages(self.jpsBaseLib_view, "uk.ac.cam.cares.jps.base.query.*")
        jpsBaseLibGW.importPackages(self.jpsBaseLib_view, "uk.ac.cam.cares.jps.base.derivation.*")

        # initialise flask app with its configuration
        self.app = app
        self.app.config.from_object(flask_config)

<<<<<<< HEAD
        # initialise flask scheduler and assign time interval for monitorDerivations job
=======
        # initialise flask scheduler and assign time interval for monitor_async_derivations job
>>>>>>> f8b39cb2
        self.scheduler = APScheduler(app=self.app)
        self.time_interval = time_interval
        self.max_thread_monitor_async_derivations = max_thread_monitor_async_derivations

        # assign IRI and HTTP URL of the agent
        self.agentIRI = agent_iri
        self.agentEndpoint = agent_endpoint

        # assign KG related information
        self.kgUrl = kg_url
        self.kgUpdateUrl = kg_update_url if kg_update_url is not None else kg_url
        # NOTE that we check first if below are empty string first
        # as the config_derivation_agent will read as '' if the value is not provided in env file
        self.kgUser = kg_user if kg_user != '' else None
        self.kgPassword = kg_password if kg_password != '' else None

        # assign file server related information
        # NOTE that we check first if below are empty string first
        # as the config_derivation_agent will read as '' if the value is not provided in env file
        self.fs_url = fs_url if fs_url != '' else None
        self.fs_user = fs_user if fs_user != '' else None
        self.fs_password = fs_password if fs_password != '' else None

        # initialise the derivationClient with SPARQL Query and Update endpoint
        if self.kgUser is None:
            self.storeClient = self.jpsBaseLib_view.RemoteStoreClient(
                self.kgUrl, self.kgUpdateUrl)
        else:
            self.storeClient = self.jpsBaseLib_view.RemoteStoreClient(
                self.kgUrl, self.kgUpdateUrl, self.kgUser, self.kgPassword)
        self.derivationClient = self.jpsBaseLib_view.DerivationClient(
            self.storeClient, derivation_instance_base_url)

        # initialise the SPARQL client as None, this will be replaced when get_sparql_client() is first called
        self.sparql_client = None

        # initialise the logger
        self.logger = agentlogging.get_logger(logger_name)

<<<<<<< HEAD
=======
        # initialise the email object and email_start_end_async_derivations flag
        if all([bool(param) for param in [email_recipient, email_username, email_auth_json_path]]):
            self.yag = yagmail.SMTP(email_username, oauth2_file=email_auth_json_path)
            self.email_recipient = email_recipient.split(';')
            self.email_subject_prefix = email_subject_prefix if bool(email_subject_prefix) else str(self.__class__.__name__)
        else:
            self.yag = None
        self.email_start_end_async_derivations = email_start_end_async_derivations

>>>>>>> f8b39cb2
        # register the agent to the KG if required
        self.register_agent = register_agent
        try:
            self.register_agent_in_kg()
        except Exception as e:
            self.logger.error(
                "Failed to register the agent <{}> to the KG <{}>. Error: {}".format(self.agentIRI, self.kgUrl, e),
                stack_info=True, exc_info=True)
            raise e

        self.logger.info(
            "DerivationAgent <%s> is initialised to monitor derivations in triple store <%s> with a time interval of %d seconds." % (
                self.agentIRI, self.kgUrl, self.time_interval)
        )

    def periodical_job(func):
        """This method is used to start a periodic job. This should be used as a decorator (@Derivation.periodical_job) for the method that needs to be executed periodically."""
        def inner(self, *args, **kwargs):
            func(self, *args, **kwargs)
            if not self.scheduler.running:
                self.scheduler.start()
                self.logger.info("Scheduler is started.")
        inner.__is_periodical_job__ = True
        return inner

<<<<<<< HEAD
=======
    def send_email_when_exception(func_return_value=False):
        def decorator(func):
            def inner(self, *args, **kwargs):
                try:
                    if not func_return_value:
                        func(self, *args, **kwargs)
                    else:
                        return func(self, *args, **kwargs)
                except Exception as e:
                    if self.yag is not None:
                        try:
                            self.yag.send(
                                self.email_recipient,
                                f"[{self.email_subject_prefix}] exception: {str(func.__name__)}",
                                [format_current_time(), str(e), traceback.format_exc()]
                            )
                        except Exception as yag_e:
                            # if failed to send email, log the error and continue
                            self.logger.error(f"Failed to send email. Error: {yag_e}",
                                stack_info=True, exc_info=True)
                    raise e
            return inner
        return decorator

    def send_email_when_async_derivation_up_to_date(self, derivation_iri):
        if self.yag is not None and self.email_start_end_async_derivations:
            try:
                self.yag.send(
                    self.email_recipient,
                    f"[{self.email_subject_prefix}] async derivation up-to-date",
                    [format_current_time(), f"{derivation_iri}"]
                )
            except Exception as e:
                # if failed to send email, log the error and continue
                self.logger.error(f"Failed to send email. Error: {e}", stack_info=True, exc_info=True)

    def send_email_when_async_derivation_started(self, derivation_iri):
        if self.yag is not None and self.email_start_end_async_derivations:
            try:
                self.yag.send(
                    self.email_recipient,
                    f"[{self.email_subject_prefix}] async derivation now-in-progress",
                    [format_current_time(), f"{derivation_iri}"]
                )
            except Exception as e:
                # if failed to send email, log the error and continue
                self.logger.error(f"Failed to send email. Error: {e}", stack_info=True, exc_info=True)

>>>>>>> f8b39cb2
    def get_sparql_client(self, sparql_client_cls: Type[PY_SPARQL_CLIENT]) -> PY_SPARQL_CLIENT:
        """This method returns a SPARQL client object that instantiated from sparql_client_cls, which should extend PySparqlClient class."""
        if self.sparql_client is None or not isinstance(self.sparql_client, sparql_client_cls):
            self.sparql_client = sparql_client_cls(
                query_endpoint=self.kgUrl, update_endpoint=self.kgUpdateUrl,
                kg_user=self.kgUser, kg_password=self.kgPassword,
                fs_url=self.fs_url, fs_user=self.fs_user, fs_pwd=self.fs_password
            )
        return self.sparql_client

    def register_agent_in_kg(self):
        """This method registers the agent to the knowledge graph by uploading its OntoAgent triples generated on-the-fly."""
        if self.register_agent:
            sparql_client = self.get_sparql_client(PySparqlClient)
            input_concepts = self.agent_input_concepts()
            output_concepts = self.agent_output_concepts()
            if not isinstance(input_concepts, list) or not isinstance(output_concepts, list):
                raise Exception("Failed to register the agent <{}> to the KG <{}>. Error: Input and output concepts must be lists. Received: {} (type: {}) and {} (type: {})".format(
                    self.agentIRI, self.kgUrl, input_concepts, type(input_concepts), output_concepts, type(output_concepts)))
            if len(input_concepts) == 0 or len(output_concepts) == 0:
                raise Exception("Failed to register the agent <{}> to the KG <{}>. Error: No input or output concepts specified.".format(self.agentIRI, self.kgUrl))
            sparql_client.generate_ontoagent_instance(self.agentIRI, self.agentEndpoint, input_concepts, output_concepts)
            self.logger.info("Agent <%s> is registered to the KG <%s> with input signature %s and output signature %s." % (
                self.agentIRI, self.kgUrl, input_concepts, output_concepts))
        else:
            self.logger.info("Flag register_agent is False. Agent <%s> is NOT registered to the KG <%s>." % (self.agentIRI, self.kgUrl))

    @abstractmethod
    def agent_input_concepts(self) -> list:
        """This method returns a list of input concepts of the agent. This should be overridden by the derived class."""
        pass

    @abstractmethod
    def agent_output_concepts(self) -> list:
        """This method returns a list of output concepts of the agent. This should be overridden by the derived class."""
        pass

    def add_url_pattern(self, url_pattern=None, url_pattern_name=None, function=None, methods=['GET'], *args, **kwargs):
        """
            This method is a wrapper of add_url_rule method of Flask object that adds customised URL Pattern to derivation agent.
            For more information, visit https://flask.palletsprojects.com/en/2.0.x/api/#flask.Flask.add_url_rule
            WARNING: Use of this by developer is STRONGLY discouraged.
            The design intention of an derivation agent is to communicate via the KNOWLEDGE GRAPH, and NOT via HTTP requests.

            Arguments:
                url_pattern - the endpoint url to associate with the rule and view function
                url_pattern_name - the name of the endpoint
                function - the view function to associate with the endpoint
                methods - HTTP request methods, default to ['GET']
        """
        self.app.add_url_rule(url_pattern, url_pattern_name,
                              function, methods=methods, *args, **kwargs)
        self.logger.info("A URL Pattern <%s> is added." % (url_pattern))

    @send_email_when_exception(func_return_value=False)
    def monitor_async_derivations(self):
        """
            This method monitors the status of the asynchronous derivation that "isDerivedUsing" DerivationAgent.

            When it detects the status is "Requested", the agent will mark the status as "InProgress" and start the job.
            Once the job is finished, the agent marks the status as "Finished" and attaches the new derived IRI to it via "hasNewDerivedIRI".
            All new generated triples are also written to the knowledge graph at this point.

            When it detects the status is "InProgress", the currently implementation just passes.

            When it detects the status is "Finished", the agent deletes the old entities,
            reconnects the new instances (previously attached to the status via "hasNewDerivedIRI") with the original derivation,
            cleans up all the status, and finally updates the timestamp of the derivation.
            All these processing steps at the `Finished` status are taken care of by method
            `uk.ac.cam.cares.jps.base.derivation.DerivationClient.cleanUpFinishedDerivationUpdate(String)`.
        """

        # Below codes follow the logic as defined in DerivationAgent.java in JPS_BASE_LIB
        # for more information, please visit https://github.com/cambridge-cares/TheWorldAvatar/blob/main/JPS_BASE_LIB/src/main/java/uk/ac/cam/cares/jps/base/agent/DerivationAgent.java

        # Initialise two conditions for the while loop
        # 1. break_out_time is the timestamp when the next round of monitoring should be started
        break_out_time = time.time() + self.time_interval
        # 2. query_again is the flag to indicate whether the derivation status should be updated in memory
        query_again = False

        # There is no do-while loop in Python, so we use a while loop with a break statement
        # "while True" makes sure the loop is executed at least once
        while True:
            # Retrieves a list of derivations and their status type that "isDerivedUsing" DerivationAgent
            derivationAndStatusType = self.derivationClient.getDerivationsAndStatusType(
                self.agentIRI)
            if bool(derivationAndStatusType):
                self.logger.info("A list of asynchronous derivations that <isDerivedUsing> <%s> are retrieved: %s." % (
                    self.agentIRI, {d: str(derivationAndStatusType[d]) for d in derivationAndStatusType}))

                # Iterate over the list of derivation, and do different things depend on the derivation status
                for derivation in derivationAndStatusType:
                    statusType = str(derivationAndStatusType[derivation])

                    # If "Requested", check the immediate upstream derivations if they are up-to-date
                    # if any of the asynchronous derivations are still outdated, skip, otherwise, request update of all synchronous derivations
                    # then retrieve inputs, marks as "InProgress", start job, update status at job completion
                    if statusType == 'REQUESTED':
                        immediateUpstreamDerivationToUpdate = self.derivationClient.checkImmediateUpstreamDerivation(derivation)
                        if self.jpsBaseLib_view.DerivationSparql.ONTODERIVATION_DERIVATIONASYN in immediateUpstreamDerivationToUpdate:
                            self.logger.info("Asynchronous derivation <" + derivation
                                            + "> has a list of immediate upstream asynchronous derivations to be updated: "
                                            + str(immediateUpstreamDerivationToUpdate))
                            # set flag to false to skips this "Requested" derivation until next time
                            # this is to avoid the agent flooding the KG with queries of the status over a short period of time
                            query_again = False
                        else:
                            syncDerivationsToUpdate = self.derivationClient.groupSyncDerivationsToUpdate(immediateUpstreamDerivationToUpdate)
                            if bool(syncDerivationsToUpdate):
                                self.logger.info("Asynchronous derivation <" + derivation
                                                + "> has a list of immediate upstream synchronous derivations to be updated: "
                                                + str(syncDerivationsToUpdate))
                                self.derivationClient.updatePureSyncDerivations(syncDerivationsToUpdate)
                                self.logger.info("Update of synchronous derivation is done for: " + str(syncDerivationsToUpdate))
                            if not bool(self.derivationClient.checkImmediateUpstreamDerivation(derivation)):
                                agentInputs = str(self.derivationClient.retrieveAgentInputIRIs(derivation, self.agentIRI))
                                # Mark the status as "InProgress"
                                # if another agent thread is updating the same derivation concurrently
                                # and successed before this thread, then this method will return false
                                progressToJob = self.derivationClient.updateStatusBeforeSetupJob(derivation)
                                # only progress to job if the status is updated successfully
                                # otherwise, the other thread will handle the job
                                if not progressToJob:
                                    self.logger.info(f"Asynchronous derivation <{derivation}> is already in progress by another agent thread.")
                                else:
                                    self.logger.info("Agent <%s> retrieved inputs of asynchronous derivation <%s>: %s." % (
                                        self.agentIRI, derivation, agentInputs))
                                    self.logger.info("Asynchronous derivation <%s> is in progress." % (derivation))
                                    # send email to indicate the derivation is handled in this thread and started, i.e. now-in-progress
                                    self.send_email_when_async_derivation_started(derivation)

                                    # Preprocessing inputs to be sent to agent for setting up job, this is now in dict datatype
                                    agent_input_json = json.loads(agentInputs) if not isinstance(agentInputs, dict) else agentInputs
                                    agent_input_key = str(self.jpsBaseLib_view.DerivationClient.AGENT_INPUT_KEY)
                                    if agent_input_key in agent_input_json:
                                        inputs_to_send = agent_input_json[agent_input_key]
                                    else:
                                        self.logger.error("Agent input key (%s) might be missing. Received input: %s." % (
                                            agent_input_key, agent_input_json.__dict__))
                                    # The inputs_to_send should be a key-values pair format,
                                    # for example: {'OntoXX:Concept_A': ['Instance_A'], 'OntoXX:Concept_B': ['Instance_B']}
                                    derivationInputs = self.jpsBaseLib_view.DerivationInputs(inputs_to_send)
                                    derivation_inputs = DerivationInputs(derivationInputs)
                                    derivationOutputs = self.jpsBaseLib_view.DerivationOutputs()
                                    derivation_outputs = DerivationOutputs(derivationOutputs)
                                    self.process_request_parameters(derivation_inputs, derivation_outputs)

                                    newDerivedIRI = derivationOutputs.getNewDerivedIRI()
                                    newTriples = derivationOutputs.getOutputTriples()
                                    self.derivationClient.updateStatusAtJobCompletion(derivation, newDerivedIRI, newTriples)
                                    self.logger.info("Asynchronous derivation <%s> generated new derived IRI: <%s>." % (
                                        derivation, ">, <".join(newDerivedIRI)))
                                    self.logger.info("Asynchronous derivation <" + derivation +
                                                    "> has all new generated triples: " + str([t.getQueryString() for t in newTriples]))
                                    self.logger.info("Asynchronous derivation <" + derivation + "> is now finished, to be cleaned up.")

                            # set flag to true as either (1) the agent has been process this derivation for some time
                            # and status of other derivations in KG might have changed by other processes during this time
                            # or (2) the derivation is processed by another agent therefore needs a record update
                            query_again = True

                    # If "InProgress", pass
                    elif statusType == 'INPROGRESS':
                        # the query_again flag is set as false to let agent carry on to next derivation in the list
                        query_again = False

                    # If "Finished", do all the clean-up steps
                    elif statusType == 'FINISHED':
                        self.derivationClient.cleanUpFinishedDerivationUpdate(derivation)
                        self.logger.info("Asynchronous derivation <%s> is now cleand up." % (derivation))
                        # set flag to false as this cleaning up process is fast and no need to query again
                        query_again = False
                        # send email to indicate the derivation is now finished and cleaned up, i.e. up-to-date
                        self.send_email_when_async_derivation_up_to_date(derivation)

                    elif statusType == 'NOSTATUS':
                        # no need to query_again as the derivation is considered as up-to-date
                        query_again = False

                    # If anything else, pass
                    else:
                        self.logger.info("Asynchronous derivation <%s> has unhandled status type: %s." % (
                            derivation, statusType))
                        query_again = False

                    # Break out the for loop and query again the list of derivations and their status
                    if query_again:
                        break

            else:
                self.logger.info("Currently, no asynchronous derivation <isDerivedUsing> <%s>." % (self.agentIRI))

<<<<<<< HEAD
=======
            # Check if the two flags are still met, if not, break out the while loop
            # i.e. process until the time is up and if have not gone through all derivations
            if time.time() > break_out_time or not query_again:
                break

>>>>>>> f8b39cb2
    @abstractmethod
    def process_request_parameters(self, derivation_inputs: DerivationInputs, derivation_outputs: DerivationOutputs):
        """
        This method perform the agent logic of converting derivation inputs to derivation outputs.
        Developer shall override this when writing new derivation agent based on DerivationAgent class.

        Arguments
            - derivation_inputs: instance of derivation inputs in the format of:
            {
                "https://www.example.com/triplestore/repository/Ontology.owl#Concept_1": ["https://www.example.com/triplestore/repository/Concept_1/Instance_1"],
                "https://www.example.com/triplestore/repository/Ontology.owl#Concept_2": ["https://www.example.com/triplestore/repository/Concept_2/Instance_2"],
                "https://www.example.com/triplestore/repository/Ontology.owl#Concept_3":
                ["https://www.example.com/triplestore/repository/Concept_3/Instance_3_1",
                    "https://www.example.com/triplestore/repository/Concept_3/Instance_3_2"],
                "https://www.example.com/triplestore/repository/Ontology.owl#Concept_4": ["https://www.example.com/triplestore/repository/Concept_4/Instance_4"]
            }
            - derivation_outputs: instance of derivation outputs, developer should add new created entiteis and triples to this variable
        """
        pass

    @periodical_job
    def _start_monitoring_derivations(self):
        """
            This method starts the periodical job to monitor asynchronous derivation, also adds the HTTP endpoint to handle synchronous derivation.
        """
        self.scheduler.add_job(id='monitor_derivations', func=self.monitor_async_derivations,
<<<<<<< HEAD
                               trigger='interval', seconds=self.time_interval)
=======
                               trigger='interval', seconds=self.time_interval,
                               max_instances=self.max_thread_monitor_async_derivations) # enable multiple threads if needed, default is 1
>>>>>>> f8b39cb2
        self.logger.info("Monitor asynchronous derivations job is scheduled with a time interval of %d seconds." % (
            self.time_interval))

        url_pattern = urlparse(self.agentEndpoint).path
        url_pattern_name = url_pattern.strip('/').replace('/', '_') + '_handle_sync_derivations'
        self.add_url_pattern(url_pattern, url_pattern_name, self.handle_sync_derivations, methods=['GET'])
        self.logger.info("Synchronous derivations can be handled at endpoint: " + self.agentEndpoint)

    def start_all_periodical_job(self):
        """This method starts all scheduled periodical jobs."""
        all_periodical_jobs = [getattr(self, name) for name in dir(self) if callable(getattr(self, name)) and not name.startswith('__') and hasattr(getattr(self, name), '__is_periodical_job__')]
        for func in all_periodical_jobs:
            func()

<<<<<<< HEAD
=======
    @send_email_when_exception(func_return_value=True)
>>>>>>> f8b39cb2
    def handle_sync_derivations(self):
        self.logger.info("Received synchronous derivation request: %s." % (request.url))
        requestParams = json.loads(unquote(urlparse(request.url).query)[len("query="):])
        res = {}
        if self.validate_inputs(requestParams):
            # serialises DerivationInputs objects from JSONObject
            inputs = self.jpsBaseLib_view.DerivationInputs(requestParams[self.jpsBaseLib_view.DerivationClient.AGENT_INPUT_KEY])
            self.logger.info("Received derivation request parameters: " + str(requestParams))

            # retrieve necessary information
            derivationIRI = requestParams[self.jpsBaseLib_view.DerivationClient.DERIVATION_KEY]
            derivationType = requestParams[self.jpsBaseLib_view.DerivationClient.DERIVATION_TYPE_KEY]
            syncNewInfoFlag = requestParams[self.jpsBaseLib_view.DerivationClient.SYNC_NEW_INFO_FLAG]

            # initialise DerivationOutputs, also set up information
            outputs = self.jpsBaseLib_view.DerivationOutputs()
            outputs.setThisDerivation(derivationIRI)
            outputs.setRetrievedInputsAt(int(time.time()))
            if not syncNewInfoFlag:
                outputs.setOldEntitiesMap(requestParams[self.jpsBaseLib_view.DerivationClient.BELONGSTO_KEY])
                outputs.setOldEntitiesDownstreamDerivationMap(requestParams[self.jpsBaseLib_view.DerivationClient.DOWNSTREAMDERIVATION_KEY])

            # apply agent logic to convert inputs to outputs
            derivation_inputs = DerivationInputs(inputs)
            derivation_outputs = DerivationOutputs(outputs)
            self.process_request_parameters(derivation_inputs, derivation_outputs)

            # return response if this sync derivation is generated for new info
            if syncNewInfoFlag:
                agentServiceIRI = requestParams[self.jpsBaseLib_view.DerivationClient.AGENT_IRI_KEY]
                self.derivationClient.writeSyncDerivationNewInfo(
                    outputs.getOutputTriples(), outputs.getNewDerivedIRI(),
                    agentServiceIRI, inputs.getAllIris(),
                    derivationIRI, derivationType, outputs.getRetrievedInputsAt()
                )
                res[self.jpsBaseLib_view.DerivationOutputs.RETRIEVED_INPUTS_TIMESTAMP_KEY] = outputs.getRetrievedInputsAt()
                res[self.jpsBaseLib_view.DerivationClient.AGENT_OUTPUT_KEY] = json.loads(str(outputs.getNewEntitiesJsonMap()))
                self.logger.info("Synchronous derivation for new information generated successfully, returned response: " + str(res))
                return json.dumps(res)

            # only enters below if the computation was not for new information (new instances)
            derivation = self.jpsBaseLib_view.Derivation(derivationIRI, derivationType)
            if not derivation.isDerivationAsyn() and not derivation.isDerivationWithTimeSeries():
                # construct and fire SPARQL update given DerivationOutputs objects, if normal
                # derivation NOTE this makes sure that the new generated instances/triples will
                # ONLY be written to knowledge graph if the target derivation is till outdated
                # at the point of executing SPARQL update, i.e. this solves concurrent request
                # issue as detailed in
                # https://github.com/cambridge-cares/TheWorldAvatar/issues/184
                triplesChangedForSure = self.derivationClient.reconnectNewDerivedIRIs(
                    outputs.getOutputTriples(), outputs.getNewEntitiesDownstreamDerivationMap(),
                    outputs.getThisDerivation(), outputs.getRetrievedInputsAt()
                )

                # for normal Derivation, we need to return both timestamp and the new derived
                if triplesChangedForSure:
                    # if we know the triples are changed for sure, we return the triples
                    # computed by this agent
                    res[self.jpsBaseLib_view.DerivationOutputs.RETRIEVED_INPUTS_TIMESTAMP_KEY] = outputs.getRetrievedInputsAt()
                    res[self.jpsBaseLib_view.DerivationClient.AGENT_OUTPUT_KEY] = json.loads(str(outputs.getNewEntitiesJsonMap()))
                    self.logger.info("Derivation update is done in the knowledge graph, returned response: " + str(res))
                else:
                    # if we are not certain, query the knowledge graph to get the accurate
                    # information
                    updated = self.derivationClient.getDerivation(derivationIRI)
                    res[self.jpsBaseLib_view.DerivationOutputs.RETRIEVED_INPUTS_TIMESTAMP_KEY] = updated.getTimestamp()
                    res[self.jpsBaseLib_view.DerivationClient.AGENT_OUTPUT_KEY] = updated.getBelongsToMap()
                    self.logger.info("Unable to determine if the SPARQL update mutated triples, returned latest information in knowledge graph: "
                                     + str(res))
            else:
                # for DerivationWithTimeSeries, we just need to return retrievedInputsAt
                res[self.jpsBaseLib_view.DerivationOutputs.RETRIEVED_INPUTS_TIMESTAMP_KEY] = outputs.getRetrievedInputsAt()
                self.logger.info(
                    "DerivationWithTimeSeries update is done, returned response: " + str(res))
        else:
            res[self.jpsBaseLib_view.DerivationClient.AGENT_OUTPUT_KEY] = self.jpsBaseLib_view.DerivationAgent.EMPTY_REQUEST_MSG

        return json.dumps(res)

    @abstractmethod
    def validate_inputs(self, http_request) -> bool:
        # developer can overwrite this function for customised validation
        self.logger.info("Validating inputs: " + str(http_request))
        if not bool(http_request):
            self.logger.warn("RequestParams are empty, throwing BadRequestException...")
            raise Exception("RequestParams are empty")

        if self.jpsBaseLib_view.DerivationClient.AGENT_INPUT_KEY not in http_request:
            self.logger.info("Agent <%s> received an empty request..." % self.agentIRI)
            return False
        else:
            if self.jpsBaseLib_view.DerivationClient.DERIVATION_KEY not in http_request:
                msg = "Agent <%s> received a request that doesn't have derivationIRI..." % self.agentIRI
                self.logger.error(msg)
                raise Exception(msg)
            if http_request[self.jpsBaseLib_view.DerivationClient.SYNC_NEW_INFO_FLAG]:
                if self.jpsBaseLib_view.DerivationClient.AGENT_IRI_KEY not in http_request:
                    msg = "Agent <%s> received a request for sync new information that doesn't have information about agent IRI..." % self.agentIRI
                    self.logger.error(msg)
                    raise Exception(msg)
            else:
                if self.jpsBaseLib_view.DerivationClient.BELONGSTO_KEY not in http_request:
                    msg = "Agent <%s> received a request that doesn't have information about old outputs..." % self.agentIRI
                    self.logger.error(msg)
                    raise Exception(msg)
                if self.jpsBaseLib_view.DerivationClient.DOWNSTREAMDERIVATION_KEY not in http_request:
                    msg = "Agent <%s> received a request that doesn't have information about downstream derivation..." % self.agentIRI
                    self.logger.error(msg)
                    raise Exception(msg)

        return True

    def run_flask_app(self, **kwargs):
        """
            This method runs the flask app as an HTTP servlet.
        """
        self.app.run(**kwargs)

def format_current_time() -> str:
    return str(time.strftime("%Y-%m-%d %H:%M:%S", time.localtime())) + f" {str(time.localtime().tm_zone)}"<|MERGE_RESOLUTION|>--- conflicted
+++ resolved
@@ -5,11 +5,8 @@
 from flask import request
 from urllib.parse import unquote
 from urllib.parse import urlparse
-<<<<<<< HEAD
-=======
 import traceback
 import yagmail
->>>>>>> f8b39cb2
 import json
 import time
 
@@ -46,15 +43,12 @@
         flask_config: FlaskConfig = FlaskConfig(),
         agent_endpoint: str = "http://localhost:5000/sync_derivation",
         register_agent: bool = True,
-<<<<<<< HEAD
-=======
         max_thread_monitor_async_derivations: int = 1,
         email_recipient: str = '',
         email_subject_prefix: str = '',
         email_username: str = '',
         email_auth_json_path: str = '',
         email_start_end_async_derivations: bool = False,
->>>>>>> f8b39cb2
         logger_name: str = "dev"
     ):
         """
@@ -88,11 +82,7 @@
         self.app = app
         self.app.config.from_object(flask_config)
 
-<<<<<<< HEAD
-        # initialise flask scheduler and assign time interval for monitorDerivations job
-=======
         # initialise flask scheduler and assign time interval for monitor_async_derivations job
->>>>>>> f8b39cb2
         self.scheduler = APScheduler(app=self.app)
         self.time_interval = time_interval
         self.max_thread_monitor_async_derivations = max_thread_monitor_async_derivations
@@ -132,8 +122,6 @@
         # initialise the logger
         self.logger = agentlogging.get_logger(logger_name)
 
-<<<<<<< HEAD
-=======
         # initialise the email object and email_start_end_async_derivations flag
         if all([bool(param) for param in [email_recipient, email_username, email_auth_json_path]]):
             self.yag = yagmail.SMTP(email_username, oauth2_file=email_auth_json_path)
@@ -143,7 +131,6 @@
             self.yag = None
         self.email_start_end_async_derivations = email_start_end_async_derivations
 
->>>>>>> f8b39cb2
         # register the agent to the KG if required
         self.register_agent = register_agent
         try:
@@ -169,8 +156,6 @@
         inner.__is_periodical_job__ = True
         return inner
 
-<<<<<<< HEAD
-=======
     def send_email_when_exception(func_return_value=False):
         def decorator(func):
             def inner(self, *args, **kwargs):
@@ -219,7 +204,6 @@
                 # if failed to send email, log the error and continue
                 self.logger.error(f"Failed to send email. Error: {e}", stack_info=True, exc_info=True)
 
->>>>>>> f8b39cb2
     def get_sparql_client(self, sparql_client_cls: Type[PY_SPARQL_CLIENT]) -> PY_SPARQL_CLIENT:
         """This method returns a SPARQL client object that instantiated from sparql_client_cls, which should extend PySparqlClient class."""
         if self.sparql_client is None or not isinstance(self.sparql_client, sparql_client_cls):
@@ -413,14 +397,11 @@
             else:
                 self.logger.info("Currently, no asynchronous derivation <isDerivedUsing> <%s>." % (self.agentIRI))
 
-<<<<<<< HEAD
-=======
             # Check if the two flags are still met, if not, break out the while loop
             # i.e. process until the time is up and if have not gone through all derivations
             if time.time() > break_out_time or not query_again:
                 break
 
->>>>>>> f8b39cb2
     @abstractmethod
     def process_request_parameters(self, derivation_inputs: DerivationInputs, derivation_outputs: DerivationOutputs):
         """
@@ -447,12 +428,8 @@
             This method starts the periodical job to monitor asynchronous derivation, also adds the HTTP endpoint to handle synchronous derivation.
         """
         self.scheduler.add_job(id='monitor_derivations', func=self.monitor_async_derivations,
-<<<<<<< HEAD
-                               trigger='interval', seconds=self.time_interval)
-=======
                                trigger='interval', seconds=self.time_interval,
                                max_instances=self.max_thread_monitor_async_derivations) # enable multiple threads if needed, default is 1
->>>>>>> f8b39cb2
         self.logger.info("Monitor asynchronous derivations job is scheduled with a time interval of %d seconds." % (
             self.time_interval))
 
@@ -467,10 +444,7 @@
         for func in all_periodical_jobs:
             func()
 
-<<<<<<< HEAD
-=======
     @send_email_when_exception(func_return_value=True)
->>>>>>> f8b39cb2
     def handle_sync_derivations(self):
         self.logger.info("Received synchronous derivation request: %s." % (request.url))
         requestParams = json.loads(unquote(urlparse(request.url).query)[len("query="):])
