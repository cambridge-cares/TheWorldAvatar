--- conflicted
+++ resolved
@@ -14,15 +14,6 @@
         delete_all_triples=False
     )
 
-<<<<<<< HEAD
-    # Start the scheduler to monitor derivations
-    rng_agent.start_all_periodical_job()
-    min_agent.start_all_periodical_job()
-    max_agent.start_all_periodical_job()
-    diff_agent.start_all_periodical_job()
-
-=======
->>>>>>> f8b39cb2
     # Create derivation instance given above information, the timestamp of this derivation is 0
     rng_derivation_iri = rng_agent.derivationClient.createAsyncDerivationForNewInfo(
         rng_agent.agentIRI,
