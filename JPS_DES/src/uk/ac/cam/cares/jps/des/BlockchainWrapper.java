package uk.ac.cam.cares.jps.des;

import java.io.IOException;
import java.math.BigDecimal;
import java.math.MathContext;
import java.util.ArrayList;
import java.util.List;

import javax.servlet.annotation.WebServlet;
import javax.servlet.http.HttpServletRequest;

import org.json.JSONObject;
import org.web3j.crypto.Credentials;
import org.web3j.crypto.WalletUtils;
import org.web3j.protocol.Web3j;
import org.web3j.protocol.core.DefaultBlockParameterName;
import org.web3j.protocol.core.methods.response.EthGetBalance;
import org.web3j.protocol.core.methods.response.TransactionReceipt;
import org.web3j.protocol.core.methods.response.Web3ClientVersion;
import org.web3j.protocol.http.HttpService;
import org.web3j.tx.Transfer;
import org.web3j.utils.Convert;

import uk.ac.cam.cares.jps.base.config.AgentLocator;
import uk.ac.cam.cares.jps.base.scenario.JPSHttpServlet;
@WebServlet(urlPatterns = {"/GetBlock" })
public class BlockchainWrapper extends JPSHttpServlet{
	private static String ElectricPublicKey = "0xCB37bDCAfb98463d5bfB573781f022Cd1D2EDB81";
	private static String SolarPublicKey = "0xAf70f1C1D6B1c0C28cbDCa6b49217Aa6FA17b6A8";
	private static String addrOfI = "industrial.json";
	private static String addrOfC = "commercial.json";
	private static String addrOfR = "residential.json";
	private static final long serialVersionUID = 1L;
	protected JSONObject processRequestParameters(JSONObject requestParams,HttpServletRequest request) {

		System.out.println(requestParams.toString());
		JSONObject result=new JSONObject();
		try {
			result = calculateTrade(requestParams);
			System.out.println(result);
		
		} catch (Exception e) {
			// TODO Auto-generated catch block
			e.printStackTrace();
		}
		return result;
 
	}
<<<<<<< HEAD
	public  String dotransact(String sender, String recipient, double moneyEth) throws IOException, Exception {
=======
	public String dotransact(String sender, String recipient, double moneyEth) throws IOException, Exception {
>>>>>>> 974d16da
		Web3j web3 = Web3j.build(new HttpService("https://rinkeby.infura.io/v3/1f23f6038dde496ea158547e3ba1e76b"));
		Web3ClientVersion web3ClientVersion = web3.web3ClientVersion().send();
		//use Transfer class to send ether
		//check value of moneyEth. if moneyEth is too small, there's a UnsupportedOperationException error thrown. 
		if (moneyEth < 1E-12) {
			return "Value too small, transaction not completed";
		}
<<<<<<< HEAD
		//why is this taking so much time? 
		Credentials credentials = WalletUtils.loadCredentials("Caesar1!", AgentLocator.getCurrentJpsAppDirectory(this) + "/resources/" +  sender); //password
		
//		Credentials credentials = WalletUtils.loadCredentials("Caesar1!", "C:\\Users\\LONG01\\TOMCAT\\webapps\\JPS_DES##1.0.0\\resources\\"+sender); //password
=======
		Credentials credentials = WalletUtils.loadCredentials("Caesar1!",AgentLocator.getCurrentJpsAppDirectory(this) + "\\resources\\"+sender); //password
>>>>>>> 974d16da
		TransactionReceipt transactionReceipt = Transfer.sendFunds(web3,  credentials, recipient , new BigDecimal(moneyEth, MathContext.DECIMAL64), Convert.Unit.SZABO).send();
		return  transactionReceipt.getTransactionHash();
		
	}
<<<<<<< HEAD
	public  JSONObject calculateTrade(JSONObject jo) {
=======
	public JSONObject calculateTrade(JSONObject jo) {
>>>>>>> 974d16da
		double totalsolar = Double.parseDouble((String) jo.get("solar"));
		double totalelectric =Double.parseDouble((String) jo.get("gridsupply"));
		double totalindus = Double.parseDouble((String)jo.get("industrial"));
		double totalresid = Double.parseDouble((String) jo.get("residential"));
		double totalcommer = Double.parseDouble((String) jo.get("commercial"));
		List<String> totalList = new ArrayList<String>();
		List<String> whoTowho = new ArrayList<String>();
		JSONObject jS = new JSONObject();
		try {
		if (totalsolar == 0) {
			//if no electricity is generated from the solar powered electricity:
			//give nominal sum -> Not precisely true because the amount of ether that they need to pay is 220 eth per kwh which no one has so downgrade
			double ethIndus = totalindus*220;
			String transactionhash1 = dotransact(addrOfI, ElectricPublicKey,ethIndus);
			double ethComme = totalcommer*220;
			String transactionhash2 = dotransact(addrOfC, ElectricPublicKey,ethComme);
			double ethResid = totalcommer*220;
			String transactionhash3 = dotransact(addrOfR, ElectricPublicKey,ethResid);
			totalList.add(transactionhash1);
			whoTowho.add("Industrial to Grid");
			totalList.add(transactionhash2);
			whoTowho.add("Commercial to Grid");
			totalList.add(transactionhash3);
			whoTowho.add("Residential to Grid");
		}else {
			//when solar is available, get solar
			//again give nominal sum since we don't have enough ether to go around yet. 
			if (totalindus < totalsolar) {
				double ethIndus = totalindus*136.36;
				String transacthash1 = dotransact(addrOfI, SolarPublicKey,ethIndus);
				whoTowho.add("Industrial to Solar");
				totalsolar -= totalindus;

				totalList.add(transacthash1);
				if (totalresid < totalsolar) {
					double ethResid = totalresid*136.36;
					String transacthash2 = dotransact(addrOfR, SolarPublicKey,ethResid);
					whoTowho.add("Residential to Solar");
					totalsolar -= totalresid;
					totalList.add(transacthash2);
					if (totalcommer < totalsolar) {
						double ethComme = totalcommer*136.36;
						String transacthash3 = dotransact(addrOfC, SolarPublicKey,ethComme);
						whoTowho.add("Commercial to Solar");
						totalsolar -= totalcommer;
						totalList.add(transacthash3);
						//this should only occur once electric grid  is negative. 
						if (totalelectric < 0 ) {
							//electric should buy solar
							double ethElectric = totalelectric *100;
							String transacthash4 = dotransact(ElectricPublicKey, SolarPublicKey,ethElectric);
							whoTowho.add("Grid to Solar");
							totalList.add(transacthash4);
													
						}
					}else {
						//
						double ethComme = totalcommer*136.36;
						String transacthashs3 = dotransact(addrOfC, SolarPublicKey,ethComme);
						whoTowho.add("Commercial to Solar");
						totalList.add(transacthashs3);
						totalcommer -= totalsolar;
						ethComme = totalcommer*220;
						String transactionhash2 = dotransact(addrOfC, ElectricPublicKey,ethComme);
						whoTowho.add("Commercial to Grid");
						totalList.add(transactionhash2);
						
					}
				}else {
					double ethResid = totalresid*136.36;
					String transactionhashs2 = dotransact(addrOfC, SolarPublicKey,ethResid);
					whoTowho.add("Residential to Solar");
					totalresid -= totalsolar;
					totalList.add(transactionhashs2);
					
					ethResid = totalresid*220;
					String transactionhash3 = dotransact(addrOfR, ElectricPublicKey,ethResid);
					whoTowho.add("Residential to Grid");
					totalList.add(transactionhash3);
					
					double ethComme = totalcommer*220;
					String transactionhash2 = dotransact(addrOfC, ElectricPublicKey,ethComme);
					whoTowho.add("Commercial to Grid");
					totalList.add(transactionhash2);
				}
			}else {
				double ethIndus = totalindus*136.36;
				String transactionhashs = dotransact(addrOfI, SolarPublicKey,ethIndus);
				whoTowho.add("Industrial to Solar");
				totalList.add(transactionhashs);
				totalindus -= totalsolar;
				ethIndus = totalindus*220;
				String transactionhash1 = dotransact(addrOfI, ElectricPublicKey,ethIndus);
				whoTowho.add("Industrial to Grid");
				totalList.add(transactionhash1);
				double ethComme = totalcommer*220;
				String transactionhash2 = dotransact(addrOfC, ElectricPublicKey,ethComme);
				whoTowho.add("Commercial to Grid");
				totalList.add(transactionhash2);
				double ethResid = totalresid*220;
				String transactionhash3 = dotransact(addrOfR, ElectricPublicKey,ethResid);
				whoTowho.add("Residential to Grid");
				totalList.add(transactionhash3);
				
			}
			jS.put("txHash",totalList.toArray());
			jS.put("sandr",whoTowho.toArray());
		}
	}catch (Exception e) {
			e.printStackTrace();
	}

		return jS;
	}
	public static void main(String[] args) throws IOException {
		Web3j web3 = Web3j.build(new HttpService("https://rinkeby.infura.io/v3/1f23f6038dde496ea158547e3ba1e76b"));
		Web3ClientVersion web3ClientVersion = web3.web3ClientVersion().send();
		String clientVersion = web3ClientVersion.getWeb3ClientVersion();
		System.out.println("Connected to Ethereum Client Version: " + clientVersion);
		try {
			//Get abalance
			EthGetBalance ethGetBalance=web3.ethGetBalance("0x1eD35d5845F8162B40df26c34562cFabd4892017", DefaultBlockParameterName.LATEST).sendAsync().get();
			java.math.BigInteger wei = ethGetBalance.getBalance();
			System.out.println(wei);
			Credentials credentials = WalletUtils.loadCredentials("Caesar1!", "C:\\Users\\LONG01\\TOMCAT\\webapps\\JPS_DES##1.0.0\\resources\\residential.json");
			TransactionReceipt transactionReceipt = Transfer.sendFunds(
			        web3, credentials, "0x9e64A50EfA603BCD127001b689635fca4669ba9d",
			        BigDecimal.valueOf(1.0), Convert.Unit.ETHER).send();
			System.out.println(transactionReceipt);
//			String pk = "04dab771c776d8345c8877a70f26c03a3bd7927abbc65ceff14e74ee23ab0fe8"; //private key of industrial
//		   Credentials credentials = Credentials.create(pk);
		}catch (Exception ex) {
			System.out.println(ex);
		}
	
	}
}
<|MERGE_RESOLUTION|>--- conflicted
+++ resolved
@@ -1,214 +1,199 @@
-package uk.ac.cam.cares.jps.des;
-
-import java.io.IOException;
-import java.math.BigDecimal;
-import java.math.MathContext;
-import java.util.ArrayList;
-import java.util.List;
-
-import javax.servlet.annotation.WebServlet;
-import javax.servlet.http.HttpServletRequest;
-
-import org.json.JSONObject;
-import org.web3j.crypto.Credentials;
-import org.web3j.crypto.WalletUtils;
-import org.web3j.protocol.Web3j;
-import org.web3j.protocol.core.DefaultBlockParameterName;
-import org.web3j.protocol.core.methods.response.EthGetBalance;
-import org.web3j.protocol.core.methods.response.TransactionReceipt;
-import org.web3j.protocol.core.methods.response.Web3ClientVersion;
-import org.web3j.protocol.http.HttpService;
-import org.web3j.tx.Transfer;
-import org.web3j.utils.Convert;
-
-import uk.ac.cam.cares.jps.base.config.AgentLocator;
-import uk.ac.cam.cares.jps.base.scenario.JPSHttpServlet;
-@WebServlet(urlPatterns = {"/GetBlock" })
-public class BlockchainWrapper extends JPSHttpServlet{
-	private static String ElectricPublicKey = "0xCB37bDCAfb98463d5bfB573781f022Cd1D2EDB81";
-	private static String SolarPublicKey = "0xAf70f1C1D6B1c0C28cbDCa6b49217Aa6FA17b6A8";
-	private static String addrOfI = "industrial.json";
-	private static String addrOfC = "commercial.json";
-	private static String addrOfR = "residential.json";
-	private static final long serialVersionUID = 1L;
-	protected JSONObject processRequestParameters(JSONObject requestParams,HttpServletRequest request) {
-
-		System.out.println(requestParams.toString());
-		JSONObject result=new JSONObject();
-		try {
-			result = calculateTrade(requestParams);
-			System.out.println(result);
-		
-		} catch (Exception e) {
-			// TODO Auto-generated catch block
-			e.printStackTrace();
-		}
-		return result;
- 
-	}
-<<<<<<< HEAD
-	public  String dotransact(String sender, String recipient, double moneyEth) throws IOException, Exception {
-=======
-	public String dotransact(String sender, String recipient, double moneyEth) throws IOException, Exception {
->>>>>>> 974d16da
-		Web3j web3 = Web3j.build(new HttpService("https://rinkeby.infura.io/v3/1f23f6038dde496ea158547e3ba1e76b"));
-		Web3ClientVersion web3ClientVersion = web3.web3ClientVersion().send();
-		//use Transfer class to send ether
-		//check value of moneyEth. if moneyEth is too small, there's a UnsupportedOperationException error thrown. 
-		if (moneyEth < 1E-12) {
-			return "Value too small, transaction not completed";
-		}
-<<<<<<< HEAD
-		//why is this taking so much time? 
-		Credentials credentials = WalletUtils.loadCredentials("Caesar1!", AgentLocator.getCurrentJpsAppDirectory(this) + "/resources/" +  sender); //password
-		
-//		Credentials credentials = WalletUtils.loadCredentials("Caesar1!", "C:\\Users\\LONG01\\TOMCAT\\webapps\\JPS_DES##1.0.0\\resources\\"+sender); //password
-=======
-		Credentials credentials = WalletUtils.loadCredentials("Caesar1!",AgentLocator.getCurrentJpsAppDirectory(this) + "\\resources\\"+sender); //password
->>>>>>> 974d16da
-		TransactionReceipt transactionReceipt = Transfer.sendFunds(web3,  credentials, recipient , new BigDecimal(moneyEth, MathContext.DECIMAL64), Convert.Unit.SZABO).send();
-		return  transactionReceipt.getTransactionHash();
-		
-	}
-<<<<<<< HEAD
-	public  JSONObject calculateTrade(JSONObject jo) {
-=======
-	public JSONObject calculateTrade(JSONObject jo) {
->>>>>>> 974d16da
-		double totalsolar = Double.parseDouble((String) jo.get("solar"));
-		double totalelectric =Double.parseDouble((String) jo.get("gridsupply"));
-		double totalindus = Double.parseDouble((String)jo.get("industrial"));
-		double totalresid = Double.parseDouble((String) jo.get("residential"));
-		double totalcommer = Double.parseDouble((String) jo.get("commercial"));
-		List<String> totalList = new ArrayList<String>();
-		List<String> whoTowho = new ArrayList<String>();
-		JSONObject jS = new JSONObject();
-		try {
-		if (totalsolar == 0) {
-			//if no electricity is generated from the solar powered electricity:
-			//give nominal sum -> Not precisely true because the amount of ether that they need to pay is 220 eth per kwh which no one has so downgrade
-			double ethIndus = totalindus*220;
-			String transactionhash1 = dotransact(addrOfI, ElectricPublicKey,ethIndus);
-			double ethComme = totalcommer*220;
-			String transactionhash2 = dotransact(addrOfC, ElectricPublicKey,ethComme);
-			double ethResid = totalcommer*220;
-			String transactionhash3 = dotransact(addrOfR, ElectricPublicKey,ethResid);
-			totalList.add(transactionhash1);
-			whoTowho.add("Industrial to Grid");
-			totalList.add(transactionhash2);
-			whoTowho.add("Commercial to Grid");
-			totalList.add(transactionhash3);
-			whoTowho.add("Residential to Grid");
-		}else {
-			//when solar is available, get solar
-			//again give nominal sum since we don't have enough ether to go around yet. 
-			if (totalindus < totalsolar) {
-				double ethIndus = totalindus*136.36;
-				String transacthash1 = dotransact(addrOfI, SolarPublicKey,ethIndus);
-				whoTowho.add("Industrial to Solar");
-				totalsolar -= totalindus;
-
-				totalList.add(transacthash1);
-				if (totalresid < totalsolar) {
-					double ethResid = totalresid*136.36;
-					String transacthash2 = dotransact(addrOfR, SolarPublicKey,ethResid);
-					whoTowho.add("Residential to Solar");
-					totalsolar -= totalresid;
-					totalList.add(transacthash2);
-					if (totalcommer < totalsolar) {
-						double ethComme = totalcommer*136.36;
-						String transacthash3 = dotransact(addrOfC, SolarPublicKey,ethComme);
-						whoTowho.add("Commercial to Solar");
-						totalsolar -= totalcommer;
-						totalList.add(transacthash3);
-						//this should only occur once electric grid  is negative. 
-						if (totalelectric < 0 ) {
-							//electric should buy solar
-							double ethElectric = totalelectric *100;
-							String transacthash4 = dotransact(ElectricPublicKey, SolarPublicKey,ethElectric);
-							whoTowho.add("Grid to Solar");
-							totalList.add(transacthash4);
-													
-						}
-					}else {
-						//
-						double ethComme = totalcommer*136.36;
-						String transacthashs3 = dotransact(addrOfC, SolarPublicKey,ethComme);
-						whoTowho.add("Commercial to Solar");
-						totalList.add(transacthashs3);
-						totalcommer -= totalsolar;
-						ethComme = totalcommer*220;
-						String transactionhash2 = dotransact(addrOfC, ElectricPublicKey,ethComme);
-						whoTowho.add("Commercial to Grid");
-						totalList.add(transactionhash2);
-						
-					}
-				}else {
-					double ethResid = totalresid*136.36;
-					String transactionhashs2 = dotransact(addrOfC, SolarPublicKey,ethResid);
-					whoTowho.add("Residential to Solar");
-					totalresid -= totalsolar;
-					totalList.add(transactionhashs2);
-					
-					ethResid = totalresid*220;
-					String transactionhash3 = dotransact(addrOfR, ElectricPublicKey,ethResid);
-					whoTowho.add("Residential to Grid");
-					totalList.add(transactionhash3);
-					
-					double ethComme = totalcommer*220;
-					String transactionhash2 = dotransact(addrOfC, ElectricPublicKey,ethComme);
-					whoTowho.add("Commercial to Grid");
-					totalList.add(transactionhash2);
-				}
-			}else {
-				double ethIndus = totalindus*136.36;
-				String transactionhashs = dotransact(addrOfI, SolarPublicKey,ethIndus);
-				whoTowho.add("Industrial to Solar");
-				totalList.add(transactionhashs);
-				totalindus -= totalsolar;
-				ethIndus = totalindus*220;
-				String transactionhash1 = dotransact(addrOfI, ElectricPublicKey,ethIndus);
-				whoTowho.add("Industrial to Grid");
-				totalList.add(transactionhash1);
-				double ethComme = totalcommer*220;
-				String transactionhash2 = dotransact(addrOfC, ElectricPublicKey,ethComme);
-				whoTowho.add("Commercial to Grid");
-				totalList.add(transactionhash2);
-				double ethResid = totalresid*220;
-				String transactionhash3 = dotransact(addrOfR, ElectricPublicKey,ethResid);
-				whoTowho.add("Residential to Grid");
-				totalList.add(transactionhash3);
-				
-			}
-			jS.put("txHash",totalList.toArray());
-			jS.put("sandr",whoTowho.toArray());
-		}
-	}catch (Exception e) {
-			e.printStackTrace();
-	}
-
-		return jS;
-	}
-	public static void main(String[] args) throws IOException {
-		Web3j web3 = Web3j.build(new HttpService("https://rinkeby.infura.io/v3/1f23f6038dde496ea158547e3ba1e76b"));
-		Web3ClientVersion web3ClientVersion = web3.web3ClientVersion().send();
-		String clientVersion = web3ClientVersion.getWeb3ClientVersion();
-		System.out.println("Connected to Ethereum Client Version: " + clientVersion);
-		try {
-			//Get abalance
-			EthGetBalance ethGetBalance=web3.ethGetBalance("0x1eD35d5845F8162B40df26c34562cFabd4892017", DefaultBlockParameterName.LATEST).sendAsync().get();
-			java.math.BigInteger wei = ethGetBalance.getBalance();
-			System.out.println(wei);
-			Credentials credentials = WalletUtils.loadCredentials("Caesar1!", "C:\\Users\\LONG01\\TOMCAT\\webapps\\JPS_DES##1.0.0\\resources\\residential.json");
-			TransactionReceipt transactionReceipt = Transfer.sendFunds(
-			        web3, credentials, "0x9e64A50EfA603BCD127001b689635fca4669ba9d",
-			        BigDecimal.valueOf(1.0), Convert.Unit.ETHER).send();
-			System.out.println(transactionReceipt);
-//			String pk = "04dab771c776d8345c8877a70f26c03a3bd7927abbc65ceff14e74ee23ab0fe8"; //private key of industrial
-//		   Credentials credentials = Credentials.create(pk);
-		}catch (Exception ex) {
-			System.out.println(ex);
-		}
-	
-	}
-}
+package uk.ac.cam.cares.jps.des;
+
+import java.io.IOException;
+import java.math.BigDecimal;
+import java.math.MathContext;
+import java.util.ArrayList;
+import java.util.List;
+
+import javax.servlet.annotation.WebServlet;
+import javax.servlet.http.HttpServletRequest;
+
+import org.json.JSONObject;
+import org.web3j.crypto.Credentials;
+import org.web3j.crypto.WalletUtils;
+import org.web3j.protocol.Web3j;
+import org.web3j.protocol.core.DefaultBlockParameterName;
+import org.web3j.protocol.core.methods.response.EthGetBalance;
+import org.web3j.protocol.core.methods.response.TransactionReceipt;
+import org.web3j.protocol.core.methods.response.Web3ClientVersion;
+import org.web3j.protocol.http.HttpService;
+import org.web3j.tx.Transfer;
+import org.web3j.utils.Convert;
+
+import uk.ac.cam.cares.jps.base.config.AgentLocator;
+import uk.ac.cam.cares.jps.base.scenario.JPSHttpServlet;
+@WebServlet(urlPatterns = {"/GetBlock" })
+public class BlockchainWrapper extends JPSHttpServlet{
+	private static String ElectricPublicKey = "0xCB37bDCAfb98463d5bfB573781f022Cd1D2EDB81";
+	private static String SolarPublicKey = "0xAf70f1C1D6B1c0C28cbDCa6b49217Aa6FA17b6A8";
+	private static String addrOfI = "industrial.json";
+	private static String addrOfC = "commercial.json";
+	private static String addrOfR = "residential.json";
+	private static final long serialVersionUID = 1L;
+	protected JSONObject processRequestParameters(JSONObject requestParams,HttpServletRequest request) {
+
+		System.out.println(requestParams.toString());
+		JSONObject result=new JSONObject();
+		try {
+			result = calculateTrade(requestParams);
+			System.out.println(result);
+		
+		} catch (Exception e) {
+			// TODO Auto-generated catch block
+			e.printStackTrace();
+		}
+		return result;
+ 
+	}
+	public String dotransact(String sender, String recipient, double moneyEth) throws IOException, Exception {
+		Web3j web3 = Web3j.build(new HttpService("https://rinkeby.infura.io/v3/1f23f6038dde496ea158547e3ba1e76b"));
+		Web3ClientVersion web3ClientVersion = web3.web3ClientVersion().send();
+		//use Transfer class to send ether
+		//check value of moneyEth. if moneyEth is too small, there's a UnsupportedOperationException error thrown. 
+		if (moneyEth < 1E-12) {
+			return "Value too small, transaction not completed";
+		}
+		Credentials credentials = WalletUtils.loadCredentials("Caesar1!",AgentLocator.getCurrentJpsAppDirectory(this) + "\\resources\\"+sender); //password
+		TransactionReceipt transactionReceipt = Transfer.sendFunds(web3,  credentials, recipient , new BigDecimal(moneyEth, MathContext.DECIMAL64), Convert.Unit.SZABO).send();
+		return  transactionReceipt.getTransactionHash();
+		
+	}
+	public JSONObject calculateTrade(JSONObject jo) {
+		double totalsolar = Double.parseDouble((String) jo.get("solar"));
+		double totalelectric =Double.parseDouble((String) jo.get("gridsupply"));
+		double totalindus = Double.parseDouble((String)jo.get("industrial"));
+		double totalresid = Double.parseDouble((String) jo.get("residential"));
+		double totalcommer = Double.parseDouble((String) jo.get("commercial"));
+		List<String> totalList = new ArrayList<String>();
+		List<String> whoTowho = new ArrayList<String>();
+		JSONObject jS = new JSONObject();
+		try {
+		if (totalsolar == 0) {
+			//if no electricity is generated from the solar powered electricity:
+			//give nominal sum -> Not precisely true because the amount of ether that they need to pay is 220 eth per kwh which no one has so downgrade
+			double ethIndus = totalindus*220;
+			String transactionhash1 = dotransact(addrOfI, ElectricPublicKey,ethIndus);
+			double ethComme = totalcommer*220;
+			String transactionhash2 = dotransact(addrOfC, ElectricPublicKey,ethComme);
+			double ethResid = totalcommer*220;
+			String transactionhash3 = dotransact(addrOfR, ElectricPublicKey,ethResid);
+			totalList.add(transactionhash1);
+			whoTowho.add("Industrial to Grid");
+			totalList.add(transactionhash2);
+			whoTowho.add("Commercial to Grid");
+			totalList.add(transactionhash3);
+			whoTowho.add("Residential to Grid");
+		}else {
+			//when solar is available, get solar
+			//again give nominal sum since we don't have enough ether to go around yet. 
+			if (totalindus < totalsolar) {
+				double ethIndus = totalindus*136.36;
+				String transacthash1 = dotransact(addrOfI, SolarPublicKey,ethIndus);
+				whoTowho.add("Industrial to Solar");
+				totalsolar -= totalindus;
+
+				totalList.add(transacthash1);
+				if (totalresid < totalsolar) {
+					double ethResid = totalresid*136.36;
+					String transacthash2 = dotransact(addrOfR, SolarPublicKey,ethResid);
+					whoTowho.add("Residential to Solar");
+					totalsolar -= totalresid;
+					totalList.add(transacthash2);
+					if (totalcommer < totalsolar) {
+						double ethComme = totalcommer*136.36;
+						String transacthash3 = dotransact(addrOfC, SolarPublicKey,ethComme);
+						whoTowho.add("Commercial to Solar");
+						totalsolar -= totalcommer;
+						totalList.add(transacthash3);
+						//this should only occur once electric grid  is negative. 
+						if (totalelectric < 0 ) {
+							//electric should buy solar
+							double ethElectric = totalelectric *100;
+							String transacthash4 = dotransact(ElectricPublicKey, SolarPublicKey,ethElectric);
+							whoTowho.add("Grid to Solar");
+							totalList.add(transacthash4);
+													
+						}
+					}else {
+						//
+						double ethComme = totalcommer*136.36;
+						String transacthashs3 = dotransact(addrOfC, SolarPublicKey,ethComme);
+						whoTowho.add("Commercial to Solar");
+						totalList.add(transacthashs3);
+						totalcommer -= totalsolar;
+						ethComme = totalcommer*220;
+						String transactionhash2 = dotransact(addrOfC, ElectricPublicKey,ethComme);
+						whoTowho.add("Commercial to Grid");
+						totalList.add(transactionhash2);
+						
+					}
+				}else {
+					double ethResid = totalresid*136.36;
+					String transactionhashs2 = dotransact(addrOfC, SolarPublicKey,ethResid);
+					whoTowho.add("Residential to Solar");
+					totalresid -= totalsolar;
+					totalList.add(transactionhashs2);
+					
+					ethResid = totalresid*220;
+					String transactionhash3 = dotransact(addrOfR, ElectricPublicKey,ethResid);
+					whoTowho.add("Residential to Grid");
+					totalList.add(transactionhash3);
+					
+					double ethComme = totalcommer*220;
+					String transactionhash2 = dotransact(addrOfC, ElectricPublicKey,ethComme);
+					whoTowho.add("Commercial to Grid");
+					totalList.add(transactionhash2);
+				}
+			}else {
+				double ethIndus = totalindus*136.36;
+				String transactionhashs = dotransact(addrOfI, SolarPublicKey,ethIndus);
+				whoTowho.add("Industrial to Solar");
+				totalList.add(transactionhashs);
+				totalindus -= totalsolar;
+				ethIndus = totalindus*220;
+				String transactionhash1 = dotransact(addrOfI, ElectricPublicKey,ethIndus);
+				whoTowho.add("Industrial to Grid");
+				totalList.add(transactionhash1);
+				double ethComme = totalcommer*220;
+				String transactionhash2 = dotransact(addrOfC, ElectricPublicKey,ethComme);
+				whoTowho.add("Commercial to Grid");
+				totalList.add(transactionhash2);
+				double ethResid = totalresid*220;
+				String transactionhash3 = dotransact(addrOfR, ElectricPublicKey,ethResid);
+				whoTowho.add("Residential to Grid");
+				totalList.add(transactionhash3);
+				
+			}
+			jS.put("txHash",totalList.toArray());
+			jS.put("sandr",whoTowho.toArray());
+		}
+	}catch (Exception e) {
+			e.printStackTrace();
+	}
+
+		return jS;
+	}
+	public static void main(String[] args) throws IOException {
+		Web3j web3 = Web3j.build(new HttpService("https://rinkeby.infura.io/v3/1f23f6038dde496ea158547e3ba1e76b"));
+		Web3ClientVersion web3ClientVersion = web3.web3ClientVersion().send();
+		String clientVersion = web3ClientVersion.getWeb3ClientVersion();
+		System.out.println("Connected to Ethereum Client Version: " + clientVersion);
+		try {
+			//Get abalance
+			EthGetBalance ethGetBalance=web3.ethGetBalance("0x1eD35d5845F8162B40df26c34562cFabd4892017", DefaultBlockParameterName.LATEST).sendAsync().get();
+			java.math.BigInteger wei = ethGetBalance.getBalance();
+			System.out.println(wei);
+			Credentials credentials = WalletUtils.loadCredentials("Caesar1!", "C:\\Users\\LONG01\\TOMCAT\\webapps\\JPS_DES##1.0.0\\resources\\residential.json");
+			TransactionReceipt transactionReceipt = Transfer.sendFunds(
+			        web3, credentials, "0x9e64A50EfA603BCD127001b689635fca4669ba9d",
+			        BigDecimal.valueOf(1.0), Convert.Unit.ETHER).send();
+			System.out.println(transactionReceipt);
+//			String pk = "04dab771c776d8345c8877a70f26c03a3bd7927abbc65ceff14e74ee23ab0fe8"; //private key of industrial
+//		   Credentials credentials = Credentials.create(pk);
+		}catch (Exception ex) {
+			System.out.println(ex);
+		}
+	
+	}
+}