--- conflicted
+++ resolved
@@ -1,171 +1,162 @@
-package uk.ac.cam.cares.jps.des;
-
-import java.time.LocalDateTime;
-import java.time.format.DateTimeFormatter;
-import java.util.ArrayList;
-import java.util.List;
-
-import javax.servlet.annotation.WebServlet;
-import javax.servlet.http.HttpServletRequest;
-import javax.servlet.http.HttpServletResponse;
-
-import org.json.JSONObject;
-import org.slf4j.Logger;
-import org.slf4j.LoggerFactory;
-
-import uk.ac.cam.cares.jps.base.discovery.AgentCaller;
-import uk.ac.cam.cares.jps.base.query.JenaResultSetFormatter;
-import uk.ac.cam.cares.jps.base.query.QueryBroker;
-import uk.ac.cam.cares.jps.base.scenario.JPSHttpServlet;
-import uk.ac.cam.cares.jps.base.util.MatrixConverter;
-
-@WebServlet(urlPatterns = {"/GetIrradiationandWeatherData" })
-public class WeatherIrradiationRetriever extends JPSHttpServlet {
-	private static final long serialVersionUID = 1L;
-	private Logger logger = LoggerFactory.getLogger(WeatherIrradiationRetriever.class);
-	@Override 
-	protected void doGetJPS(HttpServletRequest request, HttpServletResponse res) {
-		JSONObject jo = AgentCaller.readJsonParameter(request);
-
-		String baseUrl = jo.optString("baseUrl",  QueryBroker.getLocalDataPath()+"/JPS_DES");
-		
-		JSONObject result=new JSONObject();
-		try {
-	    	String iritempsensor=jo.optString("temperaturesensor", "http://www.theworldavatar.com/kb/sgp/singapore/SGTemperatureSensor-001.owl#SGTemperatureSensor-001");
-	    	String iriirradiationsensor=jo.optString("irradiationsensor","http://www.theworldavatar.com/kb/sgp/singapore/SGSolarIrradiationSensor-001.owl#SGSolarIrradiationSensor-001");
-	    	String irispeedsensor=jo.optString("windspeedsensor","http://www.theworldavatar.com/kb/sgp/singapore/SGWindSpeedSensor-001.owl#SGWindSpeedSensor-001");
-		 System.out.println("tempsensor= "+iritempsensor);
-	    	result=readWritedatatoOWL(baseUrl,iritempsensor,iriirradiationsensor,irispeedsensor);
-		
-		} catch (Exception e) {
-			// TODO Auto-generated catch block
-			e.printStackTrace();
-		}
-		AgentCaller.printToResponse(result, res);
- 
-		logger.info("return the result from weather agent");		
-	}
-	
-	public JSONObject readWritedatatoOWL(String folder,String iritempsensor,String iriirradiationsensor,String irispeedsensor) throws Exception  { 		
-		new DistributedEnergySystem().copyFromPython(folder, "runpyocr.bat");
-		new DistributedEnergySystem().copyFromPython(folder,"ocrv2.py");
-		String startbatCommand =folder+"/runpyocr.bat";
-		System.out.println(startbatCommand);
-		try {
-			String resultpy= new DistributedEnergySystem().executeSingleCommand(folder,startbatCommand);
-		} catch (InterruptedException e1) {
-			// TODO Auto-generated catch block
-			logger.error(e1.getMessage()+"python is not running interrupted");
-			//later need default file data.json to substitute the loss
-			new DistributedEnergySystem().copyFromPython(folder,"data.json");
-		} catch (Exception ex) {
-			logger.error(ex.getMessage()+"python is not running");
-			new DistributedEnergySystem().copyFromPython(folder,"data.json");
-		}
-		logger.info("OCR finished");
-
-		   DateTimeFormatter dtf = DateTimeFormatter.ofPattern("yyyy/MM/dd HH:mm:ss");
-		   LocalDateTime now = LocalDateTime.now();
-		   String com=dtf.format(now);
-		   String date=com.split("/")[2].split(" ")[0];
-		   
-		String jsonres=new QueryBroker().readFileLocal(folder+"/data.json");
-		JSONObject current= new JSONObject(jsonres);
-		String year=current.optString("year",com.split("/")[0]);
-		String datemonth=current.optString("date",date)+"-"+current.optString("month",com.split("/")[1]);
-		String time=current.optString("time",com.split("/")[2].split(" ")[1]);
-		String speed=current.optString("windspeed","0");
-		String temperature=current.optString("temperature","26");
-		String irradiance=current.optString("irradiance","0");
-		
-		WeatherTimeStampKB converter = new WeatherTimeStampKB();		
-		//query the data from the existing owl file
-		
-		String sensorinfo = "PREFIX j2:<http://www.theworldavatar.com/ontology/ontocape/upper_level/system.owl#> "
-				+ "PREFIX j4:<http://www.theworldavatar.com/ontology/ontosensor/OntoSensor.owl#> "
-				+ "PREFIX j5:<http://www.theworldavatar.com/ontology/ontocape/chemical_process_system/CPS_realization/process_control_equipment/measuring_instrument.owl#> "
-				+ "PREFIX j6:<http://www.w3.org/2006/time#> " + "SELECT ?entity ?propval ?proptimeval "
-				+ "WHERE { ?entity a j5:T-Sensor ." + "  ?entity j4:observes ?prop ." + " ?prop   j2:hasValue ?vprop ."
-				+ " ?vprop   j2:numericalValue ?propval ." + " ?vprop   j6:hasTime ?proptime ."
-				+ " ?proptime   j6:inXSDDateTimeStamp ?proptimeval ." + "}" + "ORDER BY ASC(?proptimeval)";
-
-		String result = new QueryBroker().queryFile(iritempsensor, sensorinfo);
-		String[] keys = JenaResultSetFormatter.getKeys(result);
-		List<String[]> resultListfromquerytemp = JenaResultSetFormatter.convertToListofStringArrays(result, keys);
-
-		String sensorinfo2 = "PREFIX j2:<http://www.theworldavatar.com/ontology/ontocape/upper_level/system.owl#> "
-				+ "PREFIX j4:<http://www.theworldavatar.com/ontology/ontosensor/OntoSensor.owl#> "
-				+ "PREFIX j5:<http://www.theworldavatar.com/ontology/ontocape/chemical_process_system/CPS_realization/process_control_equipment/measuring_instrument.owl#> "
-				+ "PREFIX j6:<http://www.w3.org/2006/time#> " + "SELECT ?entity ?propval ?proptimeval "
-				+ "WHERE { ?entity a j5:Q-Sensor ." + "  ?entity j4:observes ?prop ." + " ?prop   j2:hasValue ?vprop ."
-				+ " ?vprop   j2:numericalValue ?propval ." + " ?vprop   j6:hasTime ?proptime ."
-				+ " ?proptime   j6:inXSDDateTimeStamp ?proptimeval ." + "}" + "ORDER BY ASC(?proptimeval)";
-
-		String result2 = new QueryBroker().queryFile(iriirradiationsensor, sensorinfo2);
-		String[] keys2 = JenaResultSetFormatter.getKeys(result2);
-		List<String[]> resultListfromqueryirr = JenaResultSetFormatter.convertToListofStringArrays(result2, keys2);
-		
-		String sensorinfo3 = "PREFIX j2:<http://www.theworldavatar.com/ontology/ontocape/upper_level/system.owl#> "
-				+ "PREFIX j4:<http://www.theworldavatar.com/ontology/ontosensor/OntoSensor.owl#> "
-				+ "PREFIX j5:<http://www.theworldavatar.com/ontology/ontocape/chemical_process_system/CPS_realization/process_control_equipment/measuring_instrument.owl#> "
-				+ "PREFIX j6:<http://www.w3.org/2006/time#> " + "SELECT ?entity ?propval ?proptimeval "
-				+ "WHERE { ?entity a j5:F-Sensor ." + "  ?entity j4:observes ?prop ." + " ?prop   j2:hasValue ?vprop ."
-				+ " ?vprop   j2:numericalValue ?propval ." + " ?vprop   j6:hasTime ?proptime ."
-				+ " ?proptime   j6:inXSDDateTimeStamp ?proptimeval ." + "}" + "ORDER BY ASC(?proptimeval)";
-
-		String result3 = new QueryBroker().queryFile(irispeedsensor, sensorinfo3);
-		String[] keys3 = JenaResultSetFormatter.getKeys(result3);
-		List<String[]> resultListfromqueryspeed = JenaResultSetFormatter.convertToListofStringArrays(result3, keys3);
-		
-		
-		
-		List<String[]> readingFromCSV = new ArrayList<String[]>();
-		for (int d=0;d<resultListfromqueryirr.size();d++) {
-			String timewholecsv=resultListfromquerytemp.get(d)[2];
-			String datemonthcsv=timewholecsv.split("-")[2].split("T")[0]+"-"+timewholecsv.split("-")[1];			
-			String timecsv=timewholecsv.split("-")[2].split("T")[1].split("\\+")[0];
-			String[]e= {timewholecsv.split("-")[0],datemonthcsv,timecsv,"100",resultListfromquerytemp.get(d)[1],"74.9",resultListfromqueryspeed.get(d)[1],"115.7",resultListfromqueryirr.get(d)[1],"0"};
-			readingFromCSV.add(e);
-		}
-		
-		
-		
-		//update the array value list
-		readingFromCSV.remove(0); //if with header,later need to be changed TODO KEVIN
-		String[]newline= {year,datemonth,time,"100",temperature,"74.9",speed,"115.7",irradiance,"0"};
-		System.out.println("datemonth="+datemonth);
-		readingFromCSV.add(newline);
-		List<String[]> actualWeather = new ArrayList<String[]>();
-		actualWeather.add(newline);
-		new QueryBroker().putLocal(folder + "/WeatherActual.csv", MatrixConverter.fromArraytoCsv(actualWeather));
-		
-		//update the owl file
-		//String baseURL2 = AgentLocator.getCurrentJpsAppDirectory(this) + "/workingdir/";
-<<<<<<< HEAD
-//		String irifortemp=converter.startConversion(readingFromCSV,"temperature");
-//		System.out.println(irifortemp+" is updated");
-		String iriforirradiation=converter.startConversion(readingFromCSV,"irradiation");
-		System.out.println(iriforirradiation+" is updated");
-//		String iriforwind=converter.startConversion(readingFromCSV,"windspeed");
-//		System.out.println(iriforwind+" is updated");
-=======
-		String irifortemp=converter.startConversion(readingFromCSV,"temperature","001","SG");
-		System.out.println(irifortemp+" is updated");
-		String iriforirradiation=converter.startConversion(readingFromCSV,"irradiation","001","SG");
-		System.out.println(iriforirradiation+" is updated");
-		String iriforwind=converter.startConversion(readingFromCSV,"windpseed","001","SG");
-		System.out.println(iriforwind+" is updated");
->>>>>>> 62cb57a8
-		JSONObject resultweather = new JSONObject();
-		//resultweather.put("folder",folder );
-//		resultweather.put("temperaturesensor",irifortemp );
-		resultweather.put("irradiationsensor",iriforirradiation );
-//		resultweather.put("windspeedsensor",iriforwind );
-		
-		
-		return resultweather;
-	}
-	
-
-
-}
+package uk.ac.cam.cares.jps.des;
+
+import java.time.LocalDateTime;
+import java.time.format.DateTimeFormatter;
+import java.util.ArrayList;
+import java.util.List;
+
+import javax.servlet.annotation.WebServlet;
+import javax.servlet.http.HttpServletRequest;
+import javax.servlet.http.HttpServletResponse;
+
+import org.json.JSONObject;
+import org.slf4j.Logger;
+import org.slf4j.LoggerFactory;
+
+import uk.ac.cam.cares.jps.base.discovery.AgentCaller;
+import uk.ac.cam.cares.jps.base.query.JenaResultSetFormatter;
+import uk.ac.cam.cares.jps.base.query.QueryBroker;
+import uk.ac.cam.cares.jps.base.scenario.JPSHttpServlet;
+import uk.ac.cam.cares.jps.base.util.MatrixConverter;
+
+@WebServlet(urlPatterns = {"/GetIrradiationandWeatherData" })
+public class WeatherIrradiationRetriever extends JPSHttpServlet {
+	private static final long serialVersionUID = 1L;
+	private Logger logger = LoggerFactory.getLogger(WeatherIrradiationRetriever.class);
+	@Override 
+	protected void doGetJPS(HttpServletRequest request, HttpServletResponse res) {
+		JSONObject jo = AgentCaller.readJsonParameter(request);
+
+		String baseUrl = jo.optString("baseUrl",  QueryBroker.getLocalDataPath()+"/JPS_DES");
+		
+		JSONObject result=new JSONObject();
+		try {
+	    	String iritempsensor=jo.optString("temperaturesensor", "http://www.theworldavatar.com/kb/sgp/singapore/SGTemperatureSensor-001.owl#SGTemperatureSensor-001");
+	    	String iriirradiationsensor=jo.optString("irradiationsensor","http://www.theworldavatar.com/kb/sgp/singapore/SGSolarIrradiationSensor-001.owl#SGSolarIrradiationSensor-001");
+	    	String irispeedsensor=jo.optString("windspeedsensor","http://www.theworldavatar.com/kb/sgp/singapore/SGWindSpeedSensor-001.owl#SGWindSpeedSensor-001");
+		 System.out.println("tempsensor= "+iritempsensor);
+	    	result=readWritedatatoOWL(baseUrl,iritempsensor,iriirradiationsensor,irispeedsensor);
+		
+		} catch (Exception e) {
+			// TODO Auto-generated catch block
+			e.printStackTrace();
+		}
+		AgentCaller.printToResponse(result, res);
+ 
+		logger.info("return the result from weather agent");		
+	}
+	
+	public JSONObject readWritedatatoOWL(String folder,String iritempsensor,String iriirradiationsensor,String irispeedsensor) throws Exception  { 		
+		new DistributedEnergySystem().copyFromPython(folder, "runpyocr.bat");
+		new DistributedEnergySystem().copyFromPython(folder,"ocrv1.py");
+		String startbatCommand =folder+"/runpyocr.bat";
+		System.out.println(startbatCommand);
+		try {
+			String resultpy= new DistributedEnergySystem().executeSingleCommand(folder,startbatCommand);
+		} catch (InterruptedException e1) {
+			// TODO Auto-generated catch block
+			logger.error(e1.getMessage()+"python is not running interrupted");
+			//later need default file data.json to substitute the loss
+			new DistributedEnergySystem().copyFromPython(folder,"data.json");
+		} catch (Exception ex) {
+			logger.error(ex.getMessage()+"python is not running");
+			new DistributedEnergySystem().copyFromPython(folder,"data.json");
+		}
+		logger.info("OCR finished");
+
+		   DateTimeFormatter dtf = DateTimeFormatter.ofPattern("yyyy/MM/dd HH:mm:ss");
+		   LocalDateTime now = LocalDateTime.now();
+		   String com=dtf.format(now);
+		   String date=com.split("/")[2].split(" ")[0];
+		   
+		String jsonres=new QueryBroker().readFileLocal(folder+"/data.json");
+		JSONObject current= new JSONObject(jsonres);
+		String year=current.optString("year",com.split("/")[0]);
+		String datemonth=current.optString("date",date)+"-"+current.optString("month",com.split("/")[1]);
+		String time=current.optString("time",com.split("/")[2].split(" ")[1]);
+		String speed=current.optString("windspeed","0");
+		String temperature=current.optString("temperature","26");
+		String irradiance=current.optString("irradiance","0");
+		
+		WeatherTimeStampKB converter = new WeatherTimeStampKB();		
+		//query the data from the existing owl file
+		
+		String sensorinfo = "PREFIX j2:<http://www.theworldavatar.com/ontology/ontocape/upper_level/system.owl#> "
+				+ "PREFIX j4:<http://www.theworldavatar.com/ontology/ontosensor/OntoSensor.owl#> "
+				+ "PREFIX j5:<http://www.theworldavatar.com/ontology/ontocape/chemical_process_system/CPS_realization/process_control_equipment/measuring_instrument.owl#> "
+				+ "PREFIX j6:<http://www.w3.org/2006/time#> " + "SELECT ?entity ?propval ?proptimeval "
+				+ "WHERE { ?entity a j5:T-Sensor ." + "  ?entity j4:observes ?prop ." + " ?prop   j2:hasValue ?vprop ."
+				+ " ?vprop   j2:numericalValue ?propval ." + " ?vprop   j6:hasTime ?proptime ."
+				+ " ?proptime   j6:inXSDDateTimeStamp ?proptimeval ." + "}" + "ORDER BY ASC(?proptimeval)";
+
+		String result = new QueryBroker().queryFile(iritempsensor, sensorinfo);
+		String[] keys = JenaResultSetFormatter.getKeys(result);
+		List<String[]> resultListfromquerytemp = JenaResultSetFormatter.convertToListofStringArrays(result, keys);
+
+		String sensorinfo2 = "PREFIX j2:<http://www.theworldavatar.com/ontology/ontocape/upper_level/system.owl#> "
+				+ "PREFIX j4:<http://www.theworldavatar.com/ontology/ontosensor/OntoSensor.owl#> "
+				+ "PREFIX j5:<http://www.theworldavatar.com/ontology/ontocape/chemical_process_system/CPS_realization/process_control_equipment/measuring_instrument.owl#> "
+				+ "PREFIX j6:<http://www.w3.org/2006/time#> " + "SELECT ?entity ?propval ?proptimeval "
+				+ "WHERE { ?entity a j5:Q-Sensor ." + "  ?entity j4:observes ?prop ." + " ?prop   j2:hasValue ?vprop ."
+				+ " ?vprop   j2:numericalValue ?propval ." + " ?vprop   j6:hasTime ?proptime ."
+				+ " ?proptime   j6:inXSDDateTimeStamp ?proptimeval ." + "}" + "ORDER BY ASC(?proptimeval)";
+
+		String result2 = new QueryBroker().queryFile(iriirradiationsensor, sensorinfo2);
+		String[] keys2 = JenaResultSetFormatter.getKeys(result2);
+		List<String[]> resultListfromqueryirr = JenaResultSetFormatter.convertToListofStringArrays(result2, keys2);
+		
+		String sensorinfo3 = "PREFIX j2:<http://www.theworldavatar.com/ontology/ontocape/upper_level/system.owl#> "
+				+ "PREFIX j4:<http://www.theworldavatar.com/ontology/ontosensor/OntoSensor.owl#> "
+				+ "PREFIX j5:<http://www.theworldavatar.com/ontology/ontocape/chemical_process_system/CPS_realization/process_control_equipment/measuring_instrument.owl#> "
+				+ "PREFIX j6:<http://www.w3.org/2006/time#> " + "SELECT ?entity ?propval ?proptimeval "
+				+ "WHERE { ?entity a j5:F-Sensor ." + "  ?entity j4:observes ?prop ." + " ?prop   j2:hasValue ?vprop ."
+				+ " ?vprop   j2:numericalValue ?propval ." + " ?vprop   j6:hasTime ?proptime ."
+				+ " ?proptime   j6:inXSDDateTimeStamp ?proptimeval ." + "}" + "ORDER BY ASC(?proptimeval)";
+
+		String result3 = new QueryBroker().queryFile(irispeedsensor, sensorinfo3);
+		String[] keys3 = JenaResultSetFormatter.getKeys(result3);
+		List<String[]> resultListfromqueryspeed = JenaResultSetFormatter.convertToListofStringArrays(result3, keys3);
+		
+		
+		
+		List<String[]> readingFromCSV = new ArrayList<String[]>();
+		for (int d=0;d<resultListfromqueryirr.size();d++) {
+			String timewholecsv=resultListfromquerytemp.get(d)[2];
+			String datemonthcsv=timewholecsv.split("-")[2].split("T")[0]+"-"+timewholecsv.split("-")[1];			
+			String timecsv=timewholecsv.split("-")[2].split("T")[1].split("\\+")[0];
+			String[]e= {timewholecsv.split("-")[0],datemonthcsv,timecsv,"100",resultListfromquerytemp.get(d)[1],"74.9",resultListfromqueryspeed.get(d)[1],"115.7",resultListfromqueryirr.get(d)[1],"0"};
+			readingFromCSV.add(e);
+		}
+		
+		
+		
+		//update the array value list
+		readingFromCSV.remove(0); //if with header,later need to be changed TODO KEVIN
+		String[]newline= {year,datemonth,time,"100",temperature,"74.9",speed,"115.7",irradiance,"0"};
+		System.out.println("datemonth="+datemonth);
+		readingFromCSV.add(newline);
+		List<String[]> actualWeather = new ArrayList<String[]>();
+		actualWeather.add(newline);
+		new QueryBroker().putLocal(folder + "/WeatherActual.csv", MatrixConverter.fromArraytoCsv(actualWeather));
+		
+		//update the owl file
+		//String baseURL2 = AgentLocator.getCurrentJpsAppDirectory(this) + "/workingdir/";
+		String irifortemp=converter.startConversion(readingFromCSV,"temperature","001","SG");
+		System.out.println(irifortemp+" is updated");
+		String iriforirradiation=converter.startConversion(readingFromCSV,"irradiation","001","SG");
+		System.out.println(iriforirradiation+" is updated");
+		String iriforwind=converter.startConversion(readingFromCSV,"windpseed","001","SG");
+		System.out.println(iriforwind+" is updated");
+		JSONObject resultweather = new JSONObject();
+		//resultweather.put("folder",folder );
+		resultweather.put("temperaturesensor",irifortemp );
+		resultweather.put("irradiationsensor",iriforirradiation );
+		resultweather.put("windspeedsensor",iriforwind );
+		
+		
+		return resultweather;
+	}
+	
+
+
+}