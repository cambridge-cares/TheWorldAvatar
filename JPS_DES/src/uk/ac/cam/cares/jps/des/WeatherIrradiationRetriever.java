package uk.ac.cam.cares.jps.des;

import java.util.ArrayList;
import java.util.List;

import javax.servlet.annotation.WebServlet;
import javax.servlet.http.HttpServletRequest;
import javax.servlet.http.HttpServletResponse;

import org.json.JSONObject;
import org.slf4j.Logger;
import org.slf4j.LoggerFactory;

import uk.ac.cam.cares.jps.base.discovery.AgentCaller;
import uk.ac.cam.cares.jps.base.query.JenaResultSetFormatter;
import uk.ac.cam.cares.jps.base.query.QueryBroker;
import uk.ac.cam.cares.jps.base.scenario.JPSHttpServlet;
import uk.ac.cam.cares.jps.base.util.MatrixConverter;

@WebServlet(urlPatterns = {"/GetIrradiationandWeatherData" })
public class WeatherIrradiationRetriever extends JPSHttpServlet {
	private static final long serialVersionUID = 1L;
	private Logger logger = LoggerFactory.getLogger(WeatherIrradiationRetriever.class);
	@Override 
	protected void doGetJPS(HttpServletRequest req, HttpServletResponse res) {
		
//		String value = req.getParameter("query");
//		JSONObject input = new JSONObject(value);
		System.out.println("HELLO");
		JSONObject joforDES = AgentCaller.readJsonParameter(req);
		String folder = joforDES.getString("folder");
//		String iriirradiationsensor="http://www.theworldavatar.com/kb/sgp/singapore/SGSolarIrradiationSensor-001.owl#SGSolarIrradiationSensor-001";
//		String iritempsensor="http://www.theworldavatar.com/kb/sgp/singapore/SGTemperatureSensor-001.owl#SGTemperatureSensor-001";
//		String irispeedsensor="http://www.theworldavatar.com/kb/sgp/singapore/SGWindSpeedSensor-001.owl#SGWindSpeedSensor-001";
		String iriirradiationsensor=joforDES.getString("irradiationsensor");
		String iritempsensor=joforDES.getString("tempsensor");
		String irispeedsensor=joforDES.getString("speedsensor");
		System.out.println("jpscontet needed?0");
		try {
			System.out.println("Check here then?");
			readWritedatatoOWL(folder,iritempsensor,iriirradiationsensor,irispeedsensor);
		} catch (Exception e) {
			// TODO Auto-generated catch block
			e.printStackTrace();
		}
		
//		JSONObject resultoftaking = new JSONObject();
//		resultoftaking.put("weatherdata", requestlatestdata());
		
 
		logger.info("return the result from weather agent");		
	}
	
	public void readWritedatatoOWL(String folder,String iritempsensor,String iriirradiationsensor,String irispeedsensor) throws Exception { 		
		new DistributedEnergySystem().copyFromPython(folder, "runpyocr.bat");
		new DistributedEnergySystem().copyFromPython(folder,"ocrv1.py");
		
		String startbatCommand =folder+"/runpyocr.bat";
		System.out.println(startbatCommand);
		String resultpy= new DistributedEnergySystem().executeSingleCommand(folder,startbatCommand);
		logger.info("OCR finished");
		
//		String jsonres=new QueryBroker().readFileLocal(AgentLocator.getCurrentJpsAppDirectory(this) +"/python/data.json");
		String jsonres=new QueryBroker().readFileLocal(folder+"/data.json");
		JSONObject current= new JSONObject(jsonres);
		String year=current.getString("year");
		String datemonth=current.getString("date")+"-"+current.getString("month");
		String time=current.getString("time");
		String speed=current.getString("windspeed");
		String temperature=current.getString("temperature");
		String irradiance=current.getString("irradiance");
		
		WeatherTimeStampKB converter = new WeatherTimeStampKB();
		
		//modification of array
//		String csv = new QueryBroker().readFileLocal(AgentLocator.getCurrentJpsAppDirectory(this) + "/workingdir/Weather.csv");
//		List<String[]> readingFromCSV = MatrixConverter.fromCsvToArray(csv);
		// later replaced by query from the owl file of the sensor
		
		
		
		String sensorinfo = "PREFIX j2:<http://www.theworldavatar.com/ontology/ontocape/upper_level/system.owl#> "
				+ "PREFIX j4:<http://www.theworldavatar.com/ontology/ontosensor/OntoSensor.owl#> "
				+ "PREFIX j5:<http://www.theworldavatar.com/ontology/ontocape/chemical_process_system/CPS_realization/process_control_equipment/measuring_instrument.owl#> "
				+ "PREFIX j6:<http://www.w3.org/2006/time#> " + "SELECT ?entity ?propval ?proptimeval "
				+ "WHERE { ?entity a j5:T-Sensor ." + "  ?entity j4:observes ?prop ." + " ?prop   j2:hasValue ?vprop ."
				+ " ?vprop   j2:numericalValue ?propval ." + " ?vprop   j6:hasTime ?proptime ."
				//+ " ?proptime   j6:inXSDDateTimeStamp ?proptimeval ." + "}" + "ORDER BY ASC(?proptimeval)";
				+ "}";

		String result = new QueryBroker().queryFile(iritempsensor, sensorinfo);
		String[] keys = JenaResultSetFormatter.getKeys(result);
		List<String[]> resultListfromquerytemp = JenaResultSetFormatter.convertToListofStringArrays(result, keys);

		String sensorinfo2 = "PREFIX j2:<http://www.theworldavatar.com/ontology/ontocape/upper_level/system.owl#> "
				+ "PREFIX j4:<http://www.theworldavatar.com/ontology/ontosensor/OntoSensor.owl#> "
				+ "PREFIX j5:<http://www.theworldavatar.com/ontology/ontocape/chemical_process_system/CPS_realization/process_control_equipment/measuring_instrument.owl#> "
				+ "PREFIX j6:<http://www.w3.org/2006/time#> " + "SELECT ?entity ?propval ?proptimeval "
				+ "WHERE { ?entity a j5:Q-Sensor ." + "  ?entity j4:observes ?prop ." + " ?prop   j2:hasValue ?vprop ."
				+ " ?vprop   j2:numericalValue ?propval ." + " ?vprop   j6:hasTime ?proptime ."
				+ " ?proptime   j6:inXSDDateTimeStamp ?proptimeval ." + "}" + "ORDER BY ASC(?proptimeval)";

		String result2 = new QueryBroker().queryFile(iriirradiationsensor, sensorinfo2);
		String[] keys2 = JenaResultSetFormatter.getKeys(result2);
		List<String[]> resultListfromqueryirr = JenaResultSetFormatter.convertToListofStringArrays(result2, keys2);
		
		String sensorinfo3 = "PREFIX j2:<http://www.theworldavatar.com/ontology/ontocape/upper_level/system.owl#> "
				+ "PREFIX j4:<http://www.theworldavatar.com/ontology/ontosensor/OntoSensor.owl#> "
				+ "PREFIX j5:<http://www.theworldavatar.com/ontology/ontocape/chemical_process_system/CPS_realization/process_control_equipment/measuring_instrument.owl#> "
				+ "PREFIX j6:<http://www.w3.org/2006/time#> " + "SELECT ?entity ?propval ?proptimeval "
				+ "WHERE { ?entity a j5:F-Sensor ." + "  ?entity j4:observes ?prop ." + " ?prop   j2:hasValue ?vprop ."
				+ " ?vprop   j2:numericalValue ?propval ." + " ?vprop   j6:hasTime ?proptime ."
				+ " ?proptime   j6:inXSDDateTimeStamp ?proptimeval ." + "}" + "ORDER BY ASC(?proptimeval)";

		String result3 = new QueryBroker().queryFile(irispeedsensor, sensorinfo3);
		String[] keys3 = JenaResultSetFormatter.getKeys(result3);
		List<String[]> resultListfromqueryspeed = JenaResultSetFormatter.convertToListofStringArrays(result3, keys3);
		
		
		
		List<String[]> readingFromCSV = new ArrayList<String[]>();
		for (int d=0;d<resultListfromqueryirr.size();d++) {
			String timewholecsv=resultListfromquerytemp.get(d)[2];
<<<<<<< HEAD
			if ( timewholecsv == null){
				timewholecsv = "Datatype[http://www.w3.org/2001/XMLSchema#2018-06-04T14:00+08:00]";
			}
			String datemonthcsv=timewholecsv.split("#")[1].split("-")[2].split("T")[0]+"-"+timewholecsv.split("#")[1].split("-")[1];			
			String timecsv=timewholecsv.split("#")[1].split("-")[2].split("T")[1].split("\\+")[0];
=======
			String datemonthcsv=timewholecsv.split("-")[2].split("T")[0]+"-"+timewholecsv.split("-")[1];			
			String timecsv=timewholecsv.split("-")[2].split("T")[1].split("\\+")[0];
>>>>>>> e732a223
			
			String[]e= {timewholecsv.split("-")[0],datemonthcsv,timecsv,"100",resultListfromquerytemp.get(d)[1],"74.9",resultListfromqueryspeed.get(d)[1],"115.7",resultListfromqueryirr.get(d)[1],"0"};
			readingFromCSV.add(e);
		}
		
		
		
		
		readingFromCSV.remove(0); //if with header,later need to be changed TODO KEVIN
		String[]newline= {year,datemonth,time,"100",temperature,"74.9",speed,"115.7",irradiance,"0"};
		readingFromCSV.add(newline);
		 new QueryBroker().putLocal(folder + "/Weather.csv", MatrixConverter.fromArraytoCsv(readingFromCSV));
		
		
		//String baseURL2 = AgentLocator.getCurrentJpsAppDirectory(this) + "/workingdir/";
		String irifortemp=converter.startConversion(readingFromCSV,"temperature");
		System.out.println(irifortemp+" is updated");
		String iriforirradiation=converter.startConversion(readingFromCSV,"irradiation");
		System.out.println(iriforirradiation+" is updated");
		String iriforwind=converter.startConversion(readingFromCSV,"windpseed");
		System.out.println(iriforwind+" is updated");
	}
	


}
<|MERGE_RESOLUTION|>--- conflicted
+++ resolved
@@ -1,159 +1,151 @@
-package uk.ac.cam.cares.jps.des;
-
-import java.util.ArrayList;
-import java.util.List;
-
-import javax.servlet.annotation.WebServlet;
-import javax.servlet.http.HttpServletRequest;
-import javax.servlet.http.HttpServletResponse;
-
-import org.json.JSONObject;
-import org.slf4j.Logger;
-import org.slf4j.LoggerFactory;
-
-import uk.ac.cam.cares.jps.base.discovery.AgentCaller;
-import uk.ac.cam.cares.jps.base.query.JenaResultSetFormatter;
-import uk.ac.cam.cares.jps.base.query.QueryBroker;
-import uk.ac.cam.cares.jps.base.scenario.JPSHttpServlet;
-import uk.ac.cam.cares.jps.base.util.MatrixConverter;
-
-@WebServlet(urlPatterns = {"/GetIrradiationandWeatherData" })
-public class WeatherIrradiationRetriever extends JPSHttpServlet {
-	private static final long serialVersionUID = 1L;
-	private Logger logger = LoggerFactory.getLogger(WeatherIrradiationRetriever.class);
-	@Override 
-	protected void doGetJPS(HttpServletRequest req, HttpServletResponse res) {
-		
-//		String value = req.getParameter("query");
-//		JSONObject input = new JSONObject(value);
-		System.out.println("HELLO");
-		JSONObject joforDES = AgentCaller.readJsonParameter(req);
-		String folder = joforDES.getString("folder");
-//		String iriirradiationsensor="http://www.theworldavatar.com/kb/sgp/singapore/SGSolarIrradiationSensor-001.owl#SGSolarIrradiationSensor-001";
-//		String iritempsensor="http://www.theworldavatar.com/kb/sgp/singapore/SGTemperatureSensor-001.owl#SGTemperatureSensor-001";
-//		String irispeedsensor="http://www.theworldavatar.com/kb/sgp/singapore/SGWindSpeedSensor-001.owl#SGWindSpeedSensor-001";
-		String iriirradiationsensor=joforDES.getString("irradiationsensor");
-		String iritempsensor=joforDES.getString("tempsensor");
-		String irispeedsensor=joforDES.getString("speedsensor");
-		System.out.println("jpscontet needed?0");
-		try {
-			System.out.println("Check here then?");
-			readWritedatatoOWL(folder,iritempsensor,iriirradiationsensor,irispeedsensor);
-		} catch (Exception e) {
-			// TODO Auto-generated catch block
-			e.printStackTrace();
-		}
-		
-//		JSONObject resultoftaking = new JSONObject();
-//		resultoftaking.put("weatherdata", requestlatestdata());
-		
- 
-		logger.info("return the result from weather agent");		
-	}
-	
-	public void readWritedatatoOWL(String folder,String iritempsensor,String iriirradiationsensor,String irispeedsensor) throws Exception { 		
-		new DistributedEnergySystem().copyFromPython(folder, "runpyocr.bat");
-		new DistributedEnergySystem().copyFromPython(folder,"ocrv1.py");
-		
-		String startbatCommand =folder+"/runpyocr.bat";
-		System.out.println(startbatCommand);
-		String resultpy= new DistributedEnergySystem().executeSingleCommand(folder,startbatCommand);
-		logger.info("OCR finished");
-		
-//		String jsonres=new QueryBroker().readFileLocal(AgentLocator.getCurrentJpsAppDirectory(this) +"/python/data.json");
-		String jsonres=new QueryBroker().readFileLocal(folder+"/data.json");
-		JSONObject current= new JSONObject(jsonres);
-		String year=current.getString("year");
-		String datemonth=current.getString("date")+"-"+current.getString("month");
-		String time=current.getString("time");
-		String speed=current.getString("windspeed");
-		String temperature=current.getString("temperature");
-		String irradiance=current.getString("irradiance");
-		
-		WeatherTimeStampKB converter = new WeatherTimeStampKB();
-		
-		//modification of array
-//		String csv = new QueryBroker().readFileLocal(AgentLocator.getCurrentJpsAppDirectory(this) + "/workingdir/Weather.csv");
-//		List<String[]> readingFromCSV = MatrixConverter.fromCsvToArray(csv);
-		// later replaced by query from the owl file of the sensor
-		
-		
-		
-		String sensorinfo = "PREFIX j2:<http://www.theworldavatar.com/ontology/ontocape/upper_level/system.owl#> "
-				+ "PREFIX j4:<http://www.theworldavatar.com/ontology/ontosensor/OntoSensor.owl#> "
-				+ "PREFIX j5:<http://www.theworldavatar.com/ontology/ontocape/chemical_process_system/CPS_realization/process_control_equipment/measuring_instrument.owl#> "
-				+ "PREFIX j6:<http://www.w3.org/2006/time#> " + "SELECT ?entity ?propval ?proptimeval "
-				+ "WHERE { ?entity a j5:T-Sensor ." + "  ?entity j4:observes ?prop ." + " ?prop   j2:hasValue ?vprop ."
-				+ " ?vprop   j2:numericalValue ?propval ." + " ?vprop   j6:hasTime ?proptime ."
-				//+ " ?proptime   j6:inXSDDateTimeStamp ?proptimeval ." + "}" + "ORDER BY ASC(?proptimeval)";
-				+ "}";
-
-		String result = new QueryBroker().queryFile(iritempsensor, sensorinfo);
-		String[] keys = JenaResultSetFormatter.getKeys(result);
-		List<String[]> resultListfromquerytemp = JenaResultSetFormatter.convertToListofStringArrays(result, keys);
-
-		String sensorinfo2 = "PREFIX j2:<http://www.theworldavatar.com/ontology/ontocape/upper_level/system.owl#> "
-				+ "PREFIX j4:<http://www.theworldavatar.com/ontology/ontosensor/OntoSensor.owl#> "
-				+ "PREFIX j5:<http://www.theworldavatar.com/ontology/ontocape/chemical_process_system/CPS_realization/process_control_equipment/measuring_instrument.owl#> "
-				+ "PREFIX j6:<http://www.w3.org/2006/time#> " + "SELECT ?entity ?propval ?proptimeval "
-				+ "WHERE { ?entity a j5:Q-Sensor ." + "  ?entity j4:observes ?prop ." + " ?prop   j2:hasValue ?vprop ."
-				+ " ?vprop   j2:numericalValue ?propval ." + " ?vprop   j6:hasTime ?proptime ."
-				+ " ?proptime   j6:inXSDDateTimeStamp ?proptimeval ." + "}" + "ORDER BY ASC(?proptimeval)";
-
-		String result2 = new QueryBroker().queryFile(iriirradiationsensor, sensorinfo2);
-		String[] keys2 = JenaResultSetFormatter.getKeys(result2);
-		List<String[]> resultListfromqueryirr = JenaResultSetFormatter.convertToListofStringArrays(result2, keys2);
-		
-		String sensorinfo3 = "PREFIX j2:<http://www.theworldavatar.com/ontology/ontocape/upper_level/system.owl#> "
-				+ "PREFIX j4:<http://www.theworldavatar.com/ontology/ontosensor/OntoSensor.owl#> "
-				+ "PREFIX j5:<http://www.theworldavatar.com/ontology/ontocape/chemical_process_system/CPS_realization/process_control_equipment/measuring_instrument.owl#> "
-				+ "PREFIX j6:<http://www.w3.org/2006/time#> " + "SELECT ?entity ?propval ?proptimeval "
-				+ "WHERE { ?entity a j5:F-Sensor ." + "  ?entity j4:observes ?prop ." + " ?prop   j2:hasValue ?vprop ."
-				+ " ?vprop   j2:numericalValue ?propval ." + " ?vprop   j6:hasTime ?proptime ."
-				+ " ?proptime   j6:inXSDDateTimeStamp ?proptimeval ." + "}" + "ORDER BY ASC(?proptimeval)";
-
-		String result3 = new QueryBroker().queryFile(irispeedsensor, sensorinfo3);
-		String[] keys3 = JenaResultSetFormatter.getKeys(result3);
-		List<String[]> resultListfromqueryspeed = JenaResultSetFormatter.convertToListofStringArrays(result3, keys3);
-		
-		
-		
-		List<String[]> readingFromCSV = new ArrayList<String[]>();
-		for (int d=0;d<resultListfromqueryirr.size();d++) {
-			String timewholecsv=resultListfromquerytemp.get(d)[2];
-<<<<<<< HEAD
-			if ( timewholecsv == null){
-				timewholecsv = "Datatype[http://www.w3.org/2001/XMLSchema#2018-06-04T14:00+08:00]";
-			}
-			String datemonthcsv=timewholecsv.split("#")[1].split("-")[2].split("T")[0]+"-"+timewholecsv.split("#")[1].split("-")[1];			
-			String timecsv=timewholecsv.split("#")[1].split("-")[2].split("T")[1].split("\\+")[0];
-=======
-			String datemonthcsv=timewholecsv.split("-")[2].split("T")[0]+"-"+timewholecsv.split("-")[1];			
-			String timecsv=timewholecsv.split("-")[2].split("T")[1].split("\\+")[0];
->>>>>>> e732a223
-			
-			String[]e= {timewholecsv.split("-")[0],datemonthcsv,timecsv,"100",resultListfromquerytemp.get(d)[1],"74.9",resultListfromqueryspeed.get(d)[1],"115.7",resultListfromqueryirr.get(d)[1],"0"};
-			readingFromCSV.add(e);
-		}
-		
-		
-		
-		
-		readingFromCSV.remove(0); //if with header,later need to be changed TODO KEVIN
-		String[]newline= {year,datemonth,time,"100",temperature,"74.9",speed,"115.7",irradiance,"0"};
-		readingFromCSV.add(newline);
-		 new QueryBroker().putLocal(folder + "/Weather.csv", MatrixConverter.fromArraytoCsv(readingFromCSV));
-		
-		
-		//String baseURL2 = AgentLocator.getCurrentJpsAppDirectory(this) + "/workingdir/";
-		String irifortemp=converter.startConversion(readingFromCSV,"temperature");
-		System.out.println(irifortemp+" is updated");
-		String iriforirradiation=converter.startConversion(readingFromCSV,"irradiation");
-		System.out.println(iriforirradiation+" is updated");
-		String iriforwind=converter.startConversion(readingFromCSV,"windpseed");
-		System.out.println(iriforwind+" is updated");
-	}
-	
-
-
-}
+package uk.ac.cam.cares.jps.des;
+
+import java.util.ArrayList;
+import java.util.List;
+
+import javax.servlet.annotation.WebServlet;
+import javax.servlet.http.HttpServletRequest;
+import javax.servlet.http.HttpServletResponse;
+
+import org.json.JSONObject;
+import org.slf4j.Logger;
+import org.slf4j.LoggerFactory;
+
+import uk.ac.cam.cares.jps.base.discovery.AgentCaller;
+import uk.ac.cam.cares.jps.base.query.JenaResultSetFormatter;
+import uk.ac.cam.cares.jps.base.query.QueryBroker;
+import uk.ac.cam.cares.jps.base.scenario.JPSHttpServlet;
+import uk.ac.cam.cares.jps.base.util.MatrixConverter;
+
+@WebServlet(urlPatterns = {"/GetIrradiationandWeatherData" })
+public class WeatherIrradiationRetriever extends JPSHttpServlet {
+	private static final long serialVersionUID = 1L;
+	private Logger logger = LoggerFactory.getLogger(WeatherIrradiationRetriever.class);
+	@Override 
+	protected void doGetJPS(HttpServletRequest req, HttpServletResponse res) {
+		
+//		String value = req.getParameter("query");
+//		JSONObject input = new JSONObject(value);
+		System.out.println("HELLO");
+		JSONObject joforDES = AgentCaller.readJsonParameter(req);
+		String folder = joforDES.getString("folder");
+//		String iriirradiationsensor="http://www.theworldavatar.com/kb/sgp/singapore/SGSolarIrradiationSensor-001.owl#SGSolarIrradiationSensor-001";
+//		String iritempsensor="http://www.theworldavatar.com/kb/sgp/singapore/SGTemperatureSensor-001.owl#SGTemperatureSensor-001";
+//		String irispeedsensor="http://www.theworldavatar.com/kb/sgp/singapore/SGWindSpeedSensor-001.owl#SGWindSpeedSensor-001";
+		String iriirradiationsensor=joforDES.getString("irradiationsensor");
+		String iritempsensor=joforDES.getString("tempsensor");
+		String irispeedsensor=joforDES.getString("speedsensor");
+		System.out.println("jpscontet needed?0");
+		try {
+			System.out.println("Check here then?");
+			readWritedatatoOWL(folder,iritempsensor,iriirradiationsensor,irispeedsensor);
+		} catch (Exception e) {
+			// TODO Auto-generated catch block
+			e.printStackTrace();
+		}
+		
+//		JSONObject resultoftaking = new JSONObject();
+//		resultoftaking.put("weatherdata", requestlatestdata());
+		
+ 
+		logger.info("return the result from weather agent");		
+	}
+	
+	public void readWritedatatoOWL(String folder,String iritempsensor,String iriirradiationsensor,String irispeedsensor) throws Exception { 		
+		new DistributedEnergySystem().copyFromPython(folder, "runpyocr.bat");
+		new DistributedEnergySystem().copyFromPython(folder,"ocrv1.py");
+		
+		String startbatCommand =folder+"/runpyocr.bat";
+		System.out.println(startbatCommand);
+		String resultpy= new DistributedEnergySystem().executeSingleCommand(folder,startbatCommand);
+		logger.info("OCR finished");
+		
+//		String jsonres=new QueryBroker().readFileLocal(AgentLocator.getCurrentJpsAppDirectory(this) +"/python/data.json");
+		String jsonres=new QueryBroker().readFileLocal(folder+"/data.json");
+		JSONObject current= new JSONObject(jsonres);
+		String year=current.getString("year");
+		String datemonth=current.getString("date")+"-"+current.getString("month");
+		String time=current.getString("time");
+		String speed=current.getString("windspeed");
+		String temperature=current.getString("temperature");
+		String irradiance=current.getString("irradiance");
+		
+		WeatherTimeStampKB converter = new WeatherTimeStampKB();
+		
+		//modification of array
+//		String csv = new QueryBroker().readFileLocal(AgentLocator.getCurrentJpsAppDirectory(this) + "/workingdir/Weather.csv");
+//		List<String[]> readingFromCSV = MatrixConverter.fromCsvToArray(csv);
+		// later replaced by query from the owl file of the sensor
+		
+		
+		
+		String sensorinfo = "PREFIX j2:<http://www.theworldavatar.com/ontology/ontocape/upper_level/system.owl#> "
+				+ "PREFIX j4:<http://www.theworldavatar.com/ontology/ontosensor/OntoSensor.owl#> "
+				+ "PREFIX j5:<http://www.theworldavatar.com/ontology/ontocape/chemical_process_system/CPS_realization/process_control_equipment/measuring_instrument.owl#> "
+				+ "PREFIX j6:<http://www.w3.org/2006/time#> " + "SELECT ?entity ?propval ?proptimeval "
+				+ "WHERE { ?entity a j5:T-Sensor ." + "  ?entity j4:observes ?prop ." + " ?prop   j2:hasValue ?vprop ."
+				+ " ?vprop   j2:numericalValue ?propval ." + " ?vprop   j6:hasTime ?proptime ."
+				//+ " ?proptime   j6:inXSDDateTimeStamp ?proptimeval ." + "}" + "ORDER BY ASC(?proptimeval)";
+				+ "}";
+
+		String result = new QueryBroker().queryFile(iritempsensor, sensorinfo);
+		String[] keys = JenaResultSetFormatter.getKeys(result);
+		List<String[]> resultListfromquerytemp = JenaResultSetFormatter.convertToListofStringArrays(result, keys);
+
+		String sensorinfo2 = "PREFIX j2:<http://www.theworldavatar.com/ontology/ontocape/upper_level/system.owl#> "
+				+ "PREFIX j4:<http://www.theworldavatar.com/ontology/ontosensor/OntoSensor.owl#> "
+				+ "PREFIX j5:<http://www.theworldavatar.com/ontology/ontocape/chemical_process_system/CPS_realization/process_control_equipment/measuring_instrument.owl#> "
+				+ "PREFIX j6:<http://www.w3.org/2006/time#> " + "SELECT ?entity ?propval ?proptimeval "
+				+ "WHERE { ?entity a j5:Q-Sensor ." + "  ?entity j4:observes ?prop ." + " ?prop   j2:hasValue ?vprop ."
+				+ " ?vprop   j2:numericalValue ?propval ." + " ?vprop   j6:hasTime ?proptime ."
+				+ " ?proptime   j6:inXSDDateTimeStamp ?proptimeval ." + "}" + "ORDER BY ASC(?proptimeval)";
+
+		String result2 = new QueryBroker().queryFile(iriirradiationsensor, sensorinfo2);
+		String[] keys2 = JenaResultSetFormatter.getKeys(result2);
+		List<String[]> resultListfromqueryirr = JenaResultSetFormatter.convertToListofStringArrays(result2, keys2);
+		
+		String sensorinfo3 = "PREFIX j2:<http://www.theworldavatar.com/ontology/ontocape/upper_level/system.owl#> "
+				+ "PREFIX j4:<http://www.theworldavatar.com/ontology/ontosensor/OntoSensor.owl#> "
+				+ "PREFIX j5:<http://www.theworldavatar.com/ontology/ontocape/chemical_process_system/CPS_realization/process_control_equipment/measuring_instrument.owl#> "
+				+ "PREFIX j6:<http://www.w3.org/2006/time#> " + "SELECT ?entity ?propval ?proptimeval "
+				+ "WHERE { ?entity a j5:F-Sensor ." + "  ?entity j4:observes ?prop ." + " ?prop   j2:hasValue ?vprop ."
+				+ " ?vprop   j2:numericalValue ?propval ." + " ?vprop   j6:hasTime ?proptime ."
+				+ " ?proptime   j6:inXSDDateTimeStamp ?proptimeval ." + "}" + "ORDER BY ASC(?proptimeval)";
+
+		String result3 = new QueryBroker().queryFile(irispeedsensor, sensorinfo3);
+		String[] keys3 = JenaResultSetFormatter.getKeys(result3);
+		List<String[]> resultListfromqueryspeed = JenaResultSetFormatter.convertToListofStringArrays(result3, keys3);
+		
+		
+		
+		List<String[]> readingFromCSV = new ArrayList<String[]>();
+		for (int d=0;d<resultListfromqueryirr.size();d++) {
+			String timewholecsv=resultListfromquerytemp.get(d)[2];
+			String datemonthcsv=timewholecsv.split("-")[2].split("T")[0]+"-"+timewholecsv.split("-")[1];			
+			String timecsv=timewholecsv.split("-")[2].split("T")[1].split("\\+")[0];
+			
+			String[]e= {timewholecsv.split("-")[0],datemonthcsv,timecsv,"100",resultListfromquerytemp.get(d)[1],"74.9",resultListfromqueryspeed.get(d)[1],"115.7",resultListfromqueryirr.get(d)[1],"0"};
+			readingFromCSV.add(e);
+		}
+		
+		
+		
+		
+		readingFromCSV.remove(0); //if with header,later need to be changed TODO KEVIN
+		String[]newline= {year,datemonth,time,"100",temperature,"74.9",speed,"115.7",irradiance,"0"};
+		readingFromCSV.add(newline);
+		 new QueryBroker().putLocal(folder + "/Weather.csv", MatrixConverter.fromArraytoCsv(readingFromCSV));
+		
+		
+		//String baseURL2 = AgentLocator.getCurrentJpsAppDirectory(this) + "/workingdir/";
+		String irifortemp=converter.startConversion(readingFromCSV,"temperature");
+		System.out.println(irifortemp+" is updated");
+		String iriforirradiation=converter.startConversion(readingFromCSV,"irradiation");
+		System.out.println(iriforirradiation+" is updated");
+		String iriforwind=converter.startConversion(readingFromCSV,"windpseed");
+		System.out.println(iriforwind+" is updated");
+	}
+	
+
+
+}