--- conflicted
+++ resolved
@@ -99,76 +99,12 @@
         super.onViewCreated(view, savedInstanceState);
 
         binding.submitButton.setOnClickListener(view1 -> {
-<<<<<<< HEAD
-            authHelper.performActionWithFreshTokens(this::createEditRequest);
-            hideKeyboardFrom(view.getContext(), view);
-        });
-    }
-
-    private void createEditRequest(String accessToken, String idToken, AuthorizationException ex) {
-        if (ex != null) {
-            LOGGER.error("Failed to refresh access token. Reauthorization is needed.");
-            if (getContext() != null) {
-                authHelper.showSessionExpiredDialog(requireActivity());
-            }
-            return;
-        }
-
-        try {
-            JSONObject params = new JSONObject();
-            params.put("dataIRI", editableAttributes.get(0).getIri());
-            params.put("temperature", Double.parseDouble(editableAttributes.get(0).getValue()));
-            params.put("clientProperties", "CLIENT_PROPERTIES");
-
-            JsonObjectRequest jsonObjectRequest = new JsonObjectRequest(Request.Method.POST, ESPHOME_CONTROL_URL.build().toString(), params, response -> {
-                try {
-                    if (!response.has("fanStatus")) {
-                        handleRequestFailure(new VolleyError(response.getString("message")));
-                        return;
-                    }
-
-                    String fanStatus = response.getString("fanStatus");
-                    LOGGER.info(fanStatus.isEmpty() ? fanStatus : "Successfully updated.");
-
-                    Toast.makeText(applicationContext, fanStatus.isEmpty() ? fanStatus : "Successfully updated.", Toast.LENGTH_LONG).show();
-                } catch (JSONException e) {
-                    throw new RuntimeException(e);
-                }
-            }, this::handleRequestFailure) {
-                @Override
-                public Map<String, String> getHeaders() {
-                    Map<String, String> params = new HashMap<>();
-                    params.put("Content-Type", "application/json");
-                    params.put("Authorization", "Bearer " + accessToken);
-                    return params;
-                }
-            };
-            SingletonConnection.getInstance(this.getContext()).addToRequestQueue(jsonObjectRequest);
-        } catch (NumberFormatException e) {
-            Toast.makeText(getContext(), "The input value should be number.", Toast.LENGTH_SHORT).show();
-        } catch (JSONException e) {
-            Toast.makeText(getContext(), "Failed to submit the change, please resubmit later.", Toast.LENGTH_SHORT).show();
-        }
-=======
-//            String temperature = binding.temperatureEdit.getText().toString().trim();
-            // TODO: backend not able to handle multiple attributes
             try {
 //                Double temperatureDouble = Double.parseDouble(temperature);
                 JSONObject params = new JSONObject();
                 String dataIRI = editableAttributes.get(0).getIri();
                 if (dataIRI.equals("https://www.theworldavatar.com/kg/ontodevice/V_Setpoint-01-Temperature")) {
-                    params.put("dataIRI", dataIRI);
-                    params.put("temperature", Double.parseDouble(editableAttributes.get(0).getValue()));
-                    params.put("clientProperties", "CLIENT_PROPERTIES");
-                    JsonObjectRequest jsonObjectRequest = new JsonObjectRequest(Request.Method.POST, ESPHOME_CONTROL_URL.build().toString(), params, response -> {
-                        try {
-                            String fanStatus = response.getString("fanStatus");
-                            Toast.makeText(this.getContext(), fanStatus.isEmpty() ? fanStatus : "Successfully updated.", Toast.LENGTH_LONG).show();
-                        } catch (JSONException e) {
-                            throw new RuntimeException(e);
-                        }
-                    }, error -> Toast.makeText(this.getContext(), "Failed to submit the change, please resubmit later.", Toast.LENGTH_SHORT).show());
-                    SingletonConnection.getInstance(this.getContext()).addToRequestQueue(jsonObjectRequest);
+                    authHelper.performActionWithFreshTokens(this::createEditRequest);
                     hideKeyboardFrom(view.getContext(), view);
 //                binding.temperatureEdit.clearFocus();
                 } else if (dataIRI.equals("https://www.theworldavatar.com/kg/ontobms/V_VAV_E-7-1_FlowSP_CARES")
@@ -213,7 +149,52 @@
                 Toast.makeText(this.getContext(), "Failed to submit the change, please resubmit later.", Toast.LENGTH_SHORT).show();
             }
         });
->>>>>>> b9cecdb7
+    }
+
+    private void createEditRequest(String accessToken, String idToken, AuthorizationException ex) {
+        if (ex != null) {
+            LOGGER.error("Failed to refresh access token. Reauthorization is needed.");
+            if (getContext() != null) {
+                authHelper.showSessionExpiredDialog(requireActivity());
+            }
+            return;
+        }
+
+        try {
+            JSONObject params = new JSONObject();
+            params.put("dataIRI", editableAttributes.get(0).getIri());
+            params.put("temperature", Double.parseDouble(editableAttributes.get(0).getValue()));
+            params.put("clientProperties", "CLIENT_PROPERTIES");
+
+            JsonObjectRequest jsonObjectRequest = new JsonObjectRequest(Request.Method.POST, ESPHOME_CONTROL_URL.build().toString(), params, response -> {
+                try {
+                    if (!response.has("fanStatus")) {
+                        handleRequestFailure(new VolleyError(response.getString("message")));
+                        return;
+                    }
+
+                    String fanStatus = response.getString("fanStatus");
+                    LOGGER.info(fanStatus.isEmpty() ? fanStatus : "Successfully updated.");
+
+                    Toast.makeText(applicationContext, fanStatus.isEmpty() ? fanStatus : "Successfully updated.", Toast.LENGTH_LONG).show();
+                } catch (JSONException e) {
+                    throw new RuntimeException(e);
+                }
+            }, this::handleRequestFailure) {
+                @Override
+                public Map<String, String> getHeaders() {
+                    Map<String, String> params = new HashMap<>();
+                    params.put("Content-Type", "application/json");
+                    params.put("Authorization", "Bearer " + accessToken);
+                    return params;
+                }
+            };
+            SingletonConnection.getInstance(this.getContext()).addToRequestQueue(jsonObjectRequest);
+        } catch (NumberFormatException e) {
+            Toast.makeText(getContext(), "The input value should be number.", Toast.LENGTH_SHORT).show();
+        } catch (JSONException e) {
+            Toast.makeText(getContext(), "Failed to submit the change, please resubmit later.", Toast.LENGTH_SHORT).show();
+        }
     }
 
     private void hideKeyboardFrom(Context context, View view) {
