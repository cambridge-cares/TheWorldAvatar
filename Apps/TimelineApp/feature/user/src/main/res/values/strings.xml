<?xml version="1.0" encoding="utf-8"?>
<resources>

    <string name="login">Login</string>
    <string name="connection_error">Connection failed, please check your network connection</string>
    <string name="login_failure_due_to_check_system_clock">We could not log you in because your clock settings appear to be incorrect. Please check your clock and try again.</string>
    <string name="fail_to_login_title">Login Failed</string>
    <string name="fail_to_login">Fail to login, please try again.</string>
    <string name="login_canceled">Login canceled</string>
    <string name="account_setting">Account Setting</string>
    <string name="health_report">Health Report</string>
    <string name="privacy_setting">Privacy Setting</string>
    <string name="location_history">Location History</string>
    <string name="sensors_setting_amp_data_upload"><![CDATA[Sensors Setting & Data Upload]]></string>
    <string name="edit_profile">Edit Profile</string>
    <string name="update_password">Update Password</string>
    <string name="sign_out">Sign Out</string>
    <string name="delete_account">Delete Account</string>
    <string name="start_recording">Start Recording</string>
    <string name="stop_recording">Stop Recording</string>
    <string name="location_permission_explanation">Location data is used for trajectory recording.</string>
    <string name="audio_permission_explanation">Microphone is used for sound level analysis.</string>
    <string name="notification_permission_explanation">Notification is used to indicate the app is currently reading your sensor data.</string>
<<<<<<< HEAD
    <string name="toggle_all">Toggle All</string>
    <string name="toggle_off">Toggle Off</string>
=======
    <string name="sensor_name_accelerometer">Accelerometer</string>
    <string name="sensor_name_gyroscope">Gyroscope</string>
    <string name="sensor_name_magnetometer">Magnetometer</string>
    <string name="sensor_name_light">Light</string>
    <string name="sensor_name_humidity">Humidity</string>
    <string name="sensor_name_pressure">Pressure</string>
    <string name="sensor_name_gravity">Gravity</string>
    <string name="sensor_name_location">Location</string>
    <string name="sensor_name_microphone">Microphone</string>
    <string name="sensor_description_accelerometer">Measures acceleration</string>
    <string name="sensor_description_gyroscope">Tracks rotation rate</string>
    <string name="sensor_description_magnetometer">Detects magnetic fields</string>
    <string name="sensor_description_light">Senses light levels</string>
    <string name="sensor_description_humidity">Monitors air moisture</string>
    <string name="sensor_description_pressure">Gauges atmospheric pressure</string>
    <string name="sensor_description_gravity">Detects gravity vector</string>
    <string name="sensor_description_location">Tracks GPS position</string>
    <string name="sensor_description_microphone">Captures sound levels</string>
    <string name="sensor_description">Sensor Description</string>
>>>>>>> a7b61723
</resources><|MERGE_RESOLUTION|>--- conflicted
+++ resolved
@@ -21,10 +21,6 @@
     <string name="location_permission_explanation">Location data is used for trajectory recording.</string>
     <string name="audio_permission_explanation">Microphone is used for sound level analysis.</string>
     <string name="notification_permission_explanation">Notification is used to indicate the app is currently reading your sensor data.</string>
-<<<<<<< HEAD
-    <string name="toggle_all">Toggle All</string>
-    <string name="toggle_off">Toggle Off</string>
-=======
     <string name="sensor_name_accelerometer">Accelerometer</string>
     <string name="sensor_name_gyroscope">Gyroscope</string>
     <string name="sensor_name_magnetometer">Magnetometer</string>
@@ -44,5 +40,6 @@
     <string name="sensor_description_location">Tracks GPS position</string>
     <string name="sensor_description_microphone">Captures sound levels</string>
     <string name="sensor_description">Sensor Description</string>
->>>>>>> a7b61723
+    <string name="toggle_all">Toggle All</string>
+    <string name="toggle_off">Toggle Off</string>
 </resources>