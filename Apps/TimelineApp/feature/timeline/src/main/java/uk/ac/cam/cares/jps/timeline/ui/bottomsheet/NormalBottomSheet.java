

package uk.ac.cam.cares.jps.timeline.ui.bottomsheet;

import static com.google.android.material.bottomsheet.BottomSheetBehavior.STATE_COLLAPSED;
import static com.google.android.material.bottomsheet.BottomSheetBehavior.STATE_EXPANDED;
import static com.google.android.material.bottomsheet.BottomSheetBehavior.STATE_HALF_EXPANDED;

import android.content.Context;
import android.util.Log;
import android.util.TypedValue;
import android.view.LayoutInflater;
import android.view.MotionEvent;
import android.view.View;
import android.view.ViewGroup;
import android.view.ViewTreeObserver;
import android.widget.TextView;

import androidx.annotation.NonNull;
import androidx.appcompat.widget.LinearLayoutCompat;
import androidx.recyclerview.widget.LinearLayoutManager;
import androidx.recyclerview.widget.RecyclerView;

import com.google.android.material.bottomsheet.BottomSheetBehavior;

import java.util.List;

import uk.ac.cam.cares.jps.timeline.model.bottomsheet.ActivitySummary;
import uk.ac.cam.cares.jps.timeline.model.bottomsheet.Session;
import uk.ac.cam.cares.jps.timeline.model.trajectory.TrajectorySegment;
import uk.ac.cam.cares.jps.timeline.ui.adapter.ActivitySummaryAdapter;
import uk.ac.cam.cares.jps.timeline.ui.adapter.SessionsAdapter;
import uk.ac.cam.cares.jps.timelinemap.R;

/**
 * Bottom sheet to be shown when there is no error
 */
public class NormalBottomSheet extends BottomSheet {

    private RecyclerView summaryRecyclerView;
    private ActivitySummaryAdapter summaryAdapter;
    private RecyclerView sessionsRecyclerView;
    private SessionsAdapter sessionsAdapter;
    private BottomSheetBehavior<LinearLayoutCompat> bottomSheetBehavior;


    public NormalBottomSheet(Context context, BottomSheetBehavior<LinearLayoutCompat> bottomSheetBehavior) {
        super(context);
        init(context);

        this.bottomSheetBehavior = bottomSheetBehavior;
    }

    @Override
    void init(Context context) {
        bottomSheet = (LinearLayoutCompat) LayoutInflater.from(context).inflate(R.layout.bottom_sheet_widget, null);

        sessionsRecyclerView = bottomSheet.findViewById(R.id.sessions_recycler_view);

        sessionsAdapter = new SessionsAdapter();
        sessionsRecyclerView.setAdapter(sessionsAdapter);
        sessionsRecyclerView.setLayoutManager(new LinearLayoutManager(context));
        sessionsRecyclerView.addOnScrollListener(new RecyclerView.OnScrollListener() {
            @Override
            public void onScrolled(@NonNull RecyclerView recyclerView, int dx, int dy) {
                if (!sessionsRecyclerView.canScrollVertically(-1) && dy < 0) {
                    // session list at the top, collapse bottomsheet
                    if (bottomSheetBehavior.getState() != BottomSheetBehavior.STATE_DRAGGING &&
                            bottomSheetBehavior.getState() != BottomSheetBehavior.STATE_SETTLING) {
                        switch (bottomSheetBehavior.getState()) {
                            case STATE_HALF_EXPANDED ->
                                    bottomSheetBehavior.setState(STATE_COLLAPSED);
                            case STATE_EXPANDED ->
                                    bottomSheetBehavior.setState(STATE_HALF_EXPANDED);
                        }
                    }
                    return;
                }
                if (dy > 10 && bottomSheetBehavior.getState() != STATE_EXPANDED && bottomSheetBehavior.getState() != BottomSheetBehavior.STATE_DRAGGING &&
                        bottomSheetBehavior.getState() != BottomSheetBehavior.STATE_SETTLING) {
                    bottomSheetBehavior.setState(STATE_EXPANDED);
                    return;
                }
                super.onScrolled(recyclerView, dx, dy);
            }
        });


        final float maxHeightPx = TypedValue.applyDimension(TypedValue.COMPLEX_UNIT_DIP, 500, context.getResources().getDisplayMetrics());

        sessionsRecyclerView.getViewTreeObserver().addOnGlobalLayoutListener(new ViewTreeObserver.OnGlobalLayoutListener() {
            @Override
            public void onGlobalLayout() {
                if (sessionsRecyclerView.getHeight() > maxHeightPx) {
                    ViewGroup.LayoutParams params = sessionsRecyclerView.getLayoutParams();
                    params.height = (int) maxHeightPx;
                    sessionsRecyclerView.setLayoutParams(params);
                }
                sessionsRecyclerView.getViewTreeObserver().removeOnGlobalLayoutListener(this);
            }
        });

        summaryRecyclerView = bottomSheet.findViewById(R.id.summary_recycler_view);


        summaryAdapter = new ActivitySummaryAdapter();
        summaryRecyclerView.setAdapter(summaryAdapter);
        summaryRecyclerView.setLayoutManager(new LinearLayoutManager(context, LinearLayoutManager.HORIZONTAL, false));
    }

    public void showFetchingAnimation(boolean isFetching) {
        if (isFetching) {
            sessionsAdapter = new SessionsAdapter();
            sessionsRecyclerView.setAdapter(sessionsAdapter);

            summaryAdapter = new ActivitySummaryAdapter();
            summaryRecyclerView.setAdapter(summaryAdapter);

            getBottomSheet().findViewById(R.id.progress_linear).setVisibility(View.VISIBLE);
            getBottomSheet().findViewById(R.id.trajectory_info_tv).setVisibility(View.GONE);
            sessionsRecyclerView.setVisibility(View.GONE);
            summaryRecyclerView.setVisibility(View.GONE);


        } else {
            getBottomSheet().findViewById(R.id.progress_linear).setVisibility(View.GONE);
            summaryRecyclerView.setVisibility(View.VISIBLE);
            sessionsRecyclerView.setVisibility(View.VISIBLE);
        }
    }

    public void updateUniqueSessionsList(List<Session> sessionList, TrajectorySegment clickedSegment) {
        if (sessionList != null && !sessionList.isEmpty()) {
            sessionsAdapter.setUniqueSessionsList(sessionList, clickedSegment);

            TextView trajectoryTextView = getBottomSheet().findViewById(R.id.trajectory_info_tv);
            if (trajectoryTextView != null) {
                trajectoryTextView.setVisibility(View.GONE);
            }
        } else {
            showEmptyState();
        }
    }

    public void updateSummaryView(List<ActivitySummary> summaryActivityItemList) {
        if (summaryActivityItemList != null && !summaryActivityItemList.isEmpty()) {
<<<<<<< HEAD
            summaryAdapter.setActivityItemList(summaryActivityItemList, clickedSegment);
=======
            summaryAdapter.setActivityItemList(summaryActivityItemList);
            summaryAdapter.notifyDataSetChanged();
>>>>>>> 0791f432

            TextView trajectoryTextView = getBottomSheet().findViewById(R.id.trajectory_info_tv);
            if (trajectoryTextView != null) {
                trajectoryTextView.setVisibility(View.GONE);
            }
        }
    }

    private void showEmptyState() {
        sessionsRecyclerView.setVisibility(View.GONE);
        summaryRecyclerView.setVisibility(View.GONE);

        TextView trajectoryTextView = getBottomSheet().findViewById(R.id.trajectory_info_tv);
        if (trajectoryTextView != null) {
            trajectoryTextView.setText(uk.ac.cam.cares.jps.utils.R.string.trajectoryagent_no_trajectory_found);
            trajectoryTextView.setVisibility(View.VISIBLE);
        }
    }

    public void highlightClickedSegment(TrajectorySegment clickedSegment) {
        sessionsAdapter.setClickedSegment(clickedSegment);

        if (clickedSegment != null) {
            Log.d("SCROLL_DEBUG", "Scrolling to session: " + clickedSegment.getSessionNumber());

            sessionsRecyclerView.post(() -> {
                LinearLayoutManager layoutManager = (LinearLayoutManager) sessionsRecyclerView.getLayoutManager();
                if (layoutManager != null) {
                    layoutManager.scrollToPositionWithOffset(clickedSegment.getSessionNumber(), 0);
                }
            });
        }
<<<<<<< HEAD

        summaryAdapter.highlightClickedActivity(clickedSegment);
=======
        
>>>>>>> 0791f432
    }

}<|MERGE_RESOLUTION|>--- conflicted
+++ resolved
@@ -144,12 +144,7 @@
 
     public void updateSummaryView(List<ActivitySummary> summaryActivityItemList) {
         if (summaryActivityItemList != null && !summaryActivityItemList.isEmpty()) {
-<<<<<<< HEAD
-            summaryAdapter.setActivityItemList(summaryActivityItemList, clickedSegment);
-=======
             summaryAdapter.setActivityItemList(summaryActivityItemList);
-            summaryAdapter.notifyDataSetChanged();
->>>>>>> 0791f432
 
             TextView trajectoryTextView = getBottomSheet().findViewById(R.id.trajectory_info_tv);
             if (trajectoryTextView != null) {
@@ -182,12 +177,7 @@
                 }
             });
         }
-<<<<<<< HEAD
 
-        summaryAdapter.highlightClickedActivity(clickedSegment);
-=======
-        
->>>>>>> 0791f432
     }
 
 }