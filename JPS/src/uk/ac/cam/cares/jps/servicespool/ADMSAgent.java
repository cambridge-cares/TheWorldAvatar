--- conflicted
+++ resolved
@@ -59,13 +59,8 @@
         JSONObject region = requestParams.getJSONObject("region");
         String cityIRI = requestParams.getString("city");
         JSONObject weather = requestParams.getJSONObject("weatherstate");
-<<<<<<< HEAD
     	logger.info("getting  source");
-        String plantIRI = getSourceData(requestParams, cityIRI);
     	logger.info("getting the region,city, weather, and source");
-=======
-
->>>>>>> 19de4f78
         String precipitation = weather.getJSONObject("hasprecipation").getString("hasintensity");
         double upperx = Double.parseDouble("" + region.getJSONObject("uppercorner").get("upperx"));
         double uppery = Double.parseDouble("" + region.getJSONObject("uppercorner").get("uppery"));
@@ -187,26 +182,6 @@
         String plantIRI = null;
         if (!(cityIRI.equalsIgnoreCase("http://dbpedia.org/resource/Singapore") || cityIRI.equalsIgnoreCase("http://dbpedia.org/resource/Hong_Kong"))) {
             plantIRI = input.getString("plant"); //
-<<<<<<< HEAD
-        } else {
-        	logger.info("input= "+input.toString());
-            shipIRIs = input.getJSONObject("ship").getJSONArray("shipIRIs");
-//				plantIRI = shipIRIs.toString();
-
-            List<String> list = new ArrayList<String>();
-            for (int i = 0; i < shipIRIs.length(); i++) {
-                String shipIRI = shipIRIs.getString(i);
-                list.add(shipIRI);
-                //system.out.println(i);
-                //system.out.println(shipIRI);
-            }
-
-            Gson g = new Gson();
-            plantIRI = g.toJson(g.toJson(list.toArray()));
-            //system.out.println("SHIP IRIS in String: " + plantIRI);
-
-=======
->>>>>>> 19de4f78
         }
         return plantIRI;
     }
