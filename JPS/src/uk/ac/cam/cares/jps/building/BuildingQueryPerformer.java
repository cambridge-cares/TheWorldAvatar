--- conflicted
+++ resolved
@@ -39,13 +39,7 @@
 		
 		String urlKey = IKeys.URL_BUILDINGSQUERY_THEHAGUE;
 		if (cityIRI.equalsIgnoreCase(BERLIN_IRI)) {
-<<<<<<< HEAD
-			path = "/damecoolquestion/berlinbuildings/query";
-		} else if (cityIRI.equalsIgnoreCase(THE_HAGUE_IRI)) {			
-			path = "/damecoolquestion/thehaguebuildings/query";
-=======
 			urlKey = IKeys.URL_BUILDINGSQUERY_BERLIN;
->>>>>>> 8f2bfc3f
 		}
 		
 		return AgentCaller.executeGetWithURLKey(urlKey, AgentCaller.MediaType.TEXT_CSV ,"query", query);
@@ -141,14 +135,13 @@
 		String query = getQueryClosestBuildingsFromRegion(200, lx, ly, ux, uy);		
 		String result = performQuery(cityIRI, query);
 		Map<String, List<String>> map = MatrixConverter.fromCsv(result);
- 		ArrayList<String> closestBuildings = selectClosestBuilding(plx, ply, buildingLimit, map);
- 		return closestBuildings;
-
-	}
-	
-	public static ArrayList<String> selectClosestBuilding(double centerx, double centery, int buildingLimit, Map<String, List<String>> map) {
-		
-		ArrayList<String> _result = new ArrayList<String>();
+		
+		return selectClosestBuilding(plx, ply, buildingLimit, map);
+	}
+	
+	public List<String> selectClosestBuilding(double centerx, double centery, int buildingLimit, Map<String, List<String>> map) {
+		
+		List<String> result = new ArrayList<String>();
 		
 		class DistanceBuildingPair {
 			double distance;
@@ -188,9 +181,10 @@
 		
 		int min = Math.min(size, buildingLimit);
 		for (int i=0; i<min; i++) {
-			_result.add(pairs[i].buildingIRI);
-		}
-		return _result;
+			result.add(pairs[i].buildingIRI);
+		}
+		
+		return result;
 	}
 	
 	public String getQueryClosestBuildingsFromRegion(int buildingLimit, double lowerx, double lowery, double upperx, double uppery) {
