package uk.ac.cam.cares.jps.building.test;

import java.util.ArrayList;
import java.util.List;

import com.google.gson.Gson;

import junit.framework.TestCase;
import uk.ac.cam.cares.jps.base.config.AgentLocator;
import uk.ac.cam.cares.jps.base.discovery.AgentCaller;
import uk.ac.cam.cares.jps.base.util.CommandHelper;
import uk.ac.cam.cares.jps.building.BuildingQueryPerformer;
import uk.ac.cam.cares.jps.building.CRSTransformer;
import uk.ac.cam.cares.jps.building.SimpleBuildingData;

public class TestBuildingQueryAgent extends TestCase {
	
	public static BuildingQueryPerformer createQueryPerformerForTheHague() {
		return TestBuildingQueryPerformer.createQueryPerformerForTheHague();
	}

	public void testTheHagueAgentBuildingsFromRegion() {
		
		String response = AgentCaller.executeGet("/JPS/buildings/fromregion", "cityiri", BuildingQueryPerformer.THE_HAGUE_IRI, "buildinglimit", "25", 
				"lowerx", "79000.", "lowery", "454000.", "upperx", "79800.", "uppery", "455200.");
		System.out.println(response);
		List<String> buildingIRIs = new Gson().fromJson(response, List.class);
		assertEquals(25, buildingIRIs.size());
	}
	
	public void testTheHagueAgentBuildingsSimpleShape() {
		
		String buildingIRIs = "[\"" + TestBuildingQueryPerformer.BUILDING_IRI_THE_HAGUE_PREFIX + "10_buildings0.owl#BuildingGUID_83EFA0E4-FC06-46B3-8482-E38C8CF602BC\","
				+ "\"" + TestBuildingQueryPerformer.BUILDING_IRI_THE_HAGUE_PREFIX + "10_buildings0.owl#BuildingGUID_21FFA968-1D0D-46F1-9C6A-DEB511EDE8EC\","
				+ "\"" + TestBuildingQueryPerformer.BUILDING_IRI_THE_HAGUE_PREFIX + "10_buildings0.owl#BuildingGUID_E7EAC652-9675-4075-9B77-9119130FFC01\","
				+ "\"" + TestBuildingQueryPerformer.BUILDING_IRI_THE_HAGUE_PREFIX + "10_buildings0.owl#BuildingGUID_0DDFE8F6-C689-411B-A40B-7AB0B322DAA4\","
				+ "\"" + TestBuildingQueryPerformer.BUILDING_IRI_THE_HAGUE_PREFIX + "10_buildings0.owl#BuildingGUID_75633FA6-1816-4681-AED1-28477B9E8306\"]";		
		
		String response = AgentCaller.executeGet("/JPS/buildings/simpleshape", "cityiri", BuildingQueryPerformer.THE_HAGUE_IRI, "buildingiris", buildingIRIs);
		System.out.println(response);
		SimpleBuildingData data = new Gson().fromJson(response, SimpleBuildingData.class);
		assertEquals(5, data.BldIRI.size());
		assertEquals(5, data.BldAngle.size());
	}
	
	public void testTheHagueIntegrationWithPython() throws InterruptedException {
		
		String city = BuildingQueryPerformer.THE_HAGUE_IRI;
		
		//args.add("http://www.theworldavatar.com/Plant-001.owl#Plant-001");
		String plant = "http://www.theworldavatar.com/Plant-001.owl";
		//args.add(coordinates.toString().replaceAll(",", "#"));
		//args.add("{'xmin':84400, 'xmax':84600, 'ymin':451000, 'ymax':451300}");
		//args.add("{'xmin':79770, 'xmax':79910, 'ymin':454680, 'ymax':454980}");
		double lowerx = 79770;
		double lowery = 454680;
		double upperx = 79910;
		double uppery = 454980;
		
		int buildingLimit = 25;
		
		startIntegrationWithPython(city, plant, lowerx, lowery, upperx, uppery, buildingLimit);
		
		// TODO-AE assert statement is missing here 
	}
	
	public void testBerlinIntegrationWithPython() throws InterruptedException {
		
		String city = BuildingQueryPerformer.BERLIN_IRI;
		String plant = "http://www.theworldavatar.com/kb/deu/berlin/powerplants/Heizkraftwerk_Mitte.owl#Plant-002";
		
		// transform the points around the plant in Berlin into the CRS of GUI, BuildingQueryPerformer will translate them back to Berlin CRS
		// this transformed target plants are the correct ones for ADMS Python scripts
		String sourceCRS = CRSTransformer.EPSG_25833; // Berlin
		double[] sourcePoints = new double[]{390000., 5815000., 396000., 5826000.};
		String targetCRS = CRSTransformer.EPSG_28992; // The Hague
		double[] targetPoints = CRSTransformer.transform(sourceCRS, targetCRS, sourcePoints);
		
		double lowerx = targetPoints[0];
		double lowery = targetPoints[1];
		double upperx = targetPoints[2];
		double uppery = targetPoints[3];
		
		int buildingLimit = 25;
		
		startIntegrationWithPython(city, plant, lowerx, lowery, upperx, uppery, buildingLimit);
		
		// TODO-AE assert statement is missing here 
	}
	
	private void startIntegrationWithPython(String city, String plant, double lowerx, double lowery, double upperx, double uppery, int buildingLimit) throws InterruptedException {
		
		ArrayList<String> args = new ArrayList<String>();
		args.add("python");
		args.add("admsMainNew.py"); 
<<<<<<< HEAD
		//args.add("http://www.theworldavatar.com/Plant-001.owl#Plant-001");
		args.add("http://www.theworldavatar.com/Plant-001.owl");
		//args.add(coordinates.toString().replaceAll(",", "#"));
		//args.add("{'xmin':84400, 'xmax':84600, 'ymin':451000, 'ymax':451300}");
		//args.add("{'xmin':79480, 'xmax':85000, 'ymin':454670, 'ymax':460000}");
		//args.add("{'xmin':79300, 'xmax':80100, 'ymin':454400, 'ymax':455200}");
		args.add("{'xmin':79570, 'xmax':79910, 'ymin':454680, 'ymax':455000}");
=======
		args.add(plant);
		
		String coordintates = getCoordinatesForPython(lowerx, lowery, upperx, uppery);
		args.add(coordintates);
		
>>>>>>> 1e97aa93
		String fullPath = AgentLocator.getPathToWorkingDir(this) + "/" + "ADMS";
		args.add(fullPath); // this extra parameter tells the python script where to put the input files
		
		String buildingData = retrieveBuildingDataInJSON(city, lowerx, lowery, upperx, uppery, buildingLimit);
		buildingData = buildingData.replace('\"', '\'');
		args.add(buildingData);
		System.out.println("building data =  \n" + buildingData);
		
		String targetFolder = AgentLocator.getNewPathToPythonScript("caresjpsadmsinputs", this);
		String result = CommandHelper.executeCommands(targetFolder, args);
	
		System.out.println("Python result: \n" + result);
	}
	
<<<<<<< HEAD
	private String retrieveTheHagueBuildingDataInJSON() {
		List<String> buildingIRIs = createQueryPerformerForTheHague().performQueryBuildingsFromRegion(BuildingQueryPerformer.THE_HAGUE_IRI, 25, 79570., 454680., 79910., 455000.);
		SimpleBuildingData result = createQueryPerformerForTheHague().performQuerySimpleBuildingData(BuildingQueryPerformer.THE_HAGUE_IRI, buildingIRIs);
=======
	private String retrieveBuildingDataInJSON(String city, double lowerx, double lowery, double upperx, double uppery, int buildingLimit) {
		List<String> buildingIRIs = createQueryPerformerForTheHague().performQueryBuildingsFromRegion(city , buildingLimit, lowerx, lowery, upperx, uppery);
		SimpleBuildingData result = createQueryPerformerForTheHague().performQuerySimpleBuildingData(city, buildingIRIs);
>>>>>>> 1e97aa93
		String argument = new Gson().toJson(result);
		return argument;
	}
	
	private String getCoordinatesForPython(double lowerx, double lowery, double upperx, double uppery) {
		String template = "{'xmin':%f, 'xmax':%f, 'ymin':%f, 'ymax':%f}";
		return String.format(template, lowerx, upperx, lowery, uppery);
	}
}<|MERGE_RESOLUTION|>--- conflicted
+++ resolved
@@ -93,21 +93,11 @@
 		ArrayList<String> args = new ArrayList<String>();
 		args.add("python");
 		args.add("admsMainNew.py"); 
-<<<<<<< HEAD
-		//args.add("http://www.theworldavatar.com/Plant-001.owl#Plant-001");
-		args.add("http://www.theworldavatar.com/Plant-001.owl");
-		//args.add(coordinates.toString().replaceAll(",", "#"));
-		//args.add("{'xmin':84400, 'xmax':84600, 'ymin':451000, 'ymax':451300}");
-		//args.add("{'xmin':79480, 'xmax':85000, 'ymin':454670, 'ymax':460000}");
-		//args.add("{'xmin':79300, 'xmax':80100, 'ymin':454400, 'ymax':455200}");
-		args.add("{'xmin':79570, 'xmax':79910, 'ymin':454680, 'ymax':455000}");
-=======
 		args.add(plant);
 		
 		String coordintates = getCoordinatesForPython(lowerx, lowery, upperx, uppery);
 		args.add(coordintates);
 		
->>>>>>> 1e97aa93
 		String fullPath = AgentLocator.getPathToWorkingDir(this) + "/" + "ADMS";
 		args.add(fullPath); // this extra parameter tells the python script where to put the input files
 		
@@ -122,15 +112,9 @@
 		System.out.println("Python result: \n" + result);
 	}
 	
-<<<<<<< HEAD
-	private String retrieveTheHagueBuildingDataInJSON() {
-		List<String> buildingIRIs = createQueryPerformerForTheHague().performQueryBuildingsFromRegion(BuildingQueryPerformer.THE_HAGUE_IRI, 25, 79570., 454680., 79910., 455000.);
-		SimpleBuildingData result = createQueryPerformerForTheHague().performQuerySimpleBuildingData(BuildingQueryPerformer.THE_HAGUE_IRI, buildingIRIs);
-=======
 	private String retrieveBuildingDataInJSON(String city, double lowerx, double lowery, double upperx, double uppery, int buildingLimit) {
 		List<String> buildingIRIs = createQueryPerformerForTheHague().performQueryBuildingsFromRegion(city , buildingLimit, lowerx, lowery, upperx, uppery);
 		SimpleBuildingData result = createQueryPerformerForTheHague().performQuerySimpleBuildingData(city, buildingIRIs);
->>>>>>> 1e97aa93
 		String argument = new Gson().toJson(result);
 		return argument;
 	}
