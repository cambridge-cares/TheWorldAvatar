import datetime
import sys
import json
from pyproj import Proj, transform
from collections import namedtuple
from caresjpsutil import PythonLogger
from config import Constants
from adms_apl_builder import AplDirector, AdmsAplPlantBuilder, AdmsAplShipBuilder

pythonLogger = PythonLogger('adms_processor.py')


class AdmsProcessor(object):
    def __init__(self):
        self.sourceCRS = Proj(init=Constants.CRS_EPSG_4326)
        self.entity_type = None
        self.bdn_data = None
        self.coor_data = None
        self.entity = None
        self.working_dir = None
        self.coord_sys = None
        self.targetCRS = None
        self.precipitation = None
        self.chimney_iri = None
        self.ship_coordinates_list = None
        self.input = None
        self.coords = None
        self.BDN = None

    @staticmethod
    def get_bdn(buildingdata):
        bdn = namedtuple(Constants.BLD_BDN,
                         [Constants.BLD_NUM, Constants.BLD_NAME, Constants.BLD_TYPE, Constants.BLD_X,
                          Constants.BLD_Y, Constants.BLD_HEIGHT, Constants.BLD_LRNGTH, Constants.BLD_WIDTH,
                          Constants.BLD_ANGLE])
        bdn.BldName = buildingdata[Constants.BLD_NAME]
        bdn.BldNumBuildings = len(bdn.BldName)
        bdn.BldType = buildingdata[Constants.BLD_TYPE]
        bdn.BldX = buildingdata[Constants.BLD_X]
        bdn.BldY = buildingdata[Constants.BLD_Y]
        bdn.BldHeight = buildingdata[Constants.BLD_HEIGHT]
        bdn.BldLength = buildingdata[Constants.BLD_LRNGTH]
        bdn.BldWidth = buildingdata[Constants.BLD_WIDTH]
        bdn.BldAngle = buildingdata[Constants.BLD_ANGLE]

        return bdn

    @staticmethod
    def get_coordinates(coordinates):
        coordinates = json.loads(coordinates)
        xmax = coordinates[Constants.COORD_MAX_CORNER][Constants.COORD_MAX_X]
        ymax = coordinates[Constants.COORD_MAX_CORNER][Constants.COORD_MAX_Y]
        xmin = coordinates[Constants.COORD_MIN_CORNER][Constants.COORD_MIN_X]
        ymin = coordinates[Constants.COORD_MIN_CORNER][Constants.COORD_MIN_Y]
        coordinates[Constants.KEY_MIN_X] = xmin
        coordinates[Constants.KEY_MIN_Y] = ymin
        coordinates[Constants.KEY_MAX_X] = xmax
        coordinates[Constants.KEY_MAX_Y] = ymax

        return coordinates
    
    def get_washouts(self):
        annual_precipitation = self.precipitation * 365 * 24

        if annual_precipitation < 103:
            so2washout = 0.000001 / 500 * annual_precipitation
        else:
            so2washout = 0.0000019 + annual_precipitation * 0.0000000008

        if self.precipitation < 0.5:
            pm10washout = 0.0016
        elif self.precipitation > 4:
            pm10washout = 0.0072
        else:
            pm10washout = 0.00363
        
        return so2washout, pm10washout
    
    def set_input_ship_src_geo(self, ship_coordinates_list):
        for idx in range(len(ship_coordinates_list)):
            self.input[Constants.KEY_SRC][idx].setCoordinates(ship_coordinates_list[idx])
            self.input[Constants.KEY_SRC][idx].SrcName = Constants.STR_CHIMNEY.format(idx + 1)
        
        latitudemid = (float(self.coords[Constants.KEY_MIN_Y]) + float(self.coords[Constants.KEY_MAX_Y])) / 2
        longitudemid = (float(self.coords[Constants.KEY_MIN_X]) + float(self.coords[Constants.KEY_MAX_X])) / 2
        xmid, ymid = transform(self.targetCRS, self.sourceCRS, longitudemid, latitudemid)
        
        self.input[Constants.KEY_LAT.title()] = ymid

    def set_input_ship_indicators(self, args):
        if str(2326) in args[6][5:]:
            self.input[Constants.KEY_INDICATOR_TERR] = 1
        else:
            self.input[Constants.KEY_INDICATOR_TERR] = 0

        self.input[Constants.KEY_INDICATOR_CHEM] = 1
        self.input[Constants.KEY_INDICATOR_WET] = 1
        
    def set_grid_size(self, args):
        if str(2326) in args[6][5:]:
            self.input[Constants.GRD_X] = 80
            self.input[Constants.GRD_Y] = 80
        else:
            self.input[Constants.GRD_X] = 80
            self.input[Constants.GRD_Y] = 80

    def set_input_ship_night(self):
        now = datetime.datetime.now()
        hournow = now.hour + 1
        if not (6 <= hournow <= 18):
            self.input[Constants.KEY_NIGHT] = 1
            self.input[Constants.KEY_DIR_NIGHT] = Constants.FILEPATH_NIGHT
        else:
            self.input[Constants.KEY_NIGHT] = 0
            self.input[Constants.KEY_DIR_NIGHT] = ""

    def modify_input_for_ship(self, args, ship_coordinates_list):
        self.set_input_ship_src_geo(ship_coordinates_list)
        self.set_input_ship_indicators(args)
        self.set_input_ship_night()
        
        self.input[Constants.KEY_MET] = self.working_dir + Constants.FILENAME_MET
        self.input[Constants.KEY_BKG] = self.working_dir + Constants.FILENAME_BGD

        so2washout, pm10washout = self.get_washouts()
        self.input[Constants.KEY_WASHOUT_SO2] = so2washout
        self.input[Constants.KEY_WASHOUT_PM10] = pm10washout

    def set_vars_from_args(self, args):
        self.entity_type = args[1]
        self.bdn_data = json.loads(args[2].replace("'", '"'))
        self.coor_data = str(args[3]).replace("'", '"')
        self.entity = str(args[4])
        self.working_dir = str(args[5])
        self.coord_sys = args[6][5:]
        if self.entity_type == Constants.ENTITY_TYPE_SHIP:
            self.targetCRS = Proj(init=args[6][:4].lower() + args[6][4:])
            self.precipitation = float(str(args[7]))
            self.chimney_iri = str(args[8])

    def get_ship_coordinates(self):
        ship_coordinates_list = []
        chimney_iri_list = []

        for ship in json.loads(self.entity.replace("'", '"')):
            x_coordinate_value = float(ship[Constants.KEY_LON])
            y_coordinate_value = float(ship[Constants.KEY_LAT])
            ship_coordinates_list.append(
                list(transform(self.sourceCRS, self.targetCRS, x_coordinate_value, y_coordinate_value)))
            chimney_iri_list.append(self.chimney_iri)
        self.entity = chimney_iri_list

        return ship_coordinates_list

    def retrieve_input(self):
        retriever = None
        if self.entity_type == Constants.ENTITY_TYPE_PLANT:
            from admsInputDataRetrieverNew import admsInputDataRetriever

            pollutants = [Constants.POL_CO2, Constants.POL_CO, Constants.POL_NO2, Constants.POL_HC, Constants.POL_NOX]
            retriever = admsInputDataRetriever(self.entity, Constants.BLD_TOPNODE, self.coords, pollutants, 2,
                                               Constants.BLD_LIMIT, False, self.BDN)
        elif self.entity_type == Constants.ENTITY_TYPE_SHIP:
<<<<<<< HEAD
            self.ship_coordinates_list = self.get_ship_coordinates()
            from admsInputDataRetrieverChimney import admsInputDataRetriever
=======
            from admsInputDataRetrieverChimney import AdmsInputDataRetriever
>>>>>>> 371d8fd9
            pollutants = [Constants.POL_CO2, Constants.POL_CO, Constants.POL_NO2, Constants.POL_HC, Constants.POL_NOX,
                          Constants.POL_PART_SO2, Constants.POL_PART_O3]
            retriever = AdmsInputDataRetriever(self.entity, Constants.BLD_TOPNODE, self.coords, pollutants, 2,
                                               Constants.BLD_LIMIT, False, self.BDN, self.targetCRS)
        self.input = retriever.get()

    def get_input(self, args):
        self.set_vars_from_args(args)
        self.BDN = self.get_bdn(self.bdn_data)
        self.coords = self.get_coordinates(self.coor_data)
        self.retrieve_input()

        if self.entity_type == Constants.ENTITY_TYPE_SHIP:
            self.modify_input_for_ship(args, self.ship_coordinates_list)

        self.input[Constants.KEY_BDN] = self.BDN
        self.input[Constants.KEY_COORD_SYS] = int(self.coord_sys)
        self.set_grid_size(args)

    def save_apl(self, args):
        self.get_input(args)
        builder = None
        if args[1] == Constants.ENTITY_TYPE_PLANT:
            builder = AdmsAplPlantBuilder(self.input)
        elif args[1] == Constants.ENTITY_TYPE_SHIP:
            builder = AdmsAplShipBuilder(self.input)
        director = AplDirector()
        director.set_builder(builder)
        apl = director.get_apl()
        spec = apl.specification()
        with open(self.working_dir + Constants.FILE_NAME_APL, 'w') as file:
            file.write(spec)
        file.close()


def main(args):
    try:
        processor = AdmsProcessor()
        processor.save_apl(args)
    except Exception as e:
        pythonLogger.postErrorToLogServer(e)


if __name__ == "__main__":
    main(sys.argv)<|MERGE_RESOLUTION|>--- conflicted
+++ resolved
@@ -22,7 +22,6 @@
         self.targetCRS = None
         self.precipitation = None
         self.chimney_iri = None
-        self.ship_coordinates_list = None
         self.input = None
         self.coords = None
         self.BDN = None
@@ -98,8 +97,8 @@
         
     def set_grid_size(self, args):
         if str(2326) in args[6][5:]:
-            self.input[Constants.GRD_X] = 80
-            self.input[Constants.GRD_Y] = 80
+            self.input[Constants.GRD_X] = 251
+            self.input[Constants.GRD_Y] = 251
         else:
             self.input[Constants.GRD_X] = 80
             self.input[Constants.GRD_Y] = 80
@@ -118,6 +117,7 @@
         self.set_input_ship_src_geo(ship_coordinates_list)
         self.set_input_ship_indicators(args)
         self.set_input_ship_night()
+        self.set_grid_size(args)
         
         self.input[Constants.KEY_MET] = self.working_dir + Constants.FILENAME_MET
         self.input[Constants.KEY_BKG] = self.working_dir + Constants.FILENAME_BGD
@@ -161,12 +161,7 @@
             retriever = admsInputDataRetriever(self.entity, Constants.BLD_TOPNODE, self.coords, pollutants, 2,
                                                Constants.BLD_LIMIT, False, self.BDN)
         elif self.entity_type == Constants.ENTITY_TYPE_SHIP:
-<<<<<<< HEAD
-            self.ship_coordinates_list = self.get_ship_coordinates()
-            from admsInputDataRetrieverChimney import admsInputDataRetriever
-=======
             from admsInputDataRetrieverChimney import AdmsInputDataRetriever
->>>>>>> 371d8fd9
             pollutants = [Constants.POL_CO2, Constants.POL_CO, Constants.POL_NO2, Constants.POL_HC, Constants.POL_NOX,
                           Constants.POL_PART_SO2, Constants.POL_PART_O3]
             retriever = AdmsInputDataRetriever(self.entity, Constants.BLD_TOPNODE, self.coords, pollutants, 2,
@@ -177,14 +172,14 @@
         self.set_vars_from_args(args)
         self.BDN = self.get_bdn(self.bdn_data)
         self.coords = self.get_coordinates(self.coor_data)
+        ship_coordinates_list = self.get_ship_coordinates()
         self.retrieve_input()
 
         if self.entity_type == Constants.ENTITY_TYPE_SHIP:
-            self.modify_input_for_ship(args, self.ship_coordinates_list)
+            self.modify_input_for_ship(args, ship_coordinates_list)
 
         self.input[Constants.KEY_BDN] = self.BDN
         self.input[Constants.KEY_COORD_SYS] = int(self.coord_sys)
-        self.set_grid_size(args)
 
     def save_apl(self, args):
         self.get_input(args)
