--- conflicted
+++ resolved
@@ -9,183 +9,11 @@
 
 class AdmsProcessor(object):
     def __init__(self):
-<<<<<<< HEAD
-        self.sourceCRS = Proj(init=Constants.CRS_EPSG_4326)
-        self.entity_type = None
-        self.bdn_data = None
-        self.coor_data = None
-        self.entity = None
-        self.working_dir = None
-        self.coord_sys = None
-        self.targetCRS = None
-        self.precipitation = None
-        self.chimney_iri = None
-        self.ship_coordinates_list = None
-        self.input = None
-        self.coords = None
-        self.BDN = None
-
-    @staticmethod
-    def get_bdn(buildingdata):
-        bdn = namedtuple(Constants.BLD_BDN,
-                         [Constants.BLD_NUM, Constants.BLD_NAME, Constants.BLD_TYPE, Constants.BLD_X,
-                          Constants.BLD_Y, Constants.BLD_HEIGHT, Constants.BLD_LRNGTH, Constants.BLD_WIDTH,
-                          Constants.BLD_ANGLE])
-        bdn.BldName = buildingdata[Constants.BLD_NAME]
-        bdn.BldNumBuildings = len(bdn.BldName)
-        bdn.BldType = buildingdata[Constants.BLD_TYPE]
-        bdn.BldX = buildingdata[Constants.BLD_X]
-        bdn.BldY = buildingdata[Constants.BLD_Y]
-        bdn.BldHeight = buildingdata[Constants.BLD_HEIGHT]
-        bdn.BldLength = buildingdata[Constants.BLD_LRNGTH]
-        bdn.BldWidth = buildingdata[Constants.BLD_WIDTH]
-        bdn.BldAngle = buildingdata[Constants.BLD_ANGLE]
-
-        return bdn
-
-    @staticmethod
-    def get_coordinates(coordinates):
-        coordinates = json.loads(coordinates)
-        xmax = coordinates[Constants.COORD_MAX_CORNER][Constants.COORD_MAX_X]
-        ymax = coordinates[Constants.COORD_MAX_CORNER][Constants.COORD_MAX_Y]
-        xmin = coordinates[Constants.COORD_MIN_CORNER][Constants.COORD_MIN_X]
-        ymin = coordinates[Constants.COORD_MIN_CORNER][Constants.COORD_MIN_Y]
-        coordinates[Constants.KEY_MIN_X] = xmin
-        coordinates[Constants.KEY_MIN_Y] = ymin
-        coordinates[Constants.KEY_MAX_X] = xmax
-        coordinates[Constants.KEY_MAX_Y] = ymax
-
-        return coordinates
-    
-    def get_washouts(self):
-        annual_precipitation = self.precipitation * 365 * 24
-
-        if annual_precipitation < 103:
-            so2washout = 0.000001 / 500 * annual_precipitation
-        else:
-            so2washout = 0.0000019 + annual_precipitation * 0.0000000008
-
-        if self.precipitation < 0.5:
-            pm10washout = 0.0016
-        elif self.precipitation > 4:
-            pm10washout = 0.0072
-        else:
-            pm10washout = 0.00363
-        
-        return so2washout, pm10washout
-    
-    def set_input_ship_src_geo(self, ship_coordinates_list):
-        for idx in range(len(ship_coordinates_list)):
-            self.input[Constants.KEY_SRC][idx].setCoordinates(ship_coordinates_list[idx])
-            self.input[Constants.KEY_SRC][idx].SrcName = Constants.STR_CHIMNEY.format(idx + 1)
-        
-        latitudemid = (float(self.coords[Constants.KEY_MIN_Y]) + float(self.coords[Constants.KEY_MAX_Y])) / 2
-        longitudemid = (float(self.coords[Constants.KEY_MIN_X]) + float(self.coords[Constants.KEY_MAX_X])) / 2
-        xmid, ymid = transform(self.targetCRS, self.sourceCRS, longitudemid, latitudemid)
-        
-        self.input[Constants.KEY_LAT.title()] = ymid
-
-    def set_input_ship_indicators(self, args):
-        if str(2326) in args[6][5:]:
-            self.input[Constants.KEY_INDICATOR_TERR] = 1
-        else:
-            self.input[Constants.KEY_INDICATOR_TERR] = 0
-
-        self.input[Constants.KEY_INDICATOR_CHEM] = 1
-        self.input[Constants.KEY_INDICATOR_WET] = 1
-        
-    def set_grid_size(self, args):
-        if str(2326) in args[6][5:]:
-            self.input[Constants.GRD_X] = 80
-            self.input[Constants.GRD_Y] = 80
-        else:
-            self.input[Constants.GRD_X] = 80
-            self.input[Constants.GRD_Y] = 80
-
-    def set_input_ship_night(self):
-        now = datetime.datetime.now()
-        hournow = now.hour + 1
-        if not (6 <= hournow <= 18):
-            self.input[Constants.KEY_NIGHT] = 1
-            self.input[Constants.KEY_DIR_NIGHT] = Constants.FILEPATH_NIGHT
-        else:
-            self.input[Constants.KEY_NIGHT] = 0
-            self.input[Constants.KEY_DIR_NIGHT] = ""
-
-    def modify_input_for_ship(self, args, ship_coordinates_list):
-        self.set_input_ship_src_geo(ship_coordinates_list)
-        self.set_input_ship_indicators(args)
-        self.set_input_ship_night()
-        
-        self.input[Constants.KEY_MET] = self.working_dir + Constants.FILENAME_MET
-        self.input[Constants.KEY_BKG] = self.working_dir + Constants.FILENAME_BGD
-
-        so2washout, pm10washout = self.get_washouts()
-        self.input[Constants.KEY_WASHOUT_SO2] = so2washout
-        self.input[Constants.KEY_WASHOUT_PM10] = pm10washout
-
-    def set_vars_from_args(self, args):
-        self.entity_type = args[1]
-        self.bdn_data = json.loads(args[2].replace("'", '"'))
-        self.coor_data = str(args[3]).replace("'", '"')
-        self.entity = str(args[4])
-        self.working_dir = str(args[5])
-        self.coord_sys = args[6][5:]
-        if self.entity_type == Constants.ENTITY_TYPE_SHIP:
-            self.targetCRS = Proj(init=args[6][:4].lower() + args[6][4:])
-            self.precipitation = float(str(args[7]))
-            self.chimney_iri = str(args[8])
-
-    def get_ship_coordinates(self):
-        ship_coordinates_list = []
-        chimney_iri_list = []
-
-        for ship in json.loads(self.entity.replace("'", '"')):
-            x_coordinate_value = float(ship[Constants.KEY_LON])
-            y_coordinate_value = float(ship[Constants.KEY_LAT])
-            ship_coordinates_list.append(
-                list(transform(self.sourceCRS, self.targetCRS, x_coordinate_value, y_coordinate_value)))
-            chimney_iri_list.append(self.chimney_iri)
-        self.entity = chimney_iri_list
-
-        return ship_coordinates_list
-
-    def retrieve_input(self):
-        retriever = None
-        if self.entity_type == Constants.ENTITY_TYPE_PLANT:
-            from admsInputDataRetrieverNew import admsInputDataRetriever
-
-            pollutants = [Constants.POL_CO2, Constants.POL_CO, Constants.POL_NO2, Constants.POL_HC, Constants.POL_NOX]
-            retriever = admsInputDataRetriever(self.entity, Constants.BLD_TOPNODE, self.coords, pollutants, 2,
-                                               Constants.BLD_LIMIT, False, self.BDN)
-        elif self.entity_type == Constants.ENTITY_TYPE_SHIP:
-            self.ship_coordinates_list = self.get_ship_coordinates()
-            from admsInputDataRetrieverChimney import admsInputDataRetriever
-            pollutants = [Constants.POL_CO2, Constants.POL_CO, Constants.POL_NO2, Constants.POL_HC, Constants.POL_NOX,
-                          Constants.POL_PART_001, Constants.POL_PART_SO2, Constants.POL_PART_O3]
-            retriever = admsInputDataRetriever(self.entity, Constants.BLD_TOPNODE, self.coords, pollutants, 2,
-                                               Constants.BLD_LIMIT, False, self.BDN, self.targetCRS)
-        self.input = retriever.get()
-
-    def get_input(self, args):
-        self.set_vars_from_args(args)
-        self.BDN = self.get_bdn(self.bdn_data)
-        self.coords = self.get_coordinates(self.coor_data)
-        self.retrieve_input()
-
-        if self.entity_type == Constants.ENTITY_TYPE_SHIP:
-            self.modify_input_for_ship(args, self.ship_coordinates_list)
-
-        self.input[Constants.KEY_BDN] = self.BDN
-        self.input[Constants.KEY_COORD_SYS] = int(self.coord_sys)
-        self.set_grid_size(args)
-=======
         self.input = None
 
     def get_input(self, args):
         context = CliInputContext(args)
         self.input = context.get_input()
->>>>>>> 48a4db11
 
     def save_apl(self, args):
         self.get_input(args)
