import datetime
import sys
import json
from pyproj import Proj, transform
from collections import namedtuple
from caresjpsutil import PythonLogger
from config import Constants
from adms_apl_builder import AplDirector, AdmsAplPlantBuilder, AdmsAplShipBuilder
import geopy.distance

pythonLogger = PythonLogger('adms_processor.py')


class AdmsProcessor(object):
    def __init__(self):
        self.sourceCRS = Proj(init=Constants.CRS_EPSG_4326)
        self.entity_type = None
        self.bdn_data = None
        self.coor_data = None
        self.entity = None
        self.working_dir = None
        self.coord_sys = None
        self.targetCRS = None
        self.precipitation = None
        self.chimney_iri = None
        self.input = None
        self.coords = None
        self.BDN = None

    @staticmethod
    def get_bdn(buildingdata):
        bdn = namedtuple(Constants.BLD_BDN,
                         [Constants.BLD_NUM, Constants.BLD_NAME, Constants.BLD_TYPE, Constants.BLD_X,
                          Constants.BLD_Y, Constants.BLD_HEIGHT, Constants.BLD_LRNGTH, Constants.BLD_WIDTH,
                          Constants.BLD_ANGLE])
        bdn.BldName = buildingdata[Constants.BLD_NAME]
        bdn.BldNumBuildings = len(bdn.BldName)
        bdn.BldType = buildingdata[Constants.BLD_TYPE]
        bdn.BldX = buildingdata[Constants.BLD_X]
        bdn.BldY = buildingdata[Constants.BLD_Y]
        bdn.BldHeight = buildingdata[Constants.BLD_HEIGHT]
        bdn.BldLength = buildingdata[Constants.BLD_LRNGTH]
        bdn.BldWidth = buildingdata[Constants.BLD_WIDTH]
        bdn.BldAngle = buildingdata[Constants.BLD_ANGLE]

        return bdn

    @staticmethod
    def get_coordinates(coordinates):
        coordinates = json.loads(coordinates)
        xmax = coordinates[Constants.COORD_MAX_CORNER][Constants.COORD_MAX_X]
        ymax = coordinates[Constants.COORD_MAX_CORNER][Constants.COORD_MAX_Y]
        xmin = coordinates[Constants.COORD_MIN_CORNER][Constants.COORD_MIN_X]
        ymin = coordinates[Constants.COORD_MIN_CORNER][Constants.COORD_MIN_Y]
        coordinates[Constants.KEY_MIN_X] = xmin
        coordinates[Constants.KEY_MIN_Y] = ymin
        coordinates[Constants.KEY_MAX_X] = xmax
        coordinates[Constants.KEY_MAX_Y] = ymax

        return coordinates

    def get_washouts(self):
        annual_precipitation = self.precipitation * 365 * 24

        if annual_precipitation < 103:
            so2washout = 0.000001 / 500 * annual_precipitation
        else:
            so2washout = 0.0000019 + annual_precipitation * 0.0000000008

        if self.precipitation < 0.5:
            pm10washout = 0.0016
        elif self.precipitation > 4:
            pm10washout = 0.0072
        else:
            pm10washout = 0.00363

        return so2washout, pm10washout

    def set_input_ship_src_geo(self, ship_coordinates_list):
        for idx in range(len(ship_coordinates_list)):
            self.input[Constants.KEY_SRC][idx].setCoordinates(ship_coordinates_list[idx])
            self.input[Constants.KEY_SRC][idx].SrcName = Constants.STR_CHIMNEY.format(idx + 1)

        latitudemid = (float(self.coords[Constants.KEY_MIN_Y]) + float(self.coords[Constants.KEY_MAX_Y])) / 2
        longitudemid = (float(self.coords[Constants.KEY_MIN_X]) + float(self.coords[Constants.KEY_MAX_X])) / 2
        xmid, ymid = transform(self.targetCRS, self.sourceCRS, longitudemid, latitudemid)

        self.input[Constants.KEY_LAT.title()] = ymid

    def set_input_ship_indicators(self, args):
        if str(2326) in args[6][5:]:
            self.input[Constants.KEY_INDICATOR_TERR] = 1
        else:
            self.input[Constants.KEY_INDICATOR_TERR] = 0

        self.input[Constants.KEY_INDICATOR_CHEM] = 1
        self.input[Constants.KEY_INDICATOR_WET] = 1
<<<<<<< HEAD
        
    def set_grid_size(self, args):
        if str(2326) in args[6][5:]:
            self.input[Constants.GRD_X] = 251
            self.input[Constants.GRD_Y] = 251
        else:
            self.input[Constants.GRD_X] = 80
            self.input[Constants.GRD_Y] = 80
=======

    def set_grid_size(self):
        """
        Calculate image resolution based on size of the selected area.
        X, Y are equal and  calculated as function of the distance between upper and lower corner coordinates.
        :return: None
        """
        distance = geopy.distance.distance(transform(self.targetCRS, self.sourceCRS, self.coords[Constants.KEY_MAX_X],
                                                     self.coords[Constants.KEY_MAX_Y])[::-1],
                                           transform(self.targetCRS, self.sourceCRS, self.coords[Constants.KEY_MIN_X],
                                                     self.coords[Constants.KEY_MIN_Y])[::-1]).km
        # Rounds to 200 for ~35.5km distance, in case of default HK area size,
        # and to 80 for ~4.5km distance, in case of default SG area size
        rounded = int(round(distance * 4 + 62, -1))
        self.input[Constants.GRD_X] = rounded
        self.input[Constants.GRD_Y] = rounded
>>>>>>> 76c1dc58

    def set_input_ship_night(self):
        now = datetime.datetime.now()
        hournow = now.hour + 1
        if not (6 <= hournow <= 18):
            self.input[Constants.KEY_NIGHT] = 1
            self.input[Constants.KEY_DIR_NIGHT] = Constants.FILEPATH_NIGHT
        else:
            self.input[Constants.KEY_NIGHT] = 0
            self.input[Constants.KEY_DIR_NIGHT] = ""

    def modify_input_for_ship(self, args, ship_coordinates_list):
        self.set_input_ship_src_geo(ship_coordinates_list)
        self.set_input_ship_indicators(args)
        self.set_input_ship_night()
<<<<<<< HEAD
        self.set_grid_size(args)
        
=======

>>>>>>> 76c1dc58
        self.input[Constants.KEY_MET] = self.working_dir + Constants.FILENAME_MET
        self.input[Constants.KEY_BKG] = self.working_dir + Constants.FILENAME_BGD

        so2washout, pm10washout = self.get_washouts()
        self.input[Constants.KEY_WASHOUT_SO2] = so2washout
        self.input[Constants.KEY_WASHOUT_PM10] = pm10washout

    def set_vars_from_args(self, args):
        self.entity_type = args[1]
        self.bdn_data = json.loads(args[2].replace("'", '"'))
        self.coor_data = str(args[3]).replace("'", '"')
        self.entity = str(args[4])
        self.working_dir = str(args[5])
        self.coord_sys = args[6][5:]
        if self.entity_type == Constants.ENTITY_TYPE_SHIP:
            self.targetCRS = Proj(init=args[6][:4].lower() + args[6][4:])
            self.precipitation = float(str(args[7]))
            self.chimney_iri = str(args[8])

    def get_ship_coordinates(self):
        ship_coordinates_list = []
        chimney_iri_list = []

        for ship in json.loads(self.entity.replace("'", '"')):
            x_coordinate_value = float(ship[Constants.KEY_LON])
            y_coordinate_value = float(ship[Constants.KEY_LAT])
            ship_coordinates_list.append(
                list(transform(self.sourceCRS, self.targetCRS, x_coordinate_value, y_coordinate_value)))
            chimney_iri_list.append(self.chimney_iri)
        self.entity = chimney_iri_list

        return ship_coordinates_list

    def retrieve_input(self):
        retriever = None
        if self.entity_type == Constants.ENTITY_TYPE_PLANT:
            from admsInputDataRetrieverNew import admsInputDataRetriever

            pollutants = [Constants.POL_CO2, Constants.POL_CO, Constants.POL_NO2, Constants.POL_HC, Constants.POL_NOX]
            retriever = admsInputDataRetriever(self.entity, Constants.BLD_TOPNODE, self.coords, pollutants, 2,
                                               Constants.BLD_LIMIT, False, self.BDN)
        elif self.entity_type == Constants.ENTITY_TYPE_SHIP:
            from admsInputDataRetrieverChimney import AdmsInputDataRetriever
            pollutants = [Constants.POL_CO2, Constants.POL_CO, Constants.POL_NO2, Constants.POL_HC, Constants.POL_NOX,
                          Constants.POL_PART_SO2, Constants.POL_PART_O3]
            retriever = AdmsInputDataRetriever(self.entity, Constants.BLD_TOPNODE, self.coords, pollutants, 2,
                                               Constants.BLD_LIMIT, False, self.BDN, self.targetCRS)
        self.input = retriever.get()

    def get_input(self, args):
        self.set_vars_from_args(args)
        self.BDN = self.get_bdn(self.bdn_data)
        self.coords = self.get_coordinates(self.coor_data)
        ship_coordinates_list = self.get_ship_coordinates()
        self.retrieve_input()

        if self.entity_type == Constants.ENTITY_TYPE_SHIP:
            self.modify_input_for_ship(args, ship_coordinates_list)

        self.input[Constants.KEY_BDN] = self.BDN
        self.input[Constants.KEY_COORD_SYS] = int(self.coord_sys)
<<<<<<< HEAD
=======
        self.set_grid_size()
>>>>>>> 76c1dc58

    def save_apl(self, args):
        self.get_input(args)
        builder = None
        if args[1] == Constants.ENTITY_TYPE_PLANT:
            builder = AdmsAplPlantBuilder(self.input)
        elif args[1] == Constants.ENTITY_TYPE_SHIP:
            builder = AdmsAplShipBuilder(self.input)
        director = AplDirector()
        director.set_builder(builder)
        apl = director.get_apl()
        spec = apl.specification()
        with open(self.working_dir + Constants.FILE_NAME_APL, 'w') as file:
            file.write(spec)
        file.close()


def main(args):
    try:
        processor = AdmsProcessor()
        processor.save_apl(args)
    except Exception as e:
        pythonLogger.postErrorToLogServer(e)


if __name__ == "__main__":
    main(sys.argv)<|MERGE_RESOLUTION|>--- conflicted
+++ resolved
@@ -23,6 +23,7 @@
         self.targetCRS = None
         self.precipitation = None
         self.chimney_iri = None
+        self.ship_coordinates_list = None
         self.input = None
         self.coords = None
         self.BDN = None
@@ -95,16 +96,6 @@
 
         self.input[Constants.KEY_INDICATOR_CHEM] = 1
         self.input[Constants.KEY_INDICATOR_WET] = 1
-<<<<<<< HEAD
-        
-    def set_grid_size(self, args):
-        if str(2326) in args[6][5:]:
-            self.input[Constants.GRD_X] = 251
-            self.input[Constants.GRD_Y] = 251
-        else:
-            self.input[Constants.GRD_X] = 80
-            self.input[Constants.GRD_Y] = 80
-=======
 
     def set_grid_size(self):
         """
@@ -121,7 +112,6 @@
         rounded = int(round(distance * 4 + 62, -1))
         self.input[Constants.GRD_X] = rounded
         self.input[Constants.GRD_Y] = rounded
->>>>>>> 76c1dc58
 
     def set_input_ship_night(self):
         now = datetime.datetime.now()
@@ -137,12 +127,7 @@
         self.set_input_ship_src_geo(ship_coordinates_list)
         self.set_input_ship_indicators(args)
         self.set_input_ship_night()
-<<<<<<< HEAD
-        self.set_grid_size(args)
-        
-=======
-
->>>>>>> 76c1dc58
+
         self.input[Constants.KEY_MET] = self.working_dir + Constants.FILENAME_MET
         self.input[Constants.KEY_BKG] = self.working_dir + Constants.FILENAME_BGD
 
@@ -204,10 +189,7 @@
 
         self.input[Constants.KEY_BDN] = self.BDN
         self.input[Constants.KEY_COORD_SYS] = int(self.coord_sys)
-<<<<<<< HEAD
-=======
         self.set_grid_size()
->>>>>>> 76c1dc58
 
     def save_apl(self, args):
         self.get_input(args)
