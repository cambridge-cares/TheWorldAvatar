import pandas as pd
import re, csv, json, sys
from io import StringIO
import json


    
def convert_dat(filepath):
    with open(filepath) as f:
        content = re.sub(r'[ ]+',',',re.sub(r'[ ]+\n','\n',f.read()))
        f.close()
    content = StringIO(content) 
    data = pd.read_csv(content, delimiter=',')
    xx = data["X(m)"][:100].values.tolist() 
    yy = data["Y(m)"][:100].values.tolist() 
    data.sort_values(by=['X(m)', 'Y(m)'])
    #grab all 100 of the coordinates
    pollutants = list(data.columns)[7:]  
    heights = sorted(set(list(data['Z(m)'])))
    num_heights = len(heights)
    num_interval=heights[2]-heights[1]
    initial_height=heights[0]
    num_pollutant = len(pollutants)
    result = []
    for height in heights:
        height_list = []
        # 1. seperate the rows with different heights first
        data_at_x_m = data.loc[data['Z(m)'] == height]
        # 2. seperate each column after 7 and make each of them a list
        list_at_x_m = data_at_x_m.iloc[:,-num_pollutant:]
        for col in list_at_x_m:
            single_array = list(list_at_x_m[col].values)
            n = 10
            x = [single_array[i:i + n] for i in range(0, len(single_array), n)] 
<<<<<<< HEAD
            print(x)
            height_list.append(single_array)
=======
            transpose_single_array = []
            
            for k in range(n):
                for sub_list in x:
                    transpose_single_array.append(sub_list[k])
            height_list.append(transpose_single_array)
 
>>>>>>> 87bb32c3
        result.append(height_list)


        
<<<<<<< HEAD
    # print(json.dumps({'grid': result.transpose(), 'numheight': num_heights, 'listofpol': pollutants, 'numpol': num_pollutant}))
=======
    print(json.dumps({'grid': result, 'numheight': num_heights, 'listofpol': pollutants, 'numpol': num_pollutant, 'numinterval':num_interval, 'initialheight':initial_height,"x_coord": xx, "y_coord":yy}))
    with open('data.json','w') as f:
        json.dump({'grid': result, 'numheight': num_heights, 'listofpol': pollutants, 'numpol': num_pollutant, 'numinterval':num_interval, 'initialheight':initial_height},f)
>>>>>>> 87bb32c3


if __name__ == "__main__":#test
    filepath = sys.argv[1]
    convert_dat(filepath)<|MERGE_RESOLUTION|>--- conflicted
+++ resolved
@@ -32,10 +32,6 @@
             single_array = list(list_at_x_m[col].values)
             n = 10
             x = [single_array[i:i + n] for i in range(0, len(single_array), n)] 
-<<<<<<< HEAD
-            print(x)
-            height_list.append(single_array)
-=======
             transpose_single_array = []
             
             for k in range(n):
@@ -43,18 +39,13 @@
                     transpose_single_array.append(sub_list[k])
             height_list.append(transpose_single_array)
  
->>>>>>> 87bb32c3
         result.append(height_list)
 
 
         
-<<<<<<< HEAD
-    # print(json.dumps({'grid': result.transpose(), 'numheight': num_heights, 'listofpol': pollutants, 'numpol': num_pollutant}))
-=======
     print(json.dumps({'grid': result, 'numheight': num_heights, 'listofpol': pollutants, 'numpol': num_pollutant, 'numinterval':num_interval, 'initialheight':initial_height,"x_coord": xx, "y_coord":yy}))
     with open('data.json','w') as f:
         json.dump({'grid': result, 'numheight': num_heights, 'listofpol': pollutants, 'numpol': num_pollutant, 'numinterval':num_interval, 'initialheight':initial_height},f)
->>>>>>> 87bb32c3
 
 
 if __name__ == "__main__":#test
