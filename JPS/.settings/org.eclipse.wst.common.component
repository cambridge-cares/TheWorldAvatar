--- conflicted
+++ resolved
@@ -7,13 +7,9 @@
         <wb-resource deploy-path="/python" source-path="/python"/>
         <wb-resource deploy-path="/WEB-INF/classes" source-path="/src"/>
         <wb-resource deploy-path="/" source-path="/src/main/webapp"/>
-<<<<<<< HEAD
-        <wb-resource deploy-path="/WEB-INF/classes" source-path="/test"/>
-=======
         <dependent-module archiveName="jps-base-1.3.0.jar" deploy-path="/WEB-INF/lib" handle="module:/resource/JPS_BASE_LIB/JPS_BASE_LIB">
             <dependency-type>uses</dependency-type>
         </dependent-module>
->>>>>>> 1a62fad6
         <property name="java-output-path" value="/JPS/build/classes"/>
         <property name="context-root" value="JPS##1.0.0"/>
     </wb-module>
