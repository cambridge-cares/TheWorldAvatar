--- conflicted
+++ resolved
@@ -70,30 +70,18 @@
     <h1 id="head1"></h1>
     <p id="description"></p>
 
-<<<<<<< HEAD
-    <label for="location">Location: </label>
-    <select id="location" name="location">
-        <option value="Berlin">Berlin</option>
-        <option value="The Hague" selected>The Hague</option>
-    </select>
+  
 
 
-    <label for="xlower">X lower:</label>
-    <input id="xlower" type="text" value='79480'/>
-
+ 
     <label for="xupper">X upper:</label>
     <input id="xupper" type="text" value='80000'/>
-=======
-  
->>>>>>> c9c80bf4
 
+    <label for="ylower">Y lower:</label>
+    <input id="ylower" type="text" value='454670'/>
 
-<<<<<<< HEAD
     <label for="yupper">Y upper:</label>
     <input id="yupper" type="text" value='455190'/>
-=======
- 
->>>>>>> c9c80bf4
 
 
     <button id="start">Start simulation</button>
