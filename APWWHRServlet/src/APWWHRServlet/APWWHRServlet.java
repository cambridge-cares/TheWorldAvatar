package APWWHRServlet;

import java.io.BufferedReader;
import java.io.FileReader;
import java.io.FileWriter;
import java.io.IOException;
import java.util.ArrayList;
import java.util.HashMap;
import java.util.List;
import java.util.Map;
import java.util.concurrent.CountDownLatch;

import javax.servlet.ServletException;
import javax.servlet.http.HttpServlet;
import javax.servlet.http.HttpServletRequest;
import javax.servlet.http.HttpServletResponse;

import com.cmclinnovations.modsapi.MoDSAPI;
import com.esri.core.geodatabase.GeodatabaseFeatureServiceTable;
import com.esri.core.io.UserCredentials;
import com.esri.core.map.CallbackListener;
import com.esri.core.map.Feature;
import com.esri.core.map.FeatureResult;
import com.esri.core.tasks.query.QueryParameters;
import com.esri.core.tasks.query.QueryTask;

public class APWWHRServlet extends HttpServlet {
	
	private static final long serialVersionUID = 1L;
<<<<<<< HEAD
=======
	public static long start_time1;
	public static long end_time1;
	public static long start_time2;
	public static long end_time2;
>>>>>>> 43add06a
	public static ArrayList<String[]> editStack;	 //global variable for receiving and storing the httpRequest information
	
	public static Map<Integer, String> OBJECTIDtoHXNum = new HashMap<>();                      //Maps ArcGIS OBJECTID to the heat exchanger in chemical plant
	public static Map<Integer, String> OBJECTIDtoHXB2 = new HashMap<>();                      // Maps ArcGIS OBJECTID to the heat exchanger in Biodiesel plant 1
	public static Map<Integer, String> OBJECTIDtoHXB2in = new HashMap<>();                      // Maps ArcGIS OBJECTID to the heat exchanger in Biodiesel plant 1
	public static Map<Integer, String> OBJECTIDtoRadF = new HashMap<>(); 	                   //Maps ArcGIS OBJECTID to the RadFrac
	public static Map<Integer, String> OBJECTIDtoMXNum = new HashMap<>(); 	                   //Maps ArcGIS OBJECTID to the Mixer
	public static Map<Integer, String> OBJECTIDtogaslinenum = new HashMap<>(); 	                   //Maps ArcGIS OBJECTID to the GasLine
	
	public static String httpReqCSV = new String("C:/apache-tomcat-8.0.24/webapps/ROOT/httpReqTestAP1.CSV");   //address to write the .csv file where to checke the httpRequest message
	public static String PrAPWWHROUTCSV = new String("C:/apache-tomcat-8.0.24/webapps/ROOT/PrAPWWHRoutCSV.CSV");
	public static String APWWHRINCSV = new String("C:/apache-tomcat-8.0.24/webapps/ROOT/PrAPWWHRinCSV.CSV");
	public static String runPythonCommand = new String("python C:/apache-tomcat-8.0.24/webapps/ROOTT/sample_static_running.py"); // ensure that python environment variable is set to python34
		
	public static String BD_WWHR_Sim = new String("C:/apache-tomcat-8.0.24/webapps/ROOT/BD_WWHR_Sim");
	
	public APWWHRServlet() {
		super();
		OBJECTIDtoHXB2.put(41, "10E01B2");   //Biodiesel2
		OBJECTIDtoHXB2in.put(48, "PREHEATB2"); //Biodiesel2
		
		OBJECTIDtoHXNum.put(1, "BoilerB1"); //Biodiesel1
		OBJECTIDtoHXNum.put(2, "10E02B1");   //Biodiesel1
		OBJECTIDtoHXNum.put(3, "10E01B1");   //Biodiesel1
		OBJECTIDtoHXNum.put(4, "HRSG1B1");   //Biodiesel1
		OBJECTIDtoHXNum.put(5, "10E03B1");   //Biodiesel1
		OBJECTIDtoHXNum.put(6, "10E04B1");   //Biodiesel1
		OBJECTIDtoHXNum.put(7, "10E05B1");   //Biodiesel1
		
		OBJECTIDtoHXNum.put(8, "10E02B2");   //Biodiesel2
		OBJECTIDtoHXNum.put(9, "10E03B2");   //Biodiesel2
		OBJECTIDtoHXNum.put(10, "10E04B2");  //Biodiesel2
		OBJECTIDtoHXNum.put(11, "10E05B2");  //Biodiesel2
		OBJECTIDtoHXNum.put(12, "C001");   //Zeon
		OBJECTIDtoHXNum.put(13, "C002");   //Zeon
		OBJECTIDtoHXNum.put(14, "C002");   //Evonik
		OBJECTIDtoHXNum.put(15, "C002");   //Evonik
		OBJECTIDtoHXNum.put(16, "C002");   //Evonik
		OBJECTIDtoHXNum.put(17, "C002");   //Evonik
		OBJECTIDtoHXNum.put(18, "C002");   //Evonik
		OBJECTIDtoHXNum.put(19, "B3");     //hydrocracking
		OBJECTIDtoHXNum.put(20, "Cool1");  //lanxess
		OBJECTIDtoHXNum.put(21, "Eva");    //zeon
		OBJECTIDtoHXNum.put(22, "Cond");   //zeon
		OBJECTIDtoHXNum.put(23, "heat1");  //lanxess
		OBJECTIDtoHXNum.put(24, "Heat2");  //lanxess
		OBJECTIDtoHXNum.put(25, "COol2");  //lanxess
		OBJECTIDtoHXNum.put(26, "SOLVCOND");//lanxess
		OBJECTIDtoHXNum.put(27, "B2");     //zeon
		OBJECTIDtoHXNum.put(28, "B3");     //lanxess
		OBJECTIDtoHXNum.put(29, "B1");     //lanxess
		OBJECTIDtoHXNum.put(30, "B5");     //lanxess
		OBJECTIDtoHXNum.put(31, "B3");     //hydrocracking
		OBJECTIDtoHXNum.put(32, "B6");     //hydrocracking
		OBJECTIDtoHXNum.put(33, "Eva");    //cogen
		OBJECTIDtoHXNum.put(34, "Cond");   //cogen
		OBJECTIDtoHXNum.put(35, "HRSG2B1");   //Biodiesel1
		OBJECTIDtoHXNum.put(36, "Boiler2B1"); //Biodiesel1
		OBJECTIDtoHXNum.put(37, "Boiler3B1"); //Biodiesel1
		OBJECTIDtoHXNum.put(38, "Boiler4B1"); //Biodiesel1
		OBJECTIDtoHXNum.put(39, "HRSG3B1");   //Biodiesel1
		OBJECTIDtoHXNum.put(40, "HRSG1B2");   //Biodiesel2
		OBJECTIDtoHXNum.put(41, "10E01B2");   //Biodiesel2
		OBJECTIDtoHXNum.put(42, "Boiler4B2"); //Biodiesel2
		OBJECTIDtoHXNum.put(43, "Boiler3B2"); //Biodiesel2
		OBJECTIDtoHXNum.put(44, "Boiler1B2"); //Biodiesel2
		OBJECTIDtoHXNum.put(45, "Boiler2B2"); //Biodiesel2
		OBJECTIDtoHXNum.put(46, "HRSG2B2");   //Biodiesel2
		OBJECTIDtoHXNum.put(47, "HRSG3B2");   //Biodiesel2
		OBJECTIDtoHXNum.put(48, "PREHEATB2"); //Biodiesel2
		OBJECTIDtoHXNum.put(49, "WHR-EXB2");  //Biodiesel2
		OBJECTIDtoHXNum.put(50, "10E04B3");   //Biodiesel3
		OBJECTIDtoHXNum.put(51, "10E03B3");   //Biodiesel3
		OBJECTIDtoHXNum.put(52, "10E05B3");   //Biodiesel3
		OBJECTIDtoHXNum.put(53, "10E02B3");   //Biodiesel3
		OBJECTIDtoHXNum.put(54, "HRSG1B3");   //Biodiesel3
		OBJECTIDtoHXNum.put(55, "10E01B3");   //Biodiesel3
		OBJECTIDtoHXNum.put(56, "Boiler1B3"); //Biodiesel3
		
		OBJECTIDtoRadF.put(1, "10D06B1"); //Biodiesel1
		OBJECTIDtoRadF.put(2, "10D08B1"); //Biodiesel1
		OBJECTIDtoRadF.put(3, "C1");
		OBJECTIDtoRadF.put(4, "B7");  
		OBJECTIDtoRadF.put(5, "10D08B2"); //Biodiesel2
		OBJECTIDtoRadF.put(6, "10D06B2"); //Biodiesel2
		
		OBJECTIDtoMXNum.put(1, "mx01B1");   //Biodiesel 1
		OBJECTIDtoMXNum.put(2, "mx02B1");   //Biodiesel 1
		OBJECTIDtoMXNum.put(3, "mx03B1");   //Biodiesel 1
		OBJECTIDtoMXNum.put(4, "S6");     //air liquide
		OBJECTIDtoMXNum.put(5, "S7");     //air liquide
		OBJECTIDtoMXNum.put(6, "S3");     //air liquide
		OBJECTIDtoMXNum.put(7, "S5");     //air liquide
		OBJECTIDtoMXNum.put(8, "B5");     //hydrocracking
		OBJECTIDtoMXNum.put(9, "mx01B2");   //Biodiesel 2
		OBJECTIDtoMXNum.put(10, "mx03B2");  //Biodiesel 2
		OBJECTIDtoMXNum.put(11, "mx02B2");  //Biodiesel 2
		OBJECTIDtoMXNum.put(12, "mx-whr");//Biodiesel 2
		OBJECTIDtoMXNum.put(13, "mx01ZN");  //Zeon
		OBJECTIDtoMXNum.put(14, "B8");    //Hydrocracking
		OBJECTIDtoMXNum.put(15, "MIX");   //lanxess
		OBJECTIDtoMXNum.put(16, "SOLVMIX");  //lanxess
		OBJECTIDtoMXNum.put(17, "MXEX");    //Biodiesel1
		OBJECTIDtoMXNum.put(18, "MXEX-WHR");  //Biodiesel2
		OBJECTIDtoMXNum.put(19, "mx01B3");    //Biodiesel3
		OBJECTIDtoMXNum.put(20, "mx02B3");    //Biodiesel3
		OBJECTIDtoMXNum.put(21, "mx03B3");    //Biodiesel3
		
		OBJECTIDtogaslinenum.put(8, "FUEL1B1"); //Biodiesel1
		OBJECTIDtogaslinenum.put(9, "FUEL2B1"); //Biodiesel1
		OBJECTIDtogaslinenum.put(10, "FUEL3B1"); //Biodiesel1
		OBJECTIDtogaslinenum.put(11, "FUEL1B2"); //Biodiesel2
		OBJECTIDtogaslinenum.put(12, "LPGAS1B2"); //Biodiesel2
		OBJECTIDtogaslinenum.put(13, "COMBGAS1B1"); //Biodiesel1
		OBJECTIDtogaslinenum.put(14, "FUEL2B2"); //Biodiesel2		
		OBJECTIDtogaslinenum.put(15, "FUEL3B2"); //Biodiesel2
		
		OBJECTIDtogaslinenum.put(24, "FLUEGASB1"); //Biodiesel1
		OBJECTIDtogaslinenum.put(28, "FLUEGASB2"); //Biodiesel2
		OBJECTIDtogaslinenum.put(32, "FLUEGASB3"); //Biodiesel3
	}
	
	protected void doPost(HttpServletRequest request, HttpServletResponse response) throws ServletException, IOException {    //doPost method to handle the httpRequest and httpResponse
		ArrayList<String[]> editStack = new ArrayList<String[]>(); // variable for receiving/storing the httpRequest information, and passing the message to relevant methods
		String[] layers = request.getParameter("layers").split(",");
		String[] OBJECTIDs = request.getParameter("OBJECTIDs").split(","); //OBJECTID indicate which particular entity being modified, not fully used at the moment, might be very useful in the future(can be used to improve the efficiency of JPS) 
		String[] appCallFlag = request.getParameter("appCallFlag").split(","); // appCallFlage indicate which function of the JPS being called from the applet side
//		String[] QueryT = request.getParameter("QueryT").split(",");  //new parameter for the query function

		for (int i = 0; i < layers.length; i++) {
			editStack.add(new String[] { layers[i], OBJECTIDs[i], appCallFlag[i]});
		}

		FileWriter flag1 = null;                                                      //filewriter to check whether the httpRequest have been correctly received
		flag1 = new FileWriter(httpReqCSV);
		flag1.append("layers=" + layers[0]);
		flag1.append(", OBJECTIDs=" + OBJECTIDs[0]);
		flag1.append(", appCallFlag=" + appCallFlag[0]);
		flag1.append(", QueryT=" + QueryT[0]);
		flag1.flush();
		flag1.close();  		
		
		switch (appCallFlag[0]) {
		case "PrAPHR":                                                                     // if PrAP button was pressed, then the following action will be taken
<<<<<<< HEAD
			System.out.println(appCallFlag[0] + " button was pressed! (doPOST)");
			runPrAspenPlusWWHR(editStack);
=======
		    System.out.println(appCallFlag[0] + " button was pressed! (APWWHRS)");

		    runPrAspenPlusWWHR(editStack);
		    System.out.println("Thread testing"+Thread.currentThread().isAlive()); 
			if(Thread.currentThread().isAlive()){
				Thread.currentThread().interrupt();
				return;
			}
			System.out.println("Thread testing"+Thread.currentThread().isAlive());
>>>>>>> 43add06a
			break;
		}
	}
	
	public void runPrAspenPlusWWHR(ArrayList<String[]> editStack) {
		
//		String appCallFlag = null;
//		appCallFlag = editStack.get(0)[2];                                               // flag indicating which function has been called (PowerWorld, parameterised PW, AspenPlus, parameterised AP)
		List<Double> xRow = new ArrayList<>();                                            // extra arraylist to collect the x-value required as input to the pr aspen plus model
		List<List<Double>> xData = new ArrayList<>(1);                                    // arraylist to
		List<List<Double>> yData; 
		
		start_time1 = System.currentTimeMillis();
		xRow=getAPPWInput(editStack);
		end_time1 = System.currentTimeMillis();
		xData.add(xRow); 
		
		String simDir = BD_WWHR_Sim;
		String modelName = "HDMR_Alg_1";
		FileWriter fileWriter = null;
		try {
			
			fileWriter = new FileWriter(PrAPWWHROUTCSV);                                        // filewriter for the output of pr aspenplus model
            System.load("C:/apache-tomcat-8.0.24/webapps/ROOT/MoDS_Java_API.dll");              //the MoDS API at use is version 0.1
			
			ArrayList<String> xNames = MoDSAPI.getXVarNamesFromAPI(simDir, modelName);		
			System.out.println("xNames= " + xNames);
			ArrayList<String> yNames = MoDSAPI.getYVarNamesFromAPI(simDir, modelName);
			System.out.println("yNames= " + yNames);
			for (int j = 0; j < yNames.size(); j++) {
				fileWriter.append(yNames.get(j));                                               // write the yNames to the output CSV file
				fileWriter.append(",");
			}									
		} catch (Error e) {
			e.printStackTrace();
		} catch (IOException e) {
			e.printStackTrace();
		}
		
		yData = MoDSAPI.evaluateSurrogate(simDir, modelName, xData);                       // call MoDS API to evaluate the surrogate model basing on the MoDS simulation file "simDir -> modelNam"  and  the input xData that was collected before
		System.out.println("xRow=" + xRow);
		System.out.println("yData=" + yData);                                              // print out the output yData to console

		for (int j = 0; j < yData.size(); j++) {
			try {
				fileWriter.append("\n");
				for (int k = 0; k < yData.get(j).size(); k++) {
					fileWriter.append(Double.toString(yData.get(j).get(k)));                        // write the yData to the output CSV file
					fileWriter.append(",");
				}
			} catch (IOException e) {

				e.printStackTrace();
			} finally {
				try {
					fileWriter.flush();
					fileWriter.close();
				} catch (IOException e) {
					e.printStackTrace();
				}
			}
		}
		
// end of evaluating the surrogate model
		start_time2 = System.currentTimeMillis();
		readPrAPWWHRCSV();
		end_time2 = System.currentTimeMillis();
		System.out.println("getAPWOWHRInput takes: "+( end_time1-start_time1));
		System.out.println("readPrAPCSV takes: "+( end_time2-start_time2));
	}
	
	public ArrayList<Double> getAPPWInput(ArrayList<String[]> editStack){ 
		ArrayList<Map<String, Object>> attributeslist_HX = new ArrayList<Map<String, Object>>(); // additional ArrayList for heat exchanger
		
		UserCredentials user = new UserCredentials();
		user.setUserAccount("kleinelanghorstmj", "h3OBhT0gR4u2k22XZjQltp");
						
		for (Integer key : OBJECTIDtoHXB2in.keySet()) {
			try {
				QueryParameters qParameter_HX = new QueryParameters();                       // create an instance  of QueryParameters to be used  for querying  ArcGIS database for predefined data
				qParameter_HX.setWhere("OBJECTID='" + key + "'");                            // define FID address of an ArcGIS element
				qParameter_HX.setOutFields(new String[] { "*" });                            // fetch all  attributes of an ArcGIS element using *
				QueryTask qTask_HX = null;                                                   // create an instance of QueryTask to store URL address of appropriate database and user credentials necessary for accessing it
				Feature graphic_HX = null;                                                   // create an instance of Feature to store an ArcGIS element

				qTask_HX = new QueryTask( "http://services5.arcgis.com/9i99ftvHsa6nxRGj/arcgis/rest/services/heater_cooler/FeatureServer/0", user); // store URL address of appropriate databaseand user credentials
				FeatureResult fResult_HX = qTask_HX.execute(qParameter_HX);                   // FeatureResult is used to store information from ArcGIS database requested using qParameter_LP  and qTask_LP
				graphic_HX = (Feature) fResult_HX.iterator().next();                          // queryResult.iterator() iterates over the elements in fResult_LP and stores it in graphic_LP; qParameter_LP requests information about a single element only
				attributeslist_HX.add(graphic_HX.getAttributes());                            // append information about the  element in graphic_LP to ArrayList attributeslist_LP

			} catch (Exception e) {
				e.printStackTrace();                                                            // It prints the stack trace of the Exception to System.err. It's a very simple, but very useful tool for diagnosing an Exception. It tells you what happened and where in the code this happened.
			}
		}
		
		ArrayList<Double> xRow = new ArrayList<Double>();                                      // extra arraylist to collect the x-value required as input to the pr aspen plus model
	 		 
		 FileWriter filewriterAPIN = null;

		try {			
			filewriterAPIN = new FileWriter(APWWHRINCSV); // to put the input values for the AspenPlus subset model
			filewriterAPIN.append("FOIL, TOILin, TOILout");
			filewriterAPIN.append("\n");

			for (int i = 0; i < attributeslist_HX.size(); i++) {
				for (String key : attributeslist_HX.get(i).keySet()) { // go through  all the  heat exchangers in biodiesel plant
					if (key == "OBJECTID") {
//41, 48						
						if (OBJECTIDtoHXB2in.get(i + 48).equals("PREHEATB2")) { // "10E01" is the heat exchanger for oil to be heated before feeding to the reactor
							filewriterAPIN.append(String.valueOf(attributeslist_HX.get(i).get("MatIn1Qnt")));
							filewriterAPIN.append(",");
							filewriterAPIN.append(String.valueOf(attributeslist_HX.get(i).get("MatIn1_T")));
							filewriterAPIN.append(",");
//							filewriterAPIN.append(String.valueOf(attributeslist_HX.get(i).get("MatOut1_T")));
//							filewriterAPIN.append(",");
							xRow.add(Double.parseDouble(String.valueOf(attributeslist_HX.get(i).get("MatIn1Qnt")))); // add the feeding mole flowrate of oil to xRow
							xRow.add(Double.parseDouble(String.valueOf(attributeslist_HX.get(i).get("MatIn1_T")))); // add the temperature of oil to xRow
//							xRow.add(Double.parseDouble(String.valueOf(attributeslist_HX.get(i).get("MatOut1_T")))); // add the temperature of oil to xRow
							xRow.add((double) 70);
						break;
						}
					}
				}
			}

			System.out.println("xRow=" + xRow);                                                                    // print out all the x-data that has been collected to console
			
			filewriterAPIN.flush();
			filewriterAPIN.close();
			
		} catch (Exception e) {
			e.printStackTrace();
		}
		return xRow;
	}
	
	public void readPrAPWWHRCSV() {
		BufferedReader fileReader = null;
		UserCredentials user = new UserCredentials();
		user.setUserAccount("kleinelanghorstmj", "h3OBhT0gR4u2k22XZjQltp");

		try {
			long start = System.currentTimeMillis(); // start a timer
			String line = null;
			fileReader = new BufferedReader(new FileReader(PrAPWWHROUTCSV));
			fileReader.readLine();     // Read the CSV flie header to skip it
			QueryParameters loadAllFeatures = new QueryParameters();
			loadAllFeatures.setWhere("OBJECTID IS NOT NULL");
			
			GeodatabaseFeatureServiceTable RadFracTable = new GeodatabaseFeatureServiceTable( "http://services5.arcgis.com/9i99ftvHsa6nxRGj/ArcGIS/rest/services/RadFrac/FeatureServer", user, 0);
			RadFracTable.setFeatureRequestMode(GeodatabaseFeatureServiceTable.FeatureRequestMode.MANUAL_CACHE);
			RadFracTable.initialize();
			System.out.println(RadFracTable.getStatus());
			RadFracTable.getInitializationError();
			
			GeodatabaseFeatureServiceTable HeaterCoolerTable = new GeodatabaseFeatureServiceTable( "http://services5.arcgis.com/9i99ftvHsa6nxRGj/arcgis/rest/services/heater_cooler/FeatureServer", user, 0);
			HeaterCoolerTable.setFeatureRequestMode(GeodatabaseFeatureServiceTable.FeatureRequestMode.MANUAL_CACHE);
			HeaterCoolerTable.initialize();
			System.out.println(HeaterCoolerTable.getStatus());
			HeaterCoolerTable.getInitializationError();
			
			GeodatabaseFeatureServiceTable MixerTable = new GeodatabaseFeatureServiceTable( "http://services5.arcgis.com/9i99ftvHsa6nxRGj/arcgis/rest/services/Mixer/FeatureServer", user, 0);
			MixerTable.setFeatureRequestMode(GeodatabaseFeatureServiceTable.FeatureRequestMode.MANUAL_CACHE);
			MixerTable.initialize();
			System.out.println(MixerTable.getStatus());
			MixerTable.getInitializationError();
						
			GeodatabaseFeatureServiceTable GasLineTable = new GeodatabaseFeatureServiceTable( "http://services5.arcgis.com/9i99ftvHsa6nxRGj/ArcGIS/rest/services/Gas_line/FeatureServer", user, 0);
			GasLineTable.setFeatureRequestMode(GeodatabaseFeatureServiceTable.FeatureRequestMode.MANUAL_CACHE);
			GasLineTable.initialize();
			System.out.println(GasLineTable.getStatus());
			GasLineTable.getInitializationError();
			
			final CountDownLatch latch = new CountDownLatch(4);                                                                             // ZL-151207 handles one asynchronous processes, only continues  Thread when it reaches 0
			RadFracTable.populateFromService(loadAllFeatures, false, 
					new CallbackListener<Boolean>() {
						@Override
						public void onCallback(Boolean status) {                                                                            // Asynchronous callback: code must wait for populate from service to finish loading features
							if (status == true) {
								latch.countDown();                                                                                          // latch decrement if feature service table is ready
							}
						}

						@Override
						public void onError(Throwable e) {
							e.printStackTrace();
						}
					});
			
			HeaterCoolerTable.populateFromService(loadAllFeatures, false, 
					new CallbackListener<Boolean>() {
				        @Override
				        public void onCallback(Boolean status) {                                                                            // Asynchronous callback: code must wait for populate from service to finish loading features
					        if (status == true) {
						        latch.countDown();                                                                                          // latch decrement if feature service table is ready
					        }
				        }

				        @Override
				        public void onError(Throwable e) {
					        e.printStackTrace();
				        }
			       });
			
			MixerTable.populateFromService(loadAllFeatures, false, 
					new CallbackListener<Boolean>() {
				        @Override
				        public void onCallback(Boolean status) {                                                                            // Asynchronous callback: code must wait for populate from service to finish loading features
					        if (status == true) {
						        latch.countDown();                                                                                          // latch decrement if feature service table is ready
					        }
				        }

				        @Override
				        public void onError(Throwable e) {
					        e.printStackTrace();
				        }
			       });
			
			GasLineTable.populateFromService(loadAllFeatures, false, 
					new CallbackListener<Boolean>() {
				        @Override
				        public void onCallback(Boolean status) {                                                                            // Asynchronous callback: code must wait for populate from service to finish loading features
					        if (status == true) {
						        latch.countDown();                                                                                          // latch decrement if feature service table is ready
					        }
				        }

				        @Override
				        public void onError(Throwable e) {
					        e.printStackTrace();
				        }
			       });
			
			       latch.await();                                                                                                              // wait until all feature service tables are ready then continue
			       
			while ((line = fileReader.readLine()) != null) {
				String[] data = line.split(",");
//				System.out.println("data= " + data);
				String[] ArcGISOBJECTID = null;
				ArcGISOBJECTID = new String[100];

				//the following code is used for updating the flowrate of the FINALPRD to ArcGIS database
				for (int j = 0; j < 6; j++) {
					ArcGISOBJECTID[j] = String.valueOf(j + 1);
					System.out.println(ArcGISOBJECTID);

					if (OBJECTIDtoRadF.get(j + 1).equals("10D08B2")) {                                                                     // heat  exchanger  10E03 is  for now where the output data should be upgraded to
						Map<String, Object> RadFracAttributes = RadFracTable.getFeature(Long.parseLong(ArcGISOBJECTID[j])).getAttributes();
						if (!data[0].trim().isEmpty()) {
							RadFracAttributes.put("MatOut3Qnt",Float.parseFloat(data[0].trim()));   // upgrade the new mole  flowrate of ester3 that calculated  by the pr aspen  plus model to ArcGIS  databse
						}
						System.out.println("F="+data[0]);

						RadFracTable.updateFeature(Long.parseLong(ArcGISOBJECTID[j]),RadFracAttributes);                          // update feature table locally
						break;
					}
				}				
				//the following code is used for updating the heat duty of the heater-coolers to ArcGIS database
				for (int j = 0; j < 41; j++) {
					ArcGISOBJECTID[j] = String.valueOf(j + 1);
//					System.out.println(ArcGISOBJECTID);

					if (OBJECTIDtoHXNum.get(j + 1).equals("10E01B2")) {                                                                     // heat  exchanger  10E03 is  for now where the output data should be upgraded to
						Map<String, Object> HeaterCoolerAttributes = HeaterCoolerTable.getFeature(Long.parseLong(ArcGISOBJECTID[j])).getAttributes();
						if (!data[4].trim().isEmpty()) {
							HeaterCoolerAttributes.put("Heat_Loads",Float.parseFloat(data[4].trim())*4.1868e-3);                               // upgrade the new mole  flowrate of ester3 that calculated  by the pr aspen  plus model to ArcGIS  databse
						}
						System.out.println("10E01Duty="+data[4]);
						
						HeaterCoolerTable.updateFeature(Long.parseLong(ArcGISOBJECTID[j]),HeaterCoolerAttributes);                          // update feature table locally
						
					}
					if (OBJECTIDtoHXNum.get(j + 1).equals("10E02B2")) {                                                                     // heat  exchanger  10E03 is  for now where the output data should be upgraded to
						Map<String, Object> HeaterCoolerAttributes = HeaterCoolerTable.getFeature(Long.parseLong(ArcGISOBJECTID[j])).getAttributes();
						if (!data[5].trim().isEmpty()) {
							HeaterCoolerAttributes.put("Heat_Loads",Float.parseFloat(data[5].trim())*4.1868e-3);                               // upgrade the new mole  flowrate of ester3 that calculated  by the pr aspen  plus model to ArcGIS  databse
						}
						System.out.println("10E02Duty="+data[5]);
						
						HeaterCoolerTable.updateFeature(Long.parseLong(ArcGISOBJECTID[j]),HeaterCoolerAttributes);                          // update feature table locally
						
					}
					if (OBJECTIDtoHXNum.get(j + 1).equals("10E03B2")) {                                                                     // heat  exchanger  10E03 is  for now where the output data should be upgraded to
						Map<String, Object> HeaterCoolerAttributes = HeaterCoolerTable.getFeature(Long.parseLong(ArcGISOBJECTID[j])).getAttributes();
						if (!data[6].trim().isEmpty()) {
							HeaterCoolerAttributes.put("Heat_Loads",Float.parseFloat(data[6].trim())*4.1868e-3);                               // upgrade the new mole  flowrate of ester3 that calculated  by the pr aspen  plus model to ArcGIS  databse
						}
						System.out.println("10E02Duty="+data[6]);
						
						HeaterCoolerTable.updateFeature(Long.parseLong(ArcGISOBJECTID[j]),HeaterCoolerAttributes);                          // update feature table locally
						
					}
					if (OBJECTIDtoHXNum.get(j + 1).equals("10E04B2")) {                                                                     // heat  exchanger  10E03 is  for now where the output data should be upgraded to
						Map<String, Object> HeaterCoolerAttributes = HeaterCoolerTable.getFeature(Long.parseLong(ArcGISOBJECTID[j])).getAttributes();
						if (!data[7].trim().isEmpty()) {
							HeaterCoolerAttributes.put("Heat_Loads",Float.parseFloat(data[7].trim())*4.1868e-3);                               // upgrade the new mole  flowrate of ester3 that calculated  by the pr aspen  plus model to ArcGIS  databse
						}
						System.out.println("10E02Duty="+data[7]);
						
						HeaterCoolerTable.updateFeature(Long.parseLong(ArcGISOBJECTID[j]),HeaterCoolerAttributes);                          // update feature table locally
						
					}
				}
				//the following code is used for updating the CO2 emission amount of the heater-coolers to ArcGIS database
				for (int j = 27; j < 28; j++) {
					ArcGISOBJECTID[j] = String.valueOf(j + 1);
//					System.out.println(ArcGISOBJECTID);
					
					if (OBJECTIDtogaslinenum.get(j + 1).equals("FLUEGASB2")) {                                                                     // heat  exchanger  10E03 is  for now where the output data should be upgraded to
						Map<String, Object> GasLineAttributes = GasLineTable.getFeature(Long.parseLong(ArcGISOBJECTID[j])).getAttributes();
						if (!data[18].trim().isEmpty()) {
							GasLineAttributes.put("Mat_1_qnt",Float.parseFloat(data[18].trim()));   // upgrade the new mole  flowrate of ester3 that calculated  by the pr aspen  plus model to ArcGIS  databse
						}
						System.out.println("CO2="+data[18]);
						
						GasLineTable.updateFeature(Long.parseLong(ArcGISOBJECTID[j]),GasLineAttributes);                          // update feature table locally
						break;
					}
				}				
				//the following code is used for updating the flowrate and cost of the fuel gas to ArcGIS database
				for (int j = 10; j < 15; j++) {
					ArcGISOBJECTID[j] = String.valueOf(j + 1);
					System.out.println(ArcGISOBJECTID);

					if (OBJECTIDtogaslinenum.get(j + 1).equals("FUEL1B2")) {                                                                     // heat  exchanger  10E03 is  for now where the output data should be upgraded to
						Map<String, Object> GasLineAttributes = GasLineTable.getFeature(Long.parseLong(ArcGISOBJECTID[j])).getAttributes();
						if (!data[11].trim().isEmpty()) {
							GasLineAttributes.put("Mat_1_qnt",Float.parseFloat(data[11].trim()));   // upgrade the new mole  flowrate of ester3 that calculated  by the pr aspen  plus model to ArcGIS  databse
						}
						System.out.println("FFuel1="+data[11]);
						
						if (!data[8].trim().isEmpty()) {
							GasLineAttributes.put("Cost",Float.parseFloat(data[8].trim()));   // upgrade the new mole  flowrate of ester3 that calculated  by the pr aspen  plus model to ArcGIS  databse
						}
						System.out.println("Fuel1 Cost="+data[8]);
						
						GasLineTable.updateFeature(Long.parseLong(ArcGISOBJECTID[j]),GasLineAttributes);                          // update feature table locally
						
					}
					
					if (OBJECTIDtogaslinenum.get(j + 1).equals("FUEL2B2")) {                                                                     // heat  exchanger  10E03 is  for now where the output data should be upgraded to
						Map<String, Object> GasLineAttributes = GasLineTable.getFeature(Long.parseLong(ArcGISOBJECTID[j])).getAttributes();
						if (!data[12].trim().isEmpty()) {
							GasLineAttributes.put("Mat_1_qnt",Float.parseFloat(data[12].trim()));   // upgrade the new mole  flowrate of ester3 that calculated  by the pr aspen  plus model to ArcGIS  databse
						}
						System.out.println("FFuel2="+data[12]);
						
						if (!data[9].trim().isEmpty()) {
							GasLineAttributes.put("Cost",Float.parseFloat(data[9].trim()));   // upgrade the new mole  flowrate of ester3 that calculated  by the pr aspen  plus model to ArcGIS  databse
						}
						System.out.println("Fuel2 Cost="+data[9]);
						
						GasLineTable.updateFeature(Long.parseLong(ArcGISOBJECTID[j]),GasLineAttributes);                          // update feature table locally
						
					}
					
					if (OBJECTIDtogaslinenum.get(j + 1).equals("FUEL3B2")) {                                                                     // heat  exchanger  10E03 is  for now where the output data should be upgraded to
						Map<String, Object> GasLineAttributes = GasLineTable.getFeature(Long.parseLong(ArcGISOBJECTID[j])).getAttributes();
						if (!data[13].trim().isEmpty()) {
							GasLineAttributes.put("Mat_1_qnt",Float.parseFloat(data[13].trim()));   // upgrade the new mole  flowrate of ester3 that calculated  by the pr aspen  plus model to ArcGIS  databse
						}
						System.out.println("FFuel3="+data[13]);
						
						if (!data[10].trim().isEmpty()) {
							GasLineAttributes.put("Cost",Float.parseFloat(data[10].trim()));   // upgrade the new mole  flowrate of ester3 that calculated  by the pr aspen  plus model to ArcGIS  databse
						}
						System.out.println("Fuel3 Cost="+data[10]);
						
						GasLineTable.updateFeature(Long.parseLong(ArcGISOBJECTID[j]),GasLineAttributes);                          // update feature table locally
						
					}
				}				
				
			}
			RadFracTable.applyEdits(null);                                                                                        // commit local updates onto Server
			MixerTable.applyEdits(null); 
			HeaterCoolerTable.applyEdits(null); 
			GasLineTable.applyEdits(null); 
			
			RadFracTable.dispose();
			MixerTable.dispose(); 
			HeaterCoolerTable.dispose();
			GasLineTable.dispose();
			
			System.out.println("Updating process took " + String.valueOf(System.currentTimeMillis() - start) + "ms");                     // tells how long it took to update
		} catch (Exception e) {
			e.printStackTrace();
		} finally {
			try {
				fileReader.close();
			} catch (IOException e) {
				e.printStackTrace();
			}
		}
	}
	
}<|MERGE_RESOLUTION|>--- conflicted
+++ resolved
@@ -27,13 +27,10 @@
 public class APWWHRServlet extends HttpServlet {
 	
 	private static final long serialVersionUID = 1L;
-<<<<<<< HEAD
-=======
 	public static long start_time1;
 	public static long end_time1;
 	public static long start_time2;
 	public static long end_time2;
->>>>>>> 43add06a
 	public static ArrayList<String[]> editStack;	 //global variable for receiving and storing the httpRequest information
 	
 	public static Map<Integer, String> OBJECTIDtoHXNum = new HashMap<>();                      //Maps ArcGIS OBJECTID to the heat exchanger in chemical plant
@@ -142,6 +139,7 @@
 		OBJECTIDtoMXNum.put(20, "mx02B3");    //Biodiesel3
 		OBJECTIDtoMXNum.put(21, "mx03B3");    //Biodiesel3
 		
+		OBJECTIDtogaslinenum.put(7, "FUELSUPPLY"); //Biodiesel2
 		OBJECTIDtogaslinenum.put(8, "FUEL1B1"); //Biodiesel1
 		OBJECTIDtogaslinenum.put(9, "FUEL2B1"); //Biodiesel1
 		OBJECTIDtogaslinenum.put(10, "FUEL3B1"); //Biodiesel1
@@ -151,6 +149,8 @@
 		OBJECTIDtogaslinenum.put(14, "FUEL2B2"); //Biodiesel2		
 		OBJECTIDtogaslinenum.put(15, "FUEL3B2"); //Biodiesel2
 		
+		OBJECTIDtogaslinenum.put(20, "FUELSUPPLYWHR"); //Biodiesel2
+		
 		OBJECTIDtogaslinenum.put(24, "FLUEGASB1"); //Biodiesel1
 		OBJECTIDtogaslinenum.put(28, "FLUEGASB2"); //Biodiesel2
 		OBJECTIDtogaslinenum.put(32, "FLUEGASB3"); //Biodiesel3
@@ -167,21 +167,17 @@
 			editStack.add(new String[] { layers[i], OBJECTIDs[i], appCallFlag[i]});
 		}
 
-		FileWriter flag1 = null;                                                      //filewriter to check whether the httpRequest have been correctly received
+		/*FileWriter flag1 = null;                                                      //filewriter to check whether the httpRequest have been correctly received
 		flag1 = new FileWriter(httpReqCSV);
 		flag1.append("layers=" + layers[0]);
 		flag1.append(", OBJECTIDs=" + OBJECTIDs[0]);
 		flag1.append(", appCallFlag=" + appCallFlag[0]);
 		flag1.append(", QueryT=" + QueryT[0]);
 		flag1.flush();
-		flag1.close();  		
+		flag1.close();*/  		
 		
 		switch (appCallFlag[0]) {
 		case "PrAPHR":                                                                     // if PrAP button was pressed, then the following action will be taken
-<<<<<<< HEAD
-			System.out.println(appCallFlag[0] + " button was pressed! (doPOST)");
-			runPrAspenPlusWWHR(editStack);
-=======
 		    System.out.println(appCallFlag[0] + " button was pressed! (APWWHRS)");
 
 		    runPrAspenPlusWWHR(editStack);
@@ -191,7 +187,6 @@
 				return;
 			}
 			System.out.println("Thread testing"+Thread.currentThread().isAlive());
->>>>>>> 43add06a
 			break;
 		}
 	}
@@ -563,8 +558,29 @@
 						
 						GasLineTable.updateFeature(Long.parseLong(ArcGISOBJECTID[j]),GasLineAttributes);                          // update feature table locally
 						
-					}
-				}				
+					}										
+				}
+				
+				for (int j = 19; j < 20; j++) {
+					ArcGISOBJECTID[j] = String.valueOf(j + 1);
+					System.out.println(ArcGISOBJECTID);
+					
+					if (OBJECTIDtogaslinenum.get(j + 1).equals("FUELSUPPLYWHR")) {                                                                     // heat  exchanger  10E03 is  for now where the output data should be upgraded to
+					Map<String, Object> GasLineAttributes = GasLineTable.getFeature(Long.parseLong(ArcGISOBJECTID[j])).getAttributes();
+											
+					if (!data[10].trim().isEmpty()) {
+						Float FuelCost1=Float.parseFloat(data[8].trim());
+						Float FuelCost2=Float.parseFloat(data[9].trim());
+						Float FuelCost3=Float.parseFloat(data[10].trim());
+						GasLineAttributes.put("Cost",(FuelCost1+FuelCost2+FuelCost3));   // upgrade the new mole  flowrate of ester3 that calculated  by the pr aspen  plus model to ArcGIS  databse
+						System.out.println("TotalFuel Cost="+(FuelCost1+FuelCost2+FuelCost3));
+					}
+										
+					GasLineTable.updateFeature(Long.parseLong(ArcGISOBJECTID[j]),GasLineAttributes);                          // update feature table locally
+					
+				}
+				}
+				
 				
 			}
 			RadFracTable.applyEdits(null);                                                                                        // commit local updates onto Server
