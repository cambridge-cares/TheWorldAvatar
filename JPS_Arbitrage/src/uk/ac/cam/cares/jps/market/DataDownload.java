--- conflicted
+++ resolved
@@ -154,19 +154,9 @@
 				jenaOwlModel.getOntModel());
 		logger.info("File saved with " + errors.size() + " errors.");
 
-<<<<<<< HEAD
-		return results[0];
-//		 maybe return array of Strings?
-		
-		
-		// delete later
-		// returns single String of joined elements in an Array
-//		return StringUtils.join(results, "\r\n");
-=======
 //		return results[0];		
 		Gson g = new Gson();
 		return g.toJson(results);
->>>>>>> b4aae4ca
 	}
 
 	/**
