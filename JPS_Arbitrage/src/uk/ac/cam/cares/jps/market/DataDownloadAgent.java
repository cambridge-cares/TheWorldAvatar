package uk.ac.cam.cares.jps.market;

import java.io.IOException;

import javax.servlet.ServletException;
import javax.servlet.annotation.WebServlet;
import javax.servlet.http.HttpServlet;
import javax.servlet.http.HttpServletRequest;
import javax.servlet.http.HttpServletResponse;

import com.google.gson.Gson;

import org.slf4j.Logger;
import org.slf4j.LoggerFactory;

import uk.ac.cam.cares.jps.base.exception.JPSRuntimeException;

/**
 * Servlet implementation class DataDownloadAgent
 */
@WebServlet(urlPatterns = {
		"/downloadingAndSavingMarketDataInTheKnowledgeBase",
		"/downloadingAndSavingExchangeRatesInTheKnowledgeBase",
		"/savingDataInTheKnowledgeBase",
		"/retrieveUtilityPrices",
		"/retrievingUtilityPricesByProvidingTheirLocationsAndCPOAndFAMEMarketPricesFromTheKnowledgeBase",
		"/retrievingUtilityPricesByProvidingTheirLocationsAndHNGAndZCEMarketPricesFromTheKnowledgeBase"})
public class DataDownloadAgent extends HttpServlet {
	private static Logger logger = LoggerFactory.getLogger(DataDownloadAgent.class);

	private static final long serialVersionUID = 2L; // ??

	/**
	 * @see HttpServlet#HttpServlet()
	 */
	public DataDownloadAgent() {
		super();
	}
<<<<<<< HEAD
	
	// delete later
//	public void writeStringUsingBufferedWriter(String function, String result) throws IOException {
//		BufferedWriter writer = new BufferedWriter(new FileWriter("C:\\jps\\jps_arbitrage\\consoleOutputDataDownloadAgent.txt", true));
//		writer.append(function);
//		writer.newLine();
//		writer.append(result);
//		writer.newLine();
//		writer.close();
//	}
=======
>>>>>>> b4aae4ca

	/**
	 * this function is a servlet for calling functions in
	 * uk.ac.cam.cares.jps.market package and returning
	 * their results; it discriminates between "/download",
	 * "/download2" and "/read" URL patterns and calls
	 * DataDownload.Downloading_market_data,
	 * DataDownload.Downloading_currencies and
	 * DataDownload.Call_data, respectively
	 * 
	 * @see HttpServlet#doGet(HttpServletRequest request,
	 *      HttpServletResponse response)
	 */

	protected void doGet(HttpServletRequest request,
			HttpServletResponse response)
			throws ServletException, IOException {

		String path = request.getServletPath();

<<<<<<< HEAD
		//condition 1 and write the result in json format and show it
=======
		Gson g = new Gson();
		
>>>>>>> b4aae4ca
		if ("/downloadingAndSavingMarketDataInTheKnowledgeBase"
				.equals(path)) {

			request.setCharacterEncoding("UTF-8");
			String jsonString = request.getParameter("choicePlant");

			try {
<<<<<<< HEAD
				String result = g.toJson(DataDownload
						.downloadingAndSavingMarketDataInTheKnowledgeBase());
//				String result = DataDownload
//						.downloadingAndSavingMarketDataInTheKnowledgeBase();
				// delete later
				//writeStringUsingBufferedWriter(path, g.fromJson(result, String.class));
				
=======
				String result = g.toJson(DataDownload.downloadingAndSavingMarketDataInTheKnowledgeBase(jsonString));

>>>>>>> b4aae4ca
				response.setContentType("application/json");
				response.getWriter().write(result);
			} catch (Exception e) {
				logger.error(e.getMessage());
				throw new JPSRuntimeException(
						e.getMessage(), e);
			}

<<<<<<< HEAD
		//condition 2
		}else if ("/retrievingUtilityPricesByProvidingTheirLocationsAndCPOAndFAMEMarketPricesFromTheKnowledgeBase"
=======
		} else if ("/downloadingAndSavingExchangeRatesInTheKnowledgeBase"
				.equals(path)) {

			request.setCharacterEncoding("UTF-8");

			try {
				String result = g.toJson(DataDownload
						.downloadingAndSavingExchangeRatesInTheKnowledgeBase());

				response.setContentType("application/json");
				response.getWriter()
						.write(result.toString());
			} catch (Exception e) {
				logger.error(e.getMessage());
				throw new JPSRuntimeException(
						e.getMessage(), e);
			}
		} else if ("/savingDataInTheKnowledgeBase".equals(path)) {
			request.setCharacterEncoding("UTF-8");
			String jsonString = request.getParameter("arrayHeaderPrices");
			
			try {
				String result = g.toJson(DataDownload.savingDataInTheKnowledgeBase(jsonString));
				
				response.setContentType("application/json");
				response.getWriter()
						.write(result);
			} catch (Exception e) {
				logger.error(e.getMessage());
				throw new JPSRuntimeException(
						e.getMessage(), e);
			}
		} else if ("/retrieveUtilityPrices"
>>>>>>> b4aae4ca
				.equals(path)) {

			request.setCharacterEncoding("UTF-8");
			String jsonString = request
					.getParameter("individuals");

			try {
<<<<<<< HEAD
				String result = DataDownload
						.retrievingUtilityPricesByProvidingTheirLocationsAndCPOAndFAMEMarketPricesFromTheKnowledgeBase(
								jsonString.split(","));
				
				// delete later
				//writeStringUsingBufferedWriter(path, result);
=======
				String result = g.toJson(DataDownload.retrieveUtilityPrices(jsonString.split(",")));
>>>>>>> b4aae4ca
				
				response.setContentType("application/json");
				response.getWriter()
						.write(result);
			} catch (Exception e) {
				logger.error(e.getMessage());
				throw new JPSRuntimeException(
						e.getMessage(), e);
			}
<<<<<<< HEAD
			
			//condition 3
		} else if ("/downloadingAndSavingExchangeRatesInTheKnowledgeBase"
=======
		} else if ("/retrievingUtilityPricesByProvidingTheirLocationsAndCPOAndFAMEMarketPricesFromTheKnowledgeBase"
>>>>>>> b4aae4ca
				.equals(path)) {


			request.setCharacterEncoding("UTF-8");
			String jsonString = request
					.getParameter("individuals");

			try {
				String result = g.toJson(DataDownload
<<<<<<< HEAD
						.downloadingAndSavingExchangeRatesInTheKnowledgeBase());
								
				// delete later
			//	writeStringUsingBufferedWriter(path, g.fromJson(result, String.class));
				
=======
						.retrievingUtilityPricesByProvidingTheirLocationsAndCPOAndFAMEMarketPricesFromTheKnowledgeBase(
								jsonString.split(",")));

>>>>>>> b4aae4ca
				response.setContentType("application/json");
				response.getWriter().write(result);
			} catch (Exception e) {
				logger.error(e.getMessage());
				throw new JPSRuntimeException(
						e.getMessage(), e);
			}
		} else if ("/retrievingUtilityPricesByProvidingTheirLocationsAndHNGAndZCEMarketPricesFromTheKnowledgeBase"
				.equals(path)) {

			request.setCharacterEncoding("UTF-8");
			String jsonString = request.getParameter("individuals");
			
			try {
				String result = g.toJson(DataDownload
						.retrievingUtilityPricesByProvidingTheirLocationsAndHNGAndZCEMarketPricesFromTheKnowledgeBase(
								jsonString.split(",")));

				response.setContentType("application/json");
				response.getWriter().write(result);
			} catch (Exception e) {
				logger.error(e.getMessage());
				throw new JPSRuntimeException(
						e.getMessage(), e);
			}
		}
	}
}<|MERGE_RESOLUTION|>--- conflicted
+++ resolved
@@ -36,19 +36,6 @@
 	public DataDownloadAgent() {
 		super();
 	}
-<<<<<<< HEAD
-	
-	// delete later
-//	public void writeStringUsingBufferedWriter(String function, String result) throws IOException {
-//		BufferedWriter writer = new BufferedWriter(new FileWriter("C:\\jps\\jps_arbitrage\\consoleOutputDataDownloadAgent.txt", true));
-//		writer.append(function);
-//		writer.newLine();
-//		writer.append(result);
-//		writer.newLine();
-//		writer.close();
-//	}
-=======
->>>>>>> b4aae4ca
 
 	/**
 	 * this function is a servlet for calling functions in
@@ -69,12 +56,9 @@
 
 		String path = request.getServletPath();
 
-<<<<<<< HEAD
-		//condition 1 and write the result in json format and show it
-=======
 		Gson g = new Gson();
 		
->>>>>>> b4aae4ca
+		//condition 1 and write the result in json format and show it
 		if ("/downloadingAndSavingMarketDataInTheKnowledgeBase"
 				.equals(path)) {
 
@@ -82,18 +66,8 @@
 			String jsonString = request.getParameter("choicePlant");
 
 			try {
-<<<<<<< HEAD
-				String result = g.toJson(DataDownload
-						.downloadingAndSavingMarketDataInTheKnowledgeBase());
-//				String result = DataDownload
-//						.downloadingAndSavingMarketDataInTheKnowledgeBase();
-				// delete later
-				//writeStringUsingBufferedWriter(path, g.fromJson(result, String.class));
-				
-=======
 				String result = g.toJson(DataDownload.downloadingAndSavingMarketDataInTheKnowledgeBase(jsonString));
 
->>>>>>> b4aae4ca
 				response.setContentType("application/json");
 				response.getWriter().write(result);
 			} catch (Exception e) {
@@ -102,10 +76,6 @@
 						e.getMessage(), e);
 			}
 
-<<<<<<< HEAD
-		//condition 2
-		}else if ("/retrievingUtilityPricesByProvidingTheirLocationsAndCPOAndFAMEMarketPricesFromTheKnowledgeBase"
-=======
 		} else if ("/downloadingAndSavingExchangeRatesInTheKnowledgeBase"
 				.equals(path)) {
 
@@ -139,7 +109,6 @@
 						e.getMessage(), e);
 			}
 		} else if ("/retrieveUtilityPrices"
->>>>>>> b4aae4ca
 				.equals(path)) {
 
 			request.setCharacterEncoding("UTF-8");
@@ -147,16 +116,7 @@
 					.getParameter("individuals");
 
 			try {
-<<<<<<< HEAD
-				String result = DataDownload
-						.retrievingUtilityPricesByProvidingTheirLocationsAndCPOAndFAMEMarketPricesFromTheKnowledgeBase(
-								jsonString.split(","));
-				
-				// delete later
-				//writeStringUsingBufferedWriter(path, result);
-=======
 				String result = g.toJson(DataDownload.retrieveUtilityPrices(jsonString.split(",")));
->>>>>>> b4aae4ca
 				
 				response.setContentType("application/json");
 				response.getWriter()
@@ -166,13 +126,7 @@
 				throw new JPSRuntimeException(
 						e.getMessage(), e);
 			}
-<<<<<<< HEAD
-			
-			//condition 3
-		} else if ("/downloadingAndSavingExchangeRatesInTheKnowledgeBase"
-=======
 		} else if ("/retrievingUtilityPricesByProvidingTheirLocationsAndCPOAndFAMEMarketPricesFromTheKnowledgeBase"
->>>>>>> b4aae4ca
 				.equals(path)) {
 
 
@@ -182,17 +136,9 @@
 
 			try {
 				String result = g.toJson(DataDownload
-<<<<<<< HEAD
-						.downloadingAndSavingExchangeRatesInTheKnowledgeBase());
-								
-				// delete later
-			//	writeStringUsingBufferedWriter(path, g.fromJson(result, String.class));
-				
-=======
 						.retrievingUtilityPricesByProvidingTheirLocationsAndCPOAndFAMEMarketPricesFromTheKnowledgeBase(
 								jsonString.split(",")));
 
->>>>>>> b4aae4ca
 				response.setContentType("application/json");
 				response.getWriter().write(result);
 			} catch (Exception e) {
