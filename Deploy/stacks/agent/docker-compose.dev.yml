version: "3.8"

# Services
services:

  # Gas Grid Agent
  gas-grid-agent:
    build:
      target: dev
  
  # Kinetics Agent.
  # Note: This Image mounts a volume so that it can access the SRM Driver and
  #        Intel MPI files stored within the 'srm-driver' Image.
  kinetics-agent:
    build: "./KineticsAgent"
    ports:
      - 8081:8080
<<<<<<< HEAD
    
=======

>>>>>>> 6d2897d3
  # Slurm compute node
  slurm:
    build: "./Slurm"


# Networks
networks:
  default:
    name: dev-agent<|MERGE_RESOLUTION|>--- conflicted
+++ resolved
@@ -15,11 +15,7 @@
     build: "./KineticsAgent"
     ports:
       - 8081:8080
-<<<<<<< HEAD
-    
-=======
 
->>>>>>> 6d2897d3
   # Slurm compute node
   slurm:
     build: "./Slurm"
