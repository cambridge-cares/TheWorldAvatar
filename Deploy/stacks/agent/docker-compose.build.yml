# This configuration file should include all docker-compose options required to *build images* for
# services in the 'agent' stack.
#
# When adding a new service, please copy the configuration for an existing service, then modify the
# service name, the 'image' tag (retaining 'docker.cmclinnovations.com') and the 'build/*',
# 'labels/authors' and 'labels/description' nodes.
# =================================================================================================

version: "3.8"


services:

  # Status Agent
  # No ${MODE} classifier as this image has no environment specific code
  status-agent:
    image: docker.cmclinnovations.com/status-agent:1.0.0-SNAPSHOT
    build:
      context: "../../../Agents/StatusAgent"
      dockerfile: "./docker/Dockerfile"
      labels:
        description: "Simple servlet to run KG availability tests and display results."
        authors: "mdhillman@cmclinnovations.com"
        builder: "${BUILDER}"
        hash: "${HASH}"

      
  # Email Agent
  # No ${MODE} classifier as this image has no environment specific code
  email-agent:
    image: docker.cmclinnovations.com/email-agent:1.0.0-SNAPSHOT
    build:
      context: "../../../Agents/EmailAgent"
      dockerfile: "./docker/Dockerfile"
      labels:
        authors: "mdhillman@cmclinnovations.com"
        builder: "${BUILDER}"
        description: "Simple servlet to accept requests and (where valid) forward to SMTP server."
        hash: "${HASH}"

  # Gas Grid Agent
  gas-grid-agent:
    image: docker.cmclinnovations.com/gas-grid-agent-$MODE:1.0.0-SNAPSHOT
    build:
      context: "../../../Agents/GasGridAgent"
      dockerfile: "docker/Dockerfile"
      labels:
        authors: "support@cmclinnovations.com"
        builder: "${BUILDER}"
        description: "Python code to continously scrape for new Terminal flow data, submit it to the KG. Outputs all flow data to JSON once per day."
        hash: "${HASH}"
<<<<<<< HEAD
=======
      target: "${MODE}"
      
  # Flood Agent
  flood-agent:
    image: docker.cmclinnovations.com/flood-agent-${MODE}:1.0.0-SNAPSHOT
    build:
      context: "../../../Agents/FloodAgent"
      dockerfile: "Dockerfile"
      labels:
        authors: "support@cmclinnovations.com"
        description: "Flood Agent that scrapes data, updates the KG, and write JSON files daily."
        builder: "${BUILDER}"
        hash: "${HASH}"
      target: "default"
>>>>>>> 22dd3ae1

  # JPS Chatbot
  # No ${MODE} classifier as this image has no environment specific code
  jps-chatbot:
    image: docker.cmclinnovations.com/jps-chatbot:1.0.0-SNAPSHOT
    build:
      context: "../../../JPS_Chatbot"
      labels:
        authors: "xz378@cam.ac.uk, support@cmclinnovations"
        builder: "${BUILDER}"
        description: "Chemistry chatbot, uses NL processing and KGs to answer chemical queries."
        hash: "${HASH}"

  # JPS LDF Server
  # No ${MODE} classifier as this image has no environment specific code
  jps-ldf:
    image: docker.cmclinnovations.com/jps-ldf:1.0.0-SNAPSHOT
    build:
      context: "../../../JPS_LDF"
      labels:
        authors: "xz378@cam.ac.uk, support@cmclinnovations"
        builder: "${BUILDER}"
        description: "Linked Fragment server used in conjunction with the JPS Chatbot Image."
        hash: "${HASH}"

  # # Kinetics Agent.
  # kinetics-agent:
  #   image: "docker.cmclinnovations.com/kinetics-agent:0.0.1-SNAPSHOT"
  #   build:
  #     context: "./KineticsAgent"
  #     labels:
  #       authors: "support@cmclinnovations.com"
  #       builder: "${BUILDER}"
  #       description: "Tomcat server hosting the KineticsAgent service."
  #       hash: "${HASH}"

  # # Slurm compute node.
  # # Note: This Image exists as a generic job queue/executor for any other
  # #       services submitting Slurm jobs (such as the KineticsAgent).
  # slurm:
  #   image: "docker.cmclinnovations.com/slurm:1.0.0-SNAPSHOT"
  #   build: 
  #     context: "./Slurm"
  #     labels:
  #       authors: "support@cmclinnovations.com"
  #       builder: "${BUILDER}"
  #       description: "Slurm compute node."
  #      hash: "${HASH}"

  # STDC Thermo agent
  # No ${MODE} classifier as this image has no environment specific code
  stdc-agent:
    image: docker.cmclinnovations.com/stdc_agent:1.0.0-SNAPSHOT
    build:
      context: "../../../Agents/STDCThermoAgent"
      labels:
        authors: "danieln@cmclinnovations.com, support@cmclinnovations.com"
        builder: "${BUILDER}"
        description: "Thermodynamic properties calculation agent"
        hash: "${HASH}"

  # Weather agent
  # No ${MODE} classifier as this image has no environment specific code
  weather-agent:
    image: docker.cmclinnovations.com/weather-agent:1.0.0-SNAPSHOT
    build:
      context: "../../../Agents/WeatherAgent"
      labels:
        authors: "kflee@cmclinnovations.com, support@cmclinnovations"
        builder: "${BUILDER}"
        description: "Instantiate and query virtual weather stations using the openweathermap.org API."
        hash: "${HASH}"<|MERGE_RESOLUTION|>--- conflicted
+++ resolved
@@ -49,10 +49,7 @@
         builder: "${BUILDER}"
         description: "Python code to continously scrape for new Terminal flow data, submit it to the KG. Outputs all flow data to JSON once per day."
         hash: "${HASH}"
-<<<<<<< HEAD
-=======
-      target: "${MODE}"
-      
+
   # Flood Agent
   flood-agent:
     image: docker.cmclinnovations.com/flood-agent-${MODE}:1.0.0-SNAPSHOT
@@ -65,7 +62,6 @@
         builder: "${BUILDER}"
         hash: "${HASH}"
       target: "default"
->>>>>>> 22dd3ae1
 
   # JPS Chatbot
   # No ${MODE} classifier as this image has no environment specific code
