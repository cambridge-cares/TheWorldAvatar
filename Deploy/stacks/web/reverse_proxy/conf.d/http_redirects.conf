# =============================== Redirects for the static website ================================
# Redirect all pages to website container
location / {
    proxy_pass        http://local_website_http;
    proxy_redirect    off;
    proxy_set_header  Host $host;
    proxy_set_header  X-Real-IP $remote_addr;
    proxy_set_header  X-Forwarded-For $proxy_add_x_forwarded_for;
    proxy_set_header  X-Forwarded-Host $server_name;
}

<<<<<<< HEAD
	##### Redirects for the Chemistry Chatbot
	# Main entry point for requests
	location /marie/request/ {
		proxy_pass				http://dev-web_chatbot/;
		proxy_set_header		Host $host;
		proxy_set_header		X-Real-IP $remote_addr;
		proxy_set_header		X-Forwarded-For $proxy_add_x_forwarded_for;
		proxy_set_header		X-Forwarded-Host $server_name;
		proxy_set_header		X-Forwarded-Proto $scheme;
		proxy_connect_timeout	300;
		proxy_send_timeout		300;
		proxy_read_timeout		300;
		send_timeout			300;
	}
	
	# LDF server
	location /marie/ldf/ {
		proxy_pass				http://dev-web_ldf/;
		proxy_set_header		Host $host;
		proxy_set_header		X-Real-IP $remote_addr;
		proxy_set_header		X-Forwarded-For $proxy_add_x_forwarded_for;
		proxy_set_header		X-Forwarded-Host $server_name;
		proxy_set_header		X-Forwarded-Proto $scheme;
		proxy_connect_timeout	300;
		proxy_send_timeout		300;
		proxy_read_timeout		300;
		send_timeout			300;
	}
	
	##### Redirects for the UK Power Plant visualisation (part of the UK Digital Twin)
	# Main entry point for visualisation
	location /digital-twin/power/ {
		proxy_pass				http://dev-web_power_system/;
		proxy_set_header		Host $host;
		proxy_set_header		X-Real-IP $remote_addr;
		proxy_set_header		X-Forwarded-For $proxy_add_x_forwarded_for;
		proxy_set_header		X-Forwarded-Host $server_name;
		proxy_set_header		X-Forwarded-Proto $scheme;
		proxy_connect_timeout	600;
		proxy_send_timeout		600;
		proxy_read_timeout		600;
		send_timeout			600;
	}
	
	# Resource files for visualisation
	location /powersys/ {
		proxy_pass			http://dev-web_power_system/powersys/;
		proxy_set_header	Host $host;
		proxy_set_header	X-Real-IP $remote_addr;
		proxy_set_header	X-Forwarded-For $proxy_add_x_forwarded_for;
		proxy_set_header	X-Forwarded-Host $server_name;
		proxy_set_header	X-Forwarded-Proto $scheme;
	}
	
	##### Redirects for the UK Gas Grid visualisation (part of the UK Digital Twin)
	location = /digital-twin/gas {
		return 302 /digital-twin/gas/;
	}
	# Main entry point for visualisation
	location /digital-twin/gas/ {
		proxy_pass				http://dev-web_gas_grid/;
		proxy_set_header		Host $host;
		proxy_set_header		X-Real-IP $remote_addr;
		proxy_set_header		X-Forwarded-For $proxy_add_x_forwarded_for;
		proxy_set_header		X-Forwarded-Host $server_name;
		proxy_set_header		X-Forwarded-Proto $scheme;
	}
	# Resource files for visualisation
	location /geoJSON_assets/ {
		proxy_pass			http://dev-web_gas_grid/geoJSON_assets/;
		proxy_set_header	Host $host;
		proxy_set_header	X-Real-IP $remote_addr;
		proxy_set_header	X-Forwarded-For $proxy_add_x_forwarded_for;
		proxy_set_header	X-Forwarded-Host $server_name;
		proxy_set_header	X-Forwarded-Proto $scheme;
	}
	# Location of the agent's hosted files
	location /digital-twin/gas-grid-agent/ {
		proxy_pass			http://dev-agent_gas_grid/gas-grid/;
		proxy_set_header	Host $host;
		proxy_set_header	X-Real-IP $remote_addr;
		proxy_set_header	X-Forwarded-For $proxy_add_x_forwarded_for;
		proxy_set_header	X-Forwarded-Host $server_name;
		proxy_set_header	X-Forwarded-Proto $scheme;
	}
	
	#### Redirects for the UN Sustainable Goals visualisation (part of the UK Digital Twin)
	location = /digital-twin/goals {
		return 302 /digital-twin/goals/;
	}
	
	# Main entry point for visualisation
	location /digital-twin/goals/ {
		proxy_pass				http://dev-web_un_goals/;
		proxy_set_header		Host $host;
		proxy_set_header		X-Real-IP $remote_addr;
		proxy_set_header		X-Forwarded-For $proxy_add_x_forwarded_for;
		proxy_set_header		X-Forwarded-Host $server_name;
		proxy_set_header		X-Forwarded-Proto $scheme;
	}
	
	#### Redirects for the Crop Map (part of the UK Digital Twin)
	location = /digital-twin/land-use {
		return 302 /digital-twin/land-use/;
	}
	
	# Main entry point for visualisation
	location /digital-twin/land-use/ {
		proxy_pass				http://dev-web_land_use/;
		proxy_set_header		Host $host;
		proxy_set_header		X-Real-IP $remote_addr;
		proxy_set_header		X-Forwarded-For $proxy_add_x_forwarded_for;
		proxy_set_header		X-Forwarded-Host $server_name;
		proxy_set_header		X-Forwarded-Proto $scheme;
	}
=======
#============================== Redirects for the Chemistry Chatbot ===============================
# Main entry point for requests
location /marie/request/ {
    proxy_pass             http://local_chatbot/;
    proxy_set_header       Host $host;
    proxy_set_header       X-Real-IP $remote_addr;
    proxy_set_header       X-Forwarded-For $proxy_add_x_forwarded_for;
    proxy_set_header       X-Forwarded-Host $server_name;
    proxy_set_header       X-Forwarded-Proto $scheme;
    proxy_connect_timeout  300;
    proxy_send_timeout     300;
    proxy_read_timeout     300;
    send_timeout           300;
}
>>>>>>> 531e4d8b

# LDF server
location /marie/ldf/ {
    proxy_pass             http://local_ldf/;
    proxy_set_header       Host $host;
    proxy_set_header       X-Real-IP $remote_addr;
    proxy_set_header       X-Forwarded-For $proxy_add_x_forwarded_for;
    proxy_set_header       X-Forwarded-Host $server_name;
    proxy_set_header       X-Forwarded-Proto $scheme;
    proxy_connect_timeout  300;
    proxy_send_timeout     300;
    proxy_read_timeout     300;
    send_timeout           300;
}

#========== Redirects for the UK Power Plant visualisation (part of the UK Digital Twin) ==========
# Main entry point for visualisation
location /digital-twin/power/ {
    proxy_pass             http://local_power_system/;
    proxy_set_header       Host $host;
    proxy_set_header       X-Real-IP $remote_addr;
    proxy_set_header       X-Forwarded-For $proxy_add_x_forwarded_for;
    proxy_set_header       X-Forwarded-Host $server_name;
    proxy_set_header       X-Forwarded-Proto $scheme;
    proxy_connect_timeout  600;
    proxy_send_timeout     600;
    proxy_read_timeout     600;
    send_timeout           600;
}

# Resource files for visualisation
location /powersys/ {
    proxy_pass        http://local_power_system/powersys/;
    proxy_set_header  Host $host;
    proxy_set_header  X-Real-IP $remote_addr;
    proxy_set_header  X-Forwarded-For $proxy_add_x_forwarded_for;
    proxy_set_header  X-Forwarded-Host $server_name;
    proxy_set_header  X-Forwarded-Proto $scheme;
}

#=========== Redirects for the UK Gas Grid visualisation (part of the UK Digital Twin) ============
location = /digital-twin/gas {
    return 302 $scheme://$http_host$uri/;
}

# Main entry point for visualisation
location /digital-twin/gas/ {
    proxy_pass        http://local_gas_grid/;
    proxy_set_header  Host $host;
    proxy_set_header  X-Real-IP $remote_addr;
    proxy_set_header  X-Forwarded-For $proxy_add_x_forwarded_for;
    proxy_set_header  X-Forwarded-Host $server_name;
    proxy_set_header  X-Forwarded-Proto $scheme;
}

# Resource files for visualisation
location /geoJSON_assets/ {
    proxy_pass        http://local_gas_grid/geoJSON_assets/;
    proxy_set_header  Host $host;
    proxy_set_header  X-Real-IP $remote_addr;
    proxy_set_header  X-Forwarded-For $proxy_add_x_forwarded_for;
    proxy_set_header  X-Forwarded-Host $server_name;
    proxy_set_header  X-Forwarded-Proto $scheme;
}

#======= Redirects for the UN Sustainable Goals visualisation (part of the UK Digital Twin) =======
location = /digital-twin/goals {
    return 302 $scheme://$http_host$uri/;
}

# Main entry point for visualisation
location /digital-twin/goals/ {
    proxy_pass        http://local_un_goals/;
    proxy_set_header  Host $host;
    proxy_set_header  X-Real-IP $remote_addr;
    proxy_set_header  X-Forwarded-For $proxy_add_x_forwarded_for;
    proxy_set_header  X-Forwarded-Host $server_name;
    proxy_set_header  X-Forwarded-Proto $scheme;
}

#==================== Redirects for the Crop Map (part of the UK Digital Twin) ====================
location = /digital-twin/land-use {
    return 302 $scheme://$http_host$uri/;
}

# Main entry point for visualisation
location /digital-twin/land-use/ {
    proxy_pass        http://local_land_use/;
    proxy_set_header  Host $host;
    proxy_set_header  X-Real-IP $remote_addr;
    proxy_set_header  X-Forwarded-For $proxy_add_x_forwarded_for;
    proxy_set_header  X-Forwarded-Host $server_name;
    proxy_set_header  X-Forwarded-Proto $scheme;
}

#==================================== Redirects for BlazeGraph ====================================
location = /blazegraph {
    return 302 $scheme://$http_host$uri/;
}
location /blazegraph/ {
    proxy_pass        http://db_blazegraph/blazegraph/;
    proxy_set_header  Host $host;
    proxy_set_header  X-Real-IP $remote_addr;
    proxy_set_header  X-Forwarded-For $proxy_add_x_forwarded_for;
    proxy_set_header  X-Forwarded-Host $server_name;
    proxy_set_header  X-Forwarded-Proto $scheme;
}

#====================================== Redirects for RDF4J =======================================
# RDF4J server
location = /rdf4j-server {
    return 302 $scheme://$http_host$uri/;
}
location /rdf4j-server/ {
    proxy_pass        http://db_rdf4j/rdf4j-server/;
    proxy_set_header  Host $http_host;
    proxy_set_header  X-Real-IP $remote_addr;
    proxy_set_header  X-Forwarded-For $proxy_add_x_forwarded_for;
    proxy_set_header  X-Forwarded-Host $http_host;
    proxy_set_header  X-Forwarded-Server $http_host;
}

# RDF4J workbench
location = /rdf4j-workbench {
    return 302 $scheme://$http_host$uri/;
}
location /rdf4j-workbench/ {
    proxy_pass        http://db_rdf4j/rdf4j-workbench/;
    proxy_set_header  Host $http_host;
    proxy_set_header  X-Real-IP $remote_addr;
    proxy_set_header  X-Forwarded-For $proxy_add_x_forwarded_for;
    proxy_set_header  X-Forwarded-Host $http_host;
    proxy_set_header  X-Forwarded-Server $http_host;
}
	
#======================== Redirects for other stuff (only for developers) =========================
# Folder containing CSVs on visitor stats
location = /dev/stats {
    return 302 /stats/;
}
location /dev/stats/ {
    return 301 /var/logs/nginx/persistent;
}<|MERGE_RESOLUTION|>--- conflicted
+++ resolved
@@ -1,19 +1,18 @@
 # =============================== Redirects for the static website ================================
-# Redirect all pages to website container
-location / {
+	# Redirect all pages to website container
+	location / {
     proxy_pass        http://local_website_http;
-    proxy_redirect    off;
-    proxy_set_header  Host $host;
-    proxy_set_header  X-Real-IP $remote_addr;
-    proxy_set_header  X-Forwarded-For $proxy_add_x_forwarded_for;
-    proxy_set_header  X-Forwarded-Host $server_name;
-}
+		proxy_redirect		off;
+		proxy_set_header	Host $host;
+		proxy_set_header	X-Real-IP $remote_addr;
+		proxy_set_header	X-Forwarded-For $proxy_add_x_forwarded_for;
+		proxy_set_header	X-Forwarded-Host $server_name;
+	}
 
-<<<<<<< HEAD
-	##### Redirects for the Chemistry Chatbot
+#============================== Redirects for the Chemistry Chatbot ===============================
 	# Main entry point for requests
 	location /marie/request/ {
-		proxy_pass				http://dev-web_chatbot/;
+    proxy_pass             http://local_chatbot/;
 		proxy_set_header		Host $host;
 		proxy_set_header		X-Real-IP $remote_addr;
 		proxy_set_header		X-Forwarded-For $proxy_add_x_forwarded_for;
@@ -27,7 +26,7 @@
 	
 	# LDF server
 	location /marie/ldf/ {
-		proxy_pass				http://dev-web_ldf/;
+    proxy_pass             http://local_ldf/;
 		proxy_set_header		Host $host;
 		proxy_set_header		X-Real-IP $remote_addr;
 		proxy_set_header		X-Forwarded-For $proxy_add_x_forwarded_for;
@@ -39,10 +38,10 @@
 		send_timeout			300;
 	}
 	
-	##### Redirects for the UK Power Plant visualisation (part of the UK Digital Twin)
+#========== Redirects for the UK Power Plant visualisation (part of the UK Digital Twin) ==========
 	# Main entry point for visualisation
 	location /digital-twin/power/ {
-		proxy_pass				http://dev-web_power_system/;
+    proxy_pass             http://local_power_system/;
 		proxy_set_header		Host $host;
 		proxy_set_header		X-Real-IP $remote_addr;
 		proxy_set_header		X-Forwarded-For $proxy_add_x_forwarded_for;
@@ -56,7 +55,7 @@
 	
 	# Resource files for visualisation
 	location /powersys/ {
-		proxy_pass			http://dev-web_power_system/powersys/;
+    proxy_pass        http://local_power_system/powersys/;
 		proxy_set_header	Host $host;
 		proxy_set_header	X-Real-IP $remote_addr;
 		proxy_set_header	X-Forwarded-For $proxy_add_x_forwarded_for;
@@ -64,13 +63,13 @@
 		proxy_set_header	X-Forwarded-Proto $scheme;
 	}
 	
-	##### Redirects for the UK Gas Grid visualisation (part of the UK Digital Twin)
+#=========== Redirects for the UK Gas Grid visualisation (part of the UK Digital Twin) ============
 	location = /digital-twin/gas {
-		return 302 /digital-twin/gas/;
+    return 302 $scheme://$http_host$uri/;
 	}
 	# Main entry point for visualisation
 	location /digital-twin/gas/ {
-		proxy_pass				http://dev-web_gas_grid/;
+    proxy_pass        http://local_gas_grid/;
 		proxy_set_header		Host $host;
 		proxy_set_header		X-Real-IP $remote_addr;
 		proxy_set_header		X-Forwarded-For $proxy_add_x_forwarded_for;
@@ -79,7 +78,7 @@
 	}
 	# Resource files for visualisation
 	location /geoJSON_assets/ {
-		proxy_pass			http://dev-web_gas_grid/geoJSON_assets/;
+    proxy_pass        http://local_gas_grid/geoJSON_assets/;
 		proxy_set_header	Host $host;
 		proxy_set_header	X-Real-IP $remote_addr;
 		proxy_set_header	X-Forwarded-For $proxy_add_x_forwarded_for;
@@ -96,14 +95,14 @@
 		proxy_set_header	X-Forwarded-Proto $scheme;
 	}
 	
-	#### Redirects for the UN Sustainable Goals visualisation (part of the UK Digital Twin)
+#======= Redirects for the UN Sustainable Goals visualisation (part of the UK Digital Twin) =======
 	location = /digital-twin/goals {
-		return 302 /digital-twin/goals/;
+    return 302 $scheme://$http_host$uri/;
 	}
 	
 	# Main entry point for visualisation
 	location /digital-twin/goals/ {
-		proxy_pass				http://dev-web_un_goals/;
+    proxy_pass        http://local_un_goals/;
 		proxy_set_header		Host $host;
 		proxy_set_header		X-Real-IP $remote_addr;
 		proxy_set_header		X-Forwarded-For $proxy_add_x_forwarded_for;
@@ -111,176 +110,66 @@
 		proxy_set_header		X-Forwarded-Proto $scheme;
 	}
 	
-	#### Redirects for the Crop Map (part of the UK Digital Twin)
+#==================== Redirects for the Crop Map (part of the UK Digital Twin) ====================
 	location = /digital-twin/land-use {
-		return 302 /digital-twin/land-use/;
+    return 302 $scheme://$http_host$uri/;
 	}
 	
 	# Main entry point for visualisation
 	location /digital-twin/land-use/ {
-		proxy_pass				http://dev-web_land_use/;
+    proxy_pass        http://local_land_use/;
 		proxy_set_header		Host $host;
 		proxy_set_header		X-Real-IP $remote_addr;
 		proxy_set_header		X-Forwarded-For $proxy_add_x_forwarded_for;
 		proxy_set_header		X-Forwarded-Host $server_name;
 		proxy_set_header		X-Forwarded-Proto $scheme;
 	}
-=======
-#============================== Redirects for the Chemistry Chatbot ===============================
-# Main entry point for requests
-location /marie/request/ {
-    proxy_pass             http://local_chatbot/;
-    proxy_set_header       Host $host;
-    proxy_set_header       X-Real-IP $remote_addr;
-    proxy_set_header       X-Forwarded-For $proxy_add_x_forwarded_for;
-    proxy_set_header       X-Forwarded-Host $server_name;
-    proxy_set_header       X-Forwarded-Proto $scheme;
-    proxy_connect_timeout  300;
-    proxy_send_timeout     300;
-    proxy_read_timeout     300;
-    send_timeout           300;
-}
->>>>>>> 531e4d8b
-
-# LDF server
-location /marie/ldf/ {
-    proxy_pass             http://local_ldf/;
-    proxy_set_header       Host $host;
-    proxy_set_header       X-Real-IP $remote_addr;
-    proxy_set_header       X-Forwarded-For $proxy_add_x_forwarded_for;
-    proxy_set_header       X-Forwarded-Host $server_name;
-    proxy_set_header       X-Forwarded-Proto $scheme;
-    proxy_connect_timeout  300;
-    proxy_send_timeout     300;
-    proxy_read_timeout     300;
-    send_timeout           300;
-}
-
-#========== Redirects for the UK Power Plant visualisation (part of the UK Digital Twin) ==========
-# Main entry point for visualisation
-location /digital-twin/power/ {
-    proxy_pass             http://local_power_system/;
-    proxy_set_header       Host $host;
-    proxy_set_header       X-Real-IP $remote_addr;
-    proxy_set_header       X-Forwarded-For $proxy_add_x_forwarded_for;
-    proxy_set_header       X-Forwarded-Host $server_name;
-    proxy_set_header       X-Forwarded-Proto $scheme;
-    proxy_connect_timeout  600;
-    proxy_send_timeout     600;
-    proxy_read_timeout     600;
-    send_timeout           600;
-}
-
-# Resource files for visualisation
-location /powersys/ {
-    proxy_pass        http://local_power_system/powersys/;
-    proxy_set_header  Host $host;
-    proxy_set_header  X-Real-IP $remote_addr;
-    proxy_set_header  X-Forwarded-For $proxy_add_x_forwarded_for;
-    proxy_set_header  X-Forwarded-Host $server_name;
-    proxy_set_header  X-Forwarded-Proto $scheme;
-}
-
-#=========== Redirects for the UK Gas Grid visualisation (part of the UK Digital Twin) ============
-location = /digital-twin/gas {
-    return 302 $scheme://$http_host$uri/;
-}
-
-# Main entry point for visualisation
-location /digital-twin/gas/ {
-    proxy_pass        http://local_gas_grid/;
-    proxy_set_header  Host $host;
-    proxy_set_header  X-Real-IP $remote_addr;
-    proxy_set_header  X-Forwarded-For $proxy_add_x_forwarded_for;
-    proxy_set_header  X-Forwarded-Host $server_name;
-    proxy_set_header  X-Forwarded-Proto $scheme;
-}
-
-# Resource files for visualisation
-location /geoJSON_assets/ {
-    proxy_pass        http://local_gas_grid/geoJSON_assets/;
-    proxy_set_header  Host $host;
-    proxy_set_header  X-Real-IP $remote_addr;
-    proxy_set_header  X-Forwarded-For $proxy_add_x_forwarded_for;
-    proxy_set_header  X-Forwarded-Host $server_name;
-    proxy_set_header  X-Forwarded-Proto $scheme;
-}
-
-#======= Redirects for the UN Sustainable Goals visualisation (part of the UK Digital Twin) =======
-location = /digital-twin/goals {
-    return 302 $scheme://$http_host$uri/;
-}
-
-# Main entry point for visualisation
-location /digital-twin/goals/ {
-    proxy_pass        http://local_un_goals/;
-    proxy_set_header  Host $host;
-    proxy_set_header  X-Real-IP $remote_addr;
-    proxy_set_header  X-Forwarded-For $proxy_add_x_forwarded_for;
-    proxy_set_header  X-Forwarded-Host $server_name;
-    proxy_set_header  X-Forwarded-Proto $scheme;
-}
-
-#==================== Redirects for the Crop Map (part of the UK Digital Twin) ====================
-location = /digital-twin/land-use {
-    return 302 $scheme://$http_host$uri/;
-}
-
-# Main entry point for visualisation
-location /digital-twin/land-use/ {
-    proxy_pass        http://local_land_use/;
-    proxy_set_header  Host $host;
-    proxy_set_header  X-Real-IP $remote_addr;
-    proxy_set_header  X-Forwarded-For $proxy_add_x_forwarded_for;
-    proxy_set_header  X-Forwarded-Host $server_name;
-    proxy_set_header  X-Forwarded-Proto $scheme;
-}
 
 #==================================== Redirects for BlazeGraph ====================================
 location = /blazegraph {
     return 302 $scheme://$http_host$uri/;
 }
-location /blazegraph/ {
+	location /blazegraph/ {
     proxy_pass        http://db_blazegraph/blazegraph/;
-    proxy_set_header  Host $host;
-    proxy_set_header  X-Real-IP $remote_addr;
-    proxy_set_header  X-Forwarded-For $proxy_add_x_forwarded_for;
-    proxy_set_header  X-Forwarded-Host $server_name;
-    proxy_set_header  X-Forwarded-Proto $scheme;
-}
+		proxy_set_header	Host $host;
+		proxy_set_header	X-Real-IP $remote_addr;
+		proxy_set_header	X-Forwarded-For $proxy_add_x_forwarded_for;
+		proxy_set_header	X-Forwarded-Host $server_name;
+		proxy_set_header	X-Forwarded-Proto $scheme;
+	}
 
 #====================================== Redirects for RDF4J =======================================
 # RDF4J server
 location = /rdf4j-server {
     return 302 $scheme://$http_host$uri/;
 }
-location /rdf4j-server/ {
+	location /rdf4j-server/ {
     proxy_pass        http://db_rdf4j/rdf4j-server/;
     proxy_set_header  Host $http_host;
-    proxy_set_header  X-Real-IP $remote_addr;
-    proxy_set_header  X-Forwarded-For $proxy_add_x_forwarded_for;
+		proxy_set_header	X-Real-IP $remote_addr;
+		proxy_set_header	X-Forwarded-For $proxy_add_x_forwarded_for;
     proxy_set_header  X-Forwarded-Host $http_host;
     proxy_set_header  X-Forwarded-Server $http_host;
-}
+	}
 
 # RDF4J workbench
 location = /rdf4j-workbench {
     return 302 $scheme://$http_host$uri/;
 }
-location /rdf4j-workbench/ {
+	location /rdf4j-workbench/ {
     proxy_pass        http://db_rdf4j/rdf4j-workbench/;
     proxy_set_header  Host $http_host;
-    proxy_set_header  X-Real-IP $remote_addr;
-    proxy_set_header  X-Forwarded-For $proxy_add_x_forwarded_for;
+		proxy_set_header	X-Real-IP $remote_addr;
+		proxy_set_header	X-Forwarded-For $proxy_add_x_forwarded_for;
     proxy_set_header  X-Forwarded-Host $http_host;
     proxy_set_header  X-Forwarded-Server $http_host;
-}
+	}
 	
 #======================== Redirects for other stuff (only for developers) =========================
-# Folder containing CSVs on visitor stats
-location = /dev/stats {
-    return 302 /stats/;
-}
-location /dev/stats/ {
-    return 301 /var/logs/nginx/persistent;
-}+	# Folder containing CSVs on visitor stats
+	location = /dev/stats {
+		return 302 /stats/;
+	}
+	location /dev/stats/ {
+		return 301 /var/logs/nginx/persistent;
+	}