--- conflicted
+++ resolved
@@ -5,12 +5,12 @@
     server 192.168.1.53:48082;
 }
 
+upstream db_blazegraph_geo {
+    server 192.168.1.53:48083;
+}
+
 upstream db_fileserver {
     server 192.168.1.53:48086;
-}
-
-upstream db_blazegraph_geo {
-    server 192.168.1.53:48083;
 }
 
 upstream db_rdf4j {
@@ -34,13 +34,12 @@
     server 192.168.1.177:43000;
 }
 
-<<<<<<< HEAD
 upstream agent_status {
     server 192.168.1.177:8087;
-=======
+}
+
 upstream agent_weather {
     server 192.168.1.177:48085;
->>>>>>> 51f4d147
 }
 
 # ============================= Servers used for admin and monitoring =============================
