# List of upstream servers used only when the container is running in dev mode

# Data servers
upstream db_blazegraph {
    server 192.168.1.218:48082;
}

upstream db_blazegraph_geo {
    server 192.168.1.218:48083;
}

upstream db_fileserver {
    server 192.168.1.218:48086;
}

upstream db_rdf4j {
    server 192.168.1.218:48084;
}

# Agent servers
upstream agent_chatbot {
    server 192.168.1.44:45000;
}

upstream agent_email{
    server 192.168.1.44:48080;
}

upstream agent_gasgrid {
    server 192.168.1.44:40081;
}

upstream agent_ldf {
    server 192.168.1.44:43000;
}

<<<<<<< HEAD
upstream agent_status{
    server 192.168.1.44:8087;
=======
upstream agent_stdc {
    server 192.168.1.44:45002;
>>>>>>> 804875ee
}

upstream agent_weather {
    server 192.168.1.44:48085;
}<|MERGE_RESOLUTION|>--- conflicted
+++ resolved
@@ -34,13 +34,12 @@
     server 192.168.1.44:43000;
 }
 
-<<<<<<< HEAD
 upstream agent_status{
     server 192.168.1.44:8087;
-=======
+}
+
 upstream agent_stdc {
     server 192.168.1.44:45002;
->>>>>>> 804875ee
 }
 
 upstream agent_weather {
