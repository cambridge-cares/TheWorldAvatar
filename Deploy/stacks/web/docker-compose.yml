--- conflicted
+++ resolved
@@ -87,13 +87,8 @@
   # UK Gas Grid
   # TODO - Once this has a version and has been tagged with it, use that rather than the commit
   uk-gas-grid:
-<<<<<<< HEAD
     image: docker.cmclinnovations.com/uk-gas-grid:1.0.0-SNAPSHOT
-    container_name: "uk-gas-grid-${MODE}"
-=======
-    image: docker.cmclinnovations.com/uk-gas-grid:3b27c1d
     container_name: "uk-gas-grid"
->>>>>>> 91bc6fc3
     restart: unless-stopped
     ports:
       - 4001:80
