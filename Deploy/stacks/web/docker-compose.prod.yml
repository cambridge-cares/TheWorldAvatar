--- conflicted
+++ resolved
@@ -43,23 +43,21 @@
         source: certbot-challenge
         target: /var/www/certbot
 
-<<<<<<< HEAD
   # Website
   website:
     build:
       target: prod
-=======
+      
   # Power System and SDG Visualisation
   uk-power-system:
     build:
       target: production
-     
+
   # Gas Grid Visualisation
   uk-gas-grid:
     build:
       target: production
 
->>>>>>> 5650d47e
 
 
 # Production network
