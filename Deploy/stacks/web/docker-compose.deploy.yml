# This configuration file should include all docker-compose options required to *deploy containers*
# for services in the 'web' stack, with the exception of the 'ports' node which should be set in
# docker-compose.deploy.live.yml and docker-compose.deploy.test.yml (see those files for details).
#
# Options used to generate an image from source, such as the 'build' node and 'labels' node should
# be set in docker-compose.build.yml.
#
# When adding a new service, please copy the configuration for an existing service, then modify the 
# service name, the 'image' tag (retaining 'docker.cmclinnovations.com') and the 'container_name'
# node (retaining '${CONTAINER_NAME_SUFFIX}').
# =================================================================================================

version: "3.8"

services:

  # Flood Map
  flood-map:
    image: docker.cmclinnovations.com/flood-vis-${MODE}:1.0.0-SNAPSHOT
<<<<<<< HEAD
    container_name: "flood-map${CONTAINER_NAME_SUFFIX}"    
=======
    container_name: "flood-map${CONTAINER_NAME_SUFFIX}"
    environment:
      LOG4J_FORMAT_MSG_NO_LOOKUPS: "true"
>>>>>>> 912b30d4
    pull_policy: if_not_present
    restart: unless-stopped

  # Land Use Crop Map
  land-use:
    image: docker.cmclinnovations.com/land-use-vis-${MODE}:1.0.0-SNAPSHOT
    container_name: "land-use${CONTAINER_NAME_SUFFIX}"
    environment:
      LOG4J_FORMAT_MSG_NO_LOOKUPS: "true"
    pull_policy: if_not_present
    restart: unless-stopped

  # Reverse Proxy
  reverse-proxy:
    image: docker.cmclinnovations.com/reverse_proxy-${MODE}:1.0.0-SNAPSHOT
    container_name: "reverse_proxy${CONTAINER_NAME_SUFFIX}"
    environment:
      LOG4J_FORMAT_MSG_NO_LOOKUPS: "true"
    pull_policy: if_not_present
    restart: always
    volumes:
      - type: bind
        source: /var/log/kg-website-logs
        target: /var/log/nginx/persistent

  # Gas Grid Visualisation
  uk-gas-grid:
    image: docker.cmclinnovations.com/gas-grid-vis-${MODE}:1.0.0-SNAPSHOT
    container_name: "uk-gas-grid${CONTAINER_NAME_SUFFIX}"
    environment:
      LOG4J_FORMAT_MSG_NO_LOOKUPS: "true"
    pull_policy: if_not_present
    restart: unless-stopped

  # Power System and SDG Visualisation
  uk-power-system:
    image: docker.cmclinnovations.com/power-system-vis-${MODE}:1.0.0-SNAPSHOT
    container_name: "uk-power-system${CONTAINER_NAME_SUFFIX}"
    environment:
      LOG4J_FORMAT_MSG_NO_LOOKUPS: "true"
    pull_policy: if_not_present
    restart: unless-stopped

  # Knowledge Graph Website
  website:
    image: docker.cmclinnovations.com/website-${MODE}:1.0.0-SNAPSHOT
    container_name: "website${CONTAINER_NAME_SUFFIX}"
    environment:
      LOG4J_FORMAT_MSG_NO_LOOKUPS: "true"
    pull_policy: if_not_present
    restart: unless-stopped

  # CReDo visualisation
  credo-vis:
    image: docker.cmclinnovations.com/credo-vis:1.0.0-SNAPSHOT
    container_name: "credo-vis${CONTAINER_NAME_SUFFIX}"
    pull_policy: if_not_present
    restart: unless-stopped
    security_opt:
      - label=disable
    environment:
      GEOSERVER_HOST: "credo-geoserver"
      GEOSERVER_PORT: "8080"
    volumes:
      - vis_data:/var/www/html/data
      - vis_docs:/var/www/html/docs

  # CReDo GeoServer
  credo-geoserver:
    image: docker.cmclinnovations.com/credo-geoserver:${GEOSERVER_VERSION}
    container_name: "credo-geoserver${CONTAINER_NAME_SUFFIX}"
    environment:
      GEOSERVER_PASSWORD_FILE: /run/secrets/geoserver_password
      DATA_IN_DIR: "/inputs/${GEOTIF_DIR}"
      GEOSERVER_HOST: "localhost"
      GEOSERVER_PORT: "8080"
    pull_policy: if_not_present
    env_file:
      - .env
      - credo-geoserver/geoserver.env
    restart: unless-stopped
    # Add a secret to set the password for BASIC authentication
    secrets:
      - credo-geoserver_password
    security_opt:
      - label=disable
    volumes:
      - vis_data:/inputs
      - credo-geoserver_datadir:${GEOSERVER_DATA_DIR}
      - credo-geoserver_grib_cache:${GRIB_CACHE_DIR}
      - credo-geoserver_gwc:${GEOWEBCACHE_CACHE_DIR}
      - credo-geoserver_gwc_config:${GEOWEBCACHE_CONFIG_DIR}
      - credo-geoserver_logs:${GEOSERVER_LOG_DIR}
      - credo-geoserver_netcfd:${NETCDF_DATA_DIR}

# The default network name is set using a docker-compose environment variable.
# Please don't modify the contents of the 'networks' node below.
networks:
  default:
    name: ${NETWORK_NAME}

secrets:
  credo-geoserver_password:
    file: credo-geoserver/secrets/admin_password

volumes:
  vis_data: null
  vis_docs: null
  credo-geoserver_datadir: null
  credo-geoserver_grib_cache: null
  credo-geoserver_gwc: null
  credo-geoserver_gwc_config: null
  credo-geoserver_logs: null
  credo-geoserver_netcfd: null<|MERGE_RESOLUTION|>--- conflicted
+++ resolved
@@ -17,13 +17,9 @@
   # Flood Map
   flood-map:
     image: docker.cmclinnovations.com/flood-vis-${MODE}:1.0.0-SNAPSHOT
-<<<<<<< HEAD
-    container_name: "flood-map${CONTAINER_NAME_SUFFIX}"    
-=======
     container_name: "flood-map${CONTAINER_NAME_SUFFIX}"
     environment:
       LOG4J_FORMAT_MSG_NO_LOOKUPS: "true"
->>>>>>> 912b30d4
     pull_policy: if_not_present
     restart: unless-stopped
 
