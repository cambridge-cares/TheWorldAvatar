--- conflicted
+++ resolved
@@ -1,10 +1,6 @@
 services:
   stack-client:
-<<<<<<< HEAD
-    image: ghcr.io/cambridge-cares/stack-client${IMAGE_SUFFIX}:1.36.0-onto-ontop-SNAPSHOT
-=======
-    image: ghcr.io/cambridge-cares/stack-client${IMAGE_SUFFIX}:1.36.0
->>>>>>> 15a1cf78
+    image: ghcr.io/cambridge-cares/stack-client${IMAGE_SUFFIX}:1.37.0-onto-ontop-SNAPSHOT
     secrets:
       - blazegraph_password
       - postgis_password
