services:
  stack-client:
<<<<<<< HEAD
    image: ghcr.io/cambridge-cares/stack-client${IMAGE_SUFFIX}:1.37.3-separate-podman-client
=======
    image: ghcr.io/cambridge-cares/stack-client${IMAGE_SUFFIX}:1.37.3
>>>>>>> 51a318a3
    secrets:
      - blazegraph_password
      - postgis_password
      - geoserver_password
    volumes:
      - ./inputs/data:/inputs/data
      - ./inputs/config:/inputs/config<|MERGE_RESOLUTION|>--- conflicted
+++ resolved
@@ -1,10 +1,6 @@
 services:
   stack-client:
-<<<<<<< HEAD
-    image: ghcr.io/cambridge-cares/stack-client${IMAGE_SUFFIX}:1.37.3-separate-podman-client
-=======
-    image: ghcr.io/cambridge-cares/stack-client${IMAGE_SUFFIX}:1.37.3
->>>>>>> 51a318a3
+    image: ghcr.io/cambridge-cares/stack-client${IMAGE_SUFFIX}:1.37.4-separate-podman-client
     secrets:
       - blazegraph_password
       - postgis_password
