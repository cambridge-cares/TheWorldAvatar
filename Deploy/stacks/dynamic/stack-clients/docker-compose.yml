--- conflicted
+++ resolved
@@ -1,11 +1,7 @@
 version: '3.8'
 services:
   stack-client:
-<<<<<<< HEAD
-    image: ghcr.io/cambridge-cares/stack-client${IMAGE_SUFFIX}:1.34.0-pull-auth-SNAPSHOT
-=======
-    image: ghcr.io/cambridge-cares/stack-client${IMAGE_SUFFIX}:1.35.2
->>>>>>> 2a5557b9
+    image: ghcr.io/cambridge-cares/stack-client${IMAGE_SUFFIX}:1.35.4-pull-auth-SNAPSHOT
     secrets:
       - blazegraph_password
       - postgis_password
