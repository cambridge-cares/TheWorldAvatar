--- conflicted
+++ resolved
@@ -1,10 +1,6 @@
 services:
   stack-client:
-<<<<<<< HEAD
-    image: ghcr.io/cambridge-cares/stack-client${IMAGE_SUFFIX}:1.35.6-944-replace-superset-with-grafana-SNAPSHOT
-=======
-    image: ghcr.io/cambridge-cares/stack-client${IMAGE_SUFFIX}:1.36.0-dev-host-path-SNAPSHOT
->>>>>>> af4123ea
+    image: ghcr.io/cambridge-cares/stack-client${IMAGE_SUFFIX}:1.36.1-944-replace-superset-with-grafana-SNAPSHOT
     secrets:
       - blazegraph_password
       - postgis_password
