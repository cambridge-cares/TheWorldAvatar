version: '3.8'
services:
  stack-client:
<<<<<<< HEAD
    image: ghcr.io/cambridge-cares/stack-client${IMAGE_SUFFIX}:1.23.6-vrt-SNAPSHOT
=======
    image: ghcr.io/cambridge-cares/stack-client${IMAGE_SUFFIX}:1.23.6
>>>>>>> bf0f7aad
    secrets:
      - blazegraph_password
      - postgis_password
      - geoserver_password
    volumes:
      - ./inputs/data:/inputs/data
      - ./inputs/config:/inputs/config<|MERGE_RESOLUTION|>--- conflicted
+++ resolved
@@ -1,11 +1,7 @@
 version: '3.8'
 services:
   stack-client:
-<<<<<<< HEAD
-    image: ghcr.io/cambridge-cares/stack-client${IMAGE_SUFFIX}:1.23.6-vrt-SNAPSHOT
-=======
-    image: ghcr.io/cambridge-cares/stack-client${IMAGE_SUFFIX}:1.23.6
->>>>>>> bf0f7aad
+    image: ghcr.io/cambridge-cares/stack-client${IMAGE_SUFFIX}:1.23.7
     secrets:
       - blazegraph_password
       - postgis_password
