--- conflicted
+++ resolved
@@ -1,27 +1,18 @@
 version: '3.8'
 services:
   stack-client:
-<<<<<<< HEAD
     image: docker.cmclinnovations.com/stack-client${IMAGE_SUFFIX}:1.8.0-podman-SNAPSHOT
-=======
-    image: docker.cmclinnovations.com/stack-client${IMAGE_SUFFIX}:1.7.2
-    configs:
-      - blazegraph
-      - ontop
-      - postgis
-      - geoserver
->>>>>>> 2825c4c6
     secrets:
       - blazegraph_password
       - postgis_password
       - geoserver_password
       - source: blazegraph
         target: /blazegraph
-      - source: ontop 
+      - source: ontop
         target: /ontop
-      - source: postgis 
+      - source: postgis
         target: /postgis
-      - source: geoserver 
+      - source: geoserver
         target: /geoserver
     volumes:
       - ./inputs/data:/inputs/data
