version: '3.8'
services:
  stack-client:
<<<<<<< HEAD
    image: docker.cmclinnovations.com/stack-client${IMAGE_SUFFIX}:1.16.0-ontop-per-db-SNAPSHOT
=======
    image: ghcr.io/cambridge-cares/stack-client${IMAGE_SUFFIX}:1.21.1
>>>>>>> 9776ec4b
    secrets:
      - blazegraph_password
      - postgis_password
      - geoserver_password
    volumes:
      - ./inputs/data:/inputs/data
      - ./inputs/config:/inputs/config<|MERGE_RESOLUTION|>--- conflicted
+++ resolved
@@ -1,11 +1,7 @@
 version: '3.8'
 services:
   stack-client:
-<<<<<<< HEAD
-    image: docker.cmclinnovations.com/stack-client${IMAGE_SUFFIX}:1.16.0-ontop-per-db-SNAPSHOT
-=======
-    image: ghcr.io/cambridge-cares/stack-client${IMAGE_SUFFIX}:1.21.1
->>>>>>> 9776ec4b
+    image: ghcr.io/cambridge-cares/stack-client${IMAGE_SUFFIX}:1.22.0-ontop-per-db-SNAPSHOT
     secrets:
       - blazegraph_password
       - postgis_password
