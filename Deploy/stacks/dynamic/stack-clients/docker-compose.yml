--- conflicted
+++ resolved
@@ -1,15 +1,7 @@
 version: '3.8'
 services:
   stack-client:
-<<<<<<< HEAD
-<<<<<<< HEAD
-    image: docker.cmclinnovations.com/stack-client${IMAGE_SUFFIX}:1.12.2
-=======
-    image: docker.cmclinnovations.com/stack-client${IMAGE_SUFFIX}:1.14.0
->>>>>>> main
-=======
     image: docker.cmclinnovations.com/stack-client${IMAGE_SUFFIX}:1.14.2
->>>>>>> 5d547e75
     secrets:
       - blazegraph_password
       - postgis_password
