version: '3.8'
services:
  stack-client:
<<<<<<< HEAD
    image: ghcr.io/cambridge-cares/stack-client${IMAGE_SUFFIX}:1.30.0-hotfix-jsonld-SNAPSHOT
=======
    image: ghcr.io/cambridge-cares/stack-client${IMAGE_SUFFIX}:1.33.0
>>>>>>> d356092c
    secrets:
      - blazegraph_password
      - postgis_password
      - geoserver_password
    volumes:
      - ./inputs/data:/inputs/data
      - ./inputs/config:/inputs/config<|MERGE_RESOLUTION|>--- conflicted
+++ resolved
@@ -1,11 +1,7 @@
 version: '3.8'
 services:
   stack-client:
-<<<<<<< HEAD
-    image: ghcr.io/cambridge-cares/stack-client${IMAGE_SUFFIX}:1.30.0-hotfix-jsonld-SNAPSHOT
-=======
-    image: ghcr.io/cambridge-cares/stack-client${IMAGE_SUFFIX}:1.33.0
->>>>>>> d356092c
+    image: ghcr.io/cambridge-cares/stack-client${IMAGE_SUFFIX}:1.34.0-hotfix-jsonld-SNAPSHOT
     secrets:
       - blazegraph_password
       - postgis_password
