version: '3.8'
services:
  stack-client:
<<<<<<< HEAD
    image: ghcr.io/cambridge-cares/stack-client${IMAGE_SUFFIX}:1.24.1-582-dcat-SNAPSHOT
=======
    image: ghcr.io/cambridge-cares/stack-client${IMAGE_SUFFIX}:1.25.0
>>>>>>> 676b49f7
    secrets:
      - blazegraph_password
      - postgis_password
      - geoserver_password
    volumes:
      - ./inputs/data:/inputs/data
      - ./inputs/config:/inputs/config<|MERGE_RESOLUTION|>--- conflicted
+++ resolved
@@ -1,11 +1,7 @@
 version: '3.8'
 services:
   stack-client:
-<<<<<<< HEAD
-    image: ghcr.io/cambridge-cares/stack-client${IMAGE_SUFFIX}:1.24.1-582-dcat-SNAPSHOT
-=======
-    image: ghcr.io/cambridge-cares/stack-client${IMAGE_SUFFIX}:1.25.0
->>>>>>> 676b49f7
+    image: ghcr.io/cambridge-cares/stack-client${IMAGE_SUFFIX}:1.25.0-582-dcat-SNAPSHOT
     secrets:
       - blazegraph_password
       - postgis_password
