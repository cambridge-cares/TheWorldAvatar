version: '3.8'
services:
  stack-client:
<<<<<<< HEAD
    image: docker.cmclinnovations.com/stack-client:1.3.0-281-SNAPSHOT
=======
    image: docker.cmclinnovations.com/stack-client:1.3.0
>>>>>>> 299beba7
    configs:
      - postgis
      - geoserver
    secrets:
      - postgis_password
      - geoserver_password
    volumes:
      - ./inputs/data:/inputs/data
      - ./inputs/config:/inputs/config<|MERGE_RESOLUTION|>--- conflicted
+++ resolved
@@ -1,11 +1,7 @@
 version: '3.8'
 services:
   stack-client:
-<<<<<<< HEAD
-    image: docker.cmclinnovations.com/stack-client:1.3.0-281-SNAPSHOT
-=======
-    image: docker.cmclinnovations.com/stack-client:1.3.0
->>>>>>> 299beba7
+    image: docker.cmclinnovations.com/stack-client:1.4.0-281-SNAPSHOT
     configs:
       - postgis
       - geoserver
