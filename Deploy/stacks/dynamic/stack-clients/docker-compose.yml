version: '3.8'
services:
  stack-client:
<<<<<<< HEAD
    image: ghcr.io/cambridge-cares/stack-client${IMAGE_SUFFIX}:1.30.0-remove-datasets-SNAPSHOT
=======
    image: ghcr.io/cambridge-cares/stack-client${IMAGE_SUFFIX}:1.30.0
>>>>>>> 6121f342
    secrets:
      - blazegraph_password
      - postgis_password
      - geoserver_password
    volumes:
      - ./inputs/data:/inputs/data
      - ./inputs/config:/inputs/config<|MERGE_RESOLUTION|>--- conflicted
+++ resolved
@@ -1,11 +1,7 @@
 version: '3.8'
 services:
   stack-client:
-<<<<<<< HEAD
-    image: ghcr.io/cambridge-cares/stack-client${IMAGE_SUFFIX}:1.30.0-remove-datasets-SNAPSHOT
-=======
-    image: ghcr.io/cambridge-cares/stack-client${IMAGE_SUFFIX}:1.30.0
->>>>>>> 6121f342
+    image: ghcr.io/cambridge-cares/stack-client${IMAGE_SUFFIX}:1.31.0-remove-datasets-SNAPSHOT
     secrets:
       - blazegraph_password
       - postgis_password
