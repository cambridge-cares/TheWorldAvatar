--- conflicted
+++ resolved
@@ -1,11 +1,7 @@
 version: '3.8'
 services:
   stack-client:
-<<<<<<< HEAD
-    image: ghcr.io/cambridge-cares/stack-client${IMAGE_SUFFIX}:1.16.0-944-replace-superset-with-grafana-SNAPSHOT
-=======
-    image: ghcr.io/cambridge-cares/stack-client${IMAGE_SUFFIX}:1.35.2
->>>>>>> 2a5557b9
+    image: ghcr.io/cambridge-cares/stack-client${IMAGE_SUFFIX}:1.35.5-944-replace-superset-with-grafana-SNAPSHOT
     secrets:
       - blazegraph_password
       - postgis_password
