version: '3.8'
services:
  stack-client:
<<<<<<< HEAD
    image: docker.cmclinnovations.com/stack-client${IMAGE_SUFFIX}:1.8.0-3DCityDB-SNAPSHOT
    configs:
      - blazegraph
      - ontop
      - postgis
      - geoserver
=======
    image: docker.cmclinnovations.com/stack-client${IMAGE_SUFFIX}:1.10.2
>>>>>>> ec808953
    secrets:
      - blazegraph_password
      - postgis_password
      - geoserver_password
    volumes:
      - ./inputs/data:/inputs/data
      - ./inputs/config:/inputs/config<|MERGE_RESOLUTION|>--- conflicted
+++ resolved
@@ -1,16 +1,7 @@
 version: '3.8'
 services:
   stack-client:
-<<<<<<< HEAD
-    image: docker.cmclinnovations.com/stack-client${IMAGE_SUFFIX}:1.8.0-3DCityDB-SNAPSHOT
-    configs:
-      - blazegraph
-      - ontop
-      - postgis
-      - geoserver
-=======
     image: docker.cmclinnovations.com/stack-client${IMAGE_SUFFIX}:1.10.2
->>>>>>> ec808953
     secrets:
       - blazegraph_password
       - postgis_password
