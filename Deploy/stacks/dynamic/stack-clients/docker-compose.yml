services:
  stack-client:
<<<<<<< HEAD
    image: ghcr.io/cambridge-cares/stack-client${IMAGE_SUFFIX}:1.37.1-944-replace-superset-with-grafana-SNAPSHOT
=======
    image: ghcr.io/cambridge-cares/stack-client${IMAGE_SUFFIX}:1.37.2
>>>>>>> 2c7b65dc
    secrets:
      - blazegraph_password
      - postgis_password
      - geoserver_password
    volumes:
      - ./inputs/data:/inputs/data
      - ./inputs/config:/inputs/config<|MERGE_RESOLUTION|>--- conflicted
+++ resolved
@@ -1,10 +1,6 @@
 services:
   stack-client:
-<<<<<<< HEAD
-    image: ghcr.io/cambridge-cares/stack-client${IMAGE_SUFFIX}:1.37.1-944-replace-superset-with-grafana-SNAPSHOT
-=======
-    image: ghcr.io/cambridge-cares/stack-client${IMAGE_SUFFIX}:1.37.2
->>>>>>> 2c7b65dc
+    image: ghcr.io/cambridge-cares/stack-client${IMAGE_SUFFIX}:1.37.3-944-replace-superset-with-grafana-SNAPSHOT
     secrets:
       - blazegraph_password
       - postgis_password
