--- conflicted
+++ resolved
@@ -1,11 +1,7 @@
 version: '3.8'
 services:
   stack-client:
-<<<<<<< HEAD
-    image: docker.cmclinnovations.com/stack-client${IMAGE_SUFFIX}:1.14.0-X-to-3DCityDB-SNAPSHOT
-=======
-    image: docker.cmclinnovations.com/stack-client${IMAGE_SUFFIX}:1.14.3
->>>>>>> 0d84d6bc
+    image: docker.cmclinnovations.com/stack-client${IMAGE_SUFFIX}:1.15.0
     secrets:
       - blazegraph_password
       - postgis_password
