<?xml version="1.0" encoding="UTF-8"?>

<project xmlns="http://maven.apache.org/POM/4.0.0" xmlns:xsi="http://www.w3.org/2001/XMLSchema-instance" xsi:schemaLocation="http://maven.apache.org/POM/4.0.0 http://maven.apache.org/xsd/maven-4.0.0.xsd">
  <modelVersion>4.0.0</modelVersion>

  <groupId>com.cmclinnovations</groupId>
  <artifactId>stack-clients</artifactId>
<<<<<<< HEAD
  <version>1.5.3-uploading-data-to-visualization-documentation-SNAPSHOT</version>
=======
  <version>1.5.3</version>
>>>>>>> 0dae5c43

  <name>Stack Clients</name>
  <url>https://www.cmclinnovations.com</url>

  <parent>
    <groupId>uk.ac.cam.cares.jps</groupId>
    <artifactId>jps-parent-pom</artifactId>
    <version>2.1.0</version>
  </parent>

  <properties>
    <project.build.sourceEncoding>UTF-8</project.build.sourceEncoding>
    <maven.compiler.source>11</maven.compiler.source>
    <maven.compiler.target>11</maven.compiler.target>
  </properties>

  <!-- Repository locations to deploy to -->
  <distributionManagement>
    <repository>
      <id>repo</id>
      <name>TheWorldAvatar Maven Repository</name>
      <url>https://maven.pkg.github.com/cambridge-cares/TheWorldAvatar/</url>
    </repository>
  </distributionManagement>

  <repositories>
    <repository>
      <id>GeoSolutions</id>
      <url>https://maven.geo-solutions.it/</url>
    </repository>
  </repositories>

  <dependencies>
    <!-- https://mvnrepository.com/artifact/com.github.docker-java/docker-java -->
    <dependency>
      <groupId>com.github.docker-java</groupId>
      <artifactId>docker-java</artifactId>
      <version>3.2.13</version>
    </dependency>
    <!-- https://mvnrepository.com/artifact/com.github.docker-java/docker-java-transport-httpclient5 -->
    <dependency>
      <groupId>com.github.docker-java</groupId>
      <artifactId>docker-java-transport-httpclient5</artifactId>
      <version>3.2.13</version>
    </dependency>

    <dependency>
      <groupId>it.geosolutions</groupId>
      <artifactId>geoserver-manager</artifactId>
      <version>1.7.0</version>
    </dependency>

    <dependency>
      <groupId>com.github.odiszapc</groupId>
      <artifactId>nginxparser</artifactId>
      <version>0.9.6</version>
    </dependency>

    <dependency>
      <groupId>it.unibz.inf.ontop</groupId>
      <artifactId>ontop-system-sql-owlapi</artifactId>
      <version>4.2.1</version>
      <exclusions>
        <exclusion>
          <artifactId>jgrapht-core</artifactId>
          <groupId>org.javabits.jgrapht</groupId>
        </exclusion>
      </exclusions>
    </dependency>

    <!-- used in the DerivationClient to detect circular dependencies -->
    <dependency>
      <groupId>org.jgrapht</groupId>
      <artifactId>jgrapht-core</artifactId>
      <version>1.5.1</version>
    </dependency>

    <!-- https://mvnrepository.com/artifact/org.postgresql/postgresql -->
    <dependency>
      <groupId>org.postgresql</groupId>
      <artifactId>postgresql</artifactId>
      <version>42.4.0</version>
    </dependency>

    <dependency>
      <groupId>org.slf4j</groupId>
      <artifactId>slf4j-api</artifactId>
    </dependency>
    <dependency>
      <groupId>org.apache.logging.log4j</groupId>
      <artifactId>log4j-slf4j-impl</artifactId>
    </dependency>

    <dependency>
      <groupId>junit</groupId>
      <artifactId>junit</artifactId>
      <version>4.13.2</version>
      <scope>test</scope>
    </dependency>

    <dependency>
        <groupId>net.sf.py4j</groupId>
        <artifactId>py4j</artifactId>
        <version>0.10.9.1</version>
    </dependency>

  </dependencies>

  <build>

    <plugins>
      <plugin>
        <!-- This plugin edits the manifest file that goes inside the .jar file -->
        <groupId>org.apache.maven.plugins</groupId>
        <artifactId>maven-jar-plugin</artifactId>
        <configuration>
          <archive>
            <manifest>
              <!-- These properties add the copied dependencies to the classpath so the .jar can find them at runtime. -->
                <addClasspath>true</addClasspath>
                <classpathPrefix>./lib/</classpathPrefix>
                <classpathLayoutType>simple</classpathLayoutType>
                <useUniqueVersions>false</useUniqueVersions>
              <mainClass>com.cmclinnovations.stack.App</mainClass>
            </manifest>
          </archive>
          <outputDirectory>${project.build.directory}</outputDirectory>
        </configuration>
      </plugin>
      <plugin>
        <!-- This plugin copies all of the .jar dependencies into a 'lib' folder in the target directory. -->
        <groupId>org.apache.maven.plugins</groupId>
        <artifactId>maven-dependency-plugin</artifactId>
        <executions>
          <execution>
            <id>copy-jar-dependencies</id>
            <phase>prepare-package</phase>
            <goals>
              <goal>copy-dependencies</goal>
            </goals>
            <configuration>
              <includeScope>runtime</includeScope>
              <outputDirectory>${project.build.directory}/lib</outputDirectory>
              <useRepositoryLayout>false</useRepositoryLayout>
            </configuration>
          </execution>
        </executions>
      </plugin>
    </plugins>

    <pluginManagement>
      <!-- lock down plugins versions to avoid using Maven defaults (may be moved to parent pom) -->
      <plugins>
        <!-- clean lifecycle, see https://maven.apache.org/ref/current/maven-core/lifecycles.html#clean_Lifecycle -->
        <plugin>
          <artifactId>maven-clean-plugin</artifactId>
          <version>3.1.0</version>
        </plugin>
        <!-- default lifecycle, jar packaging: see https://maven.apache.org/ref/current/maven-core/default-bindings.html#Plugin_bindings_for_jar_packaging -->
        <plugin>
          <artifactId>maven-resources-plugin</artifactId>
          <version>3.0.2</version>
        </plugin>
        <plugin>
          <artifactId>maven-compiler-plugin</artifactId>
          <version>3.8.0</version>
        </plugin>
        <plugin>
          <artifactId>maven-surefire-plugin</artifactId>
          <version>2.22.1</version>
        </plugin>
        <plugin>
          <artifactId>maven-jar-plugin</artifactId>
          <version>3.0.2</version>
        </plugin>
        <plugin>
          <artifactId>maven-install-plugin</artifactId>
          <version>2.5.2</version>
        </plugin>
        <plugin>
          <artifactId>maven-deploy-plugin</artifactId>
          <version>2.8.2</version>
        </plugin>
        <!-- site lifecycle, see https://maven.apache.org/ref/current/maven-core/lifecycles.html#site_Lifecycle -->
        <plugin>
          <artifactId>maven-site-plugin</artifactId>
          <version>3.7.1</version>
        </plugin>
        <plugin>
          <artifactId>maven-project-info-reports-plugin</artifactId>
          <version>3.0.0</version>
        </plugin>
      </plugins>
    </pluginManagement>
  </build>

  <dependencyManagement>

    <dependencies>

      <dependency>
        <groupId>org.slf4j</groupId>
        <artifactId>slf4j-api</artifactId>
        <version>1.7.36</version>
      </dependency>
      <dependency>
        <groupId>org.slf4j</groupId>
        <artifactId>jcl-over-slf4j</artifactId>
        <version>1.7.36</version>
      </dependency>

      <dependency>
        <groupId>org.apache.logging.log4j</groupId>
        <artifactId>log4j-slf4j-impl</artifactId>
        <version>2.17.2</version>
      </dependency>

      <dependency>
        <groupId>com.fasterxml.jackson.core</groupId>
        <artifactId>jackson-core</artifactId>
        <version>2.13.2</version>
      </dependency>
      <dependency>
        <groupId>com.fasterxml.jackson.core</groupId>
        <artifactId>jackson-databind</artifactId>
        <version>2.13.2.2</version>
      </dependency>
      <dependency>
        <groupId>com.fasterxml.jackson.core</groupId>
        <artifactId>jackson-annotations</artifactId>
        <version>2.13.2</version>
      </dependency>

      <dependency>
        <groupId>org.apache.httpcomponents</groupId>
        <artifactId>httpcore</artifactId>
        <version>4.4.15</version>
      </dependency>
      <dependency>
        <groupId>org.apache.httpcomponents</groupId>
        <artifactId>httpclient</artifactId>
        <version>4.5.13</version>
      </dependency>
      <dependency>
        <groupId>org.apache.httpcomponents</groupId>
        <artifactId>httpclient-cache</artifactId>
        <version>4.5.13</version>
      </dependency>
      <dependency>
        <groupId>org.apache.httpcomponents</groupId>
        <artifactId>httpclient-osgi</artifactId>
        <version>4.5.13</version>
      </dependency>

      <dependency>
        <groupId>commons-io</groupId>
        <artifactId>commons-io</artifactId>
        <version>2.11.0</version>
      </dependency>

      <dependency>
        <groupId>commons-codec</groupId>
        <artifactId>commons-codec</artifactId>
        <version>1.14</version>
      </dependency>

      <dependency>
        <groupId>com.google.guava</groupId>
        <artifactId>guava</artifactId>
        <version>30.1.1-jre</version>
      </dependency>

      <dependency>
          <groupId>net.sf.py4j</groupId>
          <artifactId>py4j</artifactId>
          <version>0.10.9.1</version>
      </dependency>

    </dependencies>

  </dependencyManagement>
</project><|MERGE_RESOLUTION|>--- conflicted
+++ resolved
@@ -5,11 +5,7 @@
 
   <groupId>com.cmclinnovations</groupId>
   <artifactId>stack-clients</artifactId>
-<<<<<<< HEAD
-  <version>1.5.3-uploading-data-to-visualization-documentation-SNAPSHOT</version>
-=======
-  <version>1.5.3</version>
->>>>>>> 0dae5c43
+  <version>1.5.4-uploading-data-to-visualization-documentation-SNAPSHOT</version>
 
   <name>Stack Clients</name>
   <url>https://www.cmclinnovations.com</url>
@@ -111,9 +107,9 @@
     </dependency>
 
     <dependency>
-        <groupId>net.sf.py4j</groupId>
-        <artifactId>py4j</artifactId>
-        <version>0.10.9.1</version>
+      <groupId>net.sf.py4j</groupId>
+      <artifactId>py4j</artifactId>
+      <version>0.10.9.1</version>
     </dependency>
 
   </dependencies>
@@ -129,10 +125,10 @@
           <archive>
             <manifest>
               <!-- These properties add the copied dependencies to the classpath so the .jar can find them at runtime. -->
-                <addClasspath>true</addClasspath>
-                <classpathPrefix>./lib/</classpathPrefix>
-                <classpathLayoutType>simple</classpathLayoutType>
-                <useUniqueVersions>false</useUniqueVersions>
+              <addClasspath>true</addClasspath>
+              <classpathPrefix>./lib/</classpathPrefix>
+              <classpathLayoutType>simple</classpathLayoutType>
+              <useUniqueVersions>false</useUniqueVersions>
               <mainClass>com.cmclinnovations.stack.App</mainClass>
             </manifest>
           </archive>
@@ -283,9 +279,9 @@
       </dependency>
 
       <dependency>
-          <groupId>net.sf.py4j</groupId>
-          <artifactId>py4j</artifactId>
-          <version>0.10.9.1</version>
+        <groupId>net.sf.py4j</groupId>
+        <artifactId>py4j</artifactId>
+        <version>0.10.9.1</version>
       </dependency>
 
     </dependencies>
