<?xml version="1.0" encoding="UTF-8"?>

<project xmlns="http://maven.apache.org/POM/4.0.0"
<<<<<<< HEAD
  xmlns:xsi="http://www.w3.org/2001/XMLSchema-instance"
  xsi:schemaLocation="http://maven.apache.org/POM/4.0.0 http://maven.apache.org/xsd/maven-4.0.0.xsd">
  <modelVersion>4.0.0</modelVersion>

  <groupId>com.cmclinnovations</groupId>
  <artifactId>stack-clients</artifactId>
  <version>1.34.1-1130-SNAPSHOT</version>

  <name>Stack Clients</name>
  <url>https://theworldavatar.io</url>

  <parent>
    <groupId>uk.ac.cam.cares.jps</groupId>
    <artifactId>jps-parent-pom</artifactId>
    <version>2.3.0</version>
  </parent>

  <properties>
    <maven.compiler.source>11</maven.compiler.source>
    <maven.compiler.target>11</maven.compiler.target>
    <maven.compiler.release>11</maven.compiler.release>

    <!--podman.file>https://storage.googleapis.com/libpod-master-releases/swagger-v4.3.yaml</podman.file-->
    <podman.file>${project.basedir}/src/main/swagger/podman/swagger-v4.3.yaml</podman.file>

    <superset.file>${project.basedir}/src/main/swagger/superset/openapi.yaml</superset.file>

  </properties>

  <!-- Repository locations to deploy to -->
  <distributionManagement>
    <repository>
      <id>repo</id>
      <name>TheWorldAvatar Maven Repository</name>
      <url>https://maven.pkg.github.com/cambridge-cares/TheWorldAvatar/</url>
    </repository>
  </distributionManagement>

  <dependencies>

    <dependency>
      <groupId>com.fasterxml.jackson.datatype</groupId>
      <artifactId>jackson-datatype-jdk8</artifactId>
      <version>${jackson.version}</version>
    </dependency>

    <!-- https://mvnrepository.com/artifact/com.fasterxml.jackson.datatype/jackson-datatype-jsr310 -->
    <dependency>
      <groupId>com.fasterxml.jackson.datatype</groupId>
      <artifactId>jackson-datatype-jsr310</artifactId>
    </dependency>

    <!-- https://mvnrepository.com/artifact/org.glassfish.jersey.core/jersey-client -->
    <dependency>
      <groupId>org.glassfish.jersey.core</groupId>
      <artifactId>jersey-client</artifactId>
    </dependency>

    <!-- https://mvnrepository.com/artifact/org.glassfish.jersey.media/jersey-media-json-jackson -->
    <dependency>
      <groupId>org.glassfish.jersey.media</groupId>
      <artifactId>jersey-media-json-jackson</artifactId>
    </dependency>

    <!-- https://mvnrepository.com/artifact/org.glassfish.jersey.media/jersey-media-multipart -->
    <dependency>
      <groupId>org.glassfish.jersey.media</groupId>
      <artifactId>jersey-media-multipart</artifactId>
    </dependency>

    <!-- https://mvnrepository.com/artifact/com.brsanthu/migbase64 -->
    <dependency>
      <groupId>com.brsanthu</groupId>
      <artifactId>migbase64</artifactId>
    </dependency>

    <dependency>
      <groupId>io.swagger</groupId>
      <artifactId>swagger-annotations</artifactId>
    </dependency>

    <!-- https://mvnrepository.com/artifact/com.github.docker-java/docker-java -->
    <dependency>
      <groupId>com.github.docker-java</groupId>
      <artifactId>docker-java</artifactId>
    </dependency>
    <!-- https://mvnrepository.com/artifact/com.github.docker-java/docker-java-transport-httpclient5 -->
    <dependency>
      <groupId>com.github.docker-java</groupId>
      <artifactId>docker-java-transport-httpclient5</artifactId>
    </dependency>

    <dependency>
      <groupId>it.geosolutions</groupId>
      <artifactId>geoserver-manager</artifactId>
    </dependency>

    <dependency>
      <groupId>com.github.odiszapc</groupId>
      <artifactId>nginxparser</artifactId>
    </dependency>

    <dependency>
      <groupId>it.unibz.inf.ontop</groupId>
      <artifactId>ontop-system-sql-owlapi</artifactId>
    </dependency>

    <!-- used in the DerivationClient to detect circular dependencies -->
    <dependency>
      <groupId>org.jgrapht</groupId>
      <artifactId>jgrapht-core</artifactId>
    </dependency>

    <dependency>
      <groupId>org.slf4j</groupId>
      <artifactId>slf4j-api</artifactId>
    </dependency>
    <dependency>
      <groupId>org.apache.logging.log4j</groupId>
      <artifactId>log4j-slf4j-impl</artifactId>
    </dependency>

    <dependency>
      <groupId>junit</groupId>
      <artifactId>junit</artifactId>
    </dependency>

    <dependency>
      <groupId>net.sf.py4j</groupId>
      <artifactId>py4j</artifactId>
    </dependency>

    <dependency>
      <groupId>uk.ac.cam.cares.jps</groupId>
      <artifactId>jps-base-lib</artifactId>
      <version>1.43.0</version>
    </dependency>

    <!-- https://mvnrepository.com/artifact/io.swagger.core.v3/swagger-annotations -->
    <dependency>
      <groupId>io.swagger.core.v3</groupId>
      <artifactId>swagger-annotations</artifactId>
    </dependency>

    <dependency>
      <groupId>com.blazegraph</groupId>
      <artifactId>bigdata-client</artifactId>
    </dependency>

    <dependency>
      <groupId>org.testcontainers</groupId>
      <artifactId>junit-jupiter</artifactId>
    </dependency>

    <dependency>
      <groupId>org.junit.jupiter</groupId>
      <artifactId>junit-jupiter-params</artifactId>
      <version>5.10.2</version>
      <scope>test</scope>
    </dependency>

    <dependency>
      <groupId>org.mockito</groupId>
      <artifactId>mockito-core</artifactId>
      <version>5.12.0</version>
    </dependency>

  </dependencies>

  <build>

    <plugins>
      <plugin>
        <!-- This plugin edits the manifest file that goes inside the .jar file -->
        <groupId>org.apache.maven.plugins</groupId>
        <artifactId>maven-jar-plugin</artifactId>
        <configuration>
          <archive>
            <manifest>
              <!-- These properties add the copied dependencies to the classpath so the .jar can
=======
    xmlns:xsi="http://www.w3.org/2001/XMLSchema-instance"
    xsi:schemaLocation="http://maven.apache.org/POM/4.0.0 http://maven.apache.org/xsd/maven-4.0.0.xsd">
    <modelVersion>4.0.0</modelVersion>

    <groupId>com.cmclinnovations</groupId>
    <artifactId>stack-clients</artifactId>
    <version>1.35.0-dev-geoserverclient-tests-SNAPSHOT</version>

    <name>Stack Clients</name>
    <url>https://theworldavatar.io</url>

    <parent>
        <groupId>uk.ac.cam.cares.jps</groupId>
        <artifactId>jps-parent-pom</artifactId>
        <version>2.3.0</version>
    </parent>

    <properties>
        <maven.compiler.source>11</maven.compiler.source>
        <maven.compiler.target>11</maven.compiler.target>
        <maven.compiler.release>11</maven.compiler.release>

        <!--podman.file>https://storage.googleapis.com/libpod-master-releases/swagger-v4.3.yaml</podman.file-->
        <podman.file>${project.basedir}/src/main/swagger/podman/swagger-v4.3.yaml</podman.file>

        <superset.file>${project.basedir}/src/main/swagger/superset/openapi.yaml</superset.file>

    </properties>

    <!-- Repository locations to deploy to -->
    <distributionManagement>
        <repository>
            <id>repo</id>
            <name>TheWorldAvatar Maven Repository</name>
            <url>https://maven.pkg.github.com/cambridge-cares/TheWorldAvatar/</url>
        </repository>
    </distributionManagement>

    <dependencies>

        <dependency>
            <groupId>com.fasterxml.jackson.datatype</groupId>
            <artifactId>jackson-datatype-jdk8</artifactId>
            <version>${jackson.version}</version>
        </dependency>

        <!-- https://mvnrepository.com/artifact/com.fasterxml.jackson.datatype/jackson-datatype-jsr310 -->
        <dependency>
            <groupId>com.fasterxml.jackson.datatype</groupId>
            <artifactId>jackson-datatype-jsr310</artifactId>
        </dependency>

        <!-- https://mvnrepository.com/artifact/org.glassfish.jersey.core/jersey-client -->
        <dependency>
            <groupId>org.glassfish.jersey.core</groupId>
            <artifactId>jersey-client</artifactId>
        </dependency>

        <!-- https://mvnrepository.com/artifact/org.glassfish.jersey.media/jersey-media-json-jackson -->
        <dependency>
            <groupId>org.glassfish.jersey.media</groupId>
            <artifactId>jersey-media-json-jackson</artifactId>
        </dependency>

        <!-- https://mvnrepository.com/artifact/org.glassfish.jersey.media/jersey-media-multipart -->
        <dependency>
            <groupId>org.glassfish.jersey.media</groupId>
            <artifactId>jersey-media-multipart</artifactId>
        </dependency>

        <!-- https://mvnrepository.com/artifact/com.brsanthu/migbase64 -->
        <dependency>
            <groupId>com.brsanthu</groupId>
            <artifactId>migbase64</artifactId>
        </dependency>

        <dependency>
            <groupId>io.swagger</groupId>
            <artifactId>swagger-annotations</artifactId>
        </dependency>

        <!-- https://mvnrepository.com/artifact/com.github.docker-java/docker-java -->
        <dependency>
            <groupId>com.github.docker-java</groupId>
            <artifactId>docker-java</artifactId>
        </dependency>
        <!-- https://mvnrepository.com/artifact/com.github.docker-java/docker-java-transport-httpclient5 -->
        <dependency>
            <groupId>com.github.docker-java</groupId>
            <artifactId>docker-java-transport-httpclient5</artifactId>
        </dependency>

        <dependency>
            <groupId>it.geosolutions</groupId>
            <artifactId>geoserver-manager</artifactId>
        </dependency>

        <dependency>
            <groupId>com.github.odiszapc</groupId>
            <artifactId>nginxparser</artifactId>
        </dependency>

        <dependency>
            <groupId>it.unibz.inf.ontop</groupId>
            <artifactId>ontop-system-sql-owlapi</artifactId>
        </dependency>

        <!-- used in the DerivationClient to detect circular dependencies -->
        <dependency>
            <groupId>org.jgrapht</groupId>
            <artifactId>jgrapht-core</artifactId>
        </dependency>

        <dependency>
            <groupId>org.slf4j</groupId>
            <artifactId>slf4j-api</artifactId>
        </dependency>
        <dependency>
            <groupId>org.apache.logging.log4j</groupId>
            <artifactId>log4j-slf4j-impl</artifactId>
        </dependency>

        <dependency>
            <groupId>junit</groupId>
            <artifactId>junit</artifactId>
        </dependency>

        <dependency>
            <groupId>net.sf.py4j</groupId>
            <artifactId>py4j</artifactId>
        </dependency>

        <dependency>
            <groupId>uk.ac.cam.cares.jps</groupId>
            <artifactId>jps-base-lib</artifactId>
            <version>1.43.0</version>
        </dependency>

        <!-- https://mvnrepository.com/artifact/io.swagger.core.v3/swagger-annotations -->
        <dependency>
            <groupId>io.swagger.core.v3</groupId>
            <artifactId>swagger-annotations</artifactId>
        </dependency>

        <dependency>
            <groupId>com.blazegraph</groupId>
            <artifactId>bigdata-client</artifactId>
        </dependency>

        <dependency>
            <groupId>org.testcontainers</groupId>
            <artifactId>junit-jupiter</artifactId>
        </dependency>

        <dependency>
            <artifactId>junit-jupiter-api</artifactId>
            <groupId>org.junit.jupiter</groupId>
            <version>5.11.0</version>
            <scope>test</scope>
        </dependency>

        <dependency>
            <groupId>org.junit.jupiter</groupId>
            <artifactId>junit-jupiter-params</artifactId>
            <version>5.11.0</version>
            <scope>test</scope>
        </dependency>

        <dependency>
            <groupId>org.mockito</groupId>
            <artifactId>mockito-core</artifactId>
            <version>5.12.0</version>
        </dependency>

        <dependency>
            <groupId>org.mock-server</groupId>
            <artifactId>mockserver-netty</artifactId>
            <version>5.15.0</version>
            <scope>test</scope>
        </dependency>
        <dependency>
            <groupId>org.mock-server</groupId>
            <artifactId>mockserver-client-java</artifactId>
            <version>5.15.0</version>
            <scope>test</scope>
        </dependency>

    </dependencies>

    <build>

        <plugins>
            <plugin>
                <!-- This plugin edits the manifest file that goes inside the .jar file -->
                <groupId>org.apache.maven.plugins</groupId>
                <artifactId>maven-jar-plugin</artifactId>
                <configuration>
                    <archive>
                        <manifest>
                            <!-- These properties add the copied dependencies to the classpath so the .jar can
>>>>>>> 680e97d7
        find them at runtime. -->
                            <addClasspath>true</addClasspath>
                            <classpathPrefix>./lib/</classpathPrefix>
                            <classpathLayoutType>simple</classpathLayoutType>
                            <useUniqueVersions>false</useUniqueVersions>
                            <mainClass>com.cmclinnovations.stack.App</mainClass>
                        </manifest>
                    </archive>
                    <outputDirectory>${project.build.directory}</outputDirectory>
                </configuration>
            </plugin>
            <plugin>
                <!-- This plugin copies all of the .jar dependencies into a 'lib' folder in the target
    directory. -->
                <groupId>org.apache.maven.plugins</groupId>
                <artifactId>maven-dependency-plugin</artifactId>
                <executions>
                    <execution>
                        <?m2e ignore?>
                        <id>copy-jar-dependencies</id>
                        <phase>prepare-package</phase>
                        <goals>
                            <goal>copy-dependencies</goal>
                        </goals>
                        <configuration>
                            <includeScope>runtime</includeScope>
                            <outputDirectory>${project.build.directory}/lib</outputDirectory>
                            <useRepositoryLayout>false</useRepositoryLayout>
                        </configuration>
                    </execution>
                </executions>
            </plugin>

            <plugin>
                <groupId>io.swagger</groupId>
                <artifactId>swagger-codegen-maven-plugin</artifactId>
                <executions>
                    <execution>
                        <?m2e execute onConfiguration?>
                        <id>generate-swagger-client</id>
                        <phase>generate-sources</phase>
                        <goals>
                            <goal>generate</goal>
                        </goals>
                        <configuration>
                            <inputSpec>${podman.file}</inputSpec>
                            <language>java</language>
                            <modelPackage>${project.groupId}.swagger.podman.model</modelPackage>
                            <apiPackage>${project.groupId}.swagger.podman.api</apiPackage>
                            <configOptions>
                                <dateLibrary>legacy</dateLibrary>
                                <library>jersey2</library>
                            </configOptions>
                            <addCompileSourceRoot>true</addCompileSourceRoot>
                            <generateApis>true</generateApis>
                            <generateApiTests>false</generateApiTests>
                            <generateApiDocumentation>false</generateApiDocumentation>
                            <generateModels>true</generateModels>
                            <modelsToGenerate></modelsToGenerate>
                            <generateModelTests>false</generateModelTests>
                            <generateModelDocumentation>false</generateModelDocumentation>
                            <generateSupportingFiles>true</generateSupportingFiles>
                            <supportingFilesToGenerate></supportingFilesToGenerate>
                        </configuration>
                    </execution>
                </executions>
            </plugin>

            <plugin>
                <groupId>io.swagger.codegen.v3</groupId>
                <artifactId>swagger-codegen-maven-plugin</artifactId>
                <executions>
                    <execution>
                        <?m2e execute onConfiguration?>
                        <id>generate-superset-swagger-client</id>
                        <phase>generate-sources</phase>
                        <goals>
                            <goal>generate</goal>
                        </goals>
                        <configuration>
                            <inputSpec>${superset.file}</inputSpec>
                            <language>java</language>
                            <modelPackage>${project.groupId}.swagger.superset.model</modelPackage>
                            <apiPackage>${project.groupId}.swagger.superset.api</apiPackage>
                            <configOptions>
                                <dateLibrary>legacy</dateLibrary>
                                <library>jersey2</library>
                            </configOptions>
                            <addCompileSourceRoot>true</addCompileSourceRoot>
                            <generateApis>true</generateApis>
                            <generateApiTests>false</generateApiTests>
                            <generateApiDocumentation>false</generateApiDocumentation>
                            <generateModels>true</generateModels>
                            <modelsToGenerate></modelsToGenerate>
                            <generateModelTests>false</generateModelTests>
                            <generateModelDocumentation>false</generateModelDocumentation>
                            <generateSupportingFiles>true</generateSupportingFiles>
                            <supportingFilesToGenerate></supportingFilesToGenerate>
                        </configuration>
                    </execution>
                </executions>
            </plugin>
        </plugins>

    </build>

</project><|MERGE_RESOLUTION|>--- conflicted
+++ resolved
@@ -1,195 +1,13 @@
 <?xml version="1.0" encoding="UTF-8"?>
 
 <project xmlns="http://maven.apache.org/POM/4.0.0"
-<<<<<<< HEAD
-  xmlns:xsi="http://www.w3.org/2001/XMLSchema-instance"
-  xsi:schemaLocation="http://maven.apache.org/POM/4.0.0 http://maven.apache.org/xsd/maven-4.0.0.xsd">
-  <modelVersion>4.0.0</modelVersion>
-
-  <groupId>com.cmclinnovations</groupId>
-  <artifactId>stack-clients</artifactId>
-  <version>1.34.1-1130-SNAPSHOT</version>
-
-  <name>Stack Clients</name>
-  <url>https://theworldavatar.io</url>
-
-  <parent>
-    <groupId>uk.ac.cam.cares.jps</groupId>
-    <artifactId>jps-parent-pom</artifactId>
-    <version>2.3.0</version>
-  </parent>
-
-  <properties>
-    <maven.compiler.source>11</maven.compiler.source>
-    <maven.compiler.target>11</maven.compiler.target>
-    <maven.compiler.release>11</maven.compiler.release>
-
-    <!--podman.file>https://storage.googleapis.com/libpod-master-releases/swagger-v4.3.yaml</podman.file-->
-    <podman.file>${project.basedir}/src/main/swagger/podman/swagger-v4.3.yaml</podman.file>
-
-    <superset.file>${project.basedir}/src/main/swagger/superset/openapi.yaml</superset.file>
-
-  </properties>
-
-  <!-- Repository locations to deploy to -->
-  <distributionManagement>
-    <repository>
-      <id>repo</id>
-      <name>TheWorldAvatar Maven Repository</name>
-      <url>https://maven.pkg.github.com/cambridge-cares/TheWorldAvatar/</url>
-    </repository>
-  </distributionManagement>
-
-  <dependencies>
-
-    <dependency>
-      <groupId>com.fasterxml.jackson.datatype</groupId>
-      <artifactId>jackson-datatype-jdk8</artifactId>
-      <version>${jackson.version}</version>
-    </dependency>
-
-    <!-- https://mvnrepository.com/artifact/com.fasterxml.jackson.datatype/jackson-datatype-jsr310 -->
-    <dependency>
-      <groupId>com.fasterxml.jackson.datatype</groupId>
-      <artifactId>jackson-datatype-jsr310</artifactId>
-    </dependency>
-
-    <!-- https://mvnrepository.com/artifact/org.glassfish.jersey.core/jersey-client -->
-    <dependency>
-      <groupId>org.glassfish.jersey.core</groupId>
-      <artifactId>jersey-client</artifactId>
-    </dependency>
-
-    <!-- https://mvnrepository.com/artifact/org.glassfish.jersey.media/jersey-media-json-jackson -->
-    <dependency>
-      <groupId>org.glassfish.jersey.media</groupId>
-      <artifactId>jersey-media-json-jackson</artifactId>
-    </dependency>
-
-    <!-- https://mvnrepository.com/artifact/org.glassfish.jersey.media/jersey-media-multipart -->
-    <dependency>
-      <groupId>org.glassfish.jersey.media</groupId>
-      <artifactId>jersey-media-multipart</artifactId>
-    </dependency>
-
-    <!-- https://mvnrepository.com/artifact/com.brsanthu/migbase64 -->
-    <dependency>
-      <groupId>com.brsanthu</groupId>
-      <artifactId>migbase64</artifactId>
-    </dependency>
-
-    <dependency>
-      <groupId>io.swagger</groupId>
-      <artifactId>swagger-annotations</artifactId>
-    </dependency>
-
-    <!-- https://mvnrepository.com/artifact/com.github.docker-java/docker-java -->
-    <dependency>
-      <groupId>com.github.docker-java</groupId>
-      <artifactId>docker-java</artifactId>
-    </dependency>
-    <!-- https://mvnrepository.com/artifact/com.github.docker-java/docker-java-transport-httpclient5 -->
-    <dependency>
-      <groupId>com.github.docker-java</groupId>
-      <artifactId>docker-java-transport-httpclient5</artifactId>
-    </dependency>
-
-    <dependency>
-      <groupId>it.geosolutions</groupId>
-      <artifactId>geoserver-manager</artifactId>
-    </dependency>
-
-    <dependency>
-      <groupId>com.github.odiszapc</groupId>
-      <artifactId>nginxparser</artifactId>
-    </dependency>
-
-    <dependency>
-      <groupId>it.unibz.inf.ontop</groupId>
-      <artifactId>ontop-system-sql-owlapi</artifactId>
-    </dependency>
-
-    <!-- used in the DerivationClient to detect circular dependencies -->
-    <dependency>
-      <groupId>org.jgrapht</groupId>
-      <artifactId>jgrapht-core</artifactId>
-    </dependency>
-
-    <dependency>
-      <groupId>org.slf4j</groupId>
-      <artifactId>slf4j-api</artifactId>
-    </dependency>
-    <dependency>
-      <groupId>org.apache.logging.log4j</groupId>
-      <artifactId>log4j-slf4j-impl</artifactId>
-    </dependency>
-
-    <dependency>
-      <groupId>junit</groupId>
-      <artifactId>junit</artifactId>
-    </dependency>
-
-    <dependency>
-      <groupId>net.sf.py4j</groupId>
-      <artifactId>py4j</artifactId>
-    </dependency>
-
-    <dependency>
-      <groupId>uk.ac.cam.cares.jps</groupId>
-      <artifactId>jps-base-lib</artifactId>
-      <version>1.43.0</version>
-    </dependency>
-
-    <!-- https://mvnrepository.com/artifact/io.swagger.core.v3/swagger-annotations -->
-    <dependency>
-      <groupId>io.swagger.core.v3</groupId>
-      <artifactId>swagger-annotations</artifactId>
-    </dependency>
-
-    <dependency>
-      <groupId>com.blazegraph</groupId>
-      <artifactId>bigdata-client</artifactId>
-    </dependency>
-
-    <dependency>
-      <groupId>org.testcontainers</groupId>
-      <artifactId>junit-jupiter</artifactId>
-    </dependency>
-
-    <dependency>
-      <groupId>org.junit.jupiter</groupId>
-      <artifactId>junit-jupiter-params</artifactId>
-      <version>5.10.2</version>
-      <scope>test</scope>
-    </dependency>
-
-    <dependency>
-      <groupId>org.mockito</groupId>
-      <artifactId>mockito-core</artifactId>
-      <version>5.12.0</version>
-    </dependency>
-
-  </dependencies>
-
-  <build>
-
-    <plugins>
-      <plugin>
-        <!-- This plugin edits the manifest file that goes inside the .jar file -->
-        <groupId>org.apache.maven.plugins</groupId>
-        <artifactId>maven-jar-plugin</artifactId>
-        <configuration>
-          <archive>
-            <manifest>
-              <!-- These properties add the copied dependencies to the classpath so the .jar can
-=======
     xmlns:xsi="http://www.w3.org/2001/XMLSchema-instance"
     xsi:schemaLocation="http://maven.apache.org/POM/4.0.0 http://maven.apache.org/xsd/maven-4.0.0.xsd">
     <modelVersion>4.0.0</modelVersion>
 
-    <groupId>com.cmclinnovations</groupId>
-    <artifactId>stack-clients</artifactId>
-    <version>1.35.0-dev-geoserverclient-tests-SNAPSHOT</version>
+  <groupId>com.cmclinnovations</groupId>
+  <artifactId>stack-clients</artifactId>
+  <version>1.35.1-1130-SNAPSHOT</version>
 
     <name>Stack Clients</name>
     <url>https://theworldavatar.io</url>
@@ -383,7 +201,6 @@
                     <archive>
                         <manifest>
                             <!-- These properties add the copied dependencies to the classpath so the .jar can
->>>>>>> 680e97d7
         find them at runtime. -->
                             <addClasspath>true</addClasspath>
                             <classpathPrefix>./lib/</classpathPrefix>
