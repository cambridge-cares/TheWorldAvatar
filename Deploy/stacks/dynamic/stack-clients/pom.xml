--- conflicted
+++ resolved
@@ -7,11 +7,7 @@
 
   <groupId>com.cmclinnovations</groupId>
   <artifactId>stack-clients</artifactId>
-<<<<<<< HEAD
-  <version>1.23.3-582-dcat-ontop-SNAPSHOT</version>
-=======
-  <version>1.23.4</version>
->>>>>>> fb64f70e
+  <version>1.24.0-582-dcat-ontop-SNAPSHOT</version>
 
   <name>Stack Clients</name>
   <url>https://theworldavatar.io</url>
@@ -19,7 +15,7 @@
   <parent>
     <groupId>uk.ac.cam.cares.jps</groupId>
     <artifactId>jps-parent-pom</artifactId>
-    <version>2.2.0</version>
+    <version>2.2.1</version>
   </parent>
 
   <properties>
@@ -148,11 +144,7 @@
     <dependency>
       <groupId>uk.ac.cam.cares.jps</groupId>
       <artifactId>jps-base-lib</artifactId>
-<<<<<<< HEAD
-      <version>1.42.0-582-dcat-ontop-SNAPSHOT</version>
-=======
       <version>1.41.2</version>
->>>>>>> fb64f70e
     </dependency>
 
     <!-- https://mvnrepository.com/artifact/io.swagger.core.v3/swagger-annotations -->
