<?xml version="1.0" encoding="UTF-8"?>

<project xmlns="http://maven.apache.org/POM/4.0.0"
  xmlns:xsi="http://www.w3.org/2001/XMLSchema-instance"
  xsi:schemaLocation="http://maven.apache.org/POM/4.0.0 http://maven.apache.org/xsd/maven-4.0.0.xsd">
  <modelVersion>4.0.0</modelVersion>

  <groupId>com.cmclinnovations</groupId>
  <artifactId>stack-clients</artifactId>
<<<<<<< HEAD
  <version>1.18.0-582-dcat-ontop-SNAPSHOT</version>
=======
  <version>1.20.3</version>
>>>>>>> 5be2fb36

  <name>Stack Clients</name>
  <url>https://theworldavatar.io</url>

  <parent>
    <groupId>uk.ac.cam.cares.jps</groupId>
    <artifactId>jps-parent-pom</artifactId>
    <version>2.2.0</version>
  </parent>

  <properties>
    <project.build.sourceEncoding>UTF-8</project.build.sourceEncoding>
    <maven.compiler.source>11</maven.compiler.source>
    <maven.compiler.target>11</maven.compiler.target>
    <maven.compiler.release>11</maven.compiler.release>

    <!--podman.file>https://storage.googleapis.com/libpod-master-releases/swagger-v4.3.yaml</podman.file-->
    <podman.file>${project.basedir}/src/main/swagger/podman/swagger-v4.3.yaml</podman.file>

    <superset.file>${project.basedir}/src/main/swagger/superset/openapi.yaml</superset.file>

  </properties>

  <!-- Repository locations to deploy to -->
  <distributionManagement>
    <repository>
      <id>repo</id>
      <name>TheWorldAvatar Maven Repository</name>
      <url>https://maven.pkg.github.com/cambridge-cares/TheWorldAvatar/</url>
    </repository>
  </distributionManagement>

  <repositories>
    <repository>
      <id>GeoSolutions</id>
      <url>https://maven.geo-solutions.it/</url>
    </repository>
  </repositories>

  <dependencies>

    <!-- https://mvnrepository.com/artifact/com.fasterxml.jackson.datatype/jackson-datatype-jsr310 -->
    <dependency>
      <groupId>com.fasterxml.jackson.datatype</groupId>
      <artifactId>jackson-datatype-jsr310</artifactId>
      <version>2.14.1</version>
    </dependency>

    <!-- https://mvnrepository.com/artifact/org.glassfish.jersey.core/jersey-client -->
    <dependency>
      <groupId>org.glassfish.jersey.core</groupId>
      <artifactId>jersey-client</artifactId>
      <version>2.38</version>
    </dependency>

    <!-- https://mvnrepository.com/artifact/org.glassfish.jersey.media/jersey-media-json-jackson -->
    <dependency>
      <groupId>org.glassfish.jersey.media</groupId>
      <artifactId>jersey-media-json-jackson</artifactId>
      <version>2.38</version>
    </dependency>

    <!-- https://mvnrepository.com/artifact/org.glassfish.jersey.media/jersey-media-multipart -->
    <dependency>
      <groupId>org.glassfish.jersey.media</groupId>
      <artifactId>jersey-media-multipart</artifactId>
      <version>2.38</version>
    </dependency>

    <!-- https://mvnrepository.com/artifact/com.brsanthu/migbase64 -->
    <dependency>
      <groupId>com.brsanthu</groupId>
      <artifactId>migbase64</artifactId>
      <version>2.2</version>
    </dependency>

    <dependency>
      <groupId>io.swagger</groupId>
      <artifactId>swagger-annotations</artifactId>
      <version>1.6.9</version>
    </dependency>

    <!-- https://mvnrepository.com/artifact/com.github.docker-java/docker-java -->
    <dependency>
      <groupId>com.github.docker-java</groupId>
      <artifactId>docker-java</artifactId>
    </dependency>
    <!-- https://mvnrepository.com/artifact/com.github.docker-java/docker-java-transport-httpclient5 -->
    <dependency>
      <groupId>com.github.docker-java</groupId>
      <artifactId>docker-java-transport-httpclient5</artifactId>
    </dependency>

    <dependency>
      <groupId>it.geosolutions</groupId>
      <artifactId>geoserver-manager</artifactId>
    </dependency>

    <dependency>
      <groupId>com.github.odiszapc</groupId>
      <artifactId>nginxparser</artifactId>
    </dependency>

    <dependency>
      <groupId>it.unibz.inf.ontop</groupId>
      <artifactId>ontop-system-sql-owlapi</artifactId>
    </dependency>

    <!-- used in the DerivationClient to detect circular dependencies -->
    <dependency>
      <groupId>org.jgrapht</groupId>
      <artifactId>jgrapht-core</artifactId>
    </dependency>

    <!-- https://mvnrepository.com/artifact/org.postgresql/postgresql -->
    <dependency>
      <groupId>org.postgresql</groupId>
      <artifactId>postgresql</artifactId>
    </dependency>

    <dependency>
      <groupId>org.slf4j</groupId>
      <artifactId>slf4j-api</artifactId>
    </dependency>
    <dependency>
      <groupId>org.apache.logging.log4j</groupId>
      <artifactId>log4j-slf4j-impl</artifactId>
    </dependency>

    <dependency>
      <groupId>junit</groupId>
      <artifactId>junit</artifactId>
    </dependency>

    <dependency>
      <groupId>net.sf.py4j</groupId>
      <artifactId>py4j</artifactId>
    </dependency>

    <dependency>
      <groupId>uk.ac.cam.cares.jps</groupId>
      <artifactId>jps-base-lib</artifactId>
<<<<<<< HEAD
      <version>1.39.2-582-dcat-ontop-SNAPSHOT</version>
=======
      <version>1.40.1</version>
>>>>>>> 5be2fb36
    </dependency>

    <!-- https://mvnrepository.com/artifact/io.swagger.core.v3/swagger-annotations -->
    <dependency>
      <groupId>io.swagger.core.v3</groupId>
      <artifactId>swagger-annotations</artifactId>
      <version>2.2.8</version>
    </dependency>

  </dependencies>

  <build>

    <plugins>
      <plugin>
        <!-- This plugin edits the manifest file that goes inside the .jar file -->
        <groupId>org.apache.maven.plugins</groupId>
        <artifactId>maven-jar-plugin</artifactId>
        <configuration>
          <archive>
            <manifest>
              <!-- These properties add the copied dependencies to the classpath so the .jar can
              find them at runtime. -->
              <addClasspath>true</addClasspath>
              <classpathPrefix>./lib/</classpathPrefix>
              <classpathLayoutType>simple</classpathLayoutType>
              <useUniqueVersions>false</useUniqueVersions>
              <mainClass>com.cmclinnovations.stack.App</mainClass>
            </manifest>
          </archive>
          <outputDirectory>${project.build.directory}</outputDirectory>
        </configuration>
      </plugin>
      <plugin>
        <!-- This plugin copies all of the .jar dependencies into a 'lib' folder in the target
        directory. -->
        <groupId>org.apache.maven.plugins</groupId>
        <artifactId>maven-dependency-plugin</artifactId>
        <executions>
          <execution>
            <id>copy-jar-dependencies</id>
            <phase>prepare-package</phase>
            <goals>
              <goal>copy-dependencies</goal>
            </goals>
            <configuration>
              <includeScope>
                runtime</includeScope>
              <outputDirectory>${project.build.directory}/lib</outputDirectory>
              <useRepositoryLayout>false</useRepositoryLayout>
            </configuration>
          </execution>
        </executions>
      </plugin>

      <plugin>
        <groupId>io.swagger</groupId>
        <artifactId>swagger-codegen-maven-plugin</artifactId>
        <version>2.4.29</version>
        <executions>
          <execution>
            <?m2e execute onConfiguration?>
            <id>generate-swagger-client</id>
            <phase>generate-sources</phase>
            <goals>
              <goal>generate</goal>
            </goals>
            <configuration>
              <inputSpec>${podman.file}</inputSpec>
              <language>java</language>
              <modelPackage>${project.groupId}.swagger.podman.model</modelPackage>
              <apiPackage>${project.groupId}.swagger.podman.api</apiPackage>
              <configOptions>
                <dateLibrary>legacy</dateLibrary>
                <library>jersey2</library>
              </configOptions>
              <addCompileSourceRoot>true</addCompileSourceRoot>
              <generateApis>true</generateApis>
              <generateApiTests>false</generateApiTests>
              <generateApiDocumentation>false</generateApiDocumentation>
              <generateModels>true</generateModels>
              <modelsToGenerate></modelsToGenerate>
              <generateModelTests>false</generateModelTests>
              <generateModelDocumentation>false</generateModelDocumentation>
              <generateSupportingFiles>true</generateSupportingFiles>
              <supportingFilesToGenerate></supportingFilesToGenerate>
            </configuration>
          </execution>
        </executions>
      </plugin>

      <plugin>
        <groupId>io.swagger.codegen.v3</groupId>
        <artifactId>swagger-codegen-maven-plugin</artifactId>
        <version>3.0.39</version>
        <executions>
          <execution>
            <?m2e execute onConfiguration?>
            <id>generate-superset-swagger-client</id>
            <phase>generate-sources</phase>
            <goals>
              <goal>generate</goal>
            </goals>
            <configuration>
              <inputSpec>${superset.file}</inputSpec>
              <language>java</language>
              <modelPackage>${project.groupId}.swagger.superset.model</modelPackage>
              <apiPackage>${project.groupId}.swagger.superset.api</apiPackage>
              <configOptions>
                <dateLibrary>legacy</dateLibrary>
                <library>jersey2</library>
              </configOptions>
              <addCompileSourceRoot>true</addCompileSourceRoot>
              <generateApis>true</generateApis>
              <generateApiTests>false</generateApiTests>
              <generateApiDocumentation>false</generateApiDocumentation>
              <generateModels>true</generateModels>
              <modelsToGenerate></modelsToGenerate>
              <generateModelTests>false</generateModelTests>
              <generateModelDocumentation>false</generateModelDocumentation>
              <generateSupportingFiles>true</generateSupportingFiles>
              <supportingFilesToGenerate></supportingFilesToGenerate>
            </configuration>
          </execution>
        </executions>
      </plugin>
    </plugins>

  </build>

</project><|MERGE_RESOLUTION|>--- conflicted
+++ resolved
@@ -7,11 +7,7 @@
 
   <groupId>com.cmclinnovations</groupId>
   <artifactId>stack-clients</artifactId>
-<<<<<<< HEAD
-  <version>1.18.0-582-dcat-ontop-SNAPSHOT</version>
-=======
-  <version>1.20.3</version>
->>>>>>> 5be2fb36
+  <version>1.21.0-582-dcat-ontop-SNAPSHOT</version>
 
   <name>Stack Clients</name>
   <url>https://theworldavatar.io</url>
@@ -154,11 +150,7 @@
     <dependency>
       <groupId>uk.ac.cam.cares.jps</groupId>
       <artifactId>jps-base-lib</artifactId>
-<<<<<<< HEAD
-      <version>1.39.2-582-dcat-ontop-SNAPSHOT</version>
-=======
-      <version>1.40.1</version>
->>>>>>> 5be2fb36
+      <version>1.42.0-582-dcat-ontop-SNAPSHOT</version>
     </dependency>
 
     <!-- https://mvnrepository.com/artifact/io.swagger.core.v3/swagger-annotations -->
@@ -168,6 +160,12 @@
       <version>2.2.8</version>
     </dependency>
 
+    <!-- https://mvnrepository.com/artifact/com.blazegraph/bigdata-core -->
+    <dependency>
+      <groupId>com.blazegraph</groupId>
+      <artifactId>bigdata-core</artifactId>
+      <version>2.1.4</version>
+    </dependency>
   </dependencies>
 
   <build>
@@ -217,7 +215,7 @@
       <plugin>
         <groupId>io.swagger</groupId>
         <artifactId>swagger-codegen-maven-plugin</artifactId>
-        <version>2.4.29</version>
+        <version>2.4.37</version>
         <executions>
           <execution>
             <?m2e execute onConfiguration?>
@@ -253,7 +251,7 @@
       <plugin>
         <groupId>io.swagger.codegen.v3</groupId>
         <artifactId>swagger-codegen-maven-plugin</artifactId>
-        <version>3.0.39</version>
+        <version>3.0.51</version>
         <executions>
           <execution>
             <?m2e execute onConfiguration?>
