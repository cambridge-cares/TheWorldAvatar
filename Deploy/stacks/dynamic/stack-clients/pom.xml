--- conflicted
+++ resolved
@@ -1,15 +1,13 @@
 <?xml version="1.0" encoding="UTF-8"?>
 
-<project xmlns="http://maven.apache.org/POM/4.0.0" xmlns:xsi="http://www.w3.org/2001/XMLSchema-instance" xsi:schemaLocation="http://maven.apache.org/POM/4.0.0 http://maven.apache.org/xsd/maven-4.0.0.xsd">
+<project xmlns="http://maven.apache.org/POM/4.0.0"
+  xmlns:xsi="http://www.w3.org/2001/XMLSchema-instance"
+  xsi:schemaLocation="http://maven.apache.org/POM/4.0.0 http://maven.apache.org/xsd/maven-4.0.0.xsd">
   <modelVersion>4.0.0</modelVersion>
 
   <groupId>com.cmclinnovations</groupId>
   <artifactId>stack-clients</artifactId>
-<<<<<<< HEAD
-  <version>1.6.1-510-SNAPSHOT</version>
-=======
-  <version>1.6.2</version>
->>>>>>> 78b810fc
+  <version>1.6.3-510-SNAPSHOT</version>
 
   <name>Stack Clients</name>
   <url>https://www.cmclinnovations.com</url>
@@ -128,7 +126,8 @@
         <configuration>
           <archive>
             <manifest>
-              <!-- These properties add the copied dependencies to the classpath so the .jar can find them at runtime. -->
+              <!-- These properties add the copied dependencies to the classpath so the .jar can
+              find them at runtime. -->
               <addClasspath>true</addClasspath>
               <classpathPrefix>./lib/</classpathPrefix>
               <classpathLayoutType>simple</classpathLayoutType>
@@ -140,7 +139,8 @@
         </configuration>
       </plugin>
       <plugin>
-        <!-- This plugin copies all of the .jar dependencies into a 'lib' folder in the target directory. -->
+        <!-- This plugin copies all of the .jar dependencies into a 'lib' folder in the target
+        directory. -->
         <groupId>org.apache.maven.plugins</groupId>
         <artifactId>maven-dependency-plugin</artifactId>
         <executions>
@@ -163,12 +163,14 @@
     <pluginManagement>
       <!-- lock down plugins versions to avoid using Maven defaults (may be moved to parent pom) -->
       <plugins>
-        <!-- clean lifecycle, see https://maven.apache.org/ref/current/maven-core/lifecycles.html#clean_Lifecycle -->
+        <!-- clean lifecycle, see
+        https://maven.apache.org/ref/current/maven-core/lifecycles.html#clean_Lifecycle -->
         <plugin>
           <artifactId>maven-clean-plugin</artifactId>
           <version>3.1.0</version>
         </plugin>
-        <!-- default lifecycle, jar packaging: see https://maven.apache.org/ref/current/maven-core/default-bindings.html#Plugin_bindings_for_jar_packaging -->
+        <!-- default lifecycle, jar packaging: see
+        https://maven.apache.org/ref/current/maven-core/default-bindings.html#Plugin_bindings_for_jar_packaging -->
         <plugin>
           <artifactId>maven-resources-plugin</artifactId>
           <version>3.0.2</version>
@@ -193,7 +195,8 @@
           <artifactId>maven-deploy-plugin</artifactId>
           <version>2.8.2</version>
         </plugin>
-        <!-- site lifecycle, see https://maven.apache.org/ref/current/maven-core/lifecycles.html#site_Lifecycle -->
+        <!-- site lifecycle, see
+        https://maven.apache.org/ref/current/maven-core/lifecycles.html#site_Lifecycle -->
         <plugin>
           <artifactId>maven-site-plugin</artifactId>
           <version>3.7.1</version>
