<?xml version="1.0" encoding="UTF-8"?>

<project xmlns="http://maven.apache.org/POM/4.0.0"
  xmlns:xsi="http://www.w3.org/2001/XMLSchema-instance"
  xsi:schemaLocation="http://maven.apache.org/POM/4.0.0 http://maven.apache.org/xsd/maven-4.0.0.xsd">
  <modelVersion>4.0.0</modelVersion>

  <groupId>com.cmclinnovations</groupId>
  <artifactId>stack-clients</artifactId>
<<<<<<< HEAD
  <version>1.12.0-pull-auth-SNAPSHOT</version>
=======
  <version>1.33.0</version>
>>>>>>> 3dd51e93

  <name>Stack Clients</name>
  <url>https://theworldavatar.io</url>

  <parent>
    <groupId>uk.ac.cam.cares.jps</groupId>
    <artifactId>jps-parent-pom</artifactId>
    <version>2.3.0</version>
  </parent>

  <properties>
    <maven.compiler.source>11</maven.compiler.source>
    <maven.compiler.target>11</maven.compiler.target>
    <maven.compiler.release>11</maven.compiler.release>

    <!--podman.file>https://storage.googleapis.com/libpod-master-releases/swagger-v4.3.yaml</podman.file-->
    <podman.file>${project.basedir}/src/main/swagger/podman/swagger-v4.3.yaml</podman.file>

    <superset.file>${project.basedir}/src/main/swagger/superset/openapi.yaml</superset.file>

  </properties>

  <!-- Repository locations to deploy to -->
  <distributionManagement>
    <repository>
      <id>repo</id>
      <name>TheWorldAvatar Maven Repository</name>
      <url>https://maven.pkg.github.com/cambridge-cares/TheWorldAvatar/</url>
    </repository>
  </distributionManagement>

  <dependencies>

    <dependency>
      <groupId>com.fasterxml.jackson.datatype</groupId>
      <artifactId>jackson-datatype-jdk8</artifactId>
      <version>${jackson.version}</version>
    </dependency>

    <!-- https://mvnrepository.com/artifact/com.fasterxml.jackson.datatype/jackson-datatype-jsr310 -->
    <dependency>
      <groupId>com.fasterxml.jackson.datatype</groupId>
      <artifactId>jackson-datatype-jsr310</artifactId>
    </dependency>

    <!-- https://mvnrepository.com/artifact/org.glassfish.jersey.core/jersey-client -->
    <dependency>
      <groupId>org.glassfish.jersey.core</groupId>
      <artifactId>jersey-client</artifactId>
    </dependency>

    <!-- https://mvnrepository.com/artifact/org.glassfish.jersey.media/jersey-media-json-jackson -->
    <dependency>
      <groupId>org.glassfish.jersey.media</groupId>
      <artifactId>jersey-media-json-jackson</artifactId>
    </dependency>

    <!-- https://mvnrepository.com/artifact/org.glassfish.jersey.media/jersey-media-multipart -->
    <dependency>
      <groupId>org.glassfish.jersey.media</groupId>
      <artifactId>jersey-media-multipart</artifactId>
    </dependency>

    <!-- https://mvnrepository.com/artifact/com.brsanthu/migbase64 -->
    <dependency>
      <groupId>com.brsanthu</groupId>
      <artifactId>migbase64</artifactId>
    </dependency>

    <dependency>
      <groupId>io.swagger</groupId>
      <artifactId>swagger-annotations</artifactId>
    </dependency>

    <!-- https://mvnrepository.com/artifact/com.github.docker-java/docker-java -->
    <dependency>
      <groupId>com.github.docker-java</groupId>
      <artifactId>docker-java</artifactId>
    </dependency>
    <!-- https://mvnrepository.com/artifact/com.github.docker-java/docker-java-transport-httpclient5 -->
    <dependency>
      <groupId>com.github.docker-java</groupId>
      <artifactId>docker-java-transport-httpclient5</artifactId>
    </dependency>

    <dependency>
      <groupId>it.geosolutions</groupId>
      <artifactId>geoserver-manager</artifactId>
    </dependency>

    <dependency>
      <groupId>com.github.odiszapc</groupId>
      <artifactId>nginxparser</artifactId>
    </dependency>

    <dependency>
      <groupId>it.unibz.inf.ontop</groupId>
      <artifactId>ontop-system-sql-owlapi</artifactId>
    </dependency>

    <!-- used in the DerivationClient to detect circular dependencies -->
    <dependency>
      <groupId>org.jgrapht</groupId>
      <artifactId>jgrapht-core</artifactId>
    </dependency>

    <dependency>
      <groupId>org.slf4j</groupId>
      <artifactId>slf4j-api</artifactId>
    </dependency>
    <dependency>
      <groupId>org.apache.logging.log4j</groupId>
      <artifactId>log4j-slf4j-impl</artifactId>
    </dependency>

    <dependency>
      <groupId>junit</groupId>
      <artifactId>junit</artifactId>
    </dependency>

    <dependency>
      <groupId>net.sf.py4j</groupId>
      <artifactId>py4j</artifactId>
    </dependency>

    <dependency>
      <groupId>uk.ac.cam.cares.jps</groupId>
      <artifactId>jps-base-lib</artifactId>
      <version>1.43.0</version>
    </dependency>

    <!-- https://mvnrepository.com/artifact/io.swagger.core.v3/swagger-annotations -->
    <dependency>
      <groupId>io.swagger.core.v3</groupId>
      <artifactId>swagger-annotations</artifactId>
    </dependency>

    <dependency>
      <groupId>com.blazegraph</groupId>
      <artifactId>bigdata-client</artifactId>
    </dependency>

    <dependency>
      <groupId>org.testcontainers</groupId>
      <artifactId>junit-jupiter</artifactId>
    </dependency>

    <dependency>
      <groupId>org.junit.jupiter</groupId>
      <artifactId>junit-jupiter-params</artifactId>
      <version>5.10.2</version>
      <scope>test</scope>
    </dependency>

    <dependency>
      <groupId>org.mockito</groupId>
      <artifactId>mockito-core</artifactId>
      <version>5.12.0</version>
    </dependency>

  </dependencies>

  <build>

    <plugins>
      <plugin>
        <!-- This plugin edits the manifest file that goes inside the .jar file -->
        <groupId>org.apache.maven.plugins</groupId>
        <artifactId>maven-jar-plugin</artifactId>
        <configuration>
          <archive>
            <manifest>
              <!-- These properties add the copied dependencies to the classpath so the .jar can
        find them at runtime. -->
              <addClasspath>true</addClasspath>
              <classpathPrefix>./lib/</classpathPrefix>
              <classpathLayoutType>simple</classpathLayoutType>
              <useUniqueVersions>false</useUniqueVersions>
              <mainClass>com.cmclinnovations.stack.App</mainClass>
            </manifest>
          </archive>
          <outputDirectory>${project.build.directory}</outputDirectory>
        </configuration>
      </plugin>
      <plugin>
        <!-- This plugin copies all of the .jar dependencies into a 'lib' folder in the target
    directory. -->
        <groupId>org.apache.maven.plugins</groupId>
        <artifactId>maven-dependency-plugin</artifactId>
        <executions>
          <execution>
            <?m2e ignore?>
            <id>copy-jar-dependencies</id>
            <phase>prepare-package</phase>
            <goals>
              <goal>copy-dependencies</goal>
            </goals>
            <configuration>
              <includeScope>runtime</includeScope>
              <outputDirectory>${project.build.directory}/lib</outputDirectory>
              <useRepositoryLayout>false</useRepositoryLayout>
            </configuration>
          </execution>
        </executions>
      </plugin>

      <plugin>
        <groupId>io.swagger</groupId>
        <artifactId>swagger-codegen-maven-plugin</artifactId>
        <executions>
          <execution>
            <?m2e execute onConfiguration?>
            <id>generate-swagger-client</id>
            <phase>generate-sources</phase>
            <goals>
              <goal>generate</goal>
            </goals>
            <configuration>
              <inputSpec>${podman.file}</inputSpec>
              <language>java</language>
              <modelPackage>${project.groupId}.swagger.podman.model</modelPackage>
              <apiPackage>${project.groupId}.swagger.podman.api</apiPackage>
              <configOptions>
                <dateLibrary>legacy</dateLibrary>
                <library>jersey2</library>
              </configOptions>
              <addCompileSourceRoot>true</addCompileSourceRoot>
              <generateApis>true</generateApis>
              <generateApiTests>false</generateApiTests>
              <generateApiDocumentation>false</generateApiDocumentation>
              <generateModels>true</generateModels>
              <modelsToGenerate></modelsToGenerate>
              <generateModelTests>false</generateModelTests>
              <generateModelDocumentation>false</generateModelDocumentation>
              <generateSupportingFiles>true</generateSupportingFiles>
              <supportingFilesToGenerate></supportingFilesToGenerate>
            </configuration>
          </execution>
        </executions>
      </plugin>

      <plugin>
        <groupId>io.swagger.codegen.v3</groupId>
        <artifactId>swagger-codegen-maven-plugin</artifactId>
        <executions>
          <execution>
            <?m2e execute onConfiguration?>
            <id>generate-superset-swagger-client</id>
            <phase>generate-sources</phase>
            <goals>
              <goal>generate</goal>
            </goals>
            <configuration>
              <inputSpec>${superset.file}</inputSpec>
              <language>java</language>
              <modelPackage>${project.groupId}.swagger.superset.model</modelPackage>
              <apiPackage>${project.groupId}.swagger.superset.api</apiPackage>
              <configOptions>
                <dateLibrary>legacy</dateLibrary>
                <library>jersey2</library>
              </configOptions>
              <addCompileSourceRoot>true</addCompileSourceRoot>
              <generateApis>true</generateApis>
              <generateApiTests>false</generateApiTests>
              <generateApiDocumentation>false</generateApiDocumentation>
              <generateModels>true</generateModels>
              <modelsToGenerate></modelsToGenerate>
              <generateModelTests>false</generateModelTests>
              <generateModelDocumentation>false</generateModelDocumentation>
              <generateSupportingFiles>true</generateSupportingFiles>
              <supportingFilesToGenerate></supportingFilesToGenerate>
            </configuration>
          </execution>
        </executions>
      </plugin>
    </plugins>

  </build>

</project><|MERGE_RESOLUTION|>--- conflicted
+++ resolved
@@ -7,11 +7,7 @@
 
   <groupId>com.cmclinnovations</groupId>
   <artifactId>stack-clients</artifactId>
-<<<<<<< HEAD
-  <version>1.12.0-pull-auth-SNAPSHOT</version>
-=======
-  <version>1.33.0</version>
->>>>>>> 3dd51e93
+  <version>1.34.0-pull-auth-SNAPSHOT</version>
 
   <name>Stack Clients</name>
   <url>https://theworldavatar.io</url>
@@ -185,7 +181,7 @@
           <archive>
             <manifest>
               <!-- These properties add the copied dependencies to the classpath so the .jar can
-        find them at runtime. -->
+              find them at runtime. -->
               <addClasspath>true</addClasspath>
               <classpathPrefix>./lib/</classpathPrefix>
               <classpathLayoutType>simple</classpathLayoutType>
@@ -198,7 +194,7 @@
       </plugin>
       <plugin>
         <!-- This plugin copies all of the .jar dependencies into a 'lib' folder in the target
-    directory. -->
+        directory. -->
         <groupId>org.apache.maven.plugins</groupId>
         <artifactId>maven-dependency-plugin</artifactId>
         <executions>
