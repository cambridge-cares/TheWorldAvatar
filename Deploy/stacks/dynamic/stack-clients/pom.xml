<?xml version="1.0" encoding="UTF-8"?>

<project xmlns="http://maven.apache.org/POM/4.0.0"
    xmlns:xsi="http://www.w3.org/2001/XMLSchema-instance"
    xsi:schemaLocation="http://maven.apache.org/POM/4.0.0 http://maven.apache.org/xsd/maven-4.0.0.xsd">
    <modelVersion>4.0.0</modelVersion>

    <groupId>com.cmclinnovations</groupId>
    <artifactId>stack-clients</artifactId>
<<<<<<< HEAD
    <version>1.37.3-separate-podman-client</version>
=======
    <version>1.37.3</version>
>>>>>>> 51a318a3

    <name>Stack Clients</name>
    <url>https://theworldavatar.io</url>

    <parent>
        <groupId>uk.ac.cam.cares.jps</groupId>
        <artifactId>jps-parent-pom</artifactId>
        <version>2.3.0</version>
    </parent>

    <properties>
        <maven.compiler.source>11</maven.compiler.source>
        <maven.compiler.target>11</maven.compiler.target>
        <maven.compiler.release>11</maven.compiler.release>

        <!--podman.file>https://storage.googleapis.com/libpod-master-releases/swagger-v4.3.yaml</podman.file-->
        <podman.file>${project.basedir}/src/main/swagger/podman/swagger-v4.3.yaml</podman.file>

    </properties>

    <!-- Repository locations to deploy to -->
    <distributionManagement>
        <repository>
            <id>repo</id>
            <name>TheWorldAvatar Maven Repository</name>
            <url>https://maven.pkg.github.com/cambridge-cares/TheWorldAvatar/</url>
        </repository>
    </distributionManagement>

    <dependencies>

        <dependency>
            <groupId>com.fasterxml.jackson.datatype</groupId>
            <artifactId>jackson-datatype-jdk8</artifactId>
            <version>${jackson.version}</version>
        </dependency>

        <!--
        https://mvnrepository.com/artifact/com.fasterxml.jackson.datatype/jackson-datatype-jsr310 -->
        <dependency>
            <groupId>com.fasterxml.jackson.datatype</groupId>
            <artifactId>jackson-datatype-jsr310</artifactId>
        </dependency>

        <!-- https://mvnrepository.com/artifact/org.glassfish.jersey.core/jersey-client -->
        <dependency>
            <groupId>org.glassfish.jersey.core</groupId>
            <artifactId>jersey-client</artifactId>
        </dependency>

        <!-- https://mvnrepository.com/artifact/org.glassfish.jersey.media/jersey-media-json-jackson -->
        <dependency>
            <groupId>org.glassfish.jersey.media</groupId>
            <artifactId>jersey-media-json-jackson</artifactId>
        </dependency>

        <!-- https://mvnrepository.com/artifact/org.glassfish.jersey.media/jersey-media-multipart -->
        <dependency>
            <groupId>org.glassfish.jersey.media</groupId>
            <artifactId>jersey-media-multipart</artifactId>
        </dependency>

        <!-- https://mvnrepository.com/artifact/com.github.docker-java/docker-java -->
        <dependency>
            <groupId>com.github.docker-java</groupId>
            <artifactId>docker-java</artifactId>
        </dependency>
        <!--
        https://mvnrepository.com/artifact/com.github.docker-java/docker-java-transport-httpclient5 -->
        <dependency>
            <groupId>com.github.docker-java</groupId>
            <artifactId>docker-java-transport-httpclient5</artifactId>
        </dependency>

        <dependency>
            <groupId>it.geosolutions</groupId>
            <artifactId>geoserver-manager</artifactId>
        </dependency>

        <dependency>
            <groupId>com.github.odiszapc</groupId>
            <artifactId>nginxparser</artifactId>
        </dependency>

        <dependency>
            <groupId>it.unibz.inf.ontop</groupId>
            <artifactId>ontop-system-sql-owlapi</artifactId>
        </dependency>

        <!-- used in the DerivationClient to detect circular dependencies -->
        <dependency>
            <groupId>org.jgrapht</groupId>
            <artifactId>jgrapht-core</artifactId>
        </dependency>

        <dependency>
            <groupId>org.slf4j</groupId>
            <artifactId>slf4j-api</artifactId>
        </dependency>
        <dependency>
            <groupId>org.apache.logging.log4j</groupId>
            <artifactId>log4j-slf4j-impl</artifactId>
        </dependency>

        <dependency>
            <groupId>junit</groupId>
            <artifactId>junit</artifactId>
        </dependency>

        <dependency>
            <groupId>net.sf.py4j</groupId>
            <artifactId>py4j</artifactId>
        </dependency>

        <dependency>
            <groupId>uk.ac.cam.cares.jps</groupId>
            <artifactId>jps-base-lib</artifactId>
            <version>1.43.0</version>
        </dependency>

        <dependency>
            <groupId>com.blazegraph</groupId>
            <artifactId>bigdata-client</artifactId>
        </dependency>

        <dependency>
            <groupId>org.testcontainers</groupId>
            <artifactId>junit-jupiter</artifactId>
        </dependency>

        <dependency>
            <artifactId>junit-jupiter-api</artifactId>
            <groupId>org.junit.jupiter</groupId>
            <version>5.11.0</version>
            <scope>test</scope>
        </dependency>

        <dependency>
            <groupId>org.junit.jupiter</groupId>
            <artifactId>junit-jupiter-params</artifactId>
            <version>5.11.0</version>
            <scope>test</scope>
        </dependency>

        <dependency>
            <groupId>org.mockito</groupId>
            <artifactId>mockito-core</artifactId>
            <version>5.12.0</version>
        </dependency>

        <dependency>
            <groupId>org.mock-server</groupId>
            <artifactId>mockserver-netty</artifactId>
            <version>5.15.0</version>
            <scope>test</scope>
        </dependency>
        <dependency>
            <groupId>org.mock-server</groupId>
            <artifactId>mockserver-client-java</artifactId>
            <version>5.15.0</version>
            <scope>test</scope>
        </dependency>

        <dependency>
            <groupId>com.moandjiezana.toml</groupId>
            <artifactId>toml4j</artifactId>
            <version>0.7.2</version>
        </dependency>

        <dependency>
            <groupId>io.cmcl</groupId>
            <artifactId>podman-client</artifactId>
            <version>4.3.0-1-SNAPSHOT</version>
        </dependency>

    </dependencies>

    <build>

        <plugins>
            <plugin>
                <!-- This plugin edits the manifest file that goes inside the .jar file -->
                <groupId>org.apache.maven.plugins</groupId>
                <artifactId>maven-jar-plugin</artifactId>
                <configuration>
                    <archive>
                        <manifest>
                            <!-- These properties add the copied dependencies to the classpath so
                            the .jar can
        find them at runtime. -->
                            <addClasspath>true</addClasspath>
                            <classpathPrefix>./lib/</classpathPrefix>
                            <classpathLayoutType>simple</classpathLayoutType>
                            <useUniqueVersions>false</useUniqueVersions>
                            <mainClass>com.cmclinnovations.stack.App</mainClass>
                        </manifest>
                    </archive>
                    <outputDirectory>${project.build.directory}</outputDirectory>
                </configuration>
            </plugin>
            <plugin>
                <!-- This plugin copies all of the .jar dependencies into a 'lib' folder in the
                target
    directory. -->
                <groupId>org.apache.maven.plugins</groupId>
                <artifactId>maven-dependency-plugin</artifactId>
                <executions>
                    <execution>
                        <?m2e ignore?>
                        <id>copy-jar-dependencies</id>
                        <phase>prepare-package</phase>
                        <goals>
                            <goal>copy-dependencies</goal>
                        </goals>
                        <configuration>
                            <includeScope>runtime</includeScope>
                            <outputDirectory>${project.build.directory}/lib</outputDirectory>
                            <useRepositoryLayout>false</useRepositoryLayout>
                        </configuration>
                    </execution>
                </executions>
            </plugin>

<<<<<<< HEAD
=======
            <plugin>
                <groupId>io.swagger</groupId>
                <artifactId>swagger-codegen-maven-plugin</artifactId>
                <executions>
                    <execution>
                        <?m2e execute onConfiguration?>
                        <id>generate-swagger-client</id>
                        <phase>generate-sources</phase>
                        <goals>
                            <goal>generate</goal>
                        </goals>
                        <configuration>
                            <inputSpec>${podman.file}</inputSpec>
                            <language>java</language>
                            <modelPackage>${project.groupId}.swagger.podman.model</modelPackage>
                            <apiPackage>${project.groupId}.swagger.podman.api</apiPackage>
                            <configOptions>
                                <dateLibrary>legacy</dateLibrary>
                                <library>jersey2</library>
                            </configOptions>
                            <addCompileSourceRoot>true</addCompileSourceRoot>
                            <generateApis>true</generateApis>
                            <generateApiTests>false</generateApiTests>
                            <generateApiDocumentation>false</generateApiDocumentation>
                            <generateModels>true</generateModels>
                            <modelsToGenerate></modelsToGenerate>
                            <generateModelTests>false</generateModelTests>
                            <generateModelDocumentation>false</generateModelDocumentation>
                            <generateSupportingFiles>true</generateSupportingFiles>
                            <supportingFilesToGenerate></supportingFilesToGenerate>
                        </configuration>
                    </execution>
                </executions>
            </plugin>

            <!-- Example of how to use the Swagger v3 plugin -->
            <!--plugin>
                <groupId>io.swagger.codegen.v3</groupId>
                <artifactId>swagger-codegen-maven-plugin</artifactId>
                <executions>
                    <execution>
                        <?m2e execute onConfiguration?>
                        <id>generate-superset-swagger-client</id>
                        <phase>generate-sources</phase>
                        <goals>
                            <goal>generate</goal>
                        </goals>
                        <configuration>
                            <inputSpec>${superset.file}</inputSpec>
                            <language>java</language>
                            <modelPackage>${project.groupId}.swagger.superset.model</modelPackage>
                            <apiPackage>${project.groupId}.swagger.superset.api</apiPackage>
                            <configOptions>
                                <dateLibrary>legacy</dateLibrary>
                                <library>jersey2</library>
                            </configOptions>
                            <addCompileSourceRoot>true</addCompileSourceRoot>
                            <generateApis>true</generateApis>
                            <generateApiTests>false</generateApiTests>
                            <generateApiDocumentation>false</generateApiDocumentation>
                            <generateModels>true</generateModels>
                            <modelsToGenerate></modelsToGenerate>
                            <generateModelTests>false</generateModelTests>
                            <generateModelDocumentation>false</generateModelDocumentation>
                            <generateSupportingFiles>true</generateSupportingFiles>
                            <supportingFilesToGenerate></supportingFilesToGenerate>
                        </configuration>
                    </execution>
                </executions>
            </plugin-->
>>>>>>> 51a318a3
        </plugins>

    </build>

</project><|MERGE_RESOLUTION|>--- conflicted
+++ resolved
@@ -7,11 +7,7 @@
 
     <groupId>com.cmclinnovations</groupId>
     <artifactId>stack-clients</artifactId>
-<<<<<<< HEAD
-    <version>1.37.3-separate-podman-client</version>
-=======
-    <version>1.37.3</version>
->>>>>>> 51a318a3
+    <version>1.37.4-separate-podman-client</version>
 
     <name>Stack Clients</name>
     <url>https://theworldavatar.io</url>
@@ -235,79 +231,6 @@
                 </executions>
             </plugin>
 
-<<<<<<< HEAD
-=======
-            <plugin>
-                <groupId>io.swagger</groupId>
-                <artifactId>swagger-codegen-maven-plugin</artifactId>
-                <executions>
-                    <execution>
-                        <?m2e execute onConfiguration?>
-                        <id>generate-swagger-client</id>
-                        <phase>generate-sources</phase>
-                        <goals>
-                            <goal>generate</goal>
-                        </goals>
-                        <configuration>
-                            <inputSpec>${podman.file}</inputSpec>
-                            <language>java</language>
-                            <modelPackage>${project.groupId}.swagger.podman.model</modelPackage>
-                            <apiPackage>${project.groupId}.swagger.podman.api</apiPackage>
-                            <configOptions>
-                                <dateLibrary>legacy</dateLibrary>
-                                <library>jersey2</library>
-                            </configOptions>
-                            <addCompileSourceRoot>true</addCompileSourceRoot>
-                            <generateApis>true</generateApis>
-                            <generateApiTests>false</generateApiTests>
-                            <generateApiDocumentation>false</generateApiDocumentation>
-                            <generateModels>true</generateModels>
-                            <modelsToGenerate></modelsToGenerate>
-                            <generateModelTests>false</generateModelTests>
-                            <generateModelDocumentation>false</generateModelDocumentation>
-                            <generateSupportingFiles>true</generateSupportingFiles>
-                            <supportingFilesToGenerate></supportingFilesToGenerate>
-                        </configuration>
-                    </execution>
-                </executions>
-            </plugin>
-
-            <!-- Example of how to use the Swagger v3 plugin -->
-            <!--plugin>
-                <groupId>io.swagger.codegen.v3</groupId>
-                <artifactId>swagger-codegen-maven-plugin</artifactId>
-                <executions>
-                    <execution>
-                        <?m2e execute onConfiguration?>
-                        <id>generate-superset-swagger-client</id>
-                        <phase>generate-sources</phase>
-                        <goals>
-                            <goal>generate</goal>
-                        </goals>
-                        <configuration>
-                            <inputSpec>${superset.file}</inputSpec>
-                            <language>java</language>
-                            <modelPackage>${project.groupId}.swagger.superset.model</modelPackage>
-                            <apiPackage>${project.groupId}.swagger.superset.api</apiPackage>
-                            <configOptions>
-                                <dateLibrary>legacy</dateLibrary>
-                                <library>jersey2</library>
-                            </configOptions>
-                            <addCompileSourceRoot>true</addCompileSourceRoot>
-                            <generateApis>true</generateApis>
-                            <generateApiTests>false</generateApiTests>
-                            <generateApiDocumentation>false</generateApiDocumentation>
-                            <generateModels>true</generateModels>
-                            <modelsToGenerate></modelsToGenerate>
-                            <generateModelTests>false</generateModelTests>
-                            <generateModelDocumentation>false</generateModelDocumentation>
-                            <generateSupportingFiles>true</generateSupportingFiles>
-                            <supportingFilesToGenerate></supportingFilesToGenerate>
-                        </configuration>
-                    </execution>
-                </executions>
-            </plugin-->
->>>>>>> 51a318a3
         </plugins>
 
     </build>
