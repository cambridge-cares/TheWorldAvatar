--- conflicted
+++ resolved
@@ -7,11 +7,7 @@
 
   <groupId>com.cmclinnovations</groupId>
   <artifactId>stack-clients</artifactId>
-<<<<<<< HEAD
-  <version>1.8.0-3DCityDB-SNAPSHOT</version>
-=======
   <version>1.10.2</version>
->>>>>>> ec808953
 
   <name>Stack Clients</name>
   <url>https://www.cmclinnovations.com</url>
@@ -154,7 +150,7 @@
     <dependency>
       <groupId>uk.ac.cam.cares.jps</groupId>
       <artifactId>jps-base-lib</artifactId>
-      <version>1.33.0</version>
+      <version>1.32.0</version>
     </dependency>
 
     <!-- https://mvnrepository.com/artifact/io.swagger.core.v3/swagger-annotations -->
