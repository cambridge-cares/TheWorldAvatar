--- conflicted
+++ resolved
@@ -7,11 +7,7 @@
 
   <groupId>com.cmclinnovations</groupId>
   <artifactId>stack-clients</artifactId>
-<<<<<<< HEAD
-  <version>1.32.0-dataset-metadata-SNAPSHOT</version>
-=======
-  <version>1.32.0</version>
->>>>>>> 41f73ea0
+  <version>1.33.0-dataset-metadata-SNAPSHOT</version>
 
   <name>Stack Clients</name>
   <url>https://theworldavatar.io</url>
@@ -166,21 +162,12 @@
       <scope>test</scope>
     </dependency>
 
-<<<<<<< HEAD
-  
-    <dependency>
-      <groupId>edu.stanford.protege</groupId>
-      <artifactId>protege-editor-owl</artifactId>
-      <version>5.2.0</version>
-    </dependency>
-=======
     <dependency>
       <groupId>org.mockito</groupId>
       <artifactId>mockito-core</artifactId>
       <version>5.12.0</version>
     </dependency>
 
->>>>>>> 41f73ea0
   </dependencies>
 
   <build>
