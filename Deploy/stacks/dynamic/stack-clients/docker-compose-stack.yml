--- conflicted
+++ resolved
@@ -23,26 +23,6 @@
     labels:
       - com.docker.stack.namespace:${STACK_NAME}
 
-<<<<<<< HEAD
-configs:
-  blazegraph:
-    name: ${STACK_NAME}_blazegraph
-    external: true
-  ontop:
-    name: ${STACK_NAME}_ontop
-    external: true
-  postgis:
-    name: ${STACK_NAME}_postgis
-    external: true
-  geoserver:
-    name: ${STACK_NAME}_geoserver
-    external: true
-  superset:
-    name: ${STACK_NAME}_superset
-    external: true
-
-=======
->>>>>>> d393f099
 networks:
   stack:
     name: ${STACK_NAME}
