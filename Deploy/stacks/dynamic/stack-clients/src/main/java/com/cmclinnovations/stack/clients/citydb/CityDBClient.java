package com.cmclinnovations.stack.clients.citydb;

import java.io.ByteArrayOutputStream;
import java.io.IOException;
import java.io.InputStream;
import java.nio.file.Files;
import java.nio.file.Path;
import java.util.Arrays;
import java.util.stream.Collectors;
import java.util.stream.IntStream;
import java.util.stream.Stream;

import org.json.JSONArray;
import org.slf4j.Logger;
import org.slf4j.LoggerFactory;

import com.cmclinnovations.stack.clients.citydb.ImpExpOptions.Subcommand;
import com.cmclinnovations.stack.clients.docker.ContainerClient;
import com.cmclinnovations.stack.clients.postgis.PostGISClient;
import com.cmclinnovations.stack.clients.utils.TempDir;

public class CityDBClient extends ContainerClient {

    private static final String CITYDBIMPEXP = "citydbimpexp";

    private static final Logger logger = LoggerFactory.getLogger(CityDBClient.class);

    private static CityDBClient instance = null;

    public static CityDBClient getInstance() {
        if (null == instance) {
            instance = new CityDBClient();
        }
        return instance;
    }

    private CityDBClient() {
    }

    public void uploadCityGMLStringToPostGIS(String fileContents, String database, ImpExpOptions options,
            String lineage, String baseIRI, boolean append) {
        uploadStringToPostGIS("gml", fileContents, database, options, lineage, baseIRI, append);
    }

    public void uploadCityJSONStringToPostGIS(String fileContents, String database, ImpExpOptions options,
            String lineage, String baseIRI, boolean append) {
        uploadStringToPostGIS("kml", fileContents, database, options, lineage, baseIRI, append);
    }

    private void uploadStringToPostGIS(String fileType, String fileContents, String database, ImpExpOptions options,
            String lineage, String baseIRI, boolean append) {
        try (TempDir tmpDir = makeLocalTempDir()) {
            Path filePath = Files.createTempFile(tmpDir.getPath(), "citydb", "." + fileType);
            try {
                Files.writeString(filePath, fileContents);
                uploadToPostGIS(filePath.toString(), database, options, lineage, baseIRI, append);
            } catch (IOException ex) {
                throw new RuntimeException("Failed to write string for '" + fileType
                        + "' layer to a file in a temporary directory.", ex);
            }
        } catch (IOException ex) {
            throw new RuntimeException("Failed to create temporary " + fileType + " file", ex);
        }
    }

    public void uploadFilesToPostGIS(String dirPath, String database, ImpExpOptions options, String lineage,
            String baseIRI, boolean append) {
        try (Stream<Path> paths = Files.list(Path.of(dirPath))) {
            if (paths.filter(path -> Files.isRegularFile(path)
                    && Stream.of(".gz", ".gzip", ".zip")
                            .anyMatch(extension -> path.toString().endsWith(extension)))
                    .map(path -> {
                        uploadFileToPostGIS(path.toString(), database, options, lineage, baseIRI, append);
                        return path;
                    })
                    .count() == 0) {
                try (TempDir tmpDir = makeLocalTempDir()) {
                    tmpDir.copyFrom(Path.of(dirPath));
                    uploadToPostGIS(tmpDir.toString(), database, options, lineage, baseIRI, append);
                }
            }
        } catch (IOException ex) {
            throw new RuntimeException("Failed to list child paths of the directory '" + dirPath + "'.", ex);
        }
    }

    public void uploadFileToPostGIS(String filePath, String database, ImpExpOptions options, String lineage,
            String baseIRI, boolean append) {
        try (TempDir tmpDir = makeLocalTempDir()) {
            Path sourcePath = Path.of(filePath);
            tmpDir.copyFrom(sourcePath);

            uploadToPostGIS(tmpDir.getPath().resolve(sourcePath.getFileName()).toString(),
                    database, options, lineage, baseIRI, append);
        }
    }

    public void uploadURLToPostGIS(String url, String database, ImpExpOptions options, String lineage, String baseIRI,
            boolean append) {
        uploadToPostGIS(url, database, options, lineage, baseIRI, append);
    }

    private void uploadToPostGIS(String filePath, String database, ImpExpOptions options, String lineage,
            String baseIRI, boolean append) {

        updateDatabase(database, options.getSridIn());

        if (!append) {
            deleteObjects(database, lineage);
        }

        String containerId = getContainerId(CITYDBIMPEXP);

        ByteArrayOutputStream outputStream = new ByteArrayOutputStream();
        ByteArrayOutputStream errorStream = new ByteArrayOutputStream();

        String execId = createComplexCommand(containerId,
                options.appendArgs(filePath,
                        "--db-name", database,
                        "--lineage", lineage))
                .withOutputStream(outputStream)
                .withErrorStream(errorStream)
                .withEvaluationTimeout(600)
                .exec();

        handleErrors(errorStream, execId, logger);

        addIRIs(database, baseIRI);
    }

    public void updateDatabase(String database, String sridIn) {

        String containerId = getContainerId("postgis");

        ByteArrayOutputStream outputStream = new ByteArrayOutputStream();
        ByteArrayOutputStream errorStream = new ByteArrayOutputStream();

        String execId = createComplexCommand(containerId, "sh", "-c",
                "psql -d ${POSTGRES_DB} -c \"SELECT EXISTS(SELECT 1 FROM pg_namespace WHERE nspname = 'citydb');\" --csv | grep -x \"t\" || /docker-entrypoint-initdb.d/3dcitydb-initdb.sh")
                .withEnvVar("POSTGRES_DB", database)
                .withEnvVar("SRID", sridIn)
                .withOutputStream(outputStream)
                .withErrorStream(errorStream)
                .exec();

        handleErrors(errorStream, execId, logger);

    }

<<<<<<< HEAD
    public void addIRIs(String database) {
        String containerId = getContainerId("postgis");
=======
    private void addIRIs(String database, String baseIRI) {
        String sqlFilename = "citydb_add_uuids_and_iris.sql";
        try (InputStream is = CityDBClient.class.getResourceAsStream(sqlFilename)) {
            String sqlQuery = new String(is.readAllBytes()).replace("{baseIRI}", baseIRI);
            PostGISClient.getInstance().getRemoteStoreClient(database).executeUpdate(sqlQuery);
        } catch (IOException ex) {
            throw new RuntimeException("Failed to read resource file '" + sqlFilename + "'.", ex);
        }
    }

    public long[] applyThematicSurfacesFix(String database) {
        String sqlFilename = "citydb_fudge_thematic_surfaces.sql";
        try (InputStream is = CityDBClient.class.getResourceAsStream(sqlFilename)) {
            String sqlQuery = new String(is.readAllBytes());
            JSONArray result = PostGISClient.getInstance().getRemoteStoreClient(database).executeQuery(sqlQuery);
            return IntStream.range(0, result.length()).mapToLong(i -> result.getJSONObject(i).getLong("id")).toArray();
        } catch (IOException ex) {
            throw new RuntimeException("Failed to read resource file '" + sqlFilename + "'.", ex);
        }
    }

    public void revertThematicSurfacesFix(String database, long[] fudgedThematicSurfaceIDs) {
        String sqlFilename = "citydb_remove_fudged_thematic_surfaces.sql";
        try (InputStream is = CityDBClient.class.getResourceAsStream(sqlFilename)) {
            String sqlQuery = new String(is.readAllBytes());
            String idList = Arrays.stream(fudgedThematicSurfaceIDs)
                    .mapToObj(Long::toString)
                    .collect(Collectors.joining(","));
            sqlQuery = sqlQuery.replaceFirst("\\{idList\\}", idList);
            PostGISClient.getInstance().getRemoteStoreClient(database).executeUpdate(sqlQuery);
        } catch (IOException ex) {
            throw new RuntimeException("Failed to read resource file '" + sqlFilename + "'.", ex);
        }
    }

    public void writeOutToCityGML(String database, String filePath, String lineage) {
        String containerId = getContainerId(CITYDBIMPEXP);

        try (TempDir tmpDir = makeLocalTempDir()) {
            String tempFilePath = tmpDir.getPath().resolve(Path.of(filePath).getFileName()).toString();

            ByteArrayOutputStream outputStream = new ByteArrayOutputStream();
            ByteArrayOutputStream errorStream = new ByteArrayOutputStream();

            ImpExpOptions options = new ImpExpOptions(Subcommand.EXPORT);

            String execId = createComplexCommand(containerId,
                    options.appendArgs(tempFilePath,
                            "--db-name", database,
                            "--sql-select", "SELECT id FROM cityobject WHERE lineage = '" + lineage + "'"))
                    .withOutputStream(outputStream)
                    .withErrorStream(errorStream)
                    .withEvaluationTimeout(600)
                    .exec();

            handleErrors(errorStream, execId, logger);

            Path targetPath = Path.of(filePath).getParent();
            try {
                Files.createDirectories(targetPath);
            } catch (IOException ex) {
                throw new RuntimeException("Failed to create target directory '" + targetPath + "'.", ex);
            }
            tmpDir.copyTo(targetPath);
        }
    }

    public void deleteObjects(String database, String lineage) {
        String containerId = getContainerId(CITYDBIMPEXP);
>>>>>>> 4e417764

        ByteArrayOutputStream outputStream = new ByteArrayOutputStream();
        ByteArrayOutputStream errorStream = new ByteArrayOutputStream();

        ImpExpOptions options = new ImpExpOptions(Subcommand.DELETE);

        String execId = createComplexCommand(containerId,
                options.appendArgs("",
                        "--db-name", database,
                        "--sql-select", "SELECT id FROM cityobject WHERE lineage = '" + lineage + "'"))
                .withOutputStream(outputStream)
                .withErrorStream(errorStream)
                .withEvaluationTimeout(600)
                .exec();

        handleErrors(errorStream, execId, logger);
    }
}<|MERGE_RESOLUTION|>--- conflicted
+++ resolved
@@ -147,10 +147,6 @@
 
     }
 
-<<<<<<< HEAD
-    public void addIRIs(String database) {
-        String containerId = getContainerId("postgis");
-=======
     private void addIRIs(String database, String baseIRI) {
         String sqlFilename = "citydb_add_uuids_and_iris.sql";
         try (InputStream is = CityDBClient.class.getResourceAsStream(sqlFilename)) {
@@ -220,7 +216,6 @@
 
     public void deleteObjects(String database, String lineage) {
         String containerId = getContainerId(CITYDBIMPEXP);
->>>>>>> 4e417764
 
         ByteArrayOutputStream outputStream = new ByteArrayOutputStream();
         ByteArrayOutputStream errorStream = new ByteArrayOutputStream();
