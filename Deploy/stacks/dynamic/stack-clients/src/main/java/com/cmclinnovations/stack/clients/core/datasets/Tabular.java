--- conflicted
+++ resolved
@@ -16,21 +16,9 @@
     }
 
     @Override
-<<<<<<< HEAD
-    public void loadData(String datasetDir, String database) {
-        Path dirPath = Path.of(datasetDir, getSubdirectory());
+    public void loadData(Path dirPath, String database) {
         GDALClient.getInstance()
                 .uploadVectorFilesToPostGIS(database, getTable(), dirPath.toString(), ogr2ogrOptions, false);
     }
 
-    @Override
-    public void createLayer(String dataSubsetDir, String workspaceName, String database) {
-        // Don't need to do anything
-=======
-    public void loadData(Path dirPath, String database) {
-        GDALClient.getInstance()
-                .uploadVectorFilesToPostGIS(database, getTable(), dirPath.toString(), ogr2ogrOptions, false);
->>>>>>> 2825c4c6
-    }
-
 }