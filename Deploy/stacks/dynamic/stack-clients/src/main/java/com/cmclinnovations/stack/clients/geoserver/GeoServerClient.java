package com.cmclinnovations.stack.clients.geoserver;

import java.io.ByteArrayOutputStream;
import java.io.File;
import java.io.FileNotFoundException;
import java.io.IOException;
import java.io.StringWriter;
import java.net.URL;
import java.nio.file.Files;
import java.nio.file.Path;
import java.util.HashMap;
import java.util.List;
import java.util.Map;
import java.util.Properties;

import org.slf4j.Logger;
import org.slf4j.LoggerFactory;

import com.cmclinnovations.stack.clients.core.EndpointNames;
import com.cmclinnovations.stack.clients.core.RESTEndpointConfig;
import com.cmclinnovations.stack.clients.core.StackClient;
import com.cmclinnovations.stack.clients.docker.ContainerClient;
import com.cmclinnovations.stack.clients.postgis.PostGISClient;
import com.cmclinnovations.stack.clients.postgis.PostGISEndpointConfig;

import it.geosolutions.geoserver.rest.GeoServerRESTManager;
import it.geosolutions.geoserver.rest.Util;
import it.geosolutions.geoserver.rest.encoder.GSLayerEncoder;
import it.geosolutions.geoserver.rest.encoder.GSResourceEncoder;
import it.geosolutions.geoserver.rest.encoder.GSResourceEncoder.ProjectionPolicy;
import it.geosolutions.geoserver.rest.encoder.coverage.GSImageMosaicEncoder;
import it.geosolutions.geoserver.rest.encoder.datastore.GSPostGISDatastoreEncoder;
import it.geosolutions.geoserver.rest.encoder.feature.GSFeatureTypeEncoder;
import it.geosolutions.geoserver.rest.encoder.metadata.virtualtable.GSVirtualTableEncoder;

public class GeoServerClient extends ContainerClient {

    private static final Logger logger = LoggerFactory.getLogger(GeoServerClient.class);
    private final GeoServerRESTManager manager;

    private final PostGISEndpointConfig postgreSQLEndpoint;

    private static GeoServerClient instance = null;

    public static final Path SERVING_DIRECTORY = Path.of("/opt/geoserver_data/www");
    private static final Path STATIC_DATA_DIRECTORY = SERVING_DIRECTORY.resolve("static_data");
    private static final Path ICONS_DIRECTORY = SERVING_DIRECTORY.resolve("icons");
    private static final String GEOSERVER_RASTER_INDEX_DATABASE_SUFFIX = "_geoserver_indices";

    public static GeoServerClient getInstance() {
        if (null == instance) {
            instance = new GeoServerClient();
        }
        return instance;
    }

    private GeoServerClient() {
        this(null, null, null);
    }

    public GeoServerClient(URL restURL, String username, String password) {
        if (null == restURL || null == username || null == password) {
            RESTEndpointConfig geoserverEndpointConfig = readEndpointConfig("geoserver", RESTEndpointConfig.class);
            if (null == restURL) {
                restURL = geoserverEndpointConfig.getUrl();
            }
            if (null == username) {
                username = geoserverEndpointConfig.getUserName();
            }
            if (null == password) {
                password = geoserverEndpointConfig.getPassword();
            }
        }

        manager = new GeoServerRESTManager(restURL, username, password);

        postgreSQLEndpoint = readEndpointConfig(EndpointNames.POSTGIS, PostGISEndpointConfig.class);
    }

    public void createWorkspace(String workspaceName) {
        if (manager.getReader().existsWorkspace(workspaceName)) {
            logger.info("GeoServer workspace '{}' already exists.", workspaceName);
        } else {
            if (manager.getPublisher().createWorkspace(workspaceName)) {
                logger.info("GeoServer workspace '{}' created.", workspaceName);
            } else {
                throw new RuntimeException(
                        "GeoServer workspace '" + workspaceName + "' does not exist and could not be created.");
            }
        }
    }

    public void deleteWorkspace(String workspaceName) {
        if (!manager.getReader().existsWorkspace(workspaceName)) {
            logger.info("GeoServer workspace '{}' does not exists and cannot be deleted.", workspaceName);
        } else {
            if (manager.getPublisher().removeWorkspace(workspaceName, true)) {
                logger.info("GeoServer workspace '{}'' removed", workspaceName);
            } else {
                throw new RuntimeException("GeoServer workspace " + workspaceName + "' could not be deleted.");
            }
        }
    }

    public void reload() {
        manager.getPublisher().reload();
    }

    public void loadStyle(GeoServerStyle style, String workspaceName) {
        String name = style.getName();
        if (manager.getReader().existsStyle(workspaceName, name)) {
            logger.info("GeoServer style '{}:{}' already exists.", workspaceName, name);
        } else {
            if (manager.getPublisher().publishStyleInWorkspace(workspaceName,
                    new File("/inputs/config", style.getFile()), name)) {
                logger.info("GeoServer style '{}:{}' created.", workspaceName, name);
            } else {
                throw new RuntimeException("GeoServer style '" + workspaceName + ":" + name
                        + "' does not exist and could not be created.");
            }
        }
    }

    public void loadOtherFiles(Path baseDirectory, List<GeoserverOtherStaticFile> files) {
        files.forEach(file -> {
            loadStaticFile(baseDirectory, file);
        });

    }

    private void loadStaticFile(Path baseDirectory, GeoserverOtherStaticFile file) {
        Path filePath = baseDirectory.resolve(file.getSource());
        Path sourceParentDir = filePath.getParent();
        Path fileName = filePath.getFileName();
        Path absTargetDir = STATIC_DATA_DIRECTORY.resolve(file.getTarget());

        String containerId = getContainerId("geoserver");

        if (!Files.exists(filePath)) {
            throw new RuntimeException(
                    "Static GeoServer data '" + filePath.toString() + "' does not exist and could not be loaded.");
        } else if (Files.isDirectory(filePath)) {
            sendFolder(containerId, filePath.toString(), absTargetDir.resolve(fileName).toString());
        } else {
            sendFiles(containerId, sourceParentDir.toString(), List.of(fileName.toString()), absTargetDir.toString());
        }
    }

    public void loadIcons(Path baseDirectory, String iconDir) {
        if (!Files.exists(baseDirectory.resolve(iconDir))) {
            throw new RuntimeException(
                    "Static GeoServer data '" + baseDirectory.resolve(iconDir)
                            + "' does not exist and could not be loaded.");
        } else if (Files.isDirectory(baseDirectory.resolve(iconDir))) {
            sendFolder(getContainerId("geoserver"), baseDirectory.resolve(iconDir).toString(),
                    ICONS_DIRECTORY.toString());
        } else {
            throw new RuntimeException("Geoserver icon directory " + iconDir + "does not exist or is not a directory.");
        }
    }

    public void createPostGISDataStore(String workspaceName, String name, String database, String schema) {
        if (manager.getReader().existsDatastore(workspaceName, name)) {
            logger.info("GeoServer datastore '{}' already exists.", name);
        } else {

            GSPostGISDatastoreEncoder encoder = new GSPostGISDatastoreEncoder(name);
            encoder.setHost(postgreSQLEndpoint.getHostName());
            encoder.setPort(Integer.parseInt(postgreSQLEndpoint.getPort()));
            encoder.setUser(postgreSQLEndpoint.getUsername());
            encoder.setPassword(postgreSQLEndpoint.getPassword());
            encoder.setDatabase(database);
            encoder.setSchema(schema);
            encoder.setValidateConnections(true);

            if (manager.getStoreManager().create(workspaceName, encoder)) {
                logger.info("GeoServer datastore '{}' created.", name);
            } else {
                throw new RuntimeException(
                        "GeoServer datastore '" + name + "' does not exist and could not be created.");
            }
        }
    }

    public void createPostGISLayer(String workspaceName, String database, String layerName,
            GeoServerVectorSettings geoServerSettings) {
        String storeName = database;

        createPostGISDataStore(workspaceName, storeName, database, PostGISClient.DEFAULT_SCHEMA_NAME);

        // Need to include the "Util.DEFAULT_QUIET_ON_NOT_FOUND" argument because the
        // 2-arg version of "existsLayer" incorrectly calls the 3-arg version of the
        // "existsLayerGroup" method.
        if (manager.getReader().existsLayer(workspaceName, layerName, Util.DEFAULT_QUIET_ON_NOT_FOUND)) {
            logger.info("GeoServer database layer '{}' already exists.", database);
        } else {
            GSFeatureTypeEncoder fte = new GSFeatureTypeEncoder();
            fte.setProjectionPolicy(ProjectionPolicy.NONE);
            fte.addKeyword("KEYWORD");
            fte.setTitle(layerName);
            fte.setName(layerName);

            GSVirtualTableEncoder virtualTable = geoServerSettings.getVirtualTable();
            if (null != virtualTable) {
                virtualTable.setName(layerName + "_" + virtualTable.getName());
                fte.setNativeName(virtualTable.getName());
                fte.setMetadataVirtualTable(virtualTable);
            }

<<<<<<< HEAD
            Map<String, UpdatedGSFeatureDimensionInfoEncoder> dimensions = geoServerSettings.getDimensions();
            if (null != dimensions) {
                dimensions.entrySet().forEach(entry -> fte.setMetadataDimension(entry.getKey(), entry.getValue()));
            }
=======
            processDimensions(geoServerSettings, fte);
>>>>>>> b43f882c

            if (manager.getPublisher().publishDBLayer(workspaceName,
                    storeName,
                    fte, geoServerSettings)) {
                logger.info("GeoServer database layer '{}' created.", layerName);
            } else {
                throw new RuntimeException(
                        "GeoServer database layer '" + layerName + "' does not exist and could not be created.");
            }
        }
    }

    public void createGeoTiffLayer(String workspaceName, String name, String database, String schema,
            GeoServerRasterSettings geoServerSettings, MultidimSettings mdimSettings) {

        if (manager.getReader().existsCoveragestore(workspaceName, name)) {
            logger.info("GeoServer coverage store '{}' already exists.", name);
        } else {
            String geoserverRasterIndexDatabaseName = database + GEOSERVER_RASTER_INDEX_DATABASE_SUFFIX;
            PostGISClient.getInstance().createDatabase(geoserverRasterIndexDatabaseName);

            String containerId = getContainerId("geoserver");

            Properties datastoreProperties = new Properties();
            datastoreProperties.putIfAbsent("SPI", "org.geotools.data.postgis.PostgisNGDataStoreFactory");
            datastoreProperties.putIfAbsent("host", postgreSQLEndpoint.getHostName());
            datastoreProperties.putIfAbsent("port", postgreSQLEndpoint.getPort());
            datastoreProperties.putIfAbsent("database", geoserverRasterIndexDatabaseName);
            datastoreProperties.putIfAbsent("schema", schema);
            datastoreProperties.putIfAbsent("user", postgreSQLEndpoint.getUsername());
            datastoreProperties.putIfAbsent("passwd", postgreSQLEndpoint.getPassword());
            datastoreProperties.putIfAbsent("Loose\\ bbox", "true");
            datastoreProperties.putIfAbsent("Estimated\\ extends", "false");
            datastoreProperties.putIfAbsent("validate\\ connections", "true");
            datastoreProperties.putIfAbsent("Connection\\ timeout", "10");
            datastoreProperties.putIfAbsent("preparedStatements", "true");
            StringWriter stringWriter = new StringWriter();

            Path geotiffDir = Path.of(StackClient.GEOTIFFS_DIR, database, schema, name);
            try {

                Map<String, byte[]> files = new HashMap<>();

                datastoreProperties.store(stringWriter, "");
                files.put("datastore.properties", stringWriter.toString().getBytes());
                String indexerProperties = "Schema=location:String,*the_geom:Polygon\nPropertyCollectors=";

                if (null != mdimSettings) {
                    TimeOptions timeOptions = mdimSettings.getTimeOptions();
                    if (null != timeOptions) {
                        String regex = timeOptions.getRegex();
                        String format = timeOptions.getFormat();

                        indexerProperties = "TimeAttribute=time\nSchema=location:String,time:java.util.Date,*the_geom:Polygon\nPropertyCollectors=TimestampFileNameExtractorSPI[timeregex](time)";
                        if (null != format) {
                            files.put("timeregex.properties", ("regex=" + regex + ",format=" + format).getBytes());
                        } else {
                            files.put("timeregex.properties", ("regex=" + regex).getBytes());
                        }
                    }
                }

                files.put("indexer.properties",
                        indexerProperties.getBytes());

                sendFilesContent(containerId, files,
                        geotiffDir.toString());
            } catch (IOException ex) {
                throw new RuntimeException(
                        "The 'datastore.properties' and 'indexer.properties' files for the GeoServer coverage datastore '"
                                + name + "' could not be created.",
                        ex);
            }
            try {
                GSImageMosaicEncoder storeEncoder = geoServerSettings.getDataStoreSettings();
                if (null == storeEncoder.getName()) {
                    storeEncoder.setName(name);
                }
                storeEncoder.setAllowMultithreading(true);

                GSLayerEncoder layerEncoder = geoServerSettings.getLayerSettings();
                if (null == layerEncoder) {
                    // TODO Work out how to set the layer title/display name
                }

                processDimensions(geoServerSettings, storeEncoder);

                if (manager.getPublisher().publishExternalMosaic(
                        workspaceName, name,
                        geotiffDir.toFile(),
                        storeEncoder, layerEncoder)) {
                    logger.info("GeoServer coverage (datastore and layer) '{}' created.", name);
                } else {
                    throw new RuntimeException(
                            "GeoServer coverage datastore and/or layer '" + name
                                    + "' does not exist and could not be created.");
                }
            } catch (FileNotFoundException ex) {
                throw new RuntimeException(
                        "GeoServer coverage datastore '" + name + "' does not exist and could not be created.", ex);
            }
        }
    }

    private void processDimensions(GeoServerDimensionSettings dimensionSettings, GSResourceEncoder resourceEncoder) {
        Map<String, UpdatedGSFeatureDimensionInfoEncoder> dimensions = dimensionSettings.getDimensions();
        if (null != dimensions) {
            dimensions.entrySet()
                    .forEach(entry -> resourceEncoder.setMetadataDimension(entry.getKey(), entry.getValue()));
        }
    }

    public void addProjectionsToGeoserver(String geoserverContainerID, String wktString, String srid) {
        String execId;
        ByteArrayOutputStream outputStream = new ByteArrayOutputStream();
        ByteArrayOutputStream errorStream = new ByteArrayOutputStream();
        execId = createComplexCommand(geoserverContainerID, "mkdir", "-p",
                "/opt/geoserver_data/user_projections")
                .withErrorStream(errorStream)
                .exec();
        handleErrors(errorStream, execId, logger);
        outputStream.reset();
        errorStream.reset();

        execId = createComplexCommand(geoserverContainerID, "bash", "-c",
                "echo > /opt/geoserver_data/user_projections/epsg.properties <<EOF " + srid + "=" + wktString
                        + "\nEOF")
                .withErrorStream(errorStream)
                .exec();
        handleErrors(errorStream, execId, logger);

        GeoServerClient.getInstance().reload();
        handleErrors(errorStream, execId, logger);
    }
}<|MERGE_RESOLUTION|>--- conflicted
+++ resolved
@@ -207,14 +207,7 @@
                 fte.setMetadataVirtualTable(virtualTable);
             }
 
-<<<<<<< HEAD
-            Map<String, UpdatedGSFeatureDimensionInfoEncoder> dimensions = geoServerSettings.getDimensions();
-            if (null != dimensions) {
-                dimensions.entrySet().forEach(entry -> fte.setMetadataDimension(entry.getKey(), entry.getValue()));
-            }
-=======
             processDimensions(geoServerSettings, fte);
->>>>>>> b43f882c
 
             if (manager.getPublisher().publishDBLayer(workspaceName,
                     storeName,
