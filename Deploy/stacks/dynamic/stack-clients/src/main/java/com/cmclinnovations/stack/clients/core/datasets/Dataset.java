package com.cmclinnovations.stack.clients.core.datasets;

import java.nio.file.Path;
import java.time.LocalDateTime;
import java.util.ArrayList;
import java.util.Collections;
import java.util.HashMap;
import java.util.List;
import java.util.Map;
import java.util.Properties;
import java.util.UUID;
import java.util.stream.Collectors;

import org.eclipse.rdf4j.model.vocabulary.DCAT;
import org.eclipse.rdf4j.model.vocabulary.DCTERMS;
import org.eclipse.rdf4j.model.vocabulary.XSD;
import org.eclipse.rdf4j.sparqlbuilder.core.Variable;
import org.eclipse.rdf4j.sparqlbuilder.core.query.ModifyQuery;
import org.eclipse.rdf4j.sparqlbuilder.core.query.Queries;
import org.eclipse.rdf4j.sparqlbuilder.core.query.SelectQuery;
import org.eclipse.rdf4j.sparqlbuilder.graphpattern.GraphPattern;
import org.eclipse.rdf4j.sparqlbuilder.graphpattern.GraphPatterns;
import org.eclipse.rdf4j.sparqlbuilder.graphpattern.TriplePattern;
import org.eclipse.rdf4j.sparqlbuilder.rdf.Iri;
import org.eclipse.rdf4j.sparqlbuilder.rdf.Rdf;
import org.json.JSONArray;

import com.cmclinnovations.stack.clients.blazegraph.BlazegraphClient;
import com.cmclinnovations.stack.clients.blazegraph.Namespace;
import com.cmclinnovations.stack.clients.geoserver.GeoServerStyle;
<<<<<<< HEAD
import com.cmclinnovations.stack.clients.postgis.PostGISClient;
=======
import com.cmclinnovations.stack.clients.geoserver.StaticGeoServerData;
>>>>>>> 8a8bc896
import com.fasterxml.jackson.annotation.JacksonInject;
import com.fasterxml.jackson.annotation.JsonCreator;
import com.fasterxml.jackson.annotation.JsonProperty;

import org.slf4j.Logger;
import org.slf4j.LoggerFactory;

import uk.ac.cam.cares.jps.base.derivation.ValuesPattern;

public class Dataset {
    protected static final Logger LOGGER = LoggerFactory.getLogger(Dataset.class);
    public static final String NAME_KEY = "name";

    private String name;
    private String description;

    private final Path datasetDirectory;

    private final String database;
    private final Namespace namespace;
    private final String workspaceName;

    private final List<String> externalDatasetsString;
    private List<Dataset> externalDatasets;
    private final List<DataSubset> dataSubsets;
    private final List<GeoServerStyle> geoserverStyles;
    private final List<String> ontopMappings;
    private final StaticGeoServerData staticGeoServerData;

    private final boolean skip;
    private String rdfType;

    // for dcat cataloging
    private boolean exists; // used to determine whether this dataset exists in the catalog
    private String iri; // catalog iri

    @JsonCreator
    public Dataset(@JsonProperty(value = NAME_KEY) @JacksonInject(NAME_KEY) String name,
            @JsonProperty(value = "datasetDirectory") Path datasetDirectory,
            @JsonProperty(value = "database") String database,
            @JsonProperty(value = "namespace") Namespace namespace,
            @JsonProperty(value = "workspace") String workspaceName,
            @JsonProperty(value = "externalDatasets") List<String> externalDatasets,
            @JsonProperty(value = "dataSubsets") List<DataSubset> dataSubsets,
            @JsonProperty(value = "styles") List<GeoServerStyle> geoserverStyles,
            @JsonProperty(value = "mappings") List<String> ontopMappings,
<<<<<<< HEAD
            @JsonProperty(value = "skip") boolean skip,
            @JsonProperty(value = "rdfType") String rdfType) {
=======
            @JsonProperty(value = "staticGeoServerData") StaticGeoServerData staticGeoServerData,
            @JsonProperty(value = "skip") boolean skip) {
>>>>>>> 8a8bc896
        this.name = name;
        this.datasetDirectory = datasetDirectory;
        this.database = database;
        this.namespace = namespace;
        this.workspaceName = workspaceName;
        this.externalDatasetsString = externalDatasets;
        this.dataSubsets = dataSubsets;
        this.geoserverStyles = geoserverStyles;
        this.ontopMappings = ontopMappings;
        this.staticGeoServerData = staticGeoServerData;
        this.skip = skip;
        this.rdfType = rdfType;
    }

    public String getName() {
        return name;
    }

    public void setName(String name) {
        this.name = name;
    }

    public String getDescription() {
        return (null != description) ? description : getName();
    }

    public Path getDirectory() {
        return Path.of("/inputs", "data").resolve((null != datasetDirectory) ? datasetDirectory : Path.of(name));
    }

    public String getDatabase() {
        if (database != null) {
            LOGGER.warn("Specification of database name is deprecated, name of dataset will be used, i.e. {}", getName());
        }
        return getName();
    }

    public String getNamespace() {
        if (null != namespace && null != namespace.getName()) {
            LOGGER.warn("Specification of namespace name is deprecated, name of dataset will be used, i.e. {}", getName());
        }
        return getName();
    }

    public Properties getNamespaceProperties() {
        if (null != namespace && null != namespace.getProperties()) {
            return namespace.getProperties();
        } else {
            return new Properties();
        }
    }

    public String getWorkspaceName() {
        if (workspaceName != null) {
            LOGGER.warn("Specification of workspaceName is deprecated, name of dataset will be used, i.e. {}", getName());
        }
        return getName();
    }

    public List<String> getExternalDatasetsString() {
        return (null != externalDatasetsString) ? externalDatasetsString : Collections.emptyList();
    }

    public List<DataSubset> getDataSubsets() {
        return (null != dataSubsets) ? dataSubsets : Collections.emptyList();
    }

    public List<GeoServerStyle> getGeoserverStyles() {
        return (null != geoserverStyles) ? geoserverStyles : Collections.emptyList();
    }

    public List<String> getOntopMappings() {
        return (null != ontopMappings) ? ontopMappings : Collections.emptyList();
    }

    public StaticGeoServerData getStaticGeoServerData() {
        return staticGeoServerData;
    }

    public boolean isSkip() {
        return skip;
    }

    public Iri getRdfType() {
        return (null != rdfType) ? Rdf.iri(rdfType) : Rdf.iri(DCAT.CATALOG);
    }

    public String getIri() {
        return iri;
    }

    public void addExternalDataset(Dataset dataset) {
        if (externalDatasets == null) {
            externalDatasets = new ArrayList<>();
        }
        externalDatasets.add(dataset);
    }
    public List<Dataset> getExternalDatasets() {
        return (null != externalDatasets) ? externalDatasets : Collections.emptyList();
    }

    public String getQueryStringForCataloging(String newOntopEndpoint) {
        // makes a sparql query and determine which dataset is already initialised
        // sets the iri if it is already initialised so that the timestamp can be modified
        setDatasetExistsAndIris();
        
        List<TriplePattern> insertTriples = new ArrayList<>();
        List<TriplePattern> deleteTriples = new ArrayList<>();

        LocalDateTime currentTime = LocalDateTime.now();
        
        SelectQuery query = Queries.SELECT(); //used to generate variable programmatically
        Iri catalogIri;
        if (!exists) {
            iri = SparqlConstants.DEFAULT_NAMESPACE + UUID.randomUUID();
            catalogIri = Rdf.iri(iri);

            insertTriples.add(catalogIri.isA(getRdfType())
            .andHas(Rdf.iri(DCTERMS.TITLE), getName())
            .andHas(Rdf.iri(DCTERMS.DESCRIPTION), getDescription())
            .andHas(Rdf.iri(DCTERMS.MODIFIED), Rdf.literalOfType(currentTime.toString(), XSD.DATETIME)));

            // blazegraph triples
            if (getDataSubsets().stream().anyMatch(DataSubset::usesBlazegraph)) {
                String kgUrl = BlazegraphClient.getInstance().getEndpoint().getUrl(getNamespace());
                Iri blazegraphService = Rdf.iri(SparqlConstants.DEFAULT_NAMESPACE + UUID.randomUUID());
                insertTriples.add(blazegraphService.isA(Rdf.iri(SparqlConstants.BLAZEGRAPH))
                .andHas(Rdf.iri(DCAT.ENDPOINT_URL), kgUrl)
                .andHas(Rdf.iri(DCAT.SERVES_DATASET), catalogIri));
            }

            Iri postgisService = null;
            if (getDataSubsets().stream().anyMatch(DataSubset::usesPostGIS)) {
                String jdbcUrl = PostGISClient.getInstance().getEndpoint().getJdbcURL(getDatabase());

                // append triples
                postgisService = Rdf.iri(SparqlConstants.DEFAULT_NAMESPACE + UUID.randomUUID());
                insertTriples.add(postgisService.isA(Rdf.iri(SparqlConstants.POSTGIS))
                .andHas(Rdf.iri(DCAT.ENDPOINT_URL), jdbcUrl)
                .andHas(Rdf.iri(SparqlConstants.HAS_DATABASE), getDatabase())
                .andHas(Rdf.iri(DCAT.SERVES_DATASET), catalogIri));
            } 
                
            // implementation not complete until we figure out the external URLs
            if (getDataSubsets().stream().anyMatch(DataSubset::usesGeoServer)) {
                Iri geoserverService = Rdf.iri(SparqlConstants.DEFAULT_NAMESPACE + UUID.randomUUID());

                // append triples
                insertTriples.add(geoserverService.isA(Rdf.iri(SparqlConstants.GEOSERVER))
                .andHas(Rdf.iri(SparqlConstants.USES_DATABASE), postgisService)
                .andHas(Rdf.iri(DCAT.SERVES_DATASET), catalogIri));
            }
    
            if (newOntopEndpoint != null) {
                Iri ontopService = Rdf.iri(SparqlConstants.DEFAULT_NAMESPACE + UUID.randomUUID());

                insertTriples.add(ontopService.isA(Rdf.iri(SparqlConstants.ONTOP))
                .andHas(Rdf.iri(SparqlConstants.USES_DATABASE), postgisService)
                .andHas(Rdf.iri(DCAT.SERVES_DATASET), catalogIri)
                .andHas(Rdf.iri(DCAT.ENDPOINT_URL), newOntopEndpoint));
            }
        } else {
            catalogIri = Rdf.iri(iri);
            Variable catalogTime = query.var();
            deleteTriples.add(catalogIri.has(DCTERMS.MODIFIED, catalogTime));

            insertTriples.add(catalogIri
            .has(DCTERMS.MODIFIED, Rdf.literalOfType(currentTime.toString(), XSD.DATETIME)));
        }

        getDataSubsets().stream().forEach(dataSubset -> {
            if (!dataSubset.getExists()) {
                Iri dataSetIri = Rdf.iri(SparqlConstants.DEFAULT_NAMESPACE + UUID.randomUUID());
                insertTriples.add(catalogIri.has(Rdf.iri(DCTERMS.HAS_PART), dataSetIri)); 
                insertTriples.add(dataSetIri.isA(Rdf.iri(DCAT.DATASET))
                .andHas(Rdf.iri(DCTERMS.MODIFIED), Rdf.literalOfType(currentTime.toString(), XSD.DATETIME))
                .andHas(Rdf.iri(DCTERMS.TITLE), dataSubset.getName())
                .andHas(Rdf.iri(DCTERMS.DESCRIPTION), dataSubset.getDescription()));
            } else {
                Variable dataSubsetTime = query.var();
                deleteTriples.add(Rdf.iri(dataSubset.getIri()).has(DCTERMS.MODIFIED, dataSubsetTime));
                insertTriples.add(Rdf.iri(dataSubset.getIri())
                .has(DCTERMS.MODIFIED, Rdf.literalOfType(currentTime.toString(), XSD.DATETIME)));
            }
        });

        getExternalDatasets().stream().forEach(externalDataset -> {
            insertTriples.add(Rdf.iri(iri).has(DCTERMS.HAS_PART, Rdf.iri(externalDataset.getIri())));
        });

        ModifyQuery modify = Queries.MODIFY();
        TriplePattern[] insertTriplesAsArray = insertTriples.toArray(new TriplePattern[insertTriples.size()]);
        modify.insert(insertTriplesAsArray);

        if (!deleteTriples.isEmpty()) {
            TriplePattern[] deleteTriplesAsArray = deleteTriples.toArray(new TriplePattern[deleteTriples.size()]);
            modify.delete(deleteTriplesAsArray).where(deleteTriplesAsArray);
        }
        
        return modify.getQueryString();
    }

    /**
     * goes through catalog name and dataset names and check if they exist
     */
    private void setDatasetExistsAndIris() {
        List<String> dataSubsetNames = getDataSubsets().stream().map(DataSubset::getName).collect(Collectors.toList());

        SelectQuery query = Queries.SELECT();
        Variable catalogVar = query.var();
        Variable catalogNameVar = query.var();
        Variable dataSubsetVar = query.var();
        Variable dataSubsetNameVar = query.var();

        GraphPattern mainQuery = GraphPatterns.and(catalogVar.has(DCTERMS.HAS_PART, dataSubsetVar)
        .andHas(Rdf.iri(DCTERMS.TITLE), catalogNameVar),
        dataSubsetVar.has(DCTERMS.TITLE, dataSubsetNameVar));

        ValuesPattern catalogValuesPattern = new ValuesPattern(catalogNameVar, Rdf.literalOf(getName()));
        ValuesPattern datasetValuesPattern = new ValuesPattern(dataSubsetNameVar, dataSubsetNames.stream().map(Rdf::literalOf).collect(Collectors.toList()));

        query.where(mainQuery, catalogValuesPattern, datasetValuesPattern).select(catalogVar, dataSubsetVar, dataSubsetNameVar);

        JSONArray queryResult = BlazegraphClient.getInstance().getRemoteStoreClient("kb").executeQuery(query.getQueryString());
        
        // catalog exists
        // used later to generate SPARQL update
        if (!queryResult.isEmpty()) {
            iri = queryResult.getJSONObject(0).getString(catalogVar.getQueryString().substring(1));
            exists = true;

            // then check each individual dataset
            Map<String, DataSubset> nameToDataSubsetMap = new HashMap<>();
            getDataSubsets().stream().forEach(dataSubset -> nameToDataSubsetMap.put(dataSubset.getName(), dataSubset));

            for (int i = 0; i < queryResult.length(); i++) {
                String queriedDatasubset = queryResult.getJSONObject(i).getString(dataSubsetVar.getQueryString().substring(1));
                String queriedDatasubsetName = queryResult.getJSONObject(i).getString(dataSubsetNameVar.getQueryString().substring(1));

                nameToDataSubsetMap.get(queriedDatasubsetName).setIri(queriedDatasubset);
                nameToDataSubsetMap.get(queriedDatasubsetName).setExists(true);
            }
        }
    }

    private class SparqlConstants {
        static final String DEFAULT_NAMESPACE = "https://www.theworldavatar.com/kg/";
        static final String BLAZEGRAPH = DEFAULT_NAMESPACE + "Blazegraph";
        static final String POSTGIS = DEFAULT_NAMESPACE + "PostGIS";
        static final String GEOSERVER = DEFAULT_NAMESPACE + "GeoServer";
        static final String USES_DATABASE = DEFAULT_NAMESPACE + "usesDatabase";
        static final String ONTOP = DEFAULT_NAMESPACE + "Ontop";
        static final String HAS_DATABASE = DEFAULT_NAMESPACE + "hasDatabase";
    }
}<|MERGE_RESOLUTION|>--- conflicted
+++ resolved
@@ -24,21 +24,16 @@
 import org.eclipse.rdf4j.sparqlbuilder.rdf.Iri;
 import org.eclipse.rdf4j.sparqlbuilder.rdf.Rdf;
 import org.json.JSONArray;
+import org.slf4j.LoggerFactory;
 
 import com.cmclinnovations.stack.clients.blazegraph.BlazegraphClient;
 import com.cmclinnovations.stack.clients.blazegraph.Namespace;
 import com.cmclinnovations.stack.clients.geoserver.GeoServerStyle;
-<<<<<<< HEAD
+import com.cmclinnovations.stack.clients.geoserver.StaticGeoServerData;
 import com.cmclinnovations.stack.clients.postgis.PostGISClient;
-=======
-import com.cmclinnovations.stack.clients.geoserver.StaticGeoServerData;
->>>>>>> 8a8bc896
 import com.fasterxml.jackson.annotation.JacksonInject;
 import com.fasterxml.jackson.annotation.JsonCreator;
 import com.fasterxml.jackson.annotation.JsonProperty;
-
-import org.slf4j.Logger;
-import org.slf4j.LoggerFactory;
 
 import uk.ac.cam.cares.jps.base.derivation.ValuesPattern;
 
@@ -79,13 +74,9 @@
             @JsonProperty(value = "dataSubsets") List<DataSubset> dataSubsets,
             @JsonProperty(value = "styles") List<GeoServerStyle> geoserverStyles,
             @JsonProperty(value = "mappings") List<String> ontopMappings,
-<<<<<<< HEAD
             @JsonProperty(value = "skip") boolean skip,
+            @JsonProperty(value = "staticGeoServerData") StaticGeoServerData staticGeoServerData,
             @JsonProperty(value = "rdfType") String rdfType) {
-=======
-            @JsonProperty(value = "staticGeoServerData") StaticGeoServerData staticGeoServerData,
-            @JsonProperty(value = "skip") boolean skip) {
->>>>>>> 8a8bc896
         this.name = name;
         this.datasetDirectory = datasetDirectory;
         this.database = database;
@@ -118,14 +109,16 @@
 
     public String getDatabase() {
         if (database != null) {
-            LOGGER.warn("Specification of database name is deprecated, name of dataset will be used, i.e. {}", getName());
+            LOGGER.warn("Specification of database name is deprecated, name of dataset will be used, i.e. {}",
+                    getName());
         }
         return getName();
     }
 
     public String getNamespace() {
         if (null != namespace && null != namespace.getName()) {
-            LOGGER.warn("Specification of namespace name is deprecated, name of dataset will be used, i.e. {}", getName());
+            LOGGER.warn("Specification of namespace name is deprecated, name of dataset will be used, i.e. {}",
+                    getName());
         }
         return getName();
     }
@@ -140,7 +133,8 @@
 
     public String getWorkspaceName() {
         if (workspaceName != null) {
-            LOGGER.warn("Specification of workspaceName is deprecated, name of dataset will be used, i.e. {}", getName());
+            LOGGER.warn("Specification of workspaceName is deprecated, name of dataset will be used, i.e. {}",
+                    getName());
         }
         return getName();
     }
@@ -183,38 +177,40 @@
         }
         externalDatasets.add(dataset);
     }
+
     public List<Dataset> getExternalDatasets() {
         return (null != externalDatasets) ? externalDatasets : Collections.emptyList();
     }
 
     public String getQueryStringForCataloging(String newOntopEndpoint) {
         // makes a sparql query and determine which dataset is already initialised
-        // sets the iri if it is already initialised so that the timestamp can be modified
+        // sets the iri if it is already initialised so that the timestamp can be
+        // modified
         setDatasetExistsAndIris();
-        
+
         List<TriplePattern> insertTriples = new ArrayList<>();
         List<TriplePattern> deleteTriples = new ArrayList<>();
 
         LocalDateTime currentTime = LocalDateTime.now();
-        
-        SelectQuery query = Queries.SELECT(); //used to generate variable programmatically
+
+        SelectQuery query = Queries.SELECT(); // used to generate variable programmatically
         Iri catalogIri;
         if (!exists) {
             iri = SparqlConstants.DEFAULT_NAMESPACE + UUID.randomUUID();
             catalogIri = Rdf.iri(iri);
 
             insertTriples.add(catalogIri.isA(getRdfType())
-            .andHas(Rdf.iri(DCTERMS.TITLE), getName())
-            .andHas(Rdf.iri(DCTERMS.DESCRIPTION), getDescription())
-            .andHas(Rdf.iri(DCTERMS.MODIFIED), Rdf.literalOfType(currentTime.toString(), XSD.DATETIME)));
+                    .andHas(Rdf.iri(DCTERMS.TITLE), getName())
+                    .andHas(Rdf.iri(DCTERMS.DESCRIPTION), getDescription())
+                    .andHas(Rdf.iri(DCTERMS.MODIFIED), Rdf.literalOfType(currentTime.toString(), XSD.DATETIME)));
 
             // blazegraph triples
             if (getDataSubsets().stream().anyMatch(DataSubset::usesBlazegraph)) {
                 String kgUrl = BlazegraphClient.getInstance().getEndpoint().getUrl(getNamespace());
                 Iri blazegraphService = Rdf.iri(SparqlConstants.DEFAULT_NAMESPACE + UUID.randomUUID());
                 insertTriples.add(blazegraphService.isA(Rdf.iri(SparqlConstants.BLAZEGRAPH))
-                .andHas(Rdf.iri(DCAT.ENDPOINT_URL), kgUrl)
-                .andHas(Rdf.iri(DCAT.SERVES_DATASET), catalogIri));
+                        .andHas(Rdf.iri(DCAT.ENDPOINT_URL), kgUrl)
+                        .andHas(Rdf.iri(DCAT.SERVES_DATASET), catalogIri));
             }
 
             Iri postgisService = null;
@@ -224,28 +220,28 @@
                 // append triples
                 postgisService = Rdf.iri(SparqlConstants.DEFAULT_NAMESPACE + UUID.randomUUID());
                 insertTriples.add(postgisService.isA(Rdf.iri(SparqlConstants.POSTGIS))
-                .andHas(Rdf.iri(DCAT.ENDPOINT_URL), jdbcUrl)
-                .andHas(Rdf.iri(SparqlConstants.HAS_DATABASE), getDatabase())
-                .andHas(Rdf.iri(DCAT.SERVES_DATASET), catalogIri));
-            } 
-                
+                        .andHas(Rdf.iri(DCAT.ENDPOINT_URL), jdbcUrl)
+                        .andHas(Rdf.iri(SparqlConstants.HAS_DATABASE), getDatabase())
+                        .andHas(Rdf.iri(DCAT.SERVES_DATASET), catalogIri));
+            }
+
             // implementation not complete until we figure out the external URLs
             if (getDataSubsets().stream().anyMatch(DataSubset::usesGeoServer)) {
                 Iri geoserverService = Rdf.iri(SparqlConstants.DEFAULT_NAMESPACE + UUID.randomUUID());
 
                 // append triples
                 insertTriples.add(geoserverService.isA(Rdf.iri(SparqlConstants.GEOSERVER))
-                .andHas(Rdf.iri(SparqlConstants.USES_DATABASE), postgisService)
-                .andHas(Rdf.iri(DCAT.SERVES_DATASET), catalogIri));
-            }
-    
+                        .andHas(Rdf.iri(SparqlConstants.USES_DATABASE), postgisService)
+                        .andHas(Rdf.iri(DCAT.SERVES_DATASET), catalogIri));
+            }
+
             if (newOntopEndpoint != null) {
                 Iri ontopService = Rdf.iri(SparqlConstants.DEFAULT_NAMESPACE + UUID.randomUUID());
 
                 insertTriples.add(ontopService.isA(Rdf.iri(SparqlConstants.ONTOP))
-                .andHas(Rdf.iri(SparqlConstants.USES_DATABASE), postgisService)
-                .andHas(Rdf.iri(DCAT.SERVES_DATASET), catalogIri)
-                .andHas(Rdf.iri(DCAT.ENDPOINT_URL), newOntopEndpoint));
+                        .andHas(Rdf.iri(SparqlConstants.USES_DATABASE), postgisService)
+                        .andHas(Rdf.iri(DCAT.SERVES_DATASET), catalogIri)
+                        .andHas(Rdf.iri(DCAT.ENDPOINT_URL), newOntopEndpoint));
             }
         } else {
             catalogIri = Rdf.iri(iri);
@@ -253,22 +249,22 @@
             deleteTriples.add(catalogIri.has(DCTERMS.MODIFIED, catalogTime));
 
             insertTriples.add(catalogIri
-            .has(DCTERMS.MODIFIED, Rdf.literalOfType(currentTime.toString(), XSD.DATETIME)));
+                    .has(DCTERMS.MODIFIED, Rdf.literalOfType(currentTime.toString(), XSD.DATETIME)));
         }
 
         getDataSubsets().stream().forEach(dataSubset -> {
             if (!dataSubset.getExists()) {
                 Iri dataSetIri = Rdf.iri(SparqlConstants.DEFAULT_NAMESPACE + UUID.randomUUID());
-                insertTriples.add(catalogIri.has(Rdf.iri(DCTERMS.HAS_PART), dataSetIri)); 
+                insertTriples.add(catalogIri.has(Rdf.iri(DCTERMS.HAS_PART), dataSetIri));
                 insertTriples.add(dataSetIri.isA(Rdf.iri(DCAT.DATASET))
-                .andHas(Rdf.iri(DCTERMS.MODIFIED), Rdf.literalOfType(currentTime.toString(), XSD.DATETIME))
-                .andHas(Rdf.iri(DCTERMS.TITLE), dataSubset.getName())
-                .andHas(Rdf.iri(DCTERMS.DESCRIPTION), dataSubset.getDescription()));
+                        .andHas(Rdf.iri(DCTERMS.MODIFIED), Rdf.literalOfType(currentTime.toString(), XSD.DATETIME))
+                        .andHas(Rdf.iri(DCTERMS.TITLE), dataSubset.getName())
+                        .andHas(Rdf.iri(DCTERMS.DESCRIPTION), dataSubset.getDescription()));
             } else {
                 Variable dataSubsetTime = query.var();
                 deleteTriples.add(Rdf.iri(dataSubset.getIri()).has(DCTERMS.MODIFIED, dataSubsetTime));
                 insertTriples.add(Rdf.iri(dataSubset.getIri())
-                .has(DCTERMS.MODIFIED, Rdf.literalOfType(currentTime.toString(), XSD.DATETIME)));
+                        .has(DCTERMS.MODIFIED, Rdf.literalOfType(currentTime.toString(), XSD.DATETIME)));
             }
         });
 
@@ -284,7 +280,7 @@
             TriplePattern[] deleteTriplesAsArray = deleteTriples.toArray(new TriplePattern[deleteTriples.size()]);
             modify.delete(deleteTriplesAsArray).where(deleteTriplesAsArray);
         }
-        
+
         return modify.getQueryString();
     }
 
@@ -301,16 +297,19 @@
         Variable dataSubsetNameVar = query.var();
 
         GraphPattern mainQuery = GraphPatterns.and(catalogVar.has(DCTERMS.HAS_PART, dataSubsetVar)
-        .andHas(Rdf.iri(DCTERMS.TITLE), catalogNameVar),
-        dataSubsetVar.has(DCTERMS.TITLE, dataSubsetNameVar));
+                .andHas(Rdf.iri(DCTERMS.TITLE), catalogNameVar),
+                dataSubsetVar.has(DCTERMS.TITLE, dataSubsetNameVar));
 
         ValuesPattern catalogValuesPattern = new ValuesPattern(catalogNameVar, Rdf.literalOf(getName()));
-        ValuesPattern datasetValuesPattern = new ValuesPattern(dataSubsetNameVar, dataSubsetNames.stream().map(Rdf::literalOf).collect(Collectors.toList()));
-
-        query.where(mainQuery, catalogValuesPattern, datasetValuesPattern).select(catalogVar, dataSubsetVar, dataSubsetNameVar);
-
-        JSONArray queryResult = BlazegraphClient.getInstance().getRemoteStoreClient("kb").executeQuery(query.getQueryString());
-        
+        ValuesPattern datasetValuesPattern = new ValuesPattern(dataSubsetNameVar,
+                dataSubsetNames.stream().map(Rdf::literalOf).collect(Collectors.toList()));
+
+        query.where(mainQuery, catalogValuesPattern, datasetValuesPattern).select(catalogVar, dataSubsetVar,
+                dataSubsetNameVar);
+
+        JSONArray queryResult = BlazegraphClient.getInstance().getRemoteStoreClient("kb")
+                .executeQuery(query.getQueryString());
+
         // catalog exists
         // used later to generate SPARQL update
         if (!queryResult.isEmpty()) {
@@ -322,8 +321,10 @@
             getDataSubsets().stream().forEach(dataSubset -> nameToDataSubsetMap.put(dataSubset.getName(), dataSubset));
 
             for (int i = 0; i < queryResult.length(); i++) {
-                String queriedDatasubset = queryResult.getJSONObject(i).getString(dataSubsetVar.getQueryString().substring(1));
-                String queriedDatasubsetName = queryResult.getJSONObject(i).getString(dataSubsetNameVar.getQueryString().substring(1));
+                String queriedDatasubset = queryResult.getJSONObject(i)
+                        .getString(dataSubsetVar.getQueryString().substring(1));
+                String queriedDatasubsetName = queryResult.getJSONObject(i)
+                        .getString(dataSubsetNameVar.getQueryString().substring(1));
 
                 nameToDataSubsetMap.get(queriedDatasubsetName).setIri(queriedDatasubset);
                 nameToDataSubsetMap.get(queriedDatasubsetName).setExists(true);
