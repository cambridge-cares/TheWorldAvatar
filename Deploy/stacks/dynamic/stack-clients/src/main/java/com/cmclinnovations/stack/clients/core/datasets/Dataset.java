--- conflicted
+++ resolved
@@ -5,11 +5,7 @@
 import java.util.List;
 import java.util.Properties;
 
-<<<<<<< HEAD
-import com.cmclinnovations.stack.clients.geoserver.GeoServerClient;
-=======
 import com.cmclinnovations.stack.clients.blazegraph.Namespace;
->>>>>>> 2825c4c6
 import com.cmclinnovations.stack.clients.geoserver.GeoServerStyle;
 import com.fasterxml.jackson.annotation.JacksonInject;
 import com.fasterxml.jackson.annotation.JsonCreator;
@@ -81,10 +77,6 @@
         }
     }
 
-<<<<<<< HEAD
-    public void loadData() {
-        if (!skip) {
-=======
     public Properties getNamespaceProperties() {
         if (null != namespace && null != namespace.getProperties()) {
             return namespace.getProperties();
@@ -92,13 +84,36 @@
             return new Properties();
         }
     }
->>>>>>> 2825c4c6
 
     public String getWorkspaceName() {
         return (null != workspaceName) ? workspaceName : name;
     }
 
-<<<<<<< HEAD
+    public List<String> getExternalDatasets() {
+        return (null != externalDatasets) ? externalDatasets : Collections.emptyList();
+    }
+
+    public List<DataSubset> getDataSubsets() {
+        return (null != dataSubsets) ? dataSubsets : Collections.emptyList();
+    }
+
+    public List<GeoServerStyle> getGeoserverStyles() {
+        return (null != geoserverStyles) ? geoserverStyles : Collections.emptyList();
+    }
+
+    public List<String> getOntopMappings() {
+        return (null != ontopMappings) ? ontopMappings : Collections.emptyList();
+    }
+
+    public boolean isSkip() {
+        return skip;
+    }
+
+    public void loadData() {
+        if (!skip) {
+
+            String fullDatasetDirStr = fullDatasetDir.toString();
+
             if (null != database) {
                 PostGISClient.getInstance().createDatabase(database);
             }
@@ -107,21 +122,10 @@
                     || !geoserverStyles.isEmpty()) {
                 GeoServerClient geoServerClient = GeoServerClient.getInstance();
                 geoServerClient.createWorkspace(workspaceName);
-=======
-    public List<String> getExternalDatasets() {
-        return (null != externalDatasets) ? externalDatasets : Collections.emptyList();
-    }
 
-    public List<DataSubset> getDataSubsets() {
-        return (null != dataSubsets) ? dataSubsets : Collections.emptyList();
-    }
->>>>>>> 2825c4c6
+                geoserverStyles.forEach(style -> geoServerClient.loadStyle(style, workspaceName));
+            }
 
-    public List<GeoServerStyle> getGeoserverStyles() {
-        return (null != geoserverStyles) ? geoserverStyles : Collections.emptyList();
-    }
-
-<<<<<<< HEAD
             dataSubsets.stream().filter(Predicate.not(DataSubset::getSkip)).forEach(
                     subset -> {
                         subset.loadData(fullDatasetDirStr, database);
@@ -131,14 +135,5 @@
 
             ontopMappings.forEach(mapping -> OntopClient.getInstance().updateOBDA(fullDatasetDir.resolve(mapping)));
         }
-=======
-    public List<String> getOntopMappings() {
-        return (null != ontopMappings) ? ontopMappings : Collections.emptyList();
     }
-
-    public boolean isSkip() {
-        return skip;
->>>>>>> 2825c4c6
-    }
-
 }