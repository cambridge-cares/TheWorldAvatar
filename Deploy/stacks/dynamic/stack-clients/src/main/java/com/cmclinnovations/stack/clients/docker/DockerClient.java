--- conflicted
+++ resolved
@@ -30,7 +30,6 @@
 
 import com.cmclinnovations.stack.clients.core.AbstractEndpointConfig;
 import com.cmclinnovations.stack.clients.core.StackClient;
-import com.cmclinnovations.stack.clients.utils.AbstractTempPath;
 import com.cmclinnovations.stack.clients.utils.TempDir;
 import com.github.dockerjava.api.command.CopyArchiveToContainerCmd;
 import com.github.dockerjava.api.command.CreateConfigCmd;
@@ -303,15 +302,11 @@
         executeSimpleCommand(containerId, "mkdir", "-p", directoryPath);
     }
 
-<<<<<<< HEAD
-    private final class RemoteTempDir extends AbstractTempPath implements TempDir {
-=======
     public void makeDir(String containerId, String directoryPath, String user) {
         createComplexCommand(containerId, "mkdir", "-p", directoryPath).withUser(user).exec();
     }
 
     private final class RemoteTempDir extends TempDir {
->>>>>>> 3f6b2373
 
         private final String containerId;
 
