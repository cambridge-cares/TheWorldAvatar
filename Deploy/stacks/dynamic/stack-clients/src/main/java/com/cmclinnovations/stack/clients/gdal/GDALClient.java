package com.cmclinnovations.stack.clients.gdal;

import java.io.ByteArrayOutputStream;
import java.io.IOException;
import java.nio.file.Files;
import java.nio.file.Path;
import java.nio.file.Paths;
import java.util.ArrayList;
import java.util.Collection;
import java.util.HashSet;
import java.util.List;
import java.util.Map;
import java.util.Set;
import java.util.stream.Collectors;

import org.slf4j.Logger;
import org.slf4j.LoggerFactory;

import com.cmclinnovations.stack.clients.core.EndpointNames;
import com.cmclinnovations.stack.clients.core.StackClient;
import com.cmclinnovations.stack.clients.docker.ContainerClient;
import com.cmclinnovations.stack.clients.postgis.PostGISEndpointConfig;
import com.cmclinnovations.stack.clients.utils.FileUtils;
import com.cmclinnovations.stack.clients.utils.TempDir;
import com.google.common.collect.ArrayListMultimap;
import com.google.common.collect.Multimap;

public class GDALClient extends ContainerClient {

    private static final Logger logger = LoggerFactory.getLogger(GDALClient.class);

    private final PostGISEndpointConfig postgreSQLEndpoint;

    private static GDALClient instance = null;

    public static GDALClient getInstance() {
        if (null == instance) {
            instance = new GDALClient();
        }
        return instance;
    }

    private GDALClient() {
        postgreSQLEndpoint = readEndpointConfig(EndpointNames.POSTGIS, PostGISEndpointConfig.class);
    }

    private String computePGSQLSourceString(String database) {
        return "PG:dbname=" + database + " host=" + postgreSQLEndpoint.getHostName()
                + " port=" + postgreSQLEndpoint.getPort() + " user=" + postgreSQLEndpoint.getUsername()
                + " password=" + postgreSQLEndpoint.getPassword();
    }

    public void uploadVectorStringToPostGIS(String database, String layerName, String fileContents,
            Ogr2OgrOptions options, boolean append) {

        try (TempDir tmpDir = makeLocalTempDir()) {
<<<<<<< HEAD
            Path filePath = tmpDir.getPath().resolve(layername);
            try {
                Files.writeString(filePath, fileContents);
                uploadVectorToPostGIS(database, layername, filePath.toString(), options, append);
            } catch (IOException ex) {
                throw new RuntimeException("Failed to write string for vector '" + layername
=======
            Path filePath = tmpDir.getPath().resolve(layerName);
            try {
                Files.writeString(filePath, fileContents);
                uploadVectorToPostGIS(database, layerName, filePath.toString(), options, append);
            } catch (IOException ex) {
                throw new RuntimeException("Failed to write string for vector '" + layerName
>>>>>>> 2825c4c6
                        + "' layer to a file in a temporary directory.", ex);
            }
        }
    }

    public void uploadVectorFilesToPostGIS(String database, String layerName, String dirPath, Ogr2OgrOptions options,
            boolean append) {
        try (TempDir tmpDir = makeLocalTempDir()) {
            tmpDir.copyFrom(Path.of(dirPath));
            String gdalContainerId = getContainerId("gdal");
            Multimap<String, String> foundGeoFiles = findGeoFiles(gdalContainerId, tmpDir.toString());
            for (Collection<String> filesOfType : foundGeoFiles.asMap().values()) {
                for (String filePath : filesOfType) {
                    uploadVectorToPostGIS(database, layerName, filePath, options, append);
                    // If inserting multiple sources into a single layer then ensure subsequent
                    // files are appended.
                    if (null != layerName) {
                        append = true;
                    }
                }
            }
        }
    }

    public void uploadVectorFileToPostGIS(String database, String layerName, String filePath, Ogr2OgrOptions options,
            boolean append) {

        try (TempDir tmpDir = makeLocalTempDir()) {
            Path sourcePath = Path.of(filePath);
            tmpDir.copyFrom(sourcePath);
            uploadVectorToPostGIS(database, layerName, tmpDir.getPath().resolve(sourcePath.getFileName()).toString(),
                    options, append);
        }
    }

    public void uploadVectorURLToPostGIS(String database, String layerName, String url, Ogr2OgrOptions options,
            boolean append) {
        uploadVectorToPostGIS(database, layerName, url, options, append);
    }

    private void uploadVectorToPostGIS(String database, String layerName, String filePath, Ogr2OgrOptions options,
            boolean append) {

        String containerId = getContainerId("gdal");

        ByteArrayOutputStream outputStream = new ByteArrayOutputStream();
        ByteArrayOutputStream errorStream = new ByteArrayOutputStream();

        String execId = createComplexCommand(containerId, options.appendToArgs(layerName, "ogr2ogr",
                "-f", "PostgreSQL",
                computePGSQLSourceString(database),
                filePath,
                "--config", "OGR_TRUNCATE", append ? "NO" : "YES",
                "--config", "PG_USE_COPY", "YES"))
                .withOutputStream(outputStream)
                .withErrorStream(errorStream)
                .withEnvVars(options.getEnv())
                .withEvaluationTimeout(300)
                .exec();

        handleErrors(errorStream, execId);
    }

    private void handleErrors(ByteArrayOutputStream errorStream, String execId) {
        long commandErrorCode = getCommandErrorCode(execId);
        if (0 != commandErrorCode) {
            throw new RuntimeException("Docker exec command returned '" + commandErrorCode
                    + "' and wrote the following to stderr:\n" + errorStream.toString());
        } else {
            logger.warn("Docker exec command returned '0' but wrote the following to stderr:\n{}", errorStream);
        }
    }

    public void uploadRasterFilesToPostGIS(String database, String layerName,
            String dirPath, GDALTranslateOptions options, boolean append) {

        String gdalContainerId = getContainerId("gdal");
        String postGISContainerId = getContainerId("postgis");

        try (TempDir tempDir = makeLocalTempDir()) {

            tempDir.copyFrom(Path.of(dirPath));

            List<String> geotiffFiles = convertRastersToGeoTiffs(gdalContainerId, layerName, tempDir, options);

            ensurePostGISRasterSupportEnabled(postGISContainerId, database);

            uploadRasters(postGISContainerId, database, layerName, geotiffFiles, append);
        }
    }

    private Multimap<String, String> findGeoFiles(String containerId, String dirPath) {
        ByteArrayOutputStream outputStream = new ByteArrayOutputStream();
        ByteArrayOutputStream errorStream = new ByteArrayOutputStream();
        String execId = createComplexCommand(containerId, "gdalmanage", "identify", "-r", dirPath)
                .withOutputStream(outputStream)
                .withErrorStream(errorStream)
                .exec();

        handleErrors(errorStream, execId);

        return outputStream.toString().lines()
                .map(entry -> entry.split(": "))
                .collect(ArrayListMultimap::create,
                        (m, pair) -> m.put(pair[1], pair[0]),
                        Multimap::putAll);
    }

    private List<String> convertRastersToGeoTiffs(String gdalContainerId, String layerName, TempDir tempDir,
            GDALTranslateOptions options) {

        Multimap<String, String> foundRasterFiles = findGeoFiles(gdalContainerId, tempDir.toString());

        ByteArrayOutputStream outputStream = new ByteArrayOutputStream();
        ByteArrayOutputStream errorStream = new ByteArrayOutputStream();

        Set<Path> createdDirectories = new HashSet<>();

        List<String> geotiffFiles = new ArrayList<>();

        for (Map.Entry<String, Collection<String>> fileTypeEntry : foundRasterFiles.asMap().entrySet()) {
            String inputFormat = fileTypeEntry.getKey();
            for (String filePath : fileTypeEntry.getValue()) {

                String outputPath = generateRasterOutPath(tempDir.toString(), filePath, layerName);
                geotiffFiles.add(outputPath);

                Path directoryPath = Paths.get(outputPath).getParent();
                if (!createdDirectories.contains(directoryPath)) {
                    makeDir(gdalContainerId, directoryPath.toString());
                    executeSimpleCommand(gdalContainerId, "chmod", "-R", "777", directoryPath.toString());
                    createdDirectories.add(directoryPath);
                }

                String execId = createComplexCommand(gdalContainerId, options.appendToArgs("gdal_translate",
                        "-if", inputFormat,
                        // https://gdal.org/drivers/raster/cog.html#raster-cog
                        "-of", "COG",
                        filePath,
                        outputPath))
                        .withOutputStream(outputStream)
                        .withErrorStream(errorStream)
                        .withEnvVars(options.getEnv())
                        .withEvaluationTimeout(300)
                        .exec();

                handleErrors(errorStream, execId);
            }
        }

        createdDirectories.forEach(
                directoryPath -> executeSimpleCommand(gdalContainerId, "chmod", "-R", "777", directoryPath.toString()));

        return geotiffFiles;
    }

    private void ensurePostGISRasterSupportEnabled(String postGISContainerId, String database) {
        ByteArrayOutputStream errorStream = new ByteArrayOutputStream();
        String execId = createComplexCommand(postGISContainerId,
                "psql", "-U", postgreSQLEndpoint.getUsername(), "-d", database, "-w")
                .withHereDocument("CREATE EXTENSION IF NOT EXISTS postgis_raster;" +
                        "ALTER DATABASE " + database + " SET postgis.enable_outdb_rasters = True;" +
                        "ALTER DATABASE " + database + " SET postgis.gdal_enabled_drivers = 'GTiff';")
                .withErrorStream(errorStream)
                .exec();
        handleErrors(errorStream, execId);
    }

    private void uploadRasters(String postGISContainerId, String database, String layerName,
            List<String> geotiffFiles, boolean append) {

        ByteArrayOutputStream outputStream = new ByteArrayOutputStream();
        ByteArrayOutputStream errorStream = new ByteArrayOutputStream();
        String mode = append ? "-a" : "-d";
        String execId = createComplexCommand(postGISContainerId, "bash", "-c",
                // https://postgis.net/docs/using_raster_dataman.html#RT_Raster_Loader
                "raster2pgsql " + mode + " -C -t auto -R -F -I -M -Y"
                        + geotiffFiles.stream().collect(Collectors.joining(" ", " ", " "))
                        + layerName
                        + " | psql -U " + postgreSQLEndpoint.getUsername() + " -d " + database + " -w")
                .withOutputStream(outputStream)
                .withErrorStream(errorStream)
                .withEvaluationTimeout(300)
                .exec();

        handleErrors(errorStream, execId);
    }

    private String generateRasterOutPath(String basePathIn, String filePath, String layerName) {
        return FileUtils.replaceExtension(
                Path.of(StackClient.GEOTIFFS_DIR, layerName)
                        .resolve(Path.of(basePathIn).relativize(Path.of(filePath)))
                        .toString(),
                ".tif");
    }

}<|MERGE_RESOLUTION|>--- conflicted
+++ resolved
@@ -54,21 +54,12 @@
             Ogr2OgrOptions options, boolean append) {
 
         try (TempDir tmpDir = makeLocalTempDir()) {
-<<<<<<< HEAD
-            Path filePath = tmpDir.getPath().resolve(layername);
-            try {
-                Files.writeString(filePath, fileContents);
-                uploadVectorToPostGIS(database, layername, filePath.toString(), options, append);
-            } catch (IOException ex) {
-                throw new RuntimeException("Failed to write string for vector '" + layername
-=======
             Path filePath = tmpDir.getPath().resolve(layerName);
             try {
                 Files.writeString(filePath, fileContents);
                 uploadVectorToPostGIS(database, layerName, filePath.toString(), options, append);
             } catch (IOException ex) {
                 throw new RuntimeException("Failed to write string for vector '" + layerName
->>>>>>> 2825c4c6
                         + "' layer to a file in a temporary directory.", ex);
             }
         }
