package com.cmclinnovations.stack.clients.ontop;

import java.io.IOException;
import java.io.OutputStream;
import java.nio.file.Files;
import java.nio.file.Path;
import java.util.Map;

import com.cmclinnovations.stack.clients.core.ClientWithEndpoint;
import com.cmclinnovations.stack.clients.core.EndpointNames;
import com.cmclinnovations.stack.clients.docker.ContainerClient;
import com.cmclinnovations.stack.clients.utils.TempFile;

public class OntopClient extends ContainerClient implements ClientWithEndpoint {

    public static final String ONTOP_MAPPING_FILE = "ONTOP_MAPPING_FILE";

    private static OntopClient instance = null;

<<<<<<< HEAD
=======
    private OntopEndpointConfig ontopEndpoint;

>>>>>>> 2825c4c6
    public static OntopClient getInstance() {
        if (null == instance) {
            instance = new OntopClient();
        }
        return instance;
    }

    private OntopClient() {
    }

<<<<<<< HEAD
=======
    @Override
    public OntopEndpointConfig getEndpoint() {
        if (null == ontopEndpoint) {
            ontopEndpoint = readEndpointConfig(EndpointNames.ONTOP, OntopEndpointConfig.class);
        }
        return ontopEndpoint;
    }

>>>>>>> 2825c4c6
    public void updateOBDA(Path newMappingFilePath) {
        String containerId = getContainerId("ontop");
        Path ontopMappingFilePath = getEnvironmentVariable(containerId, ONTOP_MAPPING_FILE)
                .map(Path::of)
                .orElseThrow(() -> new RuntimeException("Environment variable '" + ONTOP_MAPPING_FILE
                        + " not set through Docker for '" + "ontop" + "' container."));

        try {
            SQLPPMappingImplementation mapping = new SQLPPMappingImplementation();

            if (fileExists(containerId, ontopMappingFilePath.toString())) {

                if (null == newMappingFilePath) {
                    // A mapping file already exists and no new one has been passed to be added.
                    return;
                }
                try (TempFile localTempOntopMappingFilePath = SQLPPMappingImplementation
                        .createTempOBDAFile(ontopMappingFilePath);
                        OutputStream outputStream = Files.newOutputStream(localTempOntopMappingFilePath.getPath())) {
                    outputStream.write(retrieveFile(containerId, ontopMappingFilePath.toString()));
                    mapping.addMappings(localTempOntopMappingFilePath.getPath());
                }
            }

            if (null != newMappingFilePath) {
                mapping.addMappings(newMappingFilePath);
            }
            try (TempFile localTempOntopMappingFilePath = SQLPPMappingImplementation
                    .createTempOBDAFile(ontopMappingFilePath)) {
                mapping.serialize(localTempOntopMappingFilePath.getPath());

                sendFilesContent(containerId,
                        Map.of(ontopMappingFilePath.getFileName().toString(),
                                Files.readAllBytes(localTempOntopMappingFilePath.getPath())),
                        ontopMappingFilePath.getParent().toString());
            }
        } catch (IOException ex) {
            throw new RuntimeException(
                    "Failed to write out combined Ontop mapping file '" + ontopMappingFilePath + "'.", ex);
        }
    }
}<|MERGE_RESOLUTION|>--- conflicted
+++ resolved
@@ -17,11 +17,8 @@
 
     private static OntopClient instance = null;
 
-<<<<<<< HEAD
-=======
     private OntopEndpointConfig ontopEndpoint;
 
->>>>>>> 2825c4c6
     public static OntopClient getInstance() {
         if (null == instance) {
             instance = new OntopClient();
@@ -32,8 +29,6 @@
     private OntopClient() {
     }
 
-<<<<<<< HEAD
-=======
     @Override
     public OntopEndpointConfig getEndpoint() {
         if (null == ontopEndpoint) {
@@ -42,7 +37,6 @@
         return ontopEndpoint;
     }
 
->>>>>>> 2825c4c6
     public void updateOBDA(Path newMappingFilePath) {
         String containerId = getContainerId("ontop");
         Path ontopMappingFilePath = getEnvironmentVariable(containerId, ONTOP_MAPPING_FILE)
