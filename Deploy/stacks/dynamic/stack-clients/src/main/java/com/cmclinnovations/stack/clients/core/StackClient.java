--- conflicted
+++ resolved
@@ -70,7 +70,14 @@
         return System.getenv().getOrDefault("EXECUTABLE", "docker");
     }
 
-<<<<<<< HEAD
+    private static Path getStackBaseDir() {
+        return Path.of(System.getenv(STACK_BASE_DIR_KEY));
+    }
+
+    public static Path getAbsDataPath() {
+        return getStackBaseDir().resolve("inputs").resolve("data");
+    }
+
     /**
      * Get a RemoteRDBStoreClient for the named Postgres RDB running in this stack.
      *
@@ -121,14 +128,6 @@
 
         return new TimeSeriesClient<>(remoteStoreClient, timeClass,
                 postgisConfig.getJdbcURL(database), postgisConfig.getUsername(), postgisConfig.getPassword());
-=======
-    private static Path getStackBaseDir() {
-        return Path.of(System.getenv(STACK_BASE_DIR_KEY));
-    }
-
-    public static Path getAbsDataPath() {
-        return getStackBaseDir().resolve("inputs").resolve("data");
->>>>>>> 27d3ead5
     }
 
 }