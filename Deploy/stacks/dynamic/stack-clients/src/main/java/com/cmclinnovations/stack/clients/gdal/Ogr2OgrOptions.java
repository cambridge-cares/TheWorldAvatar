--- conflicted
+++ resolved
@@ -61,13 +61,6 @@
         return generateCommandInternal(args, source, destination, extraArgs);
     }
 
-<<<<<<< HEAD
-    public void setSchema(String schema) {
-        if (null != schema) {
-            layerCreationOptions.put("SCHEMA", schema);
-        }
-    }
-=======
     /**
      * ogr2ogr needs the destination before the source.
      */
@@ -95,5 +88,9 @@
         outputDatasetOpenOptions.forEach((name, value) -> processOutputDatasetOpenOption(args, name, value));
     }
 
->>>>>>> 81c0c6c7
+    public void setSchema(String schema) {
+        if (null != schema) {
+            layerCreationOptions.put("SCHEMA", schema);
+        }
+    }
 }