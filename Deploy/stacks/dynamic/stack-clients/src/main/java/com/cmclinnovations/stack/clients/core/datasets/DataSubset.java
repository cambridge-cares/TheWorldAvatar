--- conflicted
+++ resolved
@@ -8,13 +8,10 @@
 import com.fasterxml.jackson.annotation.JsonTypeInfo;
 
 @JsonTypeInfo(use = JsonTypeInfo.Id.NAME, include = JsonTypeInfo.As.PROPERTY, property = "type")
-<<<<<<< HEAD
 @JsonSubTypes({ @Type(value = Tabular.class, names = { "Tabular", "tabular" }),
         @Type(value = Vector.class, names = { "Vector", "vector" }),
-        @Type(value = Raster.class, names = { "Raster", "raster" }) })
-=======
-@JsonSubTypes({ @Type(Tabular.class), @Type(Vector.class), @Type(Raster.class), @Type(Triples.class) })
->>>>>>> 71e5b79f
+        @Type(value = Raster.class, names = { "Raster", "raster" }),
+        @Type(value = Triples.class, names = { "Triples", "triples", "RDF", "rdf", "Quads", "quads" }) })
 public abstract class DataSubset {
 
     private String name;
@@ -35,8 +32,8 @@
     public void load(Dataset dataset) {
         if (!skip) {
             loadInternal(dataset);
-        }
+    }
     }
 
     abstract void loadInternal(Dataset dataset);
-}+    }