--- conflicted
+++ resolved
@@ -51,37 +51,6 @@
             Collection<Dataset> selectedDatasets;
 
             // Check to see if there is a Dataset with the same name as the Stack.
-<<<<<<< HEAD
-            Optional<Dataset> stackSpecificDataset = graph.vertexSet().stream()
-                    .filter(dataset -> dataset.getName().equals(StackClient.getStackName()))
-                    .findAny();
-
-            // Add an edge when one Dataset references another in its "externalDatasets"
-            // node. Throw an exception if the referenced Dataset doesn't exist.
-            graph.vertexSet().forEach(parentDataset -> parentDataset.getExternalDatasetsString()
-                    .forEach(referencedDatasetName -> graph.vertexSet().stream()
-                            .filter(dataset -> dataset.getName().equals(referencedDatasetName))
-                            .findFirst().ifPresentOrElse(
-                                    childDataset -> {
-                                        graph.addEdge(parentDataset, childDataset);
-                                        parentDataset.addExternalDataset(childDataset);
-                                    },
-                                    () -> {
-                                        throw new RuntimeException("Failed to find external dataset '"
-                                                + referencedDatasetName + "' referenced in dataset '"
-                                                + parentDataset.getName() + "'.");
-                                    })));
-
-            DepthFirstIterator<Dataset, DefaultEdge> depthFirstIterator;
-            if (stackSpecificDataset.isPresent()) {
-                // if so only load that one and its children.
-                depthFirstIterator = new DepthFirstIterator<>(graph, stackSpecificDataset.get());
-            } else {
-                // Otherwise load all of the Datasets.
-                depthFirstIterator = new DepthFirstIterator<>(graph);
-            }
-            loadDatasetRecursively(depthFirstIterator);
-=======
             Dataset stackSpecificDataset = allDatasets.get(StackClient.getStackName());
             if (null != stackSpecificDataset) {
                 // If so only load that one and its children
@@ -100,27 +69,11 @@
 
             graph.iterator().forEachRemaining(DatasetLoader::loadData);
 
->>>>>>> 99159c4f
         } catch (IOException ex) {
             throw new RuntimeException("Failed to read in dataset config file(s).", ex);
         }
     }
 
-<<<<<<< HEAD
-    /**
-     * this ensures the bottom-most dataset in the tree gets loaded first
-     * 
-     * @param depthFirstIterator
-     */
-    private static void loadDatasetRecursively(DepthFirstIterator<Dataset, DefaultEdge> depthFirstIterator) {
-        Dataset nextDataset = null;
-        while (depthFirstIterator.hasNext()) {
-            nextDataset = depthFirstIterator.next();
-            loadDatasetRecursively(depthFirstIterator);
-        }
-        if (nextDataset != null) {
-            loadData(nextDataset);
-=======
     // This ensures that datasets are loaded such that children are loaded before
     // their parents so that things that can refer to multiple datasubsets, like
     // OBDA mappings, can be specified in the parent config and are loaded in after
@@ -138,7 +91,6 @@
                 addToGraph(allDatasets, graph, child);
                 graph.addEdge(child, current);
             });
->>>>>>> 99159c4f
         }
     }
 
