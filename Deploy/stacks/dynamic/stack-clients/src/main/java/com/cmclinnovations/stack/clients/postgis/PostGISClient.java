package com.cmclinnovations.stack.clients.postgis;

import java.io.ByteArrayOutputStream;
import java.io.IOException;
import java.io.InputStream;
import java.sql.Connection;
import java.sql.SQLException;
import java.sql.Statement;

import org.slf4j.Logger;
import org.slf4j.LoggerFactory;

import com.cmclinnovations.stack.clients.core.ClientWithEndpoint;
import com.cmclinnovations.stack.clients.core.EndpointNames;

import uk.ac.cam.cares.jps.base.query.RemoteRDBStoreClient;

public class PostGISClient extends ClientWithEndpoint<PostGISEndpointConfig> {

    public static final String DEFAULT_DATABASE_NAME = "postgres";

    public static final String DEFAULT_SCHEMA_NAME = "public";

    private static final Logger logger = LoggerFactory.getLogger(PostGISClient.class);

    private static PostGISClient instance = null;

    public static PostGISClient getInstance() {
        if (null == instance) {
            instance = new PostGISClient();
        }
        return instance;
    }

    protected PostGISClient() {
        super(EndpointNames.POSTGIS, PostGISEndpointConfig.class);
    }

    private Connection getDefaultConnection() throws SQLException {
        return getRemoteStoreClient().getConnection();
    }

    public void createDatabase(String databaseName) {
        try (Connection conn = getDefaultConnection();
                Statement stmt = conn.createStatement()) {
            String sql = "CREATE DATABASE \"" + databaseName + "\" WITH TEMPLATE = template_postgis";
            stmt.executeUpdate(sql);
        } catch (SQLException ex) {
            if ("42P04".equals(ex.getSQLState())) {
                // Database already exists error
            } else {
                throw new RuntimeException("Failed to create database '" + databaseName
                        + "' on the server with JDBC URL '" + readEndpointConfig().getJdbcURL(DEFAULT_DATABASE_NAME)
                        + "'.", ex);
            }
        }
        createDefaultExtensions(databaseName);
    }

    private void createDefaultExtensions(String databaseName) {
        try (Connection conn = getRemoteStoreClient(databaseName).getConnection();
                Statement stmt = conn.createStatement()) {
            String sql = "CREATE EXTENSION IF NOT EXISTS postgis; "
                    + "CREATE EXTENSION IF NOT EXISTS postgis_topology; "
                    + "CREATE EXTENSION IF NOT EXISTS fuzzystrmatch; ";
            stmt.executeUpdate(sql);
        } catch (SQLException ex) {
            throw new RuntimeException("Failed to create extensions in database '" + databaseName
                    + "' on the server with JDBC URL '" + readEndpointConfig().getJdbcURL("postgres") + "'.", ex);
        }
    }

<<<<<<< HEAD
    public void createSchema(String database, String schemaName) {
        try (Connection conn = getConnection(database);
                Statement stmt = conn.createStatement()) {
            String sql = "CREATE SCHEMA IF NOT EXISTS " + schemaName;
            stmt.executeUpdate(sql);
        } catch (SQLException ex) {
            throw new RuntimeException("Failed to create schema '" + schemaName
                    + "' in database with JDBC URL '"
                    + postgreSQLEndpoint.getJdbcURL(database) + "'.", ex);
        }
    }

    public void removeSchema(String database, String schemaName) {
        try (Connection conn = getConnection(database);
                Statement stmt = conn.createStatement()) {
            String sql = "DROP SCHEMA IF EXISTS " + schemaName;
            stmt.executeUpdate(sql);
        } catch (SQLException ex) {
            throw new RuntimeException("Failed to drop schema '" + schemaName
                    + "' from database with JDBC URL '"
                    + postgreSQLEndpoint.getJdbcURL(database) + "'.", ex);
        }
    }

    public void executeUpdate(String databaseName, String sql) {
        try (Connection conn = getConnection(databaseName);
=======
    public void removeDatabase(String databaseName) {
        try (Connection conn = getDefaultConnection();
>>>>>>> 81c0c6c7
                Statement stmt = conn.createStatement()) {
            String sql = "DROP DATABASE \"" + databaseName + "\"";
            stmt.executeUpdate(sql);
        } catch (SQLException ex) {
            if ("3D000".equals(ex.getSQLState())) {
                // Database doesn't exist error
            } else {
                throw new RuntimeException("Failed to drop database '" + databaseName
                        + "' on the server with JDBC URL '" + readEndpointConfig().getJdbcURL(DEFAULT_DATABASE_NAME)
                        + "'.", ex);
            }
        }
    }

    public RemoteRDBStoreClient getRemoteStoreClient() {
        return getRemoteStoreClient(DEFAULT_DATABASE_NAME);
    }

    public RemoteRDBStoreClient getRemoteStoreClient(String database) {
        PostGISEndpointConfig endpoint = readEndpointConfig();
        return new RemoteRDBStoreClient(endpoint.getJdbcURL(database),
                endpoint.getUsername(),
                endpoint.getPassword());
    }

    public void resetSchema(String database) {
        try (InputStream is = PostGISClient.class.getResourceAsStream("postgis_reset_schema.sql")) {
            String sqlQuery = new String(is.readAllBytes()).replace("{database}", database);
            PostGISClient.getInstance().getRemoteStoreClient(database).executeUpdate(sqlQuery);
        } catch (IOException ex) {
            throw new RuntimeException("Failed to read resource file 'postgis_reset_schema.sql'.", ex);
        }
    }

    public void addProjectionsToPostgis(String databaseName, String proj4String,
            String wktString, String authName, String srid) {
        String execId;

        String postGISContainerId = getContainerId("postgis");

        ByteArrayOutputStream outputStream = new ByteArrayOutputStream();
        ByteArrayOutputStream errorStream = new ByteArrayOutputStream();
        execId = createComplexCommand(postGISContainerId,
                "psql", "-U", readEndpointConfig().getUsername(), "-d", databaseName, "-w")
                .withHereDocument(
                        "INSERT INTO spatial_ref_sys (srid, auth_name, auth_srid, srtext, proj4text) VALUES ("
                                + srid + ",'"
                                + authName + "'," + srid + ",'" + wktString + "','" + proj4String + "');")
                .withErrorStream(errorStream)
                .withOutputStream(outputStream)
                .exec(); // will throw error if EPSG exists in table due to constraint
                         // "spatial_ref_system_pkey".
        handleErrors(errorStream, execId, logger);
    }
}<|MERGE_RESOLUTION|>--- conflicted
+++ resolved
@@ -40,77 +40,89 @@
         return getRemoteStoreClient().getConnection();
     }
 
-    public void createDatabase(String databaseName) {
+    public void createDatabase(String database) {
         try (Connection conn = getDefaultConnection();
                 Statement stmt = conn.createStatement()) {
-            String sql = "CREATE DATABASE \"" + databaseName + "\" WITH TEMPLATE = template_postgis";
+            String sql = "CREATE DATABASE \"" + database + "\" WITH TEMPLATE = template_postgis";
             stmt.executeUpdate(sql);
         } catch (SQLException ex) {
             if ("42P04".equals(ex.getSQLState())) {
                 // Database already exists error
             } else {
-                throw new RuntimeException("Failed to create database '" + databaseName
+                throw new RuntimeException("Failed to create database '" + database
                         + "' on the server with JDBC URL '" + readEndpointConfig().getJdbcURL(DEFAULT_DATABASE_NAME)
                         + "'.", ex);
             }
         }
-        createDefaultExtensions(databaseName);
+        createDefaultExtensions(database);
     }
 
-    private void createDefaultExtensions(String databaseName) {
-        try (Connection conn = getRemoteStoreClient(databaseName).getConnection();
+    private void createDefaultExtensions(String database) {
+        try (Connection conn = getRemoteStoreClient(database).getConnection();
                 Statement stmt = conn.createStatement()) {
             String sql = "CREATE EXTENSION IF NOT EXISTS postgis; "
                     + "CREATE EXTENSION IF NOT EXISTS postgis_topology; "
                     + "CREATE EXTENSION IF NOT EXISTS fuzzystrmatch; ";
             stmt.executeUpdate(sql);
         } catch (SQLException ex) {
-            throw new RuntimeException("Failed to create extensions in database '" + databaseName
+            throw new RuntimeException("Failed to create extensions in database '" + database
                     + "' on the server with JDBC URL '" + readEndpointConfig().getJdbcURL("postgres") + "'.", ex);
         }
     }
 
-<<<<<<< HEAD
+    public void removeDatabase(String database) {
+        try (Connection conn = getDefaultConnection();
+                Statement stmt = conn.createStatement()) {
+            String sql = "DROP DATABASE \"" + database + "\"";
+            stmt.executeUpdate(sql);
+        } catch (SQLException ex) {
+            if ("3D000".equals(ex.getSQLState())) {
+                // Database doesn't exist error
+            } else {
+                throw new RuntimeException("Failed to drop database '" + database
+                        + "' on the server with JDBC URL '" + readEndpointConfig().getJdbcURL(DEFAULT_DATABASE_NAME)
+                        + "'.", ex);
+            }
+        }
+    }
+
     public void createSchema(String database, String schemaName) {
-        try (Connection conn = getConnection(database);
+        RemoteRDBStoreClient remoteStoreClient = getRemoteStoreClient(database);
+        try (Connection conn = remoteStoreClient.getConnection();
                 Statement stmt = conn.createStatement()) {
             String sql = "CREATE SCHEMA IF NOT EXISTS " + schemaName;
             stmt.executeUpdate(sql);
         } catch (SQLException ex) {
             throw new RuntimeException("Failed to create schema '" + schemaName
                     + "' in database with JDBC URL '"
-                    + postgreSQLEndpoint.getJdbcURL(database) + "'.", ex);
+                    + remoteStoreClient.getRdbURL() + "'.", ex);
         }
     }
 
     public void removeSchema(String database, String schemaName) {
-        try (Connection conn = getConnection(database);
+        RemoteRDBStoreClient remoteStoreClient = getRemoteStoreClient(database);
+        try (Connection conn = remoteStoreClient.getConnection();
                 Statement stmt = conn.createStatement()) {
             String sql = "DROP SCHEMA IF EXISTS " + schemaName;
             stmt.executeUpdate(sql);
         } catch (SQLException ex) {
             throw new RuntimeException("Failed to drop schema '" + schemaName
                     + "' from database with JDBC URL '"
-                    + postgreSQLEndpoint.getJdbcURL(database) + "'.", ex);
+                    + remoteStoreClient.getRdbURL() + "'.", ex);
         }
     }
 
-    public void executeUpdate(String databaseName, String sql) {
-        try (Connection conn = getConnection(databaseName);
-=======
-    public void removeDatabase(String databaseName) {
-        try (Connection conn = getDefaultConnection();
->>>>>>> 81c0c6c7
+    public void executeUpdate(String database, String sql) {
+        RemoteRDBStoreClient remoteStoreClient = getRemoteStoreClient(database);
+        try (Connection conn = remoteStoreClient.getConnection();
                 Statement stmt = conn.createStatement()) {
-            String sql = "DROP DATABASE \"" + databaseName + "\"";
             stmt.executeUpdate(sql);
         } catch (SQLException ex) {
             if ("3D000".equals(ex.getSQLState())) {
                 // Database doesn't exist error
             } else {
-                throw new RuntimeException("Failed to drop database '" + databaseName
-                        + "' on the server with JDBC URL '" + readEndpointConfig().getJdbcURL(DEFAULT_DATABASE_NAME)
-                        + "'.", ex);
+                throw new RuntimeException("Failed to run SQL update '" + sql + "' on the server with JDBC URL '"
+                        + remoteStoreClient.getRdbURL() + "'.", ex);
             }
         }
     }
@@ -135,7 +147,7 @@
         }
     }
 
-    public void addProjectionsToPostgis(String databaseName, String proj4String,
+    public void addProjectionsToPostgis(String database, String proj4String,
             String wktString, String authName, String srid) {
         String execId;
 
@@ -144,7 +156,7 @@
         ByteArrayOutputStream outputStream = new ByteArrayOutputStream();
         ByteArrayOutputStream errorStream = new ByteArrayOutputStream();
         execId = createComplexCommand(postGISContainerId,
-                "psql", "-U", readEndpointConfig().getUsername(), "-d", databaseName, "-w")
+                "psql", "-U", readEndpointConfig().getUsername(), "-d", database, "-w")
                 .withHereDocument(
                         "INSERT INTO spatial_ref_sys (srid, auth_name, auth_srid, srtext, proj4text) VALUES ("
                                 + srid + ",'"
