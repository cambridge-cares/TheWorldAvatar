--- conflicted
+++ resolved
@@ -58,11 +58,7 @@
     public void createDatabase(String databaseName) {
         try (Connection conn = getDefaultConnection();
                 Statement stmt = conn.createStatement()) {
-<<<<<<< HEAD
-            String sql = "CREATE DATABASE " + databaseName;
-=======
             String sql = "CREATE DATABASE \"" + databaseName + "\" WITH TEMPLATE = template_postgis";
->>>>>>> 7356aa10
             stmt.executeUpdate(sql);
         } catch (SQLException ex) {
             if ("42P04".equals(ex.getSQLState())) {
