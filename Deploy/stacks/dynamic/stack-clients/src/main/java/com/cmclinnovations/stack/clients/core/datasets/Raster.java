--- conflicted
+++ resolved
@@ -17,15 +17,9 @@
     private GeoServerRasterSettings geoServerSettings = new GeoServerRasterSettings();
 
     @Override
-<<<<<<< HEAD
-    public void loadData(GDALClient gdalClient, String datasetDir, String database) {
-        Path dirPath = Path.of(datasetDir, getSubdirectory());
-        gdalClient.uploadRasterFilesToPostGIS(database, getTable(), dirPath.toString(), gdalTranslateOptions, false);
-=======
     public void loadData(Path dirPath, String database) {
         GDALClient.getInstance()
-                .uploadRasterFilesToPostGIS(database, getTable(), dirPath.toString(), options, false);
->>>>>>> 71e5b79f
+                .uploadRasterFilesToPostGIS(database, getTable(), dirPath.toString(), gdalTranslateOptions, false);
     }
 
     @Override
