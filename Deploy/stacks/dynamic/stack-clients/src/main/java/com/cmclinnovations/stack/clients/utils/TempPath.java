--- conflicted
+++ resolved
@@ -1,18 +1,54 @@
 package com.cmclinnovations.stack.clients.utils;
 
+import java.io.IOException;
+import java.nio.file.Files;
 import java.nio.file.Path;
-<<<<<<< HEAD
-=======
 import java.nio.file.attribute.PosixFileAttributes;
 import java.nio.file.attribute.PosixFilePermission;
 import java.util.Set;
->>>>>>> ec808953
 
-public interface TempPath extends AutoCloseable {
+public abstract class TempPath implements AutoCloseable {
+
+    private final Path path;
+
+    protected Path changePermissions(Path path) {
+        try {
+            Set<PosixFilePermission> perms = Files.readAttributes(path, PosixFileAttributes.class).permissions();
+
+            perms.add(PosixFilePermission.OWNER_WRITE);
+            perms.add(PosixFilePermission.OWNER_READ);
+            perms.add(PosixFilePermission.OWNER_EXECUTE);
+            perms.add(PosixFilePermission.GROUP_WRITE);
+            perms.add(PosixFilePermission.GROUP_READ);
+            perms.add(PosixFilePermission.GROUP_EXECUTE);
+            perms.add(PosixFilePermission.OTHERS_WRITE);
+            perms.add(PosixFilePermission.OTHERS_READ);
+            perms.add(PosixFilePermission.OTHERS_EXECUTE);
+            return Files.setPosixFilePermissions(path, perms);
+        } catch (IOException ex) {
+            throw new RuntimeException(
+                    "Failed to change the permissions of the file/directory '" + path + "' to '777'.",
+                    ex);
+        }
+    }
+
+    protected TempPath(Path path) {
+
+        changePermissions(path);
+
+        this.path = path;
+    }
+
+    public Path getPath() {
+        return path;
+    }
 
     @Override
-    void close() throws RuntimeException;
+    public String toString() {
+        return path.toString();
+    }
 
-    Path getPath();
+    @Override
+    public abstract void close() throws RuntimeException;
 
 }