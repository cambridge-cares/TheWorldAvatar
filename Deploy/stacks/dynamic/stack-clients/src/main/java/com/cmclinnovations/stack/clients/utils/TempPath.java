--- conflicted
+++ resolved
@@ -3,14 +3,9 @@
 import java.io.IOException;
 import java.nio.file.Files;
 import java.nio.file.Path;
-<<<<<<< HEAD
-import java.nio.file.attribute.UserPrincipal;
-=======
 import java.nio.file.attribute.PosixFileAttributes;
 import java.nio.file.attribute.PosixFilePermission;
-import java.nio.file.attribute.PosixFilePermissions;
 import java.util.Set;
->>>>>>> 2825c4c6
 
 public abstract class TempPath implements AutoCloseable {
 
@@ -21,17 +16,6 @@
 
     private final Path path;
 
-<<<<<<< HEAD
-    private final UserPrincipal commonUser;
-
-    protected Path changeOwner(Path path) {
-        try {
-            return Files.setOwner(path, commonUser);
-        } catch (IOException ex) {
-            throw new RuntimeException(
-                    "Failed to change the owner of the file/directory '" + path + "' to '" + commonUser.getName()
-                            + "'.",
-=======
     protected Path changePermissions(Path path) {
         try {
             Set<PosixFilePermission> perms = Files.readAttributes(path, PosixFileAttributes.class).permissions();
@@ -49,28 +33,13 @@
         } catch (IOException ex) {
             throw new RuntimeException(
                     "Failed to change the permissions of the file/directory '" + path + "' to '777'.",
->>>>>>> 2825c4c6
                     ex);
         }
     }
 
     protected TempPath(Path path) {
 
-<<<<<<< HEAD
-        try {
-            this.commonUser = path.getFileSystem().getUserPrincipalLookupService().lookupPrincipalByName(COMMON_USER);
-        } catch (IOException e) {
-            throw new RuntimeException("Failed to lookup user '" + COMMON_USER + "'.");
-        }
-        try {
-            Files.setOwner(path, commonUser);
-        } catch (IOException e) {
-            throw new RuntimeException(
-                    "Failed to set owner of temporary file/directory '" + path + "' to user '" + COMMON_USER + "'.");
-        }
-=======
         changePermissions(path);
->>>>>>> 2825c4c6
 
         this.path = path;
     }
