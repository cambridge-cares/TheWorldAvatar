package com.cmclinnovations.stack.clients.core.datasets;

import java.io.IOException;
import java.nio.file.Files;
import java.nio.file.Path;

import org.slf4j.Logger;
import org.slf4j.LoggerFactory;

import com.cmclinnovations.stack.clients.postgis.PostGISClient;
import com.fasterxml.jackson.annotation.JsonProperty;

public abstract class PostgresDataSubset extends DataSubset {
    
    private static final Logger logger = LoggerFactory.getLogger(PostgresDataSubset.class);

    @JsonProperty(defaultValue = PostGISClient.DEFAULT_SCHEMA_NAME)
    private String schema;
    private String table;
    @JsonProperty
    private String sql;

    @Override
    public String getName() {
        String name = super.getName();
        return (null != name) ? name : table;
    }

    public String getSchema() {
        return schema;
    }

    public String getTable() {
        return (null != table) ? table : super.getName();
    }

    @Override
    public boolean usesPostGIS() {
        return !isSkip();
    }

    @Override
    void loadInternal(Dataset parent) {
        String database = parent.getDatabase();
<<<<<<< HEAD
        Path subdirectory = this.getSubdirectory();
        if (null != subdirectory) {
            Path dataSubsetDirectory = parent.getDirectory().resolve(subdirectory);
            loadData(dataSubsetDirectory, database, database);
        } else {
            logger.warn("No Subdirectory specified, Continuing with SQL process and creation without data upload");
        }
=======
        Path dataSubsetDirectory = parent.getDirectory().resolve(this.getSubdirectory());
        PostGISClient.getInstance().resetSchema(database);
        loadData(dataSubsetDirectory, database, parent.baseIRI());
>>>>>>> e6d85cb3
        runSQLPostProcess(database);
        PostGISClient.getInstance().resetSchema(database);
    }

    public abstract void loadData(Path dataSubsetDir, String database, String baseIRI);

    public void runSQLPostProcess(String database) {
        if (null != sql) {
            sql = handleFileValues(sql);
            PostGISClient.getInstance().getRemoteStoreClient(database).executeUpdate(sql);
        }
    }

    public String handleFileValues(String sql) {
        if (null != sql && sql.startsWith("@")) {
            String sqlFile = sql.substring(1);
            try {
                sql = Files.readString(Path.of(sqlFile));
            } catch (IOException ex) {
                throw new RuntimeException(
                        "Failed to read SQL file '" + Path.of(sqlFile).toAbsolutePath().toString()
                                + "' for data subset '"
                                + getName() + "'.",
                        ex);
            }
        }
        return sql;
    }
}<|MERGE_RESOLUTION|>--- conflicted
+++ resolved
@@ -42,7 +42,6 @@
     @Override
     void loadInternal(Dataset parent) {
         String database = parent.getDatabase();
-<<<<<<< HEAD
         Path subdirectory = this.getSubdirectory();
         if (null != subdirectory) {
             Path dataSubsetDirectory = parent.getDirectory().resolve(subdirectory);
@@ -50,11 +49,6 @@
         } else {
             logger.warn("No Subdirectory specified, Continuing with SQL process and creation without data upload");
         }
-=======
-        Path dataSubsetDirectory = parent.getDirectory().resolve(this.getSubdirectory());
-        PostGISClient.getInstance().resetSchema(database);
-        loadData(dataSubsetDirectory, database, parent.baseIRI());
->>>>>>> e6d85cb3
         runSQLPostProcess(database);
         PostGISClient.getInstance().resetSchema(database);
     }
