--- conflicted
+++ resolved
@@ -31,11 +31,7 @@
 import com.github.dockerjava.api.command.PullImageCmd;
 import com.github.dockerjava.api.command.PullImageResultCallback;
 import com.github.dockerjava.api.command.RemoveServiceCmd;
-<<<<<<< HEAD
-import com.github.dockerjava.api.command.StartContainerCmd;
 import com.github.dockerjava.api.model.AuthConfig;
-=======
->>>>>>> 3dd51e93
 import com.github.dockerjava.api.model.Config;
 import com.github.dockerjava.api.model.Container;
 import com.github.dockerjava.api.model.ContainerSpec;
@@ -73,7 +69,6 @@
 
     protected Network network;
 
-<<<<<<< HEAD
     private static final Map<String, AuthConfig> auths;
 
     static {
@@ -99,12 +94,8 @@
         }
     }
 
-    public DockerService(String stackName, ServiceManager serviceManager, ServiceConfig config) {
-        super(serviceManager, config);
-=======
     public DockerService(String stackName, ServiceConfig config) {
         super(config);
->>>>>>> 3dd51e93
 
         Connection endpoint = getEndpoint("dockerHost");
         URI dockerUri;
@@ -336,12 +327,12 @@
                 String containerId = taskStatus.getContainerStatus().getContainerID();
                 return getContainerFromID(containerId);
             default:
-                String errMessage = taskStatus.getErr();
-                if (null != errMessage) {
-                    errMessage = taskStatus.getMessage();
-                }
-                throw new RuntimeException("Failed to start service '" + containerName
-                        + "'. Error message is:\n" + errMessage);
+            String errMessage = taskStatus.getErr();
+            if (null != errMessage) {
+                errMessage = taskStatus.getMessage();
+            }
+            throw new RuntimeException("Failed to start service '" + containerName
+                    + "'. Error message is:\n" + errMessage);
         }
     }
 
@@ -462,8 +453,8 @@
                 }
                 break;
             default:
-        }
-    }
+            }
+        }
 
     protected void interpolateConfigs(ContainerSpec containerSpec) {
         List<ContainerSpecConfig> containerSpecConfigs = containerSpec.getConfigs();
@@ -560,22 +551,11 @@
     }
 
     protected void pullImage(ContainerService service) {
-<<<<<<< HEAD
         String imageName = service.getImage();
-        // Need to filter image name in stream as withImageNameFilter doesn't work as it
-        // uses the obsolete "filter" parameter
-        if (dockerClient.getInternalClient().listImagesCmd().withImageNameFilter(imageName).exec()
-                .stream().noneMatch(image -> {
-                    String[] repoTags = image.getRepoTags();
-                    return null != repoTags && Stream.of(repoTags).anyMatch(imageName::equals);
-                })) {
-=======
-        String image = service.getImage();
         if (!image.contains(":")) {
-            throw new RuntimeException("Docker image '" + image + "' must include a version.");
-        }
-        if (dockerClient.getInternalClient().listImagesCmd().withReferenceFilter(image).exec().isEmpty()) {
->>>>>>> 3dd51e93
+            throw new RuntimeException("Docker image '" + imageName + "' must include a version.");
+        }
+        if (dockerClient.getInternalClient().listImagesCmd().withReferenceFilter(imageName).exec().isEmpty()) {
             // No image with the requested image ID, so try to pull image
             try (PullImageCmd pullImageCmd = dockerClient.getInternalClient().pullImageCmd(imageName)) {
 
