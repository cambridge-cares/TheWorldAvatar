--- conflicted
+++ resolved
@@ -4,20 +4,11 @@
         "Name": "postgis",
         "TaskTemplate": {
             "ContainerSpec": {
-<<<<<<< HEAD
-                "Image": "3dcitydb/3dcitydb-pg:14-3.3-4.4.0-alpine",
-=======
                 "Image": "3dcitydb/3dcitydb-pg:15-3.3-4.4.0",
->>>>>>> c0de912e
                 "Env": [
                     "POSTGRES_HOST_AUTH_METHOD=scram-sha-256",
                     "POSTGRES_INITDB_ARGS=--auth-host=scram-sha-256",
                     "POSTGIS_SFCGAL=true"
-                ],
-                "Command": [
-                    "sh",
-                    "-c",
-                    "chmod +x /docker-entrypoint-initdb.d/3dcitydb-initdb.sh && docker-entrypoint.sh postgres"
                 ],
                 "Command": [
                     "sh",
