{
    "type": "postgres",
    "ServiceSpec": {
        "Name": "postgis",
        "TaskTemplate": {
            "ContainerSpec": {
<<<<<<< HEAD
                "Image": "ghcr.io/cambridge-cares/pgrouting/pgrouting:15-3.4-3.4.1-extra-bundled-SNAPSHOT",
=======
                "Image": "3dcitydb/3dcitydb-pg:15-3.3-4.4.0",
>>>>>>> 7356aa10
                "Env": [
                    "POSTGRES_HOST_AUTH_METHOD=scram-sha-256",
                    "POSTGRES_INITDB_ARGS=--auth-host=scram-sha-256",
                    "POSTGIS_SFCGAL=true"
<<<<<<< HEAD
=======
                ],
                "Command": [
                    "sh",
                    "-c",
                    "chmod +x /docker-entrypoint-initdb.d/3dcitydb-initdb.sh && docker-entrypoint.sh postgres"
>>>>>>> 7356aa10
                ],
                "Mounts": [
                    {
                        "Type": "volume",
                        "Source": "postgis_data",
                        "Target": "/var/lib/postgresql/data"
                    },
                    {
                        "Type": "volume",
                        "Source": "geotiffs",
                        "Target": "/geotiffs"
                    }
                ],
                "Secrets": [
                    {
                        "SecretName": "postgis_password"
                    }
                ]
            }
        }
    }
}<|MERGE_RESOLUTION|>--- conflicted
+++ resolved
@@ -4,23 +4,16 @@
         "Name": "postgis",
         "TaskTemplate": {
             "ContainerSpec": {
-<<<<<<< HEAD
-                "Image": "ghcr.io/cambridge-cares/pgrouting/pgrouting:15-3.4-3.4.1-extra-bundled-SNAPSHOT",
-=======
-                "Image": "3dcitydb/3dcitydb-pg:15-3.3-4.4.0",
->>>>>>> 7356aa10
+                "Image": "ghcr.io/cambridge-cares/cambridge-cares/postgis:15-3.4-3.4.1-extra-bundled-snapshot",
                 "Env": [
                     "POSTGRES_HOST_AUTH_METHOD=scram-sha-256",
                     "POSTGRES_INITDB_ARGS=--auth-host=scram-sha-256",
                     "POSTGIS_SFCGAL=true"
-<<<<<<< HEAD
-=======
                 ],
                 "Command": [
                     "sh",
                     "-c",
                     "chmod +x /docker-entrypoint-initdb.d/3dcitydb-initdb.sh && docker-entrypoint.sh postgres"
->>>>>>> 7356aa10
                 ],
                 "Mounts": [
                     {
