{
    "type": "nginx",
    "ServiceSpec": {
        "Name": "nginx",
        "TaskTemplate": {
            "ContainerSpec": {
<<<<<<< HEAD
                "Image": "docker.io/nginx:1.19.6"
=======
                "Image": "nginx:1.19.6",
                "Mounts": [
                    {
                        "Type": "volume",
                        "Source": "nginx_config",
                        "Target": "/etc/nginx/conf.d"
                    }
                ]
>>>>>>> 934ecbcf
            }
        },
        "EndpointSpec": {
            "Ports": [
                {
                    "Name": "web",
                    "Protocol": "tcp",
                    "TargetPort": "80",
                    "PublishedPort": "3838"
                }
            ]
        }
    }
}<|MERGE_RESOLUTION|>--- conflicted
+++ resolved
@@ -4,10 +4,7 @@
         "Name": "nginx",
         "TaskTemplate": {
             "ContainerSpec": {
-<<<<<<< HEAD
-                "Image": "docker.io/nginx:1.19.6"
-=======
-                "Image": "nginx:1.19.6",
+                "Image": "docker.io/nginx:1.19.6",
                 "Mounts": [
                     {
                         "Type": "volume",
@@ -15,7 +12,6 @@
                         "Target": "/etc/nginx/conf.d"
                     }
                 ]
->>>>>>> 934ecbcf
             }
         },
         "EndpointSpec": {
