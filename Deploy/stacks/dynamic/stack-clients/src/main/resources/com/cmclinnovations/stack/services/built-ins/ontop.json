{
    "type": "ontop",
    "ServiceSpec": {
        "Name": "ontop",
        "TaskTemplate": {
            "ContainerSpec": {
                "Image": "ontop/ontop:5.1.0",
                "Env": [
                    "ONTOP_MAPPING_FILE=/ontop/ontop.obda",
                    "ONTOP_DB_NAME=postgres",
<<<<<<< HEAD
                    "ONTOP_DEV_MODE=true"
=======
                    "ONTOP_DEV_MODE=true",
                    "ONTOP_LAZY_INIT=true"
>>>>>>> 830b0d88
                ],
                "Configs": [
                    {
                        "ConfigName": "postgis"
                    }
                ],
                "Secrets": [
                    {
                        "SecretName": "postgis_password"
                    }
                ],
                "Mounts": [
                    {
                        "Type": "volume",
                        "Source": "jdbc_drivers",
                        "Target": "/opt/ontop/jdbc",
                        "ReadOnly": false
                    }
                ]
            }
        }
    },
    "endpoints": {
        "sparql": {
            "url": "http://localhost:8080/sparql",
            "externalPath": "/ontop/sparql"
        },
        "ui": {
            "url": "http://localhost:8080/",
            "externalPath": "/ontop/ui"
        }
    }
}<|MERGE_RESOLUTION|>--- conflicted
+++ resolved
@@ -8,12 +8,8 @@
                 "Env": [
                     "ONTOP_MAPPING_FILE=/ontop/ontop.obda",
                     "ONTOP_DB_NAME=postgres",
-<<<<<<< HEAD
-                    "ONTOP_DEV_MODE=true"
-=======
                     "ONTOP_DEV_MODE=true",
                     "ONTOP_LAZY_INIT=true"
->>>>>>> 830b0d88
                 ],
                 "Configs": [
                     {
