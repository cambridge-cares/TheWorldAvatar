version: '3.8'
services:
  stack-manager:
    deploy:
      mode: replicated
      replicas: 1
      restart_policy:
        condition: none
    environment:
      - "STACK_NAME=${STACK_NAME}"
      - "EXECUTABLE=${EXECUTABLE}"
      - "API_SOCK=${API_SOCK}"
    security_opt:
      - label=disable
    volumes:
      - scratch:/stack_scratch:z
      - $API_SOCK:/var/run/docker.sock
    networks:
      - stack
    labels:
      - "com.docker.compose.project=${STACK_NAME}"

volumes:
  scratch:
    name: ${STACK_NAME}_scratch
    labels:
<<<<<<< HEAD
      - com.docker.stack.namespace:${STACK_NAME}
  jdbc_drivers:
    name: ${STACK_NAME}_jdbc_drivers
    labels:
      - com.docker.stack.namespace:${STACK_NAME}
=======
      - com.docker.stack.namespace=${STACK_NAME}
>>>>>>> 5be2fb36

configs:
  postgis:
    name: ${STACK_NAME}_postgis
    external: true
  geoserver:
    name: ${STACK_NAME}_geoserver
    external: true

networks:
  stack:
    name: ${STACK_NAME}
    driver: overlay
    attachable: true
    external: false

secrets:
  postgis_password:
    name: ${STACK_NAME}_postgis_password
    external: true
  geoserver_password:
    name: ${STACK_NAME}_geoserver_password
    external: true<|MERGE_RESOLUTION|>--- conflicted
+++ resolved
@@ -24,15 +24,11 @@
   scratch:
     name: ${STACK_NAME}_scratch
     labels:
-<<<<<<< HEAD
-      - com.docker.stack.namespace:${STACK_NAME}
+      - com.docker.stack.namespace=${STACK_NAME}
   jdbc_drivers:
     name: ${STACK_NAME}_jdbc_drivers
     labels:
-      - com.docker.stack.namespace:${STACK_NAME}
-=======
       - com.docker.stack.namespace=${STACK_NAME}
->>>>>>> 5be2fb36
 
 configs:
   postgis:
