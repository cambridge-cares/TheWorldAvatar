# The Stack Manager

In the commands below placeholders are shown as `<STACK NAME>`, you will need to substitute in the required value when running the command.

## Prerequisites

### Hardware
* A total RAM size of 32GB is recommended for smooth execution, particularly in Microsoft Windows.

### Software
* Building and running a stack has been tested in Microsoft Windows and to some degree Linux, it has not been tested within a MacOS environment.
* Install [Git](https://git-scm.com/downloads).
* Install [Docker Desktop, or the Docker Engine and the Docker Compose plugin](https://docs.docker.com/engine/install).
* Preferably also install [VSCode](https://code.visualstudio.com/Download), required for development.
#### For development
* Install a [Java 11+ SDK](https://adoptium.net).
* Optionally, install [Python](https://www.python.org/downloads).
### Accounts
* A [GitHub account](https://github.com), with an appropriate `read:packages` (or `write:packages` if developing) [access token](https://docs.github.com/en/authentication/keeping-your-account-and-data-secure/creating-a-personal-access-token).
* Pulling some images requires access to the Docker registry at CMCL. In case you don't have credentials for that, please email `support<at>cmclinnovations.com` with the subject `Docker registry access`. Further information can be found at the [CMCL Docker Registry] wiki page.

## Spinning up a Stack

To spin up the stack (with default settings) please follow the instructions below:

1. If you haven't already, test your access to the CMCL Docker registry, simply run 
    ```console
    docker login docker.cmclinnovations.com
    ```
    If you are not already logged in then, when prompted, enter the username and password you were given.

2. Open the Workspace in the `Deploy/stacks/dynamic` directory in VSCode (or go to the `stack-manager` subdirectory within it in a `bash` terminal).

3. Create two files called `postgis_password` and `geoserver_password` in the `stack-manager/inputs/secrets/` directory. Populate the files with the intended passwords for PostGIS and GeoServer, respectively.
    It is also possible to add a `blazegraph_password` file to initialise the Blazegraph container with authentication enabled but this is currently incompatible with most agents, a future update to the `stack-client` library will help resolve this issue.

4. From a terminal in the `stack-manager` directory, start the `stack-manager` container by running the following:
    ```console
    ./stack.sh start <STACK NAME>
    ```
    This will pull the required Docker images and start the core stack containers.
    This should bring up 7 containers, i.e. gdal, ontop, adminer, postgis, blazegraph, nginx, and geoserver.
    In case not all containers start up successfully, try running the command again or check the logs for the `stack-manager` container.
5. Accessing the GUI webpages for the containers:
    * The default exposed port number exposed by Docker is `3838`. To check the exposed port number, run
        ```console
        docker service ls --filter name=<STACK NAME>-nginx
        ```
    * The Geoserver GUI should be available at http://localhost:3838/geoserver/. Log in using the username `admin` and the password specified in the `geoserver_password` file.
    * The Adminer (PostgreSQL GUI) at http://localhost:3838/adminer/ui/?username=postgres&pgsql=. Enter `<STACK NAME>-postgis:5432` as the `Server` and the value from the `postgis_password` file as the `Password`. The `Database` slot can be left blank if you don't know what it should be.
    * The Ontop GUI should be available at http://localhost:3838/ontop/ui.
    * The Blazegraph Workbench should be available at http://localhost:3838/blazegraph/ui.

## Built-in containers

There are several containers built into the stack-manager that perform common tasks such as uploading, storing, and visualising data.
Their service config files can be found in the stack-client [resources directory].

By default the services listed in the [defaults.txt](./src/main/resources/com/cmclinnovations/stack/defaults.txt) resource file.
The other, optional, services can be started after the default ones by specifying them in the appropriate stack config file, as described in the [Custom and optional containers](#custom-and-optional-containers) section.

## Specifying custom containers

It is possible to spin up other containers in the stack using the stack-manager.
This is particularly useful for adding agents into a stack.

The stack-manager will handle creating the containers so there is no need to create the containers using `docker` or `docker compose` before running the stack-manager.

If the configuration file for a container is present when a stack is initially spun up then it will be added then.
To add a container after a stack has been spun up just add the configuration file and run the stack-manager again, the previously started containers will be unaffected.

> :warning: **Warning:** The stack-manager does not attempt to build a container's image so all images need to be built prior to running the stack-manager.

### Benefits

Spinning a container up via the stack-manager provides the following benefits:
* The container is added to the stack's Docker network, this allows the agent to connect to the other stack containers using their internal URLs.
* The URLs, usernames and passwords of other containers in the stack can be retrieved using the `ContainerClient::readEndpointConfig` method at runtime, rather than having to provide them through environment variables or `.properties` files.
* Allows the classes and methods available through the stack-clients library to be used to add new data (particularly geospatial data) into the stack in a clean an consistent way.

### Service configuration files

To add custom containers put a `.json` file for each container into the [stack-manager/inputs/config/services](./inputs/config/services/) directory.
An example of the structure of this file, the one for the Ontop container, is as follows:
```json
{
    "ServiceSpec": {
        "Name": "adminer",
        "TaskTemplate": {
            "ContainerSpec": {
                "Image": "adminer:latest"
            }
        }
    },
    "endpoints": {
        "ui": {
            "url": "http://localhost:8080",
            "externalPath": "/adminer/ui"
        }
    }
}
```

The three top-level nodes are:
* `"type"`(not used in the example above): This is used to run container specific Java code when the container is started and should be ignored for user-specified containers.
* `"ServiceSpec"`: This is based on the Docker API container creation request format documented [here]("ServiceSpec").
  To specification of `"Configs"` and `"Secrets"` has been simplified so that only the name is required.
* `"endpoints"`: This is where mappings between the internal URLs and the externally accessible paths can be specified.
  The internal URL should be the one you would use if you were logged into the container and the external path is appended to `http://localhost:3838`

Other, more complex, examples of configuration files can be seen in the stack-client's [resources directory].


### Mounting data into containers

Some containers need application specific configuration files. There are several ways to mount these files into containers. These are summarised in the following table and described in more detail below.

| Type       | Description                                                                               | Use case                                                                                                         | Location                                                                                                                                                                       |
| ---------- | ----------------------------------------------------------------------------------------- | ---------------------------------------------------------------------------------------------------------------- | ------------------------------------------------------------------------------------------------------------------------------------------------------------------------------ |
| Secret     | A single file that is stored encrypted in the stack and can be mounted into any container | Adding files that contain sensitive data like usernames and passwords                                            | [`stack-manager/inputs/secrets`](./inputs/secrets/)                                                                                                                            |
| Volume     | A directory that is stored unencrypted in the stack and can be mounted into any container | Adding files to one or more containers that will persist if the containers are stopped                           | [`stack-manager/inputs/data`](./inputs/data/)                                                                                                                                  |
| Bind mount | A file or directory that is directly mounted into a container from the host               | Useful for testing configurations when the container doesn't need to be restarted for the changes to take effect | Any absolute path, as seen in WSL (not Git Bash, CMD or PowerShell) when running in Windows, or a path relative to the [`stack-manager/inputs/data`](./inputs/data/) directory |

#### Secrets

Secrets are the best way to store sensitive information like usernames and passwords in a stack.

The secret is added to the stack the first time the stack-manager is run.
To modify the value of a secret the stack needs to be stopped and restarted.

The source files should be put in the [`stack-manager/inputs/secrets`](./inputs/secrets/) directory.
By default secrets are mounted inside the container in the `/run/secrets/` directory in a file with the same name as the secret.
It is possible to specify a custom target path by adding the `File.Name` nodes.

The example below shows a snippet of a service config file with a secret named `secret_with_default_path` that specifies that the content of the file `stack-manager/inputs/secrets/secret_with_default_path` should be mounted into the container at `/run/secrets/secret_with_default_path`.
The other secret named `secret_with_custom_path` specifies that the file `stack-manager/inputs/secrets/secret_with_custom_path` should be mounted into the container at `/custom/secret/path`.

```json
{
    "ServiceSpec": {
        ...
        "TaskTemplate": {
            "ContainerSpec": {
                ...
                "Secrets": [
                    {
                        "SecretName": "secret_with_default_path"
                    },
                    {
                        "SecretName": "secret_with_custom_path",
                        "File": {
                            "Name":"/custom/secret/path"
                        }
                    }
                ]
                ...
```

The corresponding `stack-manager/inputs` directory would then need the following files:

```
secrets/
    secret_with_default_path
    secret_with_custom_path
```

<<<<<<< HEAD
For more information on how secrets work in Docker see here, https://docs.docker.com/engine/swarm/secrets/.
=======
For more information on how secrets work in Docker see [here](https://docs.docker.com/engine/swarm/secrets).
>>>>>>> 7aa8992c

#### Volumes

Volumes can be mounted into containers so that their code can access the files container within them.
This is the preferred method for mounting non-sensitive data in production environments.

See the [Stack configuration](#stack-configuration) section for instructions on how to automatically copy files into a volume when the stack-manager is run.

The example below shows a snippet of a service config file with a volume named `vis-files` being mounted into the container at `/var/www/html`.
The stack-manager will have copied the contents of the `stack-manager/inputs/data/vis-files` directory into that volume before starting the containers.

```json
{
    "ServiceSpec": {
       ...
        "TaskTemplate": {
            "ContainerSpec": {
               ...
                "Mounts": [
                    {
                        "Type": "volume",
                        "Source": "vis-files",
                        "Target": "/var/www/html"
                    }
                ]
                ...
```

The corresponding `stack-manager/inputs` directory would then need the following directories and the volume would need to be specified in the stack config file as described (here)[#file-format] :

```
data/
    vis-files/
```

<<<<<<< HEAD
For more information on how volumes work in Docker see here, https://docs.docker.com/storage/volumes/.
=======
For more information on how volumes work in Docker see [here](https://docs.docker.com/storage/volumes).
>>>>>>> 7aa8992c

#### Bind mounts

Bind mounts allow you to directly mount a file or directory on the host machine into a container.
This is often useful when developing and debugging a container that doesn't need to be restarted if the file(s) change.

The example below shows a snippet of a service config file where the contents of the `stack-manager/inputs/data/fia-queries` directory is mounted into the container at `/app/queries`.

```json
{
    "ServiceSpec": {
       ...
        "TaskTemplate": {
            "ContainerSpec": {
               ...
                "Mounts": [
                    {
                        "Type": "bind",
                        "Source": "fia-queries",
                        "Target": "/app/queries"
                    }
                ]
                ...
```

<<<<<<< HEAD
For more information on how bind mounts work in Docker see here, https://docs.docker.com/storage/bind-mounts/.
=======
For more information on how bind mounts work in Docker see [here](https://docs.docker.com/storage/bind-mounts).
>>>>>>> 7aa8992c

## Stack configuration

A stack config file, with the same name as the stack being spun up, can be placed in the [stack-manager/inputs/config](./inputs/config/) directory to control what is include when the stack-manager is run.

### Custom and optional containers
By default the stack will start the built-in default services and then all of the user-supplied custom services. There are also several optional built-in services

The list of services that are started can be modified by adding them to the  .
For example a stack called "test" could be configured by providing a file with the path `stack-manager/inputs/config/test.json`.

### Volumes

The stack config file also allows you to specify that the contents of certain directories get copied into volumes when the stack-manager is run.
Changes to those files are copied into the volume each time the stack-manager is run.

See the [Mounting data into containers](#mounting-data-into-containers) section for instructions on how to mount a volume into a container.

To remove files or directories from a volume you either need to stop any container that are using it and then remove the volume, or attach a shell to a container that has the volume mounted and delete the files directly.

### File format
The format of the stack configuration file is as follows:
```json
{
    "services": {
        "includes": [
            # List of non-default services to start in addition to the default ones. (Optional)
        ],
        "excludes": [
            # List of default and/or explicitly included services that should not be spun up. This will cause issues if another service requires one of the excluded ones. (Optional)
        ]
    },
    "volumes": {
        # Key-value pairs of volume name and source directory in the 'stack-manager/inputs/data' directory. (Optional)
        "<volume name>": "<source directory>"
    }
}
```

## Example - including a visualisation

This example explains how to spin up a DTVF based visualisation container within a stack. The visualisation container requires a volume called `vis-files` to be populated.
The steps to configure the stack are as follows:
* Enable the visualisation container by adding it to the `services` `includes` list in the stack config file.
* Specify the sub-directory of the `stack-manager/inputs/data/` folder from which the custom files that configure the visualisation should be copied, in this example the sub-directory is called `webspace`.
* Copy the custom files that configure the visualisation in to that directory, in this example `stack-manager/inputs/data/webspace`.

The final stack config file should contain the following content:
```json
{
    "services": {
        "includes": [
            "visualisation"
        ]
    },
    "volumes": {
        "vis-files": "webspace"
    }
}
```

### Adding the Feature Info Agent

To also include a Feature Info Agent you should modify the stack config to something like the following:
```json
{
    "services": {
        "includes": [
            "visualisation",
            "feature-info-agent"
        ]
    },
    "volumes": {
        "vis-files": "webspace",
        "fia-queries": "fia-queries"
    }
}
```

Which specifies that the Feature Info Agent query files will be expected to be placed in the `stack-manager/inputs/data/fia-queries` directory.

## Debugging the Stack Manager in VSCode

1. Add the following entry into top level node the JSON file `stack-manager/.vscode/settings.json`, creating the file if it doesn't exist.
    ```json
    "debug.port": "<DEBUG PORT>"
    ```
    A value around `5005` for `<DEBUG PORT>` should be appropriate.

2. In the `Run and Debug` side panel of VSCode run the `Debug (stack-manager)` configuration.

## Developing the Stack Manager in VSCode

You will need permission to push to the CMCL package repository to be able to build the stack-manager project

1. Follow the instructions in step 1. of [Debugging the Stack Manager in VSCode](#debugging-the-stack-manager-in-vscode)

2. Create two files called `repo_username.txt` and `repo_password.txt` in the `stack-manager/docker/credentials` directory. Populate the files with your GitHub username and access token (with scope to write packages), respectively.

3. In the `Run and Debug` side panel of VSCode run the `Build and Debug (stack-manager)` configuration.

## Further remarks

* In case any of the endpoints is not resolvable after spinning up the stack, try exploring whether the specified ports might already be assigned to other program.

* To remove an Docker Swarm service (e.g. geoserver), run
    ```console
    docker service rm <STACK NAME>-<SERVICE NAME>
    ```

* To remove a single Docker Swarm stack, run
    ```console
    docker stack rm <STACK NAME>
    ```

* To (permanently) remove all Docker Swarm services, run
    ```console
    docker swarm leave --force
    ```

<!-- Links -->
[CMCL Docker Registry]: https://github.com/cambridge-cares/TheWorldAvatar/wiki/Docker%3A-Image-registry
[resources directory]: ../stack-clients/src/main/resources/com/cmclinnovations/stack/services/built-ins/<|MERGE_RESOLUTION|>--- conflicted
+++ resolved
@@ -164,11 +164,7 @@
     secret_with_custom_path
 ```
 
-<<<<<<< HEAD
-For more information on how secrets work in Docker see here, https://docs.docker.com/engine/swarm/secrets/.
-=======
 For more information on how secrets work in Docker see [here](https://docs.docker.com/engine/swarm/secrets).
->>>>>>> 7aa8992c
 
 #### Volumes
 
@@ -204,11 +200,7 @@
     vis-files/
 ```
 
-<<<<<<< HEAD
-For more information on how volumes work in Docker see here, https://docs.docker.com/storage/volumes/.
-=======
 For more information on how volumes work in Docker see [here](https://docs.docker.com/storage/volumes).
->>>>>>> 7aa8992c
 
 #### Bind mounts
 
@@ -234,11 +226,7 @@
                 ...
 ```
 
-<<<<<<< HEAD
-For more information on how bind mounts work in Docker see here, https://docs.docker.com/storage/bind-mounts/.
-=======
 For more information on how bind mounts work in Docker see [here](https://docs.docker.com/storage/bind-mounts).
->>>>>>> 7aa8992c
 
 ## Stack configuration
 
