--- conflicted
+++ resolved
@@ -7,11 +7,7 @@
 
   <groupId>com.cmclinnovations</groupId>
   <artifactId>stack-manager</artifactId>
-<<<<<<< HEAD
-  <version>1.10.0-582-dcat-ontop-SNAPSHOT</version>
-=======
-  <version>1.10.0</version>
->>>>>>> 9e469c1f
+  <version>1.11.0-582-dcat-ontop-SNAPSHOT</version>
 
   <name>Stack Manager</name>
   <url>https://www.cmclinnovations.com</url>
@@ -33,11 +29,7 @@
     <dependency>
       <groupId>com.cmclinnovations</groupId>
       <artifactId>stack-clients</artifactId>
-<<<<<<< HEAD
-      <version>1.10.0-582-dcat-ontop-SNAPSHOT</version>
-=======
-      <version>1.10.0</version>
->>>>>>> 9e469c1f
+      <version>1.11.0-582-dcat-ontop-SNAPSHOT</version>
     </dependency>
 
     <dependency>
