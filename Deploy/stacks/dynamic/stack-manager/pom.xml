--- conflicted
+++ resolved
@@ -7,11 +7,7 @@
 
     <groupId>com.cmclinnovations</groupId>
     <artifactId>stack-manager</artifactId>
-<<<<<<< HEAD
-    <version>1.36.1-944-replace-superset-with-grafana-SNAPSHOT</version>
-=======
-    <version>1.37.0</version>
->>>>>>> 8ff1e645
+    <version>1.37.1-944-replace-superset-with-grafana-SNAPSHOT</version>
 
     <name>Stack Manager</name>
     <url>https://theworldavatar.io</url>
@@ -33,11 +29,7 @@
         <dependency>
             <groupId>com.cmclinnovations</groupId>
             <artifactId>stack-clients</artifactId>
-<<<<<<< HEAD
-            <version>1.36.1-944-replace-superset-with-grafana-SNAPSHOT</version>
-=======
-            <version>1.37.0</version>
->>>>>>> 8ff1e645
+            <version>1.37.1-944-replace-superset-with-grafana-SNAPSHOT</version>
         </dependency>
 
         <dependency>
@@ -68,12 +60,7 @@
                     <archive>
                         <manifest>
                             <!-- These properties add the copied dependencies to the classpath so
-<<<<<<< HEAD
                             the .jar can find them at runtime. -->
-=======
-                            the .jar can
-              find them at runtime. -->
->>>>>>> 8ff1e645
                             <addClasspath>true</addClasspath>
                             <classpathPrefix>.</classpathPrefix>
                             <classpathLayoutType>repository</classpathLayoutType>
@@ -86,12 +73,7 @@
             </plugin>
             <plugin>
                 <!-- This plugin copies all of the .jar dependencies into a 'lib' folder in the
-<<<<<<< HEAD
                 target directory. -->
-=======
-                target
-        directory. -->
->>>>>>> 8ff1e645
                 <groupId>org.apache.maven.plugins</groupId>
                 <artifactId>maven-dependency-plugin</artifactId>
                 <executions>
