<?xml version="1.0" encoding="UTF-8"?>

<project xmlns="http://maven.apache.org/POM/4.0.0"
  xmlns:xsi="http://www.w3.org/2001/XMLSchema-instance"
  xsi:schemaLocation="http://maven.apache.org/POM/4.0.0 http://maven.apache.org/xsd/maven-4.0.0.xsd">
  <modelVersion>4.0.0</modelVersion>

  <groupId>com.cmclinnovations</groupId>
  <artifactId>stack-manager</artifactId>
<<<<<<< HEAD
  <version>1.5.3-uploader-schema-support-SNAPSHOT</version>
=======
  <version>1.35.2</version>
>>>>>>> 81c0c6c7

  <name>Stack Manager</name>
  <url>https://theworldavatar.io</url>

  <parent>
    <groupId>uk.ac.cam.cares.jps</groupId>
    <artifactId>jps-parent-pom</artifactId>
    <version>2.3.0</version>
  </parent>

  <properties>
    <maven.compiler.source>11</maven.compiler.source>
    <maven.compiler.target>11</maven.compiler.target>
    <maven.compiler.release>11</maven.compiler.release>
  </properties>

  <dependencies>

    <dependency>
      <groupId>com.cmclinnovations</groupId>
      <artifactId>stack-clients</artifactId>
<<<<<<< HEAD
      <version>1.5.3-uploader-schema-support-SNAPSHOT</version>
=======
      <version>1.35.2</version>
>>>>>>> 81c0c6c7
    </dependency>

    <dependency>
      <groupId>org.slf4j</groupId>
      <artifactId>slf4j-api</artifactId>
    </dependency>

    <dependency>
      <groupId>org.apache.logging.log4j</groupId>
      <artifactId>log4j-slf4j-impl</artifactId>
    </dependency>

    <dependency>
      <groupId>junit</groupId>
      <artifactId>junit</artifactId>
    </dependency>

  </dependencies>

  <build>

    <plugins>
      <plugin>
        <!-- This plugin edits the manifest file that goes inside the .jar file -->
        <groupId>org.apache.maven.plugins</groupId>
        <artifactId>maven-jar-plugin</artifactId>
        <configuration>
          <archive>
            <manifest>
              <!-- These properties add the copied dependencies to the classpath so the .jar can
              find them at runtime. -->
              <addClasspath>true</addClasspath>
              <classpathPrefix>.</classpathPrefix>
              <classpathLayoutType>repository</classpathLayoutType>
              <mainClass>com.cmclinnovations.stack.App</mainClass>
              <useUniqueVersions>false</useUniqueVersions>
            </manifest>
          </archive>
          <outputDirectory>${project.build.directory}/lib</outputDirectory>
        </configuration>
      </plugin>
      <plugin>
        <!-- This plugin copies all of the .jar dependencies into a 'lib' folder in the target
        directory. -->
        <groupId>org.apache.maven.plugins</groupId>
        <artifactId>maven-dependency-plugin</artifactId>
        <executions>
          <execution>
            <id>copy-jar-dependencies</id>
            <phase>prepare-package</phase>
            <goals>
              <goal>copy-dependencies</goal>
            </goals>
            <configuration>
              <includeScope>runtime</includeScope>
              <outputDirectory>${project.build.directory}/lib</outputDirectory>
              <useRepositoryLayout>true</useRepositoryLayout>
            </configuration>
          </execution>
        </executions>
      </plugin>
    </plugins>
  </build>

</project><|MERGE_RESOLUTION|>--- conflicted
+++ resolved
@@ -7,11 +7,7 @@
 
   <groupId>com.cmclinnovations</groupId>
   <artifactId>stack-manager</artifactId>
-<<<<<<< HEAD
-  <version>1.5.3-uploader-schema-support-SNAPSHOT</version>
-=======
-  <version>1.35.2</version>
->>>>>>> 81c0c6c7
+  <version>1.35.3-uploader-schema-support-SNAPSHOT</version>
 
   <name>Stack Manager</name>
   <url>https://theworldavatar.io</url>
@@ -33,11 +29,7 @@
     <dependency>
       <groupId>com.cmclinnovations</groupId>
       <artifactId>stack-clients</artifactId>
-<<<<<<< HEAD
-      <version>1.5.3-uploader-schema-support-SNAPSHOT</version>
-=======
-      <version>1.35.2</version>
->>>>>>> 81c0c6c7
+      <version>1.35.3-uploader-schema-support-SNAPSHOT</version>
     </dependency>
 
     <dependency>
