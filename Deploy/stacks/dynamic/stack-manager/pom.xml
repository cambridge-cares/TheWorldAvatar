--- conflicted
+++ resolved
@@ -7,11 +7,7 @@
 
   <groupId>com.cmclinnovations</groupId>
   <artifactId>stack-manager</artifactId>
-<<<<<<< HEAD
-  <version>1.23.2-dev-no-pull-podman-SNAPSHOT</version>
-=======
-  <version>1.23.2</version>
->>>>>>> 2f5cd854
+  <version>1.23.3</version>
 
   <name>Stack Manager</name>
   <url>https://theworldavatar.io</url>
@@ -33,11 +29,7 @@
     <dependency>
       <groupId>com.cmclinnovations</groupId>
       <artifactId>stack-clients</artifactId>
-<<<<<<< HEAD
-      <version>1.23.2-dev-no-pull-podman-SNAPSHOT</version>
-=======
-      <version>1.23.2</version>
->>>>>>> 2f5cd854
+      <version>1.23.3</version>
     </dependency>
 
     <dependency>
