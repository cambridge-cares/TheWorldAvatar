--- conflicted
+++ resolved
@@ -7,11 +7,7 @@
 
   <groupId>com.cmclinnovations</groupId>
   <artifactId>stack-manager</artifactId>
-<<<<<<< HEAD
-  <version>1.7.3-566-SNAPSHOT</version>
-=======
-  <version>1.12.2</version>
->>>>>>> 3f6b2373
+  <version>1.12.3-566-SNAPSHOT</version>
 
   <name>Stack Manager</name>
   <url>https://www.cmclinnovations.com</url>
@@ -33,11 +29,7 @@
     <dependency>
       <groupId>com.cmclinnovations</groupId>
       <artifactId>stack-clients</artifactId>
-<<<<<<< HEAD
-      <version>1.7.3-566-SNAPSHOT</version>
-=======
-      <version>1.12.2</version>
->>>>>>> 3f6b2373
+      <version>1.12.3-566-SNAPSHOT</version>
     </dependency>
 
     <dependency>
