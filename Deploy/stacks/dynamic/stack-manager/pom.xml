<?xml version="1.0" encoding="UTF-8"?>

<project xmlns="http://maven.apache.org/POM/4.0.0"
  xmlns:xsi="http://www.w3.org/2001/XMLSchema-instance"
  xsi:schemaLocation="http://maven.apache.org/POM/4.0.0 http://maven.apache.org/xsd/maven-4.0.0.xsd">
  <modelVersion>4.0.0</modelVersion>

  <groupId>com.cmclinnovations</groupId>
  <artifactId>stack-manager</artifactId>
<<<<<<< HEAD
  <version>1.23.0-566-SNAPSHOT</version>
=======
  <version>1.24.0</version>
>>>>>>> b43f882c

  <name>Stack Manager</name>
  <url>https://theworldavatar.io</url>

  <parent>
    <groupId>uk.ac.cam.cares.jps</groupId>
    <artifactId>jps-parent-pom</artifactId>
    <version>2.2.2</version>
  </parent>

  <properties>
    <project.build.sourceEncoding>UTF-8</project.build.sourceEncoding>
    <maven.compiler.source>11</maven.compiler.source>
    <maven.compiler.target>11</maven.compiler.target>
  </properties>

  <dependencies>

    <dependency>
      <groupId>com.cmclinnovations</groupId>
      <artifactId>stack-clients</artifactId>
<<<<<<< HEAD
      <version>1.23.0-566-SNAPSHOT</version>
=======
      <version>1.24.0</version>
>>>>>>> b43f882c
    </dependency>

    <dependency>
      <groupId>org.slf4j</groupId>
      <artifactId>slf4j-api</artifactId>
    </dependency>
    <dependency>
      <groupId>org.apache.logging.log4j</groupId>
      <artifactId>log4j-slf4j-impl</artifactId>
    </dependency>

    <dependency>
      <groupId>junit</groupId>
      <artifactId>junit</artifactId>
    </dependency>

  </dependencies>

  <build>

    <plugins>
      <plugin>
        <!-- This plugin edits the manifest file that goes inside the .jar file -->
        <groupId>org.apache.maven.plugins</groupId>
        <artifactId>maven-jar-plugin</artifactId>
        <configuration>
          <archive>
            <manifest>
              <!-- These properties add the copied dependencies to the classpath so the .jar can
              find them at runtime. -->
              <addClasspath>true</addClasspath>
              <classpathPrefix>.</classpathPrefix>
              <classpathLayoutType>repository</classpathLayoutType>
              <mainClass>com.cmclinnovations.stack.App</mainClass>
              <useUniqueVersions>false</useUniqueVersions>
            </manifest>
          </archive>
          <outputDirectory>${project.build.directory}/lib</outputDirectory>
        </configuration>
      </plugin>
      <plugin>
        <!-- This plugin copies all of the .jar dependencies into a 'lib' folder in the target
        directory. -->
        <groupId>org.apache.maven.plugins</groupId>
        <artifactId>maven-dependency-plugin</artifactId>
        <executions>
          <execution>
            <id>copy-jar-dependencies</id>
            <phase>prepare-package</phase>
            <goals>
              <goal>copy-dependencies</goal>
            </goals>
            <configuration>
              <includeScope>runtime</includeScope>
              <outputDirectory>${project.build.directory}/lib</outputDirectory>
              <useRepositoryLayout>true</useRepositoryLayout>
            </configuration>
          </execution>
        </executions>
      </plugin>
    </plugins>
  </build>

</project><|MERGE_RESOLUTION|>--- conflicted
+++ resolved
@@ -7,11 +7,7 @@
 
   <groupId>com.cmclinnovations</groupId>
   <artifactId>stack-manager</artifactId>
-<<<<<<< HEAD
-  <version>1.23.0-566-SNAPSHOT</version>
-=======
-  <version>1.24.0</version>
->>>>>>> b43f882c
+  <version>1.25.0-566-SNAPSHOT</version>
 
   <name>Stack Manager</name>
   <url>https://theworldavatar.io</url>
@@ -33,11 +29,17 @@
     <dependency>
       <groupId>com.cmclinnovations</groupId>
       <artifactId>stack-clients</artifactId>
-<<<<<<< HEAD
+      <
+      <
+      <
+      <
+      <
+      <
+      < HEAD
       <version>1.23.0-566-SNAPSHOT</version>
-=======
+      =======
       <version>1.24.0</version>
->>>>>>> b43f882c
+      >>>>>>> main
     </dependency>
 
     <dependency>
