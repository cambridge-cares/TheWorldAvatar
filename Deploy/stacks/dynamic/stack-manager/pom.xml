<?xml version="1.0" encoding="UTF-8"?>

<project xmlns="http://maven.apache.org/POM/4.0.0" xmlns:xsi="http://www.w3.org/2001/XMLSchema-instance" xsi:schemaLocation="http://maven.apache.org/POM/4.0.0 http://maven.apache.org/xsd/maven-4.0.0.xsd">
  <modelVersion>4.0.0</modelVersion>

  <groupId>com.cmclinnovations</groupId>
  <artifactId>stack-manager</artifactId>
<<<<<<< HEAD
  <version>1.5.3-uploading-data-to-visualization-documentation-SNAPSHOT</version>
=======
  <version>1.5.3</version>
>>>>>>> 0dae5c43

  <name>Stack Manager</name>
  <url>https://www.cmclinnovations.com</url>

  <parent>
    <groupId>uk.ac.cam.cares.jps</groupId>
    <artifactId>jps-parent-pom</artifactId>
    <version>2.1.0</version>
  </parent>

  <properties>
    <project.build.sourceEncoding>UTF-8</project.build.sourceEncoding>
    <maven.compiler.source>11</maven.compiler.source>
    <maven.compiler.target>11</maven.compiler.target>
  </properties>

  <dependencies>

    <dependency>
      <groupId>com.cmclinnovations</groupId>
      <artifactId>stack-clients</artifactId>
<<<<<<< HEAD
      <version>1.5.3-uploading-data-to-visualization-documentation-SNAPSHOT</version>
=======
      <version>1.5.3</version>
>>>>>>> 0dae5c43
    </dependency>

    <dependency>
      <groupId>org.slf4j</groupId>
      <artifactId>slf4j-api</artifactId>
    </dependency>
    <dependency>
      <groupId>org.apache.logging.log4j</groupId>
      <artifactId>log4j-slf4j-impl</artifactId>
    </dependency>

    <dependency>
      <groupId>junit</groupId>
      <artifactId>junit</artifactId>
      <version>4.13.2</version>
      <scope>test</scope>
    </dependency>

  </dependencies>

  <build>

    <plugins>
      <plugin>
        <!-- This plugin edits the manifest file that goes inside the .jar file -->
        <groupId>org.apache.maven.plugins</groupId>
        <artifactId>maven-jar-plugin</artifactId>
        <configuration>
          <archive>
            <manifest>
              <!-- These properties add the copied dependencies to the classpath so the .jar can find them at runtime. -->
              <addClasspath>true</addClasspath>
              <classpathPrefix>.</classpathPrefix>
              <classpathLayoutType>repository</classpathLayoutType>
              <mainClass>com.cmclinnovations.stack.App</mainClass>
              <useUniqueVersions>false</useUniqueVersions>
            </manifest>
          </archive>
          <outputDirectory>${project.build.directory}/lib</outputDirectory>
        </configuration>
      </plugin>
      <plugin>
        <!-- This plugin copies all of the .jar dependencies into a 'lib' folder in the target directory. -->
        <groupId>org.apache.maven.plugins</groupId>
        <artifactId>maven-dependency-plugin</artifactId>
        <executions>
          <execution>
            <id>copy-jar-dependencies</id>
            <phase>prepare-package</phase>
            <goals>
              <goal>copy-dependencies</goal>
            </goals>
            <configuration>
              <includeScope>runtime</includeScope>
              <outputDirectory>${project.build.directory}/lib</outputDirectory>
              <useRepositoryLayout>true</useRepositoryLayout>
            </configuration>
          </execution>
        </executions>
      </plugin>
    </plugins>
  </build>

</project><|MERGE_RESOLUTION|>--- conflicted
+++ resolved
@@ -5,11 +5,7 @@
 
   <groupId>com.cmclinnovations</groupId>
   <artifactId>stack-manager</artifactId>
-<<<<<<< HEAD
-  <version>1.5.3-uploading-data-to-visualization-documentation-SNAPSHOT</version>
-=======
-  <version>1.5.3</version>
->>>>>>> 0dae5c43
+  <version>1.5.4-uploading-data-to-visualization-documentation-SNAPSHOT</version>
 
   <name>Stack Manager</name>
   <url>https://www.cmclinnovations.com</url>
@@ -31,11 +27,7 @@
     <dependency>
       <groupId>com.cmclinnovations</groupId>
       <artifactId>stack-clients</artifactId>
-<<<<<<< HEAD
-      <version>1.5.3-uploading-data-to-visualization-documentation-SNAPSHOT</version>
-=======
-      <version>1.5.3</version>
->>>>>>> 0dae5c43
+      <version>1.5.4-uploading-data-to-visualization-documentation-SNAPSHOT</version>
     </dependency>
 
     <dependency>
