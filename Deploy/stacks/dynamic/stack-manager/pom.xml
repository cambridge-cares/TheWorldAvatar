<?xml version="1.0" encoding="UTF-8"?>

<project xmlns="http://maven.apache.org/POM/4.0.0"
    xmlns:xsi="http://www.w3.org/2001/XMLSchema-instance"
    xsi:schemaLocation="http://maven.apache.org/POM/4.0.0 http://maven.apache.org/xsd/maven-4.0.0.xsd">
    <modelVersion>4.0.0</modelVersion>

    <groupId>com.cmclinnovations</groupId>
    <artifactId>stack-manager</artifactId>
<<<<<<< HEAD
    <version>1.36.0-onto-ontop-SNAPSHOT</version>
=======
    <version>1.36.0</version>
>>>>>>> 15a1cf78

    <name>Stack Manager</name>
    <url>https://theworldavatar.io</url>

    <parent>
        <groupId>uk.ac.cam.cares.jps</groupId>
        <artifactId>jps-parent-pom</artifactId>
        <version>2.3.0</version>
    </parent>

    <properties>
        <maven.compiler.source>11</maven.compiler.source>
        <maven.compiler.target>11</maven.compiler.target>
        <maven.compiler.release>11</maven.compiler.release>
    </properties>

    <dependencies>

        <dependency>
            <groupId>com.cmclinnovations</groupId>
            <artifactId>stack-clients</artifactId>
<<<<<<< HEAD
            <version>1.36.0-onto-ontop-SNAPSHOT</version>
=======
            <version>1.36.0</version>
>>>>>>> 15a1cf78
        </dependency>

        <dependency>
            <groupId>org.slf4j</groupId>
            <artifactId>slf4j-api</artifactId>
        </dependency>

        <dependency>
            <groupId>org.apache.logging.log4j</groupId>
            <artifactId>log4j-slf4j-impl</artifactId>
        </dependency>

        <dependency>
            <groupId>junit</groupId>
            <artifactId>junit</artifactId>
        </dependency>

    </dependencies>

    <build>

        <plugins>
            <plugin>
                <!-- This plugin edits the manifest file that goes inside the .jar file -->
                <groupId>org.apache.maven.plugins</groupId>
                <artifactId>maven-jar-plugin</artifactId>
                <configuration>
                    <archive>
                        <manifest>
                            <!-- These properties add the copied dependencies to the classpath so
                            the .jar can
              find them at runtime. -->
                            <addClasspath>true</addClasspath>
                            <classpathPrefix>.</classpathPrefix>
                            <classpathLayoutType>repository</classpathLayoutType>
                            <mainClass>com.cmclinnovations.stack.App</mainClass>
                            <useUniqueVersions>false</useUniqueVersions>
                        </manifest>
                    </archive>
                    <outputDirectory>${project.build.directory}/lib</outputDirectory>
                </configuration>
            </plugin>
            <plugin>
                <!-- This plugin copies all of the .jar dependencies into a 'lib' folder in the
                target
        directory. -->
                <groupId>org.apache.maven.plugins</groupId>
                <artifactId>maven-dependency-plugin</artifactId>
                <executions>
                    <execution>
                        <id>copy-jar-dependencies</id>
                        <phase>prepare-package</phase>
                        <goals>
                            <goal>copy-dependencies</goal>
                        </goals>
                        <configuration>
                            <includeScope>runtime</includeScope>
                            <outputDirectory>${project.build.directory}/lib</outputDirectory>
                            <useRepositoryLayout>true</useRepositoryLayout>
                        </configuration>
                    </execution>
                </executions>
            </plugin>
        </plugins>
    </build>

</project><|MERGE_RESOLUTION|>--- conflicted
+++ resolved
@@ -7,11 +7,7 @@
 
     <groupId>com.cmclinnovations</groupId>
     <artifactId>stack-manager</artifactId>
-<<<<<<< HEAD
-    <version>1.36.0-onto-ontop-SNAPSHOT</version>
-=======
-    <version>1.36.0</version>
->>>>>>> 15a1cf78
+    <version>1.37.0-onto-ontop-SNAPSHOT</version>
 
     <name>Stack Manager</name>
     <url>https://theworldavatar.io</url>
@@ -33,11 +29,7 @@
         <dependency>
             <groupId>com.cmclinnovations</groupId>
             <artifactId>stack-clients</artifactId>
-<<<<<<< HEAD
-            <version>1.36.0-onto-ontop-SNAPSHOT</version>
-=======
-            <version>1.36.0</version>
->>>>>>> 15a1cf78
+            <version>1.37.0-onto-ontop-SNAPSHOT</version>
         </dependency>
 
         <dependency>
