<?xml version="1.0" encoding="UTF-8"?>

<project xmlns="http://maven.apache.org/POM/4.0.0"
    xmlns:xsi="http://www.w3.org/2001/XMLSchema-instance"
    xsi:schemaLocation="http://maven.apache.org/POM/4.0.0 http://maven.apache.org/xsd/maven-4.0.0.xsd">
    <modelVersion>4.0.0</modelVersion>

    <groupId>com.cmclinnovations</groupId>
    <artifactId>stack-manager</artifactId>
<<<<<<< HEAD
    <version>1.35.6-944-replace-superset-with-grafana-SNAPSHOT</version>
=======
    <version>1.36.0-dev-host-path-SNAPSHOT</version>
>>>>>>> af4123ea

    <name>Stack Manager</name>
    <url>https://theworldavatar.io</url>

    <parent>
        <groupId>uk.ac.cam.cares.jps</groupId>
        <artifactId>jps-parent-pom</artifactId>
        <version>2.3.0</version>
    </parent>

    <properties>
        <maven.compiler.source>11</maven.compiler.source>
        <maven.compiler.target>11</maven.compiler.target>
        <maven.compiler.release>11</maven.compiler.release>
    </properties>

    <dependencies>

        <dependency>
            <groupId>com.cmclinnovations</groupId>
            <artifactId>stack-clients</artifactId>
<<<<<<< HEAD
            <version>1.35.6-944-replace-superset-with-grafana-SNAPSHOT</version>
=======
            <version>1.36.0-dev-host-path-SNAPSHOT</version>
>>>>>>> af4123ea
        </dependency>

        <dependency>
            <groupId>org.slf4j</groupId>
            <artifactId>slf4j-api</artifactId>
        </dependency>

        <dependency>
            <groupId>org.apache.logging.log4j</groupId>
            <artifactId>log4j-slf4j-impl</artifactId>
        </dependency>

        <dependency>
            <groupId>junit</groupId>
            <artifactId>junit</artifactId>
        </dependency>

    </dependencies>

    <build>

        <plugins>
            <plugin>
                <!-- This plugin edits the manifest file that goes inside the .jar file -->
                <groupId>org.apache.maven.plugins</groupId>
                <artifactId>maven-jar-plugin</artifactId>
                <configuration>
                    <archive>
                        <manifest>
                            <!-- These properties add the copied dependencies to the classpath so
                            the .jar can find them at runtime. -->
                            <addClasspath>true</addClasspath>
                            <classpathPrefix>.</classpathPrefix>
                            <classpathLayoutType>repository</classpathLayoutType>
                            <mainClass>com.cmclinnovations.stack.App</mainClass>
                            <useUniqueVersions>false</useUniqueVersions>
                        </manifest>
                    </archive>
                    <outputDirectory>${project.build.directory}/lib</outputDirectory>
                </configuration>
            </plugin>
            <plugin>
                <!-- This plugin copies all of the .jar dependencies into a 'lib' folder in the
                target directory. -->
                <groupId>org.apache.maven.plugins</groupId>
                <artifactId>maven-dependency-plugin</artifactId>
                <executions>
                    <execution>
                        <id>copy-jar-dependencies</id>
                        <phase>prepare-package</phase>
                        <goals>
                            <goal>copy-dependencies</goal>
                        </goals>
                        <configuration>
                            <includeScope>runtime</includeScope>
                            <outputDirectory>${project.build.directory}/lib</outputDirectory>
                            <useRepositoryLayout>true</useRepositoryLayout>
                        </configuration>
                    </execution>
                </executions>
            </plugin>
        </plugins>
    </build>

</project><|MERGE_RESOLUTION|>--- conflicted
+++ resolved
@@ -7,11 +7,7 @@
 
     <groupId>com.cmclinnovations</groupId>
     <artifactId>stack-manager</artifactId>
-<<<<<<< HEAD
-    <version>1.35.6-944-replace-superset-with-grafana-SNAPSHOT</version>
-=======
-    <version>1.36.0-dev-host-path-SNAPSHOT</version>
->>>>>>> af4123ea
+    <version>1.36.1-944-replace-superset-with-grafana-SNAPSHOT</version>
 
     <name>Stack Manager</name>
     <url>https://theworldavatar.io</url>
@@ -33,11 +29,7 @@
         <dependency>
             <groupId>com.cmclinnovations</groupId>
             <artifactId>stack-clients</artifactId>
-<<<<<<< HEAD
-            <version>1.35.6-944-replace-superset-with-grafana-SNAPSHOT</version>
-=======
-            <version>1.36.0-dev-host-path-SNAPSHOT</version>
->>>>>>> af4123ea
+            <version>1.36.1-944-replace-superset-with-grafana-SNAPSHOT</version>
         </dependency>
 
         <dependency>
