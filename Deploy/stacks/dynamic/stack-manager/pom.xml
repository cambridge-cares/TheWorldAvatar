<?xml version="1.0" encoding="UTF-8"?>

<project xmlns="http://maven.apache.org/POM/4.0.0"
  xmlns:xsi="http://www.w3.org/2001/XMLSchema-instance"
  xsi:schemaLocation="http://maven.apache.org/POM/4.0.0 http://maven.apache.org/xsd/maven-4.0.0.xsd">
  <modelVersion>4.0.0</modelVersion>

  <groupId>com.cmclinnovations</groupId>
  <artifactId>stack-manager</artifactId>
<<<<<<< HEAD
  <version>1.26.0-582-dcat-SNAPSHOT</version>
=======
  <version>1.25.2</version>
>>>>>>> 5853f9fd

  <name>Stack Manager</name>
  <url>https://theworldavatar.io</url>

  <parent>
    <groupId>uk.ac.cam.cares.jps</groupId>
    <artifactId>jps-parent-pom</artifactId>
    <version>2.3.0</version>
  </parent>

  <properties>
    <maven.compiler.source>11</maven.compiler.source>
    <maven.compiler.target>11</maven.compiler.target>
    <maven.compiler.release>11</maven.compiler.release>
  </properties>

  <dependencies>

    <dependency>
      <groupId>com.cmclinnovations</groupId>
      <artifactId>stack-clients</artifactId>
<<<<<<< HEAD
      <version>1.26.0-582-dcat-SNAPSHOT</version>
=======
      <version>1.25.2</version>
>>>>>>> 5853f9fd
    </dependency>

    <dependency>
      <groupId>org.slf4j</groupId>
      <artifactId>slf4j-api</artifactId>
    </dependency>
    
    <dependency>
      <groupId>org.apache.logging.log4j</groupId>
      <artifactId>log4j-slf4j-impl</artifactId>
    </dependency>

    <dependency>
      <groupId>junit</groupId>
      <artifactId>junit</artifactId>
    </dependency>

  </dependencies>

  <build>

    <plugins>
      <plugin>
        <!-- This plugin edits the manifest file that goes inside the .jar file -->
        <groupId>org.apache.maven.plugins</groupId>
        <artifactId>maven-jar-plugin</artifactId>
        <configuration>
          <archive>
            <manifest>
              <!-- These properties add the copied dependencies to the classpath so the .jar can
              find them at runtime. -->
              <addClasspath>true</addClasspath>
              <classpathPrefix>.</classpathPrefix>
              <classpathLayoutType>repository</classpathLayoutType>
              <mainClass>com.cmclinnovations.stack.App</mainClass>
              <useUniqueVersions>false</useUniqueVersions>
            </manifest>
          </archive>
          <outputDirectory>${project.build.directory}/lib</outputDirectory>
        </configuration>
      </plugin>
      <plugin>
        <!-- This plugin copies all of the .jar dependencies into a 'lib' folder in the target
        directory. -->
        <groupId>org.apache.maven.plugins</groupId>
        <artifactId>maven-dependency-plugin</artifactId>
        <executions>
          <execution>
            <id>copy-jar-dependencies</id>
            <phase>prepare-package</phase>
            <goals>
              <goal>copy-dependencies</goal>
            </goals>
            <configuration>
              <includeScope>runtime</includeScope>
              <outputDirectory>${project.build.directory}/lib</outputDirectory>
              <useRepositoryLayout>true</useRepositoryLayout>
            </configuration>
          </execution>
        </executions>
      </plugin>
    </plugins>
  </build>

</project><|MERGE_RESOLUTION|>--- conflicted
+++ resolved
@@ -7,11 +7,7 @@
 
   <groupId>com.cmclinnovations</groupId>
   <artifactId>stack-manager</artifactId>
-<<<<<<< HEAD
   <version>1.26.0-582-dcat-SNAPSHOT</version>
-=======
-  <version>1.25.2</version>
->>>>>>> 5853f9fd
 
   <name>Stack Manager</name>
   <url>https://theworldavatar.io</url>
@@ -33,18 +29,14 @@
     <dependency>
       <groupId>com.cmclinnovations</groupId>
       <artifactId>stack-clients</artifactId>
-<<<<<<< HEAD
       <version>1.26.0-582-dcat-SNAPSHOT</version>
-=======
-      <version>1.25.2</version>
->>>>>>> 5853f9fd
     </dependency>
 
     <dependency>
       <groupId>org.slf4j</groupId>
       <artifactId>slf4j-api</artifactId>
     </dependency>
-    
+
     <dependency>
       <groupId>org.apache.logging.log4j</groupId>
       <artifactId>log4j-slf4j-impl</artifactId>
