<?xml version="1.0" encoding="UTF-8"?>

<project xmlns="http://maven.apache.org/POM/4.0.0"
  xmlns:xsi="http://www.w3.org/2001/XMLSchema-instance"
  xsi:schemaLocation="http://maven.apache.org/POM/4.0.0 http://maven.apache.org/xsd/maven-4.0.0.xsd">
  <modelVersion>4.0.0</modelVersion>

  <groupId>com.cmclinnovations</groupId>
  <artifactId>stack-manager</artifactId>
<<<<<<< HEAD
  <version>1.7.2-566-SNAPSHOT</version>
=======
  <version>1.7.2</version>
>>>>>>> 80ccddc0

  <name>Stack Manager</name>
  <url>https://www.cmclinnovations.com</url>

  <parent>
    <groupId>uk.ac.cam.cares.jps</groupId>
    <artifactId>jps-parent-pom</artifactId>
    <version>2.2.0</version>
  </parent>

  <properties>
    <project.build.sourceEncoding>UTF-8</project.build.sourceEncoding>
    <maven.compiler.source>11</maven.compiler.source>
    <maven.compiler.target>11</maven.compiler.target>
  </properties>

  <dependencies>

    <dependency>
      <groupId>com.cmclinnovations</groupId>
      <artifactId>stack-clients</artifactId>
<<<<<<< HEAD
      <version>1.7.2-566-SNAPSHOT</version>
=======
      <version>1.7.2</version>
>>>>>>> 80ccddc0
    </dependency>

    <dependency>
      <groupId>org.slf4j</groupId>
      <artifactId>slf4j-api</artifactId>
    </dependency>
    <dependency>
      <groupId>org.apache.logging.log4j</groupId>
      <artifactId>log4j-slf4j-impl</artifactId>
    </dependency>

    <dependency>
      <groupId>junit</groupId>
      <artifactId>junit</artifactId>
    </dependency>

  </dependencies>

  <build>

    <plugins>
      <plugin>
        <!-- This plugin edits the manifest file that goes inside the .jar file -->
        <groupId>org.apache.maven.plugins</groupId>
        <artifactId>maven-jar-plugin</artifactId>
        <configuration>
          <archive>
            <manifest>
              <!-- These properties add the copied dependencies to the classpath so the .jar can
              find them at runtime. -->
              <addClasspath>true</addClasspath>
              <classpathPrefix>.</classpathPrefix>
              <classpathLayoutType>repository</classpathLayoutType>
              <mainClass>com.cmclinnovations.stack.App</mainClass>
              <useUniqueVersions>false</useUniqueVersions>
            </manifest>
          </archive>
          <outputDirectory>${project.build.directory}/lib</outputDirectory>
        </configuration>
      </plugin>
      <plugin>
        <!-- This plugin copies all of the .jar dependencies into a 'lib' folder in the target
        directory. -->
        <groupId>org.apache.maven.plugins</groupId>
        <artifactId>maven-dependency-plugin</artifactId>
        <executions>
          <execution>
            <id>copy-jar-dependencies</id>
            <phase>prepare-package</phase>
            <goals>
              <goal>copy-dependencies</goal>
            </goals>
            <configuration>
              <includeScope>runtime</includeScope>
              <outputDirectory>${project.build.directory}/lib</outputDirectory>
              <useRepositoryLayout>true</useRepositoryLayout>
            </configuration>
          </execution>
        </executions>
      </plugin>
    </plugins>
  </build>

</project><|MERGE_RESOLUTION|>--- conflicted
+++ resolved
@@ -7,11 +7,17 @@
 
   <groupId>com.cmclinnovations</groupId>
   <artifactId>stack-manager</artifactId>
-<<<<<<< HEAD
-  <version>1.7.2-566-SNAPSHOT</version>
-=======
+  <
+  <
+  <
+  <
+  <
+  <
+  < HEAD
+  <version>1.7.3-566-SNAPSHOT</version>
+  =======
   <version>1.7.2</version>
->>>>>>> 80ccddc0
+  >>>>>>> main
 
   <name>Stack Manager</name>
   <url>https://www.cmclinnovations.com</url>
@@ -33,11 +39,17 @@
     <dependency>
       <groupId>com.cmclinnovations</groupId>
       <artifactId>stack-clients</artifactId>
-<<<<<<< HEAD
-      <version>1.7.2-566-SNAPSHOT</version>
-=======
+      <
+      <
+      <
+      <
+      <
+      <
+      < HEAD
+      <version>1.7.3-566-SNAPSHOT</version>
+      =======
       <version>1.7.2</version>
->>>>>>> 80ccddc0
+      >>>>>>> main
     </dependency>
 
     <dependency>
