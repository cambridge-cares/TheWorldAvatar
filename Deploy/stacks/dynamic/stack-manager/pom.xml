<?xml version="1.0" encoding="UTF-8"?>

<project xmlns="http://maven.apache.org/POM/4.0.0"
  xmlns:xsi="http://www.w3.org/2001/XMLSchema-instance"
  xsi:schemaLocation="http://maven.apache.org/POM/4.0.0 http://maven.apache.org/xsd/maven-4.0.0.xsd">
  <modelVersion>4.0.0</modelVersion>

  <groupId>com.cmclinnovations</groupId>
  <artifactId>stack-manager</artifactId>
<<<<<<< HEAD
  <version>1.13.0-769-SNAPSHOT</version>
=======
  <version>1.33.0</version>
>>>>>>> ac9d0fb5

  <name>Stack Manager</name>
  <url>https://theworldavatar.io</url>

  <parent>
    <groupId>uk.ac.cam.cares.jps</groupId>
    <artifactId>jps-parent-pom</artifactId>
    <version>2.3.0</version>
  </parent>

  <properties>
    <maven.compiler.source>11</maven.compiler.source>
    <maven.compiler.target>11</maven.compiler.target>
    <maven.compiler.release>11</maven.compiler.release>
  </properties>

  <dependencies>

    <dependency>
      <groupId>com.cmclinnovations</groupId>
      <artifactId>stack-clients</artifactId>
<<<<<<< HEAD
      <version>1.13.0-769-SNAPSHOT</version>
=======
      <version>1.33.0</version>
>>>>>>> ac9d0fb5
    </dependency>

    <dependency>
      <groupId>org.slf4j</groupId>
      <artifactId>slf4j-api</artifactId>
    </dependency>
    
    <dependency>
      <groupId>org.apache.logging.log4j</groupId>
      <artifactId>log4j-slf4j-impl</artifactId>
    </dependency>

    <dependency>
      <groupId>junit</groupId>
      <artifactId>junit</artifactId>
    </dependency>

  </dependencies>

  <build>

    <plugins>
      <plugin>
        <!-- This plugin edits the manifest file that goes inside the .jar file -->
        <groupId>org.apache.maven.plugins</groupId>
        <artifactId>maven-jar-plugin</artifactId>
        <configuration>
          <archive>
            <manifest>
              <!-- These properties add the copied dependencies to the classpath so the .jar can
              find them at runtime. -->
              <addClasspath>true</addClasspath>
              <classpathPrefix>.</classpathPrefix>
              <classpathLayoutType>repository</classpathLayoutType>
              <mainClass>com.cmclinnovations.stack.App</mainClass>
              <useUniqueVersions>false</useUniqueVersions>
            </manifest>
          </archive>
          <outputDirectory>${project.build.directory}/lib</outputDirectory>
        </configuration>
      </plugin>
      <plugin>
        <!-- This plugin copies all of the .jar dependencies into a 'lib' folder in the target
        directory. -->
        <groupId>org.apache.maven.plugins</groupId>
        <artifactId>maven-dependency-plugin</artifactId>
        <executions>
          <execution>
            <id>copy-jar-dependencies</id>
            <phase>prepare-package</phase>
            <goals>
              <goal>copy-dependencies</goal>
            </goals>
            <configuration>
              <includeScope>runtime</includeScope>
              <outputDirectory>${project.build.directory}/lib</outputDirectory>
              <useRepositoryLayout>true</useRepositoryLayout>
            </configuration>
          </execution>
        </executions>
      </plugin>
    </plugins>
  </build>

</project><|MERGE_RESOLUTION|>--- conflicted
+++ resolved
@@ -7,11 +7,7 @@
 
   <groupId>com.cmclinnovations</groupId>
   <artifactId>stack-manager</artifactId>
-<<<<<<< HEAD
-  <version>1.13.0-769-SNAPSHOT</version>
-=======
-  <version>1.33.0</version>
->>>>>>> ac9d0fb5
+  <version>1.34.0-769-SNAPSHOT</version>
 
   <name>Stack Manager</name>
   <url>https://theworldavatar.io</url>
@@ -33,18 +29,14 @@
     <dependency>
       <groupId>com.cmclinnovations</groupId>
       <artifactId>stack-clients</artifactId>
-<<<<<<< HEAD
-      <version>1.13.0-769-SNAPSHOT</version>
-=======
-      <version>1.33.0</version>
->>>>>>> ac9d0fb5
+      <version>1.34.0-769-SNAPSHOT</version>
     </dependency>
 
     <dependency>
       <groupId>org.slf4j</groupId>
       <artifactId>slf4j-api</artifactId>
     </dependency>
-    
+
     <dependency>
       <groupId>org.apache.logging.log4j</groupId>
       <artifactId>log4j-slf4j-impl</artifactId>
