--- conflicted
+++ resolved
@@ -1,11 +1,7 @@
 version: '3.8'
 services:
   stack-manager:
-<<<<<<< HEAD
-    image: docker.cmclinnovations.com/stack-manager${IMAGE_SUFFIX}:1.6.0-272-SNAPSHOT
-=======
-    image: docker.cmclinnovations.com/stack-manager:1.6.0
->>>>>>> d5268baa
+    image: docker.cmclinnovations.com/stack-manager${IMAGE_SUFFIX}:1.7.0-272-SNAPSHOT
     environment:
       EXTERNAL_PORT: "${EXTERNAL_PORT-3838}"
     volumes:
