version: '3.8'
services:
  stack-manager:
<<<<<<< HEAD
    image: docker.cmclinnovations.com/stack-manager${IMAGE_SUFFIX}:1.12.0-760-SNAPSHOT
=======
    image: docker.cmclinnovations.com/stack-manager${IMAGE_SUFFIX}:1.12.0-384-SNAPSHOT
>>>>>>> 7aa8992c
    environment:
      EXTERNAL_PORT: "${EXTERNAL_PORT-3838}"
      STACK_BASE_DIR: "${STACK_BASE_DIR-}"
    volumes:
      - ./inputs/data:/inputs/data
      - ./inputs/config:/inputs/config
      # Add secret files here as Docker compose doesn't handle "secrets" well
      # Ensure all secret files are mapped to the /run/secrets/ directory
      # and are read only inside the container (add ":ro" on the end)
      - ./inputs/secrets:/run/secrets:ro

networks:
  stack:
    name: ${STACK_NAME}
    driver: overlay
    attachable: true<|MERGE_RESOLUTION|>--- conflicted
+++ resolved
@@ -1,11 +1,7 @@
 version: '3.8'
 services:
   stack-manager:
-<<<<<<< HEAD
-    image: docker.cmclinnovations.com/stack-manager${IMAGE_SUFFIX}:1.12.0-760-SNAPSHOT
-=======
     image: docker.cmclinnovations.com/stack-manager${IMAGE_SUFFIX}:1.12.0-384-SNAPSHOT
->>>>>>> 7aa8992c
     environment:
       EXTERNAL_PORT: "${EXTERNAL_PORT-3838}"
       STACK_BASE_DIR: "${STACK_BASE_DIR-}"
