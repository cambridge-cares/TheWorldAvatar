--- conflicted
+++ resolved
@@ -1,10 +1,6 @@
 services:
   stack-manager:
-<<<<<<< HEAD
-    image: ghcr.io/cambridge-cares/stack-manager${IMAGE_SUFFIX}:1.37.3-separate-podman-client
-=======
-    image: ghcr.io/cambridge-cares/stack-manager${IMAGE_SUFFIX}:1.37.3
->>>>>>> 51a318a3
+    image: ghcr.io/cambridge-cares/stack-manager${IMAGE_SUFFIX}:1.37.4-separate-podman-client
     environment:
       EXTERNAL_PORT: "${EXTERNAL_PORT-3838}"
       STACK_BASE_DIR: "${STACK_BASE_DIR}"
