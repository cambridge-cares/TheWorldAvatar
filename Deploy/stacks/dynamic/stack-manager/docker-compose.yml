services:
  stack-manager:
<<<<<<< HEAD
    image: ghcr.io/cambridge-cares/stack-manager${IMAGE_SUFFIX}:1.36.0-onto-ontop-SNAPSHOT
=======
    image: ghcr.io/cambridge-cares/stack-manager${IMAGE_SUFFIX}:1.36.0
>>>>>>> 15a1cf78
    environment:
      EXTERNAL_PORT: "${EXTERNAL_PORT-3838}"
      STACK_BASE_DIR: "${STACK_BASE_DIR}"
    volumes:
      - jdbc_drivers:/jdbc
      - ./inputs/data:/inputs/data
      - ./inputs/config:/inputs/config
      # Add secret files here as Docker compose doesn't handle "secrets" well
      # Ensure all secret files are mapped to the /run/secrets/ directory
      # and are read only inside the container (add ":ro" on the end)
      - ./inputs/secrets:/run/secrets:ro

networks:
  stack:
    name: ${STACK_NAME}
    driver: overlay
    attachable: true<|MERGE_RESOLUTION|>--- conflicted
+++ resolved
@@ -1,10 +1,6 @@
 services:
   stack-manager:
-<<<<<<< HEAD
-    image: ghcr.io/cambridge-cares/stack-manager${IMAGE_SUFFIX}:1.36.0-onto-ontop-SNAPSHOT
-=======
-    image: ghcr.io/cambridge-cares/stack-manager${IMAGE_SUFFIX}:1.36.0
->>>>>>> 15a1cf78
+    image: ghcr.io/cambridge-cares/stack-manager${IMAGE_SUFFIX}:1.37.0-onto-ontop-SNAPSHOT
     environment:
       EXTERNAL_PORT: "${EXTERNAL_PORT-3838}"
       STACK_BASE_DIR: "${STACK_BASE_DIR}"
