version: '3.8'
services:
  stack-manager:
<<<<<<< HEAD
    image: docker.cmclinnovations.com/stack-manager:1.3.0-281-SNAPSHOT
    environment:
      EXTERNAL_PORT: "${EXTERNAL_PORT-3838}"
=======
    image: docker.cmclinnovations.com/stack-manager:1.3.0
>>>>>>> 299beba7
    volumes:
      - ./inputs/data:/inputs/data
      - ./inputs/config:/inputs/config
      # Add secret files here as Docker compose doesn't handle "secrets" well
      # Ensure all secret files are mapped to the /run/secrets/ directory
      # and are read only inside the container (add ":ro" on the end)
      - ./inputs/secrets:/run/secrets:ro

networks:
  stack:
    name: ${STACK_NAME}
    driver: overlay
    attachable: true<|MERGE_RESOLUTION|>--- conflicted
+++ resolved
@@ -1,13 +1,9 @@
 version: '3.8'
 services:
   stack-manager:
-<<<<<<< HEAD
-    image: docker.cmclinnovations.com/stack-manager:1.3.0-281-SNAPSHOT
+    image: docker.cmclinnovations.com/stack-manager:1.4.0-281-SNAPSHOT
     environment:
       EXTERNAL_PORT: "${EXTERNAL_PORT-3838}"
-=======
-    image: docker.cmclinnovations.com/stack-manager:1.3.0
->>>>>>> 299beba7
     volumes:
       - ./inputs/data:/inputs/data
       - ./inputs/config:/inputs/config
