version: '3.8'
services:
  stack-manager:
<<<<<<< HEAD
    image: ghcr.io/cambridge-cares/stack-manager${IMAGE_SUFFIX}:1.19.0-963-SNAPSHOT
=======
    image: ghcr.io/cambridge-cares/stack-manager${IMAGE_SUFFIX}:1.19.0
>>>>>>> aaefa5ec
    environment:
      EXTERNAL_PORT: "${EXTERNAL_PORT-3838}"
      STACK_BASE_DIR: "${STACK_BASE_DIR-}"
    volumes:
      - ./inputs/data:/inputs/data
      - ./inputs/config:/inputs/config
      # Add secret files here as Docker compose doesn't handle "secrets" well
      # Ensure all secret files are mapped to the /run/secrets/ directory
      # and are read only inside the container (add ":ro" on the end)
      - ./inputs/secrets:/run/secrets:ro

networks:
  stack:
    name: ${STACK_NAME}
    driver: overlay
    attachable: true<|MERGE_RESOLUTION|>--- conflicted
+++ resolved
@@ -1,11 +1,7 @@
 version: '3.8'
 services:
   stack-manager:
-<<<<<<< HEAD
-    image: ghcr.io/cambridge-cares/stack-manager${IMAGE_SUFFIX}:1.19.0-963-SNAPSHOT
-=======
-    image: ghcr.io/cambridge-cares/stack-manager${IMAGE_SUFFIX}:1.19.0
->>>>>>> aaefa5ec
+    image: ghcr.io/cambridge-cares/stack-manager${IMAGE_SUFFIX}:1.20.0-963-SNAPSHOT
     environment:
       EXTERNAL_PORT: "${EXTERNAL_PORT-3838}"
       STACK_BASE_DIR: "${STACK_BASE_DIR-}"
