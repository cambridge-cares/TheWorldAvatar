--- conflicted
+++ resolved
@@ -1,11 +1,7 @@
 version: '3.8'
 services:
   stack-manager:
-<<<<<<< HEAD
-    image: docker.cmclinnovations.com/stack-manager:1.6.1-510-SNAPSHOT
-=======
-    image: docker.cmclinnovations.com/stack-manager:1.6.2
->>>>>>> 78b810fc
+    image: docker.cmclinnovations.com/stack-manager:1.6.3-510-SNAPSHOT
     environment:
       EXTERNAL_PORT: "${EXTERNAL_PORT-3838}"
     volumes:
