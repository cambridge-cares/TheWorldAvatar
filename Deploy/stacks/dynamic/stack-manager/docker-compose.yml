version: '3.8'
services:
  stack-manager:
<<<<<<< HEAD
    image: ghcr.io/cambridge-cares/stack-manager${IMAGE_SUFFIX}:1.15.1-stack-building-thematic-vis-SNAPSHOT
=======
    image: ghcr.io/cambridge-cares/stack-manager${IMAGE_SUFFIX}:1.17.0
>>>>>>> 99159c4f
    environment:
      EXTERNAL_PORT: "${EXTERNAL_PORT-3838}"
      STACK_BASE_DIR: "${STACK_BASE_DIR-}"
    volumes:
      - ./inputs/data:/inputs/data
      - ./inputs/config:/inputs/config
      # Add secret files here as Docker compose doesn't handle "secrets" well
      # Ensure all secret files are mapped to the /run/secrets/ directory
      # and are read only inside the container (add ":ro" on the end)
      - ./inputs/secrets:/run/secrets:ro

networks:
  stack:
    name: ${STACK_NAME}
    driver: overlay
    attachable: true<|MERGE_RESOLUTION|>--- conflicted
+++ resolved
@@ -1,11 +1,7 @@
 version: '3.8'
 services:
   stack-manager:
-<<<<<<< HEAD
-    image: ghcr.io/cambridge-cares/stack-manager${IMAGE_SUFFIX}:1.15.1-stack-building-thematic-vis-SNAPSHOT
-=======
-    image: ghcr.io/cambridge-cares/stack-manager${IMAGE_SUFFIX}:1.17.0
->>>>>>> 99159c4f
+    image: ghcr.io/cambridge-cares/stack-manager${IMAGE_SUFFIX}:1.17.1-stack-building-thematic-vis-SNAPSHOT
     environment:
       EXTERNAL_PORT: "${EXTERNAL_PORT-3838}"
       STACK_BASE_DIR: "${STACK_BASE_DIR-}"
