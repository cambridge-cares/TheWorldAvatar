version: '3.8'
services:
  stack-manager:
<<<<<<< HEAD
    image: docker.cmclinnovations.com/stack-manager${IMAGE_SUFFIX}:1.8.0-3DCityDB-SNAPSHOT
=======
    image: docker.cmclinnovations.com/stack-manager${IMAGE_SUFFIX}:1.10.2
>>>>>>> 3536df81
    environment:
      EXTERNAL_PORT: "${EXTERNAL_PORT-3838}"
    volumes:
      - ./inputs/data:/inputs/data
      - ./inputs/config:/inputs/config
      # Add secret files here as Docker compose doesn't handle "secrets" well
      # Ensure all secret files are mapped to the /run/secrets/ directory
      # and are read only inside the container (add ":ro" on the end)
      - ./inputs/secrets:/run/secrets:ro

networks:
  stack:
    name: ${STACK_NAME}
    driver: overlay
    attachable: true<|MERGE_RESOLUTION|>--- conflicted
+++ resolved
@@ -1,11 +1,7 @@
 version: '3.8'
 services:
   stack-manager:
-<<<<<<< HEAD
-    image: docker.cmclinnovations.com/stack-manager${IMAGE_SUFFIX}:1.8.0-3DCityDB-SNAPSHOT
-=======
-    image: docker.cmclinnovations.com/stack-manager${IMAGE_SUFFIX}:1.10.2
->>>>>>> 3536df81
+    image: docker.cmclinnovations.com/stack-manager${IMAGE_SUFFIX}:1.11.0-3DCityDB-SNAPSHOT
     environment:
       EXTERNAL_PORT: "${EXTERNAL_PORT-3838}"
     volumes:
