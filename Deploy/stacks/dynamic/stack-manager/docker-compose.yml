version: '3.8'
services:
  stack-manager:
<<<<<<< HEAD
    image: ghcr.io/cambridge-cares/stack-manager${IMAGE_SUFFIX}:1.23.1-dev-cache-geoserver-plugins-SNAPSHOT
=======
    image: ghcr.io/cambridge-cares/stack-manager${IMAGE_SUFFIX}:1.23.1
>>>>>>> 7a1133d4
    environment:
      EXTERNAL_PORT: "${EXTERNAL_PORT-3838}"
      STACK_BASE_DIR: "${STACK_BASE_DIR-}"
    volumes:
      - jdbc_drivers:/jdbc
      - ./inputs/data:/inputs/data
      - ./inputs/config:/inputs/config
      # Add secret files here as Docker compose doesn't handle "secrets" well
      # Ensure all secret files are mapped to the /run/secrets/ directory
      # and are read only inside the container (add ":ro" on the end)
      - ./inputs/secrets:/run/secrets:ro

networks:
  stack:
    name: ${STACK_NAME}
    driver: overlay
    attachable: true<|MERGE_RESOLUTION|>--- conflicted
+++ resolved
@@ -1,11 +1,7 @@
 version: '3.8'
 services:
   stack-manager:
-<<<<<<< HEAD
-    image: ghcr.io/cambridge-cares/stack-manager${IMAGE_SUFFIX}:1.23.1-dev-cache-geoserver-plugins-SNAPSHOT
-=======
-    image: ghcr.io/cambridge-cares/stack-manager${IMAGE_SUFFIX}:1.23.1
->>>>>>> 7a1133d4
+    image: ghcr.io/cambridge-cares/stack-manager${IMAGE_SUFFIX}:1.23.2
     environment:
       EXTERNAL_PORT: "${EXTERNAL_PORT-3838}"
       STACK_BASE_DIR: "${STACK_BASE_DIR-}"
