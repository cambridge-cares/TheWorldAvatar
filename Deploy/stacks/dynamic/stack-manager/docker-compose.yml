version: '3.8'
services:
  stack-manager:
<<<<<<< HEAD
    image: docker.cmclinnovations.com/stack-manager:1.5.3-uploader-schema-support-SNAPSHOT
=======
    image: ghcr.io/cambridge-cares/stack-manager${IMAGE_SUFFIX}:1.35.2
>>>>>>> 81c0c6c7
    environment:
      EXTERNAL_PORT: "${EXTERNAL_PORT-3838}"
      STACK_BASE_DIR: "${STACK_BASE_DIR}"
    volumes:
      - jdbc_drivers:/jdbc
      - ./inputs/data:/inputs/data
      - ./inputs/config:/inputs/config
      # Add secret files here as Docker compose doesn't handle "secrets" well
      # Ensure all secret files are mapped to the /run/secrets/ directory
      # and are read only inside the container (add ":ro" on the end)
      - ./inputs/secrets:/run/secrets:ro

networks:
  stack:
    name: ${STACK_NAME}
    driver: overlay
    attachable: true<|MERGE_RESOLUTION|>--- conflicted
+++ resolved
@@ -1,11 +1,7 @@
 version: '3.8'
 services:
   stack-manager:
-<<<<<<< HEAD
-    image: docker.cmclinnovations.com/stack-manager:1.5.3-uploader-schema-support-SNAPSHOT
-=======
-    image: ghcr.io/cambridge-cares/stack-manager${IMAGE_SUFFIX}:1.35.2
->>>>>>> 81c0c6c7
+    image: ghcr.io/cambridge-cares/stack-manager${IMAGE_SUFFIX}:1.35.3-uploader-schema-support-SNAPSHOT
     environment:
       EXTERNAL_PORT: "${EXTERNAL_PORT-3838}"
       STACK_BASE_DIR: "${STACK_BASE_DIR}"
