services:
  stack-manager:
<<<<<<< HEAD
    image: ghcr.io/cambridge-cares/stack-manager${IMAGE_SUFFIX}:1.36.1-944-replace-superset-with-grafana-SNAPSHOT
=======
    image: ghcr.io/cambridge-cares/stack-manager${IMAGE_SUFFIX}:1.37.0
>>>>>>> 8ff1e645
    environment:
      EXTERNAL_PORT: "${EXTERNAL_PORT-3838}"
      STACK_BASE_DIR: "${STACK_BASE_DIR}"
    volumes:
      - jdbc_drivers:/jdbc
      - ./inputs/data:/inputs/data
      - ./inputs/config:/inputs/config
      # Add secret files here as Docker compose doesn't handle "secrets" well
      # Ensure all secret files are mapped to the /run/secrets/ directory
      # and are read only inside the container (add ":ro" on the end)
      - ./inputs/secrets:/run/secrets:ro

networks:
  stack:
    name: ${STACK_NAME}
    driver: overlay
    attachable: true<|MERGE_RESOLUTION|>--- conflicted
+++ resolved
@@ -1,10 +1,6 @@
 services:
   stack-manager:
-<<<<<<< HEAD
-    image: ghcr.io/cambridge-cares/stack-manager${IMAGE_SUFFIX}:1.36.1-944-replace-superset-with-grafana-SNAPSHOT
-=======
-    image: ghcr.io/cambridge-cares/stack-manager${IMAGE_SUFFIX}:1.37.0
->>>>>>> 8ff1e645
+    image: ghcr.io/cambridge-cares/stack-manager${IMAGE_SUFFIX}:1.37.1-944-replace-superset-with-grafana-SNAPSHOT
     environment:
       EXTERNAL_PORT: "${EXTERNAL_PORT-3838}"
       STACK_BASE_DIR: "${STACK_BASE_DIR}"
