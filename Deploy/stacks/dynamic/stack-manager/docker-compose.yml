--- conflicted
+++ resolved
@@ -1,11 +1,7 @@
 version: '3.8'
 services:
   stack-manager:
-<<<<<<< HEAD
-    image: docker.cmclinnovations.com/stack-manager${IMAGE_SUFFIX}:1.14.0-X-to-3DCityDB-SNAPSHOT
-=======
-    image: docker.cmclinnovations.com/stack-manager${IMAGE_SUFFIX}:1.14.3
->>>>>>> 0d84d6bc
+    image: docker.cmclinnovations.com/stack-manager${IMAGE_SUFFIX}:1.15.0
     environment:
       EXTERNAL_PORT: "${EXTERNAL_PORT-3838}"
       STACK_BASE_DIR: "${STACK_BASE_DIR-}"
