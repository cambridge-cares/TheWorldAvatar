--- conflicted
+++ resolved
@@ -40,11 +40,7 @@
 fi
 
 # Build the images ("ARG CACHEBUST=1" can be added before a command in the Dockerfile to force it to always be rerun)
-<<<<<<< HEAD
-${COMPOSE_EXECUTABLE} -f docker-compose-stack.yml -f docker-compose.yml -f docker-compose-build.yml $DEBUG_COMPOSE_FILE build --build-arg CACHEBUST="$(date +%s)" "$@"
-=======
-${COMPOSE_EXECUTABLE} -f docker-compose-stack.yml -f docker-compose.yml -f docker-compose-build.yml build --build-arg CACHEBUST="${CACHEBUST}" "$@"
->>>>>>> 71e5b79f
+${COMPOSE_EXECUTABLE} -f docker-compose-stack.yml -f docker-compose.yml -f docker-compose-build.yml $DEBUG_COMPOSE_FILE build --build-arg CACHEBUST="${CACHEBUST}" "$@"
 
 # Push the images to the remote repo, docker swarm works better with pushed images
 ${COMPOSE_EXECUTABLE} -f docker-compose-stack.yml -f docker-compose.yml -f docker-compose-build.yml $DEBUG_COMPOSE_FILE push