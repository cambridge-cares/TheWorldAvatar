#!/bin/bash

# Load common functions
. "${SCRIPTS_DIR}/common_functions.sh"

# Ensure the host server is initialised
init_server

<<<<<<< HEAD
=======
# Pull these images here because the "--with-registry-auth" argument
# used below only seems to add credentials for Docker Hub
private_images=(
    # Include list of images here that need to be pulled with auth
)
for private_image in "${private_images[@]}" ; do
    if [ -z "$(${EXECUTABLE} images -q "$private_image")" ]; then
        ${EXECUTABLE} pull -q "$private_image"
    fi
done

>>>>>>> 3dd51e93
# Remove existing services started from this directory
"${SCRIPTS_DIR}/stop.sh" "${STACK_NAME}"

while (( $# >= 1 )); do
    case $1 in
        --debug-port) DEBUG_PORT=$2; shift;;
        *) export EXTERNAL_PORT=${1};;
    esac;
    shift
done

if [ "${EXECUTABLE}" == "docker" ]; then
    if [[ -n "${DEBUG_PORT}" ]]; then
        export DEBUG_PORT
        DEBUG_COMPOSE_FILE="--compose-file=docker-compose-debug.yml"
    fi

    if [ -f "docker-compose-docker.yml" ]; then
        EXECUTABLE_SPECIFIC_COMPOSE_FILE="--compose-file=docker-compose-docker.yml"
    fi

    # Redeploy services
    ${EXECUTABLE} stack deploy --compose-file=docker-compose-stack.yml --compose-file=docker-compose.yml $EXECUTABLE_SPECIFIC_COMPOSE_FILE $DEBUG_COMPOSE_FILE --with-registry-auth "${STACK_NAME}"

    # Don't exit if sub-process fails
    set +e
    # Wait until stack manager service is not in a warm-up state
    while (${EXECUTABLE} service ps "${STACK_NAME}_stack-manager" --format='{{.CurrentState}}' | grep -q -E 'New|Pending|Assigned|Accepted|Ready|Preparing|Starting' ) ; do
        # Print a dot
        echo -n .
    done
    # Clear the dots
    echo -e "\033[2K"
    # Check the final state of the container
    if(${EXECUTABLE} service ps "${STACK_NAME}_stack-manager" --format='{{.CurrentState}}' | grep -q -E 'Running|Complete'); then
        echo "Starting service ${STACK_NAME}_stack-manager succeeded"
    else
        echo "Starting service ${STACK_NAME}_stack-manager failed:"
        # Output the error message
        ${EXECUTABLE} service ps --no-trunc "${STACK_NAME}_stack-manager" --format='{{.Error}}'
    fi
else
    if [[ -n "${DEBUG_PORT}" ]]; then
        export DEBUG_PORT
        DEBUG_COMPOSE_FILE="-f docker-compose-debug.yml"
    fi

    if [ -f "docker-compose-podman.yml" ]; then
        EXECUTABLE_SPECIFIC_COMPOSE_FILE="-f docker-compose-podman.yml"
    fi

    # Redeploy services
    ${COMPOSE_EXECUTABLE} -f docker-compose-stack.yml -f docker-compose.yml $EXECUTABLE_SPECIFIC_COMPOSE_FILE $DEBUG_COMPOSE_FILE -p "${STACK_NAME}" up -d
fi<|MERGE_RESOLUTION|>--- conflicted
+++ resolved
@@ -6,20 +6,6 @@
 # Ensure the host server is initialised
 init_server
 
-<<<<<<< HEAD
-=======
-# Pull these images here because the "--with-registry-auth" argument
-# used below only seems to add credentials for Docker Hub
-private_images=(
-    # Include list of images here that need to be pulled with auth
-)
-for private_image in "${private_images[@]}" ; do
-    if [ -z "$(${EXECUTABLE} images -q "$private_image")" ]; then
-        ${EXECUTABLE} pull -q "$private_image"
-    fi
-done
-
->>>>>>> 3dd51e93
 # Remove existing services started from this directory
 "${SCRIPTS_DIR}/stop.sh" "${STACK_NAME}"
 
@@ -36,11 +22,11 @@
         export DEBUG_PORT
         DEBUG_COMPOSE_FILE="--compose-file=docker-compose-debug.yml"
     fi
-
+    
     if [ -f "docker-compose-docker.yml" ]; then
         EXECUTABLE_SPECIFIC_COMPOSE_FILE="--compose-file=docker-compose-docker.yml"
     fi
-
+    
     # Redeploy services
     ${EXECUTABLE} stack deploy --compose-file=docker-compose-stack.yml --compose-file=docker-compose.yml $EXECUTABLE_SPECIFIC_COMPOSE_FILE $DEBUG_COMPOSE_FILE --with-registry-auth "${STACK_NAME}"
 
@@ -56,7 +42,7 @@
     # Check the final state of the container
     if(${EXECUTABLE} service ps "${STACK_NAME}_stack-manager" --format='{{.CurrentState}}' | grep -q -E 'Running|Complete'); then
         echo "Starting service ${STACK_NAME}_stack-manager succeeded"
-    else
+else
         echo "Starting service ${STACK_NAME}_stack-manager failed:"
         # Output the error message
         ${EXECUTABLE} service ps --no-trunc "${STACK_NAME}_stack-manager" --format='{{.Error}}'
@@ -66,11 +52,11 @@
         export DEBUG_PORT
         DEBUG_COMPOSE_FILE="-f docker-compose-debug.yml"
     fi
-
+    
     if [ -f "docker-compose-podman.yml" ]; then
         EXECUTABLE_SPECIFIC_COMPOSE_FILE="-f docker-compose-podman.yml"
     fi
-
+    
     # Redeploy services
     ${COMPOSE_EXECUTABLE} -f docker-compose-stack.yml -f docker-compose.yml $EXECUTABLE_SPECIFIC_COMPOSE_FILE $DEBUG_COMPOSE_FILE -p "${STACK_NAME}" up -d
 fi