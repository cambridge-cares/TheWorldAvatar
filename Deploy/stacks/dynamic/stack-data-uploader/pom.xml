<?xml version="1.0" encoding="UTF-8"?>

<project xmlns="http://maven.apache.org/POM/4.0.0"
  xmlns:xsi="http://www.w3.org/2001/XMLSchema-instance"
  xsi:schemaLocation="http://maven.apache.org/POM/4.0.0 http://maven.apache.org/xsd/maven-4.0.0.xsd">
  <modelVersion>4.0.0</modelVersion>

  <groupId>com.cmclinnovations</groupId>
  <artifactId>stack-data-uploader</artifactId>
<<<<<<< HEAD
  <version>1.11.0-stack-volumes-SNAPSHOT</version>
=======
  <version>1.11.0-384-SNAPSHOT</version>
>>>>>>> 3b752671

  <name>Stack Data Uploader</name>
  <url>https://www.cmclinnovations.com</url>

  <parent>
    <groupId>uk.ac.cam.cares.jps</groupId>
    <artifactId>jps-parent-pom</artifactId>
    <version>2.2.0</version>
  </parent>

  <properties>
    <project.build.sourceEncoding>UTF-8</project.build.sourceEncoding>
    <maven.compiler.source>11</maven.compiler.source>
    <maven.compiler.target>11</maven.compiler.target>
  </properties>

  <dependencies>

    <dependency>
      <groupId>com.cmclinnovations</groupId>
      <artifactId>stack-clients</artifactId>
<<<<<<< HEAD
      <version>1.11.0-stack-volumes-SNAPSHOT</version>
=======
      <version>1.11.0-384-SNAPSHOT</version>
>>>>>>> 3b752671
    </dependency>

    <dependency>
      <groupId>org.slf4j</groupId>
      <artifactId>slf4j-api</artifactId>
    </dependency>
    <dependency>
      <groupId>org.apache.logging.log4j</groupId>
      <artifactId>log4j-slf4j-impl</artifactId>
    </dependency>

    <dependency>
      <groupId>junit</groupId>
      <artifactId>junit</artifactId>
    </dependency>

  </dependencies>

  <build>

    <plugins>
      <plugin>
        <!-- This plugin edits the manifest file that goes inside the .jar file -->
        <groupId>org.apache.maven.plugins</groupId>
        <artifactId>maven-jar-plugin</artifactId>
        <configuration>
          <archive>
            <manifest>
              <!-- These properties add the copied dependencies to the classpath so the .jar can
              find them at runtime. -->
              <addClasspath>true</addClasspath>
              <classpathPrefix>.</classpathPrefix>
              <classpathLayoutType>repository</classpathLayoutType>
              <mainClass>com.cmclinnovations.stack.DataUploader</mainClass>
              <useUniqueVersions>false</useUniqueVersions>
            </manifest>
          </archive>
          <outputDirectory>${project.build.directory}/lib</outputDirectory>
        </configuration>
      </plugin>
      <plugin>
        <!-- This plugin copies all of the .jar dependencies into a 'lib' folder in the target
        directory. -->
        <groupId>org.apache.maven.plugins</groupId>
        <artifactId>maven-dependency-plugin</artifactId>
        <executions>
          <execution>
            <id>copy-jar-dependencies</id>
            <phase>prepare-package</phase>
            <goals>
              <goal>copy-dependencies</goal>
            </goals>
            <configuration>
              <includeScope>runtime</includeScope>
              <outputDirectory>${project.build.directory}/lib</outputDirectory>
              <useRepositoryLayout>true</useRepositoryLayout>
            </configuration>
          </execution>
        </executions>
      </plugin>
    </plugins>
  </build>

</project><|MERGE_RESOLUTION|>--- conflicted
+++ resolved
@@ -7,11 +7,7 @@
 
   <groupId>com.cmclinnovations</groupId>
   <artifactId>stack-data-uploader</artifactId>
-<<<<<<< HEAD
-  <version>1.11.0-stack-volumes-SNAPSHOT</version>
-=======
-  <version>1.11.0-384-SNAPSHOT</version>
->>>>>>> 3b752671
+  <version>1.12.0-760-SNAPSHOT</version>
 
   <name>Stack Data Uploader</name>
   <url>https://www.cmclinnovations.com</url>
@@ -33,11 +29,7 @@
     <dependency>
       <groupId>com.cmclinnovations</groupId>
       <artifactId>stack-clients</artifactId>
-<<<<<<< HEAD
-      <version>1.11.0-stack-volumes-SNAPSHOT</version>
-=======
-      <version>1.11.0-384-SNAPSHOT</version>
->>>>>>> 3b752671
+      <version>1.12.0-760-SNAPSHOT</version>
     </dependency>
 
     <dependency>
