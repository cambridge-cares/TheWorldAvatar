<?xml version="1.0" encoding="UTF-8"?>

<project xmlns="http://maven.apache.org/POM/4.0.0" xmlns:xsi="http://www.w3.org/2001/XMLSchema-instance" xsi:schemaLocation="http://maven.apache.org/POM/4.0.0 http://maven.apache.org/xsd/maven-4.0.0.xsd">
  <modelVersion>4.0.0</modelVersion>

  <groupId>com.cmclinnovations</groupId>
  <artifactId>stack-data-uploader</artifactId>
<<<<<<< HEAD
  <version>1.6.0-272-SNAPSHOT</version>
=======
  <version>1.6.0</version>
>>>>>>> d5268baa

  <name>Stack Data Uploader</name>
  <url>https://www.cmclinnovations.com</url>

  <parent>
    <groupId>uk.ac.cam.cares.jps</groupId>
    <artifactId>jps-parent-pom</artifactId>
    <version>2.1.0</version>
  </parent>

  <properties>
    <project.build.sourceEncoding>UTF-8</project.build.sourceEncoding>
    <maven.compiler.source>11</maven.compiler.source>
    <maven.compiler.target>11</maven.compiler.target>
  </properties>

  <dependencies>

    <dependency>
      <groupId>com.cmclinnovations</groupId>
      <artifactId>stack-clients</artifactId>
<<<<<<< HEAD
      <version>1.6.0-272-SNAPSHOT</version>
=======
      <version>1.6.0</version>
>>>>>>> d5268baa
    </dependency>

    <dependency>
      <groupId>org.slf4j</groupId>
      <artifactId>slf4j-api</artifactId>
    </dependency>
    <dependency>
      <groupId>org.apache.logging.log4j</groupId>
      <artifactId>log4j-slf4j-impl</artifactId>
    </dependency>

    <dependency>
      <groupId>junit</groupId>
      <artifactId>junit</artifactId>
      <version>4.13.2</version>
      <scope>test</scope>
    </dependency>

  </dependencies>

  <build>

    <plugins>
      <plugin>
        <!-- This plugin edits the manifest file that goes inside the .jar file -->
        <groupId>org.apache.maven.plugins</groupId>
        <artifactId>maven-jar-plugin</artifactId>
        <configuration>
          <archive>
            <manifest>
              <!-- These properties add the copied dependencies to the classpath so the .jar can find them at runtime. -->
              <addClasspath>true</addClasspath>
              <classpathPrefix>.</classpathPrefix>
              <classpathLayoutType>repository</classpathLayoutType>
              <mainClass>com.cmclinnovations.stack.DataUploader</mainClass>
              <useUniqueVersions>false</useUniqueVersions>
            </manifest>
          </archive>
          <outputDirectory>${project.build.directory}/lib</outputDirectory>
        </configuration>
      </plugin>
      <plugin>
        <!-- This plugin copies all of the .jar dependencies into a 'lib' folder in the target directory. -->
        <groupId>org.apache.maven.plugins</groupId>
        <artifactId>maven-dependency-plugin</artifactId>
        <executions>
          <execution>
            <id>copy-jar-dependencies</id>
            <phase>prepare-package</phase>
            <goals>
              <goal>copy-dependencies</goal>
            </goals>
            <configuration>
              <includeScope>runtime</includeScope>
              <outputDirectory>${project.build.directory}/lib</outputDirectory>
              <useRepositoryLayout>true</useRepositoryLayout>
            </configuration>
          </execution>
        </executions>
      </plugin>
    </plugins>
  </build>

</project><|MERGE_RESOLUTION|>--- conflicted
+++ resolved
@@ -5,11 +5,7 @@
 
   <groupId>com.cmclinnovations</groupId>
   <artifactId>stack-data-uploader</artifactId>
-<<<<<<< HEAD
-  <version>1.6.0-272-SNAPSHOT</version>
-=======
-  <version>1.6.0</version>
->>>>>>> d5268baa
+  <version>1.7.0-272-SNAPSHOT</version>
 
   <name>Stack Data Uploader</name>
   <url>https://www.cmclinnovations.com</url>
@@ -31,11 +27,7 @@
     <dependency>
       <groupId>com.cmclinnovations</groupId>
       <artifactId>stack-clients</artifactId>
-<<<<<<< HEAD
-      <version>1.6.0-272-SNAPSHOT</version>
-=======
-      <version>1.6.0</version>
->>>>>>> d5268baa
+      <version>1.7.0-272-SNAPSHOT</version>
     </dependency>
 
     <dependency>
