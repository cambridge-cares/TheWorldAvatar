--- conflicted
+++ resolved
@@ -7,11 +7,7 @@
 
   <groupId>com.cmclinnovations</groupId>
   <artifactId>stack-data-uploader</artifactId>
-<<<<<<< HEAD
-  <version>1.15.1-stack-building-thematic-vis-SNAPSHOT</version>
-=======
-  <version>1.17.0</version>
->>>>>>> 99159c4f
+  <version>1.17.1-stack-building-thematic-vis-SNAPSHOT</version>
 
   <name>Stack Data Uploader</name>
   <url>https://theworldavatar.io</url>
@@ -33,11 +29,7 @@
     <dependency>
       <groupId>com.cmclinnovations</groupId>
       <artifactId>stack-clients</artifactId>
-<<<<<<< HEAD
-      <version>1.15.1-stack-building-thematic-vis-SNAPSHOT</version>
-=======
-      <version>1.17.0</version>
->>>>>>> 99159c4f
+      <version>1.17.1-stack-building-thematic-vis-SNAPSHOT</version>
     </dependency>
 
     <dependency>
