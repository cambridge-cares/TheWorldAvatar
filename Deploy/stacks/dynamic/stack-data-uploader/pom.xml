--- conflicted
+++ resolved
@@ -7,11 +7,17 @@
 
   <groupId>com.cmclinnovations</groupId>
   <artifactId>stack-data-uploader</artifactId>
-<<<<<<< HEAD
+  <
+  <
+  <
+  <
+  <
+  <
+  < HEAD
   <version>1.8.2</version>
-=======
+  =======
   <version>1.8.1</version>
->>>>>>> 4b57dc3f
+  >>>>>>> github/main
 
   <name>Stack Data Uploader</name>
   <url>https://www.cmclinnovations.com</url>
@@ -33,11 +39,7 @@
     <dependency>
       <groupId>com.cmclinnovations</groupId>
       <artifactId>stack-clients</artifactId>
-<<<<<<< HEAD
       <version>1.8.2</version>
-=======
-      <version>1.8.1</version>
->>>>>>> 4b57dc3f
     </dependency>
 
     <dependency>
