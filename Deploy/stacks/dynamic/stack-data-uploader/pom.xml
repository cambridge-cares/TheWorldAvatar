<?xml version="1.0" encoding="UTF-8"?>

<project xmlns="http://maven.apache.org/POM/4.0.0"
  xmlns:xsi="http://www.w3.org/2001/XMLSchema-instance"
  xsi:schemaLocation="http://maven.apache.org/POM/4.0.0 http://maven.apache.org/xsd/maven-4.0.0.xsd">
  <modelVersion>4.0.0</modelVersion>

  <groupId>com.cmclinnovations</groupId>
  <artifactId>stack-data-uploader</artifactId>
<<<<<<< HEAD
  <version>1.13.2</version>
=======
  <version>1.13.1</version>
>>>>>>> b0c03fae

  <name>Stack Data Uploader</name>
  <url>https://www.cmclinnovations.com</url>

  <parent>
    <groupId>uk.ac.cam.cares.jps</groupId>
    <artifactId>jps-parent-pom</artifactId>
    <version>2.2.0</version>
  </parent>

  <properties>
    <project.build.sourceEncoding>UTF-8</project.build.sourceEncoding>
    <maven.compiler.source>11</maven.compiler.source>
    <maven.compiler.target>11</maven.compiler.target>
  </properties>

  <dependencies>

    <dependency>
      <groupId>com.cmclinnovations</groupId>
      <artifactId>stack-clients</artifactId>
<<<<<<< HEAD
      <version>1.13.2</version>
=======
      <version>1.13.1</version>
>>>>>>> b0c03fae
    </dependency>

    <dependency>
      <groupId>org.slf4j</groupId>
      <artifactId>slf4j-api</artifactId>
    </dependency>
    <dependency>
      <groupId>org.apache.logging.log4j</groupId>
      <artifactId>log4j-slf4j-impl</artifactId>
    </dependency>

    <dependency>
      <groupId>junit</groupId>
      <artifactId>junit</artifactId>
    </dependency>

  </dependencies>

  <build>

    <plugins>
      <plugin>
        <!-- This plugin edits the manifest file that goes inside the .jar file -->
        <groupId>org.apache.maven.plugins</groupId>
        <artifactId>maven-jar-plugin</artifactId>
        <configuration>
          <archive>
            <manifest>
              <!-- These properties add the copied dependencies to the classpath so the .jar can
              find them at runtime. -->
              <addClasspath>true</addClasspath>
              <classpathPrefix>.</classpathPrefix>
              <classpathLayoutType>repository</classpathLayoutType>
              <mainClass>com.cmclinnovations.stack.DataUploader</mainClass>
              <useUniqueVersions>false</useUniqueVersions>
            </manifest>
          </archive>
          <outputDirectory>${project.build.directory}/lib</outputDirectory>
        </configuration>
      </plugin>
      <plugin>
        <!-- This plugin copies all of the .jar dependencies into a 'lib' folder in the target
        directory. -->
        <groupId>org.apache.maven.plugins</groupId>
        <artifactId>maven-dependency-plugin</artifactId>
        <executions>
          <execution>
            <id>copy-jar-dependencies</id>
            <phase>prepare-package</phase>
            <goals>
              <goal>copy-dependencies</goal>
            </goals>
            <configuration>
              <includeScope>runtime</includeScope>
              <outputDirectory>${project.build.directory}/lib</outputDirectory>
              <useRepositoryLayout>true</useRepositoryLayout>
            </configuration>
          </execution>
        </executions>
      </plugin>
    </plugins>
  </build>

</project><|MERGE_RESOLUTION|>--- conflicted
+++ resolved
@@ -7,12 +7,8 @@
 
   <groupId>com.cmclinnovations</groupId>
   <artifactId>stack-data-uploader</artifactId>
-<<<<<<< HEAD
   <version>1.13.2</version>
-=======
-  <version>1.13.1</version>
->>>>>>> b0c03fae
-
+  
   <name>Stack Data Uploader</name>
   <url>https://www.cmclinnovations.com</url>
 
@@ -33,11 +29,7 @@
     <dependency>
       <groupId>com.cmclinnovations</groupId>
       <artifactId>stack-clients</artifactId>
-<<<<<<< HEAD
       <version>1.13.2</version>
-=======
-      <version>1.13.1</version>
->>>>>>> b0c03fae
     </dependency>
 
     <dependency>
