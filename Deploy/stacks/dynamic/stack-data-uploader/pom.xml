--- conflicted
+++ resolved
@@ -7,11 +7,7 @@
 
   <groupId>com.cmclinnovations</groupId>
   <artifactId>stack-data-uploader</artifactId>
-<<<<<<< HEAD
-  <version>1.6.0-3DCityDB-SNAPSHOT</version>
-=======
-  <version>1.7.2</version>
->>>>>>> 2825c4c6
+  <version>1.8.0-3DCityDB-SNAPSHOT</version>
 
   <name>Stack Data Uploader</name>
   <url>https://www.cmclinnovations.com</url>
@@ -33,11 +29,7 @@
     <dependency>
       <groupId>com.cmclinnovations</groupId>
       <artifactId>stack-clients</artifactId>
-<<<<<<< HEAD
-      <version>1.6.0-3DCityDB-SNAPSHOT</version>
-=======
-      <version>1.7.2</version>
->>>>>>> 2825c4c6
+      <version>1.8.0-3DCityDB-SNAPSHOT</version>
     </dependency>
 
     <dependency>
