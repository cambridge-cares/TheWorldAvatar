--- conflicted
+++ resolved
@@ -80,9 +80,8 @@
 You can follow the instructions in the [README.md](../example_datasets/README.md) to load in one of the example datasets.
 The following table provides a description of each example:
 
-<<<<<<< HEAD
 | Example                                                                 | Description                                                                                                                                                                                                                                                                                                                                                                                                                                                                                                                                                                                                                                                                       |
-| ----------------------------------------------------------------------- | --------------------------------------------------------------------------------------------------------------------------------------------------------------------------------------------------------------------------------------------------------------------------------------------------------------------------------------------------------------------------------------------------------------------------------------------------------------------------------------------------------------------------------------------------------------------------------------------------------------------------------------------------------------------------------- |
+| - | - |
 | [cropmap-simple](../example_datasets/inputs/config/cropmap-simple.json) | Uploads a [set of Shapefiles](../example_datasets/inputs/data/cropmap/vector/README.md) into the stack as single vector layer, which is served using the default style by GeoServer.                                                                                                                                                                                                                                                                                                                                                                                                                                                                                              |
 | [cropmap](../example_datasets/inputs/config/cropmap.json)               | Uploads a [set of Shapefiles](../example_datasets/inputs/data/cropmap/vector/README.md) into the stack as single vector layer along with several [.csv files](../example_datasets/inputs/data/cropmap/tabular/) that contain auxiliary data. Some of the auxiliary data is then used by a custom style ([cropmap.sld](../example_datasets/inputs/config/cropmap.sld)) to dynamically colour the polygons when served through GeoServer. There is also a OBDA mapping file ([ontop_with_comments.obda](../example_datasets/inputs/data/cropmap/ontop_with_comments.obda)), which provides an example of how to make the uploaded data queryable through the Ontop SPARQL endpoint. |
 | [elevation](../example_datasets/inputs/config/elevation.json)           | Uploads a set of [GeoTiff files](../example_datasets/inputs/data/elevation/README.md) into the stack as a single raster layer, which is served using the built in `dem` style via GeoServer. The custom style ([elevation.sld](../example_datasets/inputs/config/elevation.sld)) is also provided for reference.                                                                                                                                                                                                                                                                                                                                                                  |
@@ -91,17 +90,6 @@
 | [treesAndHills](../example_datasets/inputs/config/treesAndHills.json)   | An example of how to use the `"externalDatasets"` node to load multiple datasets by name.                                                                                                                                                                                                                                                                                                                                                                                                                                                                                                                                                                                         |
 | [rdf](../example_datasets/inputs/config/rdf.json)                       | A wrapper around a collection of examples of loading in [RDF](#rdf-data) data. This includes [quads](../example_datasets/inputs/config/quads.json), and triples [with](../example_datasets/inputs/config/triples.json) and [without](../example_datasets/inputs/config/triples_no_inference.json) inference.                                                                                                                                                                                                                                                                                                                                                                      |
 | [tboxcsv](../example_datasets/inputs/config/tboxcsv.json)                     | An example of loading a TBox from a CSV file into a custom Blazegraph namespace.                                                                                                                                                                                                                                                                                                                                                                                                                                                                                                                                                                                                  |
-=======
-| Example                                                                 | Description |
-| - | - |
-| [cropmap-simple](../example_datasets/inputs/config/cropmap-simple.json) | Uploads a [set of Shapefiles](../example_datasets/inputs/data/cropmap/vector/README.md) into the stack as single vector layer, which is served using the default style by GeoServer. |
-| [cropmap](../example_datasets/inputs/config/cropmap.json) | Uploads a [set of Shapefiles](../example_datasets/inputs/data/cropmap/vector/README.md) into the stack as single vector layer along with several [.csv files](../example_datasets/inputs/data/cropmap/tabular/) that contain auxiliary data. Some of the auxiliary data is then used by a custom style ([cropmap.sld](../example_datasets/inputs/config/cropmap.sld)) to dynamically colour the polygons when served through GeoServer. There is also a OBDA mapping file ([ontop_with_comments.obda](../example_datasets/inputs/data/cropmap/ontop_with_comments.obda)), which provides an example of how to make the uploaded data queryable through the Ontop SPARQL endpoint. |
-| [elevation](../example_datasets/inputs/config/elevation.json) | Uploads a set of [GeoTiff files](../example_datasets/inputs/data/elevation/README.md) into the stack as a single raster layer, which is served using the built in `dem` style via GeoServer. The custom style ([elevation.sld](../example_datasets/inputs/config/elevation.sld)) is also provided for reference. |
-| [forestry](../example_datasets/inputs/config/forestry.json) | Uploads [a ShapeFile](../example_datasets/inputs/data/forestry/vector/README.md) into the stack as a vector layer, along with a [.csv file](../example_datasets/inputs/data/forestry/tabular/forestry_colours.csv) that defines a colour for each category. The layer is served using the colour mapping and a custom style ([forestry.sld](../example_datasets/inputs/config/forestry.sld)) through GeoServer. |
-| [population](../example_datasets/inputs/config/population.json) | Uploads [a GeoTiff file](../example_datasets/inputs/data/population/README.md) into the stack as a raster layer, which is served using the default style via GeoServer. |
-| [treesAndHills](../example_datasets/inputs/config/treesAndHills.json) | An example of how to use the `"externalDatasets"` node to load multiple datasets by name.  |
-| [rdf](../example_datasets/inputs/config/rdf.json) | A wrapper around a collection of examples of loading in [RDF](#rdf-data) data. This includes [quads](../example_datasets/inputs/config/quads.json), and triples [with](../example_datasets/inputs/config/triples.json) and [without](../example_datasets/inputs/config/triples_no_inference.json) inference.  |
->>>>>>> ab671aee
 
 ## The Dataset Configuration File
 
@@ -109,11 +97,7 @@
 The following table shows the top level nodes allowed in a configuration file.
 
 | Key                                       | Required?                                             | Default value                            Description |
-<<<<<<< HEAD
-| ----------------------------------------- | ----------------------------------------------------- | ---------------------------------------------------- | -------------------------------------------------------------------------------------------------------------------------------------------------- |
-=======
 | ----------------------------------------- | ----------------------------------------------------- | ---------------------------------------------------- | 
->>>>>>> ab671aee
 | [`"name"`](#name)                         | No                                                    | The filename without the .json extension             | The name of the dataset                                                                                                                            |
 | [`"datasetDirectory"`](#datasetDirectory) | No                                                    | The dataset's name                                   | The directory within `inputs/data/` that contains the data files associated with this dataset                                                      |
 | [`"skip"`](#skip)                         | No                                                    | `false`                                              | If set to `true` this dataset will be ignored by the data uploader                                                                                 |
@@ -248,11 +232,7 @@
 
 ## Data Types
 
-<<<<<<< HEAD
 The following data types are supported: [`vector`](#vector-data), [`raster`](#raster-data), [`tabular`](#tabular-data), [`rdf`](#rdf-data) and [`tboxcsv`](#tbox-csv-data).
-=======
-The following data types are supported: [`vector`](#vector-data), [`raster`](#raster-data), [`tabular`](#tabular-data) and [`rdf`](#rdf-data).
->>>>>>> ab671aee
 A description of how each is processed and a summary of the available configuration options are provided below.
 
 ### Vector Data
@@ -425,7 +405,6 @@
 1. It uses the [`RemoteStoreClient::uploadFile`][RSC-uploader] method to read in RDF triple and quad data to the Blazegraph database in the stack.
 
 There are no configurable options for this process, the namespace the data is added to is always the one defined in the parent dataset.
-<<<<<<< HEAD
 
 ### TBox CSV Data
 
@@ -436,8 +415,6 @@
 2. It uses the [`RemoteStoreClient::uploadFile`][RSC-uploader] method to uploads the contents of the OWL file to the Blazegraph database in the stack.
 
 There are no configurable options for this process, the namespace the data is added to is always the one defined in the parent dataset.
-=======
->>>>>>> ab671aee
 
 ## OBDA Mapping File
 
@@ -595,11 +572,8 @@
 [Turtle]: https://www.w3.org/TR/2014/REC-turtle-20140225/
 
 [RSC-uploader]:   https://github.com/cambridge-cares/TheWorldAvatar/blob/main/JPS_BASE_LIB/src/main/java/uk/ac/cam/cares/jps/base/query/RemoteStoreClient.java#L875
-<<<<<<< HEAD
 [tbox-generation]: ../../../../JPS_BASE_LIB/src/main/java/uk/ac/cam/cares/jps/base/converter/TBoxGeneration.java#L91
 [tbox-examples]:   ../../../../JPS_Ontology/KBTemplates/TBox/
-=======
->>>>>>> ab671aee
 
 [gdal-docker]:    https://github.com/OSGeo/gdal/tree/master/docker
 [ogr2ogr]:        https://gdal.org/programs/ogr2ogr.html#ogr2ogr
