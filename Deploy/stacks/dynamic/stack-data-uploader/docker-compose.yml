version: '3.8'
services:
  stack-data-uploader:
<<<<<<< HEAD
    image: docker.cmclinnovations.com/stack-data-uploader${IMAGE_SUFFIX}:1.11.0-stack-volumes-SNAPSHOT
=======
    image: docker.cmclinnovations.com/stack-data-uploader${IMAGE_SUFFIX}:1.11.0-384-SNAPSHOT
>>>>>>> 3b752671
    secrets:
      - blazegraph_password
      - postgis_password
      - geoserver_password
    volumes:
      - ./inputs/data:/inputs/data:z
      - ./inputs/config:/inputs/config<|MERGE_RESOLUTION|>--- conflicted
+++ resolved
@@ -1,11 +1,7 @@
 version: '3.8'
 services:
   stack-data-uploader:
-<<<<<<< HEAD
-    image: docker.cmclinnovations.com/stack-data-uploader${IMAGE_SUFFIX}:1.11.0-stack-volumes-SNAPSHOT
-=======
-    image: docker.cmclinnovations.com/stack-data-uploader${IMAGE_SUFFIX}:1.11.0-384-SNAPSHOT
->>>>>>> 3b752671
+    image: docker.cmclinnovations.com/stack-data-uploader${IMAGE_SUFFIX}:1.12.0-760-SNAPSHOT
     secrets:
       - blazegraph_password
       - postgis_password
