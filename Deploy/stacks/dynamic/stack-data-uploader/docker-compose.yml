--- conflicted
+++ resolved
@@ -1,11 +1,7 @@
 version: '3.8'
 services:
   stack-data-uploader:
-<<<<<<< HEAD
-    image: docker.cmclinnovations.com/stack-data-uploader:1.5.3-uploading-data-to-visualization-documentation-SNAPSHOT
-=======
-    image: docker.cmclinnovations.com/stack-data-uploader:1.5.3
->>>>>>> 0dae5c43
+    image: docker.cmclinnovations.com/stack-data-uploader:1.5.4-uploading-data-to-visualization-documentation-SNAPSHOT
     configs:
       - postgis
       - geoserver
