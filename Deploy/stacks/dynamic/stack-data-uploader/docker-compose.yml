services:
  stack-data-uploader:
<<<<<<< HEAD
    image: ghcr.io/cambridge-cares/stack-data-uploader${IMAGE_SUFFIX}:1.36.1-944-replace-superset-with-grafana-SNAPSHOT
=======
    image: ghcr.io/cambridge-cares/stack-data-uploader${IMAGE_SUFFIX}:1.37.0
>>>>>>> 8ff1e645
    secrets:
      - blazegraph_password
      - postgis_password
      - geoserver_password
    volumes:
      - ./inputs/data:/inputs/data:z
      - ./inputs/config:/inputs/config<|MERGE_RESOLUTION|>--- conflicted
+++ resolved
@@ -1,10 +1,6 @@
 services:
   stack-data-uploader:
-<<<<<<< HEAD
-    image: ghcr.io/cambridge-cares/stack-data-uploader${IMAGE_SUFFIX}:1.36.1-944-replace-superset-with-grafana-SNAPSHOT
-=======
-    image: ghcr.io/cambridge-cares/stack-data-uploader${IMAGE_SUFFIX}:1.37.0
->>>>>>> 8ff1e645
+    image: ghcr.io/cambridge-cares/stack-data-uploader${IMAGE_SUFFIX}:1.37.1-944-replace-superset-with-grafana-SNAPSHOT
     secrets:
       - blazegraph_password
       - postgis_password
