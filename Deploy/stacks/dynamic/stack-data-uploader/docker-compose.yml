--- conflicted
+++ resolved
@@ -1,11 +1,7 @@
 version: '3.8'
 services:
   stack-data-uploader:
-<<<<<<< HEAD
-    image: ghcr.io/cambridge-cares/stack-data-uploader${IMAGE_SUFFIX}:1.32.0-dataset-metadata-SNAPSHOT
-=======
-    image: ghcr.io/cambridge-cares/stack-data-uploader${IMAGE_SUFFIX}:1.32.0
->>>>>>> 41f73ea0
+    image: ghcr.io/cambridge-cares/stack-data-uploader${IMAGE_SUFFIX}:1.33.0-dataset-metadata-SNAPSHOT
     secrets:
       - blazegraph_password
       - postgis_password
