--- conflicted
+++ resolved
@@ -1,10 +1,6 @@
 services:
   stack-data-uploader:
-<<<<<<< HEAD
-    image: ghcr.io/cambridge-cares/stack-data-uploader${IMAGE_SUFFIX}:1.36.0-onto-ontop-SNAPSHOT
-=======
-    image: ghcr.io/cambridge-cares/stack-data-uploader${IMAGE_SUFFIX}:1.36.0
->>>>>>> 15a1cf78
+    image: ghcr.io/cambridge-cares/stack-data-uploader${IMAGE_SUFFIX}:1.37.0-onto-ontop-SNAPSHOT
     secrets:
       - blazegraph_password
       - postgis_password
