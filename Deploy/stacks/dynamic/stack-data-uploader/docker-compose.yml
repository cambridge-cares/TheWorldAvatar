version: '3.8'
services:
  stack-data-uploader:
<<<<<<< HEAD
    image: ghcr.io/cambridge-cares/stack-data-uploader${IMAGE_SUFFIX}:1.18.1-citydb-lod1-SNAPSHOT
=======
    image: ghcr.io/cambridge-cares/stack-data-uploader${IMAGE_SUFFIX}:1.18.1
>>>>>>> 6bf6a058
    secrets:
      - blazegraph_password
      - postgis_password
      - geoserver_password
    volumes:
      - ./inputs/data:/inputs/data:z
      - ./inputs/config:/inputs/config<|MERGE_RESOLUTION|>--- conflicted
+++ resolved
@@ -1,11 +1,7 @@
 version: '3.8'
 services:
   stack-data-uploader:
-<<<<<<< HEAD
-    image: ghcr.io/cambridge-cares/stack-data-uploader${IMAGE_SUFFIX}:1.18.1-citydb-lod1-SNAPSHOT
-=======
-    image: ghcr.io/cambridge-cares/stack-data-uploader${IMAGE_SUFFIX}:1.18.1
->>>>>>> 6bf6a058
+    image: ghcr.io/cambridge-cares/stack-data-uploader${IMAGE_SUFFIX}:1.18.2-citydb-lod1-SNAPSHOT
     secrets:
       - blazegraph_password
       - postgis_password
