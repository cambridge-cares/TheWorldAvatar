--- conflicted
+++ resolved
@@ -1,11 +1,7 @@
 version: '3.8'
 services:
   stack-data-uploader:
-<<<<<<< HEAD
-    image: docker.cmclinnovations.com/stack-data-uploader:1.6.0-3DCityDB-SNAPSHOT
-=======
-    image: docker.cmclinnovations.com/stack-data-uploader${IMAGE_SUFFIX}:1.7.2
->>>>>>> 2825c4c6
+    image: docker.cmclinnovations.com/stack-data-uploader{IMAGE_SUFFIX}:1.8.0-3DCityDB-SNAPSHOT
     configs:
       - blazegraph
       - postgis
