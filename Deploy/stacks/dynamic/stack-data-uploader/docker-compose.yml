--- conflicted
+++ resolved
@@ -1,15 +1,7 @@
 version: '3.8'
 services:
   stack-data-uploader:
-<<<<<<< HEAD
     image: docker.cmclinnovations.com/stack-data-uploader${IMAGE_SUFFIX}:1.9.1-55-create-new-namespace-per-scenario-SNAPSHOT
-    configs:
-      - blazegraph
-      - postgis
-      - geoserver
-=======
-    image: docker.cmclinnovations.com/stack-data-uploader${IMAGE_SUFFIX}:1.9.0-582-dcat-ontop-SNAPSHOT
->>>>>>> 6810e1db
     secrets:
       - blazegraph_password
       - postgis_password
