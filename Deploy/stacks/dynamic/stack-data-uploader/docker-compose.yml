version: '3.8'
services:
  stack-data-uploader:
<<<<<<< HEAD
    image: ghcr.io/cambridge-cares/stack-data-uploader${IMAGE_SUFFIX}:1.16.0-944-replace-superset-with-grafana-SNAPSHOT
=======
    image: ghcr.io/cambridge-cares/stack-data-uploader${IMAGE_SUFFIX}:1.35.2
>>>>>>> 2a5557b9
    secrets:
      - blazegraph_password
      - postgis_password
      - geoserver_password
    volumes:
      - ./inputs/data:/inputs/data:z
      - ./inputs/config:/inputs/config<|MERGE_RESOLUTION|>--- conflicted
+++ resolved
@@ -1,11 +1,7 @@
 version: '3.8'
 services:
   stack-data-uploader:
-<<<<<<< HEAD
-    image: ghcr.io/cambridge-cares/stack-data-uploader${IMAGE_SUFFIX}:1.16.0-944-replace-superset-with-grafana-SNAPSHOT
-=======
-    image: ghcr.io/cambridge-cares/stack-data-uploader${IMAGE_SUFFIX}:1.35.2
->>>>>>> 2a5557b9
+    image: ghcr.io/cambridge-cares/stack-data-uploader${IMAGE_SUFFIX}:1.35.5-944-replace-superset-with-grafana-SNAPSHOT
     secrets:
       - blazegraph_password
       - postgis_password
