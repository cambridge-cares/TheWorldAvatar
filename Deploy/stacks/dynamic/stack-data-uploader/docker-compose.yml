services:
  stack-data-uploader:
<<<<<<< HEAD
    image: ghcr.io/cambridge-cares/stack-data-uploader${IMAGE_SUFFIX}:1.38.0-dev-nginx-restart-fix-SNAPSHOT
=======
    image: ghcr.io/cambridge-cares/stack-data-uploader${IMAGE_SUFFIX}:1.38.0
>>>>>>> 8883b3b0
    secrets:
      - blazegraph_password
      - postgis_password
      - geoserver_password
    volumes:
      - ./inputs/data:/inputs/data:z
      - ./inputs/config:/inputs/config<|MERGE_RESOLUTION|>--- conflicted
+++ resolved
@@ -1,10 +1,6 @@
 services:
   stack-data-uploader:
-<<<<<<< HEAD
-    image: ghcr.io/cambridge-cares/stack-data-uploader${IMAGE_SUFFIX}:1.38.0-dev-nginx-restart-fix-SNAPSHOT
-=======
-    image: ghcr.io/cambridge-cares/stack-data-uploader${IMAGE_SUFFIX}:1.38.0
->>>>>>> 8883b3b0
+    image: ghcr.io/cambridge-cares/stack-data-uploader${IMAGE_SUFFIX}:1.39.0-dev-nginx-restart-fix-SNAPSHOT
     secrets:
       - blazegraph_password
       - postgis_password
