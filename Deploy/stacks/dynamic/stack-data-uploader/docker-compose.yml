--- conflicted
+++ resolved
@@ -1,11 +1,7 @@
 version: '3.8'
 services:
   stack-data-uploader:
-<<<<<<< HEAD
-    image: docker.cmclinnovations.com/stack-data-uploader${IMAGE_SUFFIX}:1.7.2-566-SNAPSHOT
-=======
-    image: docker.cmclinnovations.com/stack-data-uploader${IMAGE_SUFFIX}:1.7.2
->>>>>>> 80ccddc0
+    image: docker.cmclinnovations.com/stack-data-uploader${IMAGE_SUFFIX}:1.7.3-566-SNAPSHOT
     configs:
       - blazegraph
       - postgis
