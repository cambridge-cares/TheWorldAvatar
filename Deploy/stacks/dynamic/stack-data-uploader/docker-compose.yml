--- conflicted
+++ resolved
@@ -1,10 +1,6 @@
 services:
   stack-data-uploader:
-<<<<<<< HEAD
-    image: ghcr.io/cambridge-cares/stack-data-uploader${IMAGE_SUFFIX}:1.37.1-944-replace-superset-with-grafana-SNAPSHOT
-=======
-    image: ghcr.io/cambridge-cares/stack-data-uploader${IMAGE_SUFFIX}:1.37.2
->>>>>>> 2c7b65dc
+    image: ghcr.io/cambridge-cares/stack-data-uploader${IMAGE_SUFFIX}:1.37.3-944-replace-superset-with-grafana-SNAPSHOT
     secrets:
       - blazegraph_password
       - postgis_password
