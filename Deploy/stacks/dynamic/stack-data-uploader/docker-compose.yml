version: '3.8'
services:
  stack-data-uploader:
<<<<<<< HEAD
    image: docker.cmclinnovations.com/stack-data-uploader:1.5.3-uploader-schema-support-SNAPSHOT
    configs:
      - postgis
      - geoserver
=======
    image: ghcr.io/cambridge-cares/stack-data-uploader${IMAGE_SUFFIX}:1.35.2
>>>>>>> 81c0c6c7
    secrets:
      - blazegraph_password
      - postgis_password
      - geoserver_password
    volumes:
      - ./inputs/data:/inputs/data:z
      - ./inputs/config:/inputs/config<|MERGE_RESOLUTION|>--- conflicted
+++ resolved
@@ -1,14 +1,7 @@
 version: '3.8'
 services:
   stack-data-uploader:
-<<<<<<< HEAD
-    image: docker.cmclinnovations.com/stack-data-uploader:1.5.3-uploader-schema-support-SNAPSHOT
-    configs:
-      - postgis
-      - geoserver
-=======
-    image: ghcr.io/cambridge-cares/stack-data-uploader${IMAGE_SUFFIX}:1.35.2
->>>>>>> 81c0c6c7
+    image: ghcr.io/cambridge-cares/stack-data-uploader${IMAGE_SUFFIX}:1.35.3-uploader-schema-support-SNAPSHOT
     secrets:
       - blazegraph_password
       - postgis_password
