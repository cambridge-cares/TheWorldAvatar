version: '3.8'
services:
  stack-data-uploader:
<<<<<<< HEAD
    image: ghcr.io/cambridge-cares/stack-data-uploader${IMAGE_SUFFIX}:1.23.1-dev-no-pull-podman-SNAPSHOT
=======
    image: ghcr.io/cambridge-cares/stack-data-uploader${IMAGE_SUFFIX}:1.23.1
>>>>>>> 7973319d
    secrets:
      - blazegraph_password
      - postgis_password
      - geoserver_password
    volumes:
      - ./inputs/data:/inputs/data:z
      - ./inputs/config:/inputs/config<|MERGE_RESOLUTION|>--- conflicted
+++ resolved
@@ -1,11 +1,7 @@
 version: '3.8'
 services:
   stack-data-uploader:
-<<<<<<< HEAD
-    image: ghcr.io/cambridge-cares/stack-data-uploader${IMAGE_SUFFIX}:1.23.1-dev-no-pull-podman-SNAPSHOT
-=======
-    image: ghcr.io/cambridge-cares/stack-data-uploader${IMAGE_SUFFIX}:1.23.1
->>>>>>> 7973319d
+    image: ghcr.io/cambridge-cares/stack-data-uploader${IMAGE_SUFFIX}:1.23.2-dev-no-pull-podman-SNAPSHOT
     secrets:
       - blazegraph_password
       - postgis_password
