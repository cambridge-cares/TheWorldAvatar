--- conflicted
+++ resolved
@@ -1,21 +1,13 @@
 version: '3.8'
 services:
   stack-data-uploader:
-<<<<<<< HEAD
     image: docker.cmclinnovations.com/stack-data-uploader${IMAGE_SUFFIX}:1.8.0-podman-SNAPSHOT
-=======
-    image: docker.cmclinnovations.com/stack-data-uploader${IMAGE_SUFFIX}:1.7.2
-    configs:
-      - blazegraph
-      - postgis
-      - geoserver
->>>>>>> 2825c4c6
     secrets:
       - source: blazegraph
         target: /blazegraph
-      - source: postgis 
+      - source: postgis
         target: /postgis
-      - source: geoserver 
+      - source: geoserver
         target: /geoserver
       - blazegraph_password
       - postgis_password
