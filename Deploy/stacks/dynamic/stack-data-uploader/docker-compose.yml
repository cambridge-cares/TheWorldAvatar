version: '3.8'
services:
  stack-data-uploader:
<<<<<<< HEAD
    image: docker.cmclinnovations.com/stack-data-uploader${IMAGE_SUFFIX}:1.8.0-3DCityDB-SNAPSHOT
    configs:
      - blazegraph
      - postgis
      - geoserver
=======
    image: docker.cmclinnovations.com/stack-data-uploader${IMAGE_SUFFIX}:1.10.2
>>>>>>> ec808953
    secrets:
      - blazegraph_password
      - postgis_password
      - geoserver_password
    volumes:
      - ./inputs/data:/inputs/data:z
      - ./inputs/config:/inputs/config<|MERGE_RESOLUTION|>--- conflicted
+++ resolved
@@ -1,15 +1,7 @@
 version: '3.8'
 services:
   stack-data-uploader:
-<<<<<<< HEAD
-    image: docker.cmclinnovations.com/stack-data-uploader${IMAGE_SUFFIX}:1.8.0-3DCityDB-SNAPSHOT
-    configs:
-      - blazegraph
-      - postgis
-      - geoserver
-=======
     image: docker.cmclinnovations.com/stack-data-uploader${IMAGE_SUFFIX}:1.10.2
->>>>>>> ec808953
     secrets:
       - blazegraph_password
       - postgis_password
