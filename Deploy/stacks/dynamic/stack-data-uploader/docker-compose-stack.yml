version: '3.8'
services:
  stack-data-uploader:
    deploy:
      mode: replicated
      replicas: 1
      restart_policy:
        condition: none
    environment:
      - "STACK_NAME=${STACK_NAME}"
      - "EXECUTABLE=${EXECUTABLE}"
    security_opt:
      - label=disable
    volumes:
      - scratch:/stack_scratch:z
      - $API_SOCK:/var/run/docker.sock
    networks:
      - stack
    labels:
      - "com.docker.compose.project=${STACK_NAME}"

volumes:
  scratch:
    name: ${STACK_NAME}_scratch
    labels:
      - com.docker.stack.namespace:${STACK_NAME}

<<<<<<< HEAD
configs:
  blazegraph:
    name: ${STACK_NAME}_blazegraph
    external: true
  postgis:
    name: ${STACK_NAME}_postgis
    external: true
  geoserver:
    name: ${STACK_NAME}_geoserver
    external: true
  superset:
    name: ${STACK_NAME}_superset
    external: true

=======
>>>>>>> d393f099
networks:
  stack:
    name: ${STACK_NAME}
    driver: overlay
    external: true

secrets:
  blazegraph_password:
    name: ${STACK_NAME}_blazegraph_password
    external: true
  postgis_password:
    name: ${STACK_NAME}_postgis_password
    external: true
  geoserver_password:
    name: ${STACK_NAME}_geoserver_password
    external: true
  superset_password:
    name: ${STACK_NAME}_superset_password
    external: true<|MERGE_RESOLUTION|>--- conflicted
+++ resolved
@@ -25,23 +25,6 @@
     labels:
       - com.docker.stack.namespace:${STACK_NAME}
 
-<<<<<<< HEAD
-configs:
-  blazegraph:
-    name: ${STACK_NAME}_blazegraph
-    external: true
-  postgis:
-    name: ${STACK_NAME}_postgis
-    external: true
-  geoserver:
-    name: ${STACK_NAME}_geoserver
-    external: true
-  superset:
-    name: ${STACK_NAME}_superset
-    external: true
-
-=======
->>>>>>> d393f099
 networks:
   stack:
     name: ${STACK_NAME}
