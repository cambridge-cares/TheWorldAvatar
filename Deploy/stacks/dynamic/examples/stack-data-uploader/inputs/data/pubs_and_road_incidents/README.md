--- conflicted
+++ resolved
@@ -1,9 +1,5 @@
-<<<<<<< HEAD
-To reproduce the visualisation of pubs and road incidents, copy all folders in this directory to `TheWorldAvatar\Deploy\stacks\dynamic\stack-data-uploader\inputs\data` and add the relevent csv files from the download links
-=======
 ### Pubs and Road Incidents Viz
 ![image](https://github.com/cambridge-cares/TheWorldAvatar/assets/102725207/35f0eedf-cf61-41fd-904b-b56131976d72)
 To reproduce the visualisation of pubs and road incidents, copy all folders in this directory to `TheWorldAvatar\Deploy\stacks\dynamic\stack-data-uploader\inputs\data`
 
-The viz includes an ontop mapping to take csv data to knowledge graph format. It is then queryable in the Ontop endpoint. The feature info agent queries the ontop endpoint to display metadata on clicking a feature.
->>>>>>> 07e74895
+The viz includes an ontop mapping to take csv data to knowledge graph format. It is then queryable in the Ontop endpoint. The feature info agent queries the ontop endpoint to display metadata on clicking a feature.