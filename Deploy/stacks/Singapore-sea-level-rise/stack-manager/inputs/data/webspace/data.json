--- conflicted
+++ resolved
@@ -1559,13 +1559,8 @@
             ],
             "layers": [
                 {
-<<<<<<< HEAD
-                    "id": "sgsealevelprojections",
-                    "name": "Sea level rise",
-=======
                     "id": "sealevelprojectionssp5852150medium83",
                     "name": "Sea-level rise",
->>>>>>> 01421937
                     "source": "sealevelprojectionssp5852150medium83",
                     "type": "raster",
                     "minzoom": 10,
