--- conflicted
+++ resolved
@@ -1,295 +1,272 @@
-package uk.ac.cam.cares.jps.scenario.kg;
-
-import java.io.UnsupportedEncodingException;
-import java.net.URI;
-import java.net.URISyntaxException;
-import java.net.URLDecoder;
-import java.util.Arrays;
-import java.util.stream.Collectors;
-
-import javax.servlet.annotation.WebServlet;
-import javax.servlet.http.HttpServletRequest;
-import javax.ws.rs.BadRequestException;
-
-import org.apache.http.client.methods.HttpGet;
-import org.apache.http.client.methods.HttpPost;
-import org.apache.http.client.methods.HttpPut;
-import org.json.JSONException;
-import org.json.JSONObject;
-import org.slf4j.Logger;
-import org.slf4j.LoggerFactory;
-
-import uk.ac.cam.cares.jps.base.agent.JPSAgent;
-import uk.ac.cam.cares.jps.base.config.JPSConstants;
-import uk.ac.cam.cares.jps.base.exception.JPSRuntimeException;
-import uk.ac.cam.cares.jps.base.interfaces.StoreClientInterface;
-import uk.ac.cam.cares.jps.base.query.StoreRouter;
-<<<<<<< HEAD
-=======
-import uk.ac.cam.cares.jps.base.query.AccessAgentCaller;
->>>>>>> 4006e932
-import uk.ac.cam.cares.jps.base.util.InputValidator;
-import uk.ac.cam.cares.jps.base.util.MiscUtil;
-import uk.ac.cam.cares.jps.scenario.kb.KnowledgeBaseAgent;
-
-@WebServlet(urlPatterns = {"/kb/*"})
-public class AccessAgent extends JPSAgent{
-
-	private static final long serialVersionUID = 1L;
-	private static Logger logger = LoggerFactory.getLogger(KnowledgeBaseAgent.class);
-
-	@Override
-	public JSONObject processRequestParameters(JSONObject requestParams) {
-		JSONObject result = processRequestParameters(requestParams,null);
-		return result;
-	}
-
-	@Override
-	public JSONObject processRequestParameters(JSONObject requestParams, HttpServletRequest request) {
-		System.out.println("JSON PARAMS" + requestParams.toString());
-		if (!validateInput(requestParams)) {
-			throw new JSONException("AccessAgent: Input parameters not found.\n");
-		}
-		
-		JSONObject JSONresult = new JSONObject();
-		String method = MiscUtil.optNullKey(requestParams, JPSConstants.METHOD);
-		System.out.println("METHOD: "+ method);
-		switch (method) {
-			case HttpGet.METHOD_NAME:	
-				JSONresult = get(requestParams);
-			    break;
-			case HttpPost.METHOD_NAME:
-				post(requestParams);
-				break;
-			case HttpPut.METHOD_NAME:
-				put(requestParams);
-				break;
-			}		
-	    return JSONresult;
-	}
-		
-	/**
-	 * Perform HTTP GET. This will be either a SPARQL query or "get" all triples (from specified graph).
-	 * @param requestParams
-	 * @return
-	 */
-	public JSONObject get(JSONObject requestParams) {
-		
-		String sparqlquery = MiscUtil.optNullKey(requestParams, JPSConstants.QUERY_SPARQL_QUERY);
-		String sparqlupdate = MiscUtil.optNullKey(requestParams, JPSConstants.QUERY_SPARQL_UPDATE);
-		String accept = MiscUtil.optNullKey(requestParams, JPSConstants.HEADERS);		
-	    String targetIRI = requestParams.getString(JPSConstants.TARGETIRI);
-	    String graphIRI = requestParams.getString(JPSConstants.TARGETGRAPH);
-	    
-	    if(sparqlupdate != null) {
-	    	throw new JPSRuntimeException("parameter " + JPSConstants.QUERY_SPARQL_UPDATE + " is not allowed");
-	    }
-	    
-		try {
-			logInputParams(requestParams, sparqlquery, false);
-			
-			StoreClientInterface kbClient = StoreRouter.getStoreClient(getShortIRI(targetIRI), true, false);
-			
-			JSONObject JSONresult = new JSONObject();
-			String result = null;
-			if (sparqlquery != null) { 
-				//query
-				result = kbClient.execute(sparqlquery);
-				JSONresult.put("result",result);
-			}else {		//TODO: defaulting to this could be dangerous for large triple store
-				//get
-				result = kbClient.get(graphIRI, accept);
-				JSONresult.put("result",result);
-			}
-			return JSONresult;
-		
-		} catch (RuntimeException e) {
-			logInputParams(requestParams, sparqlquery, true);
-			throw new JPSRuntimeException(e);
-		}
-	}
-	
-	/**
-	 * Perform HTTP PUT. Insert triples into store.
-	 * @param requestParams
-	 */
-	public void put(JSONObject requestParams) {
-		
-		String sparqlquery = MiscUtil.optNullKey(requestParams, JPSConstants.QUERY_SPARQL_QUERY);
-		String sparqlupdate = MiscUtil.optNullKey(requestParams, JPSConstants.QUERY_SPARQL_UPDATE);
-		String body = MiscUtil.optNullKey(requestParams, JPSConstants.CONTENT);
-		String contentType = MiscUtil.optNullKey(requestParams, JPSConstants.CONTENTTYPE);	
-	    String targetIRI = requestParams.getString(JPSConstants.TARGETIRI);
-	    String graphIRI = requestParams.getString(JPSConstants.TARGETGRAPH);
-	    
-	    if(sparqlquery!=null && sparqlupdate!=null) {
-	    	throw new JPSRuntimeException("parameters " + JPSConstants.QUERY_SPARQL_QUERY + " and " 
-	    									+ JPSConstants.QUERY_SPARQL_UPDATE + " are not allowed");
-	    }
-	    
-		try {
-			logInputParams(requestParams, null, false);
-			
-			StoreClientInterface kbClient = StoreRouter.getStoreClient(getShortIRI(targetIRI), false, true);
-			
-			kbClient.insert(graphIRI, body, contentType);
-		} catch (RuntimeException e) {
-			logInputParams(requestParams, null, true);
-			throw new JPSRuntimeException(e);
-		}
-	}
-	
-	/**
-	 * Perform HTTP POST. This will perform a SPARQL update on the store. 
-	 * @param requestParams
-	 */
-	public void post(JSONObject requestParams) {	
-		
-		String sparqlquery = MiscUtil.optNullKey(requestParams, JPSConstants.QUERY_SPARQL_QUERY);
-		String sparqlupdate = MiscUtil.optNullKey(requestParams, JPSConstants.QUERY_SPARQL_UPDATE);
-		String targetIRI = requestParams.getString(JPSConstants.TARGETIRI);
-		
-		if(sparqlquery != null) {
-			throw new JPSRuntimeException("parameter " + JPSConstants.QUERY_SPARQL_QUERY + " is not allowed");
-		}
-		
-		try {
-			logInputParams(requestParams, sparqlupdate, false);
-			
-			StoreClientInterface kbClient = StoreRouter.getStoreClient(getShortIRI(targetIRI), false, true);
-			
-			if (sparqlupdate!=null) {
-				kbClient.executeUpdate(sparqlupdate);
-			}else {
-				throw new JPSRuntimeException("parameter " + JPSConstants.QUERY_SPARQL_UPDATE + " is missing");
-			}
-		} catch (RuntimeException e) {
-			logInputParams(requestParams, sparqlupdate, true);
-			throw new JPSRuntimeException(e);
-		}
-	}
-	
-	@Override
-	public boolean validateInput(JSONObject requestParams) throws BadRequestException {	    
-		
-	    if (requestParams.isEmpty()) {
-	        throw new BadRequestException();
-	    }
-	    try {
-	    	
-	    	String method = MiscUtil.optNullKey(requestParams,JPSConstants.METHOD);
-	        if (method == null) {
-	        	return false;
-	        }
-	    	
-	        String targetiri = requestParams.getString(JPSConstants.TARGETIRI);
-	        boolean v = InputValidator.checkIfURLpattern(targetiri);
-	        if(!v) {return false;}
-	        
-	        boolean q = InputValidator.checkIfURLpattern(requestParams.getString(JPSConstants.REQUESTURL));
-	        if(!q) {return false;};
-	    	
-	        String sparqlquery = MiscUtil.optNullKey(requestParams, JPSConstants.QUERY_SPARQL_QUERY);
-			String sparqlupdate = MiscUtil.optNullKey(requestParams,  JPSConstants.QUERY_SPARQL_UPDATE);
-			if (sparqlquery != null && sparqlupdate != null) { //both query and update are filled. 
-				return false;
-			}else {
-				if (sparqlquery != null) { 
-					if (InputValidator.checkIfValidQuery(sparqlquery)!= true){
-						return false;
-					}
-				}
-				if (sparqlupdate != null) {
-					if (InputValidator.checkIfValidUpdate(sparqlupdate)!= true){
-						return false;
-					}
-				}
-			}
-			
-			return true;
-	        
-	    }catch (JSONException ex) {
-	    	return false;
-	    }
-	}
-	
-	protected void logInputParams(JSONObject requestParams, String sparql, boolean hasErrorOccured) {
-		
-		String method = MiscUtil.optNullKey(requestParams, JPSConstants.METHOD);
-		String path = MiscUtil.optNullKey(requestParams, JPSConstants.PATH);		
-		String requestUrl = MiscUtil.optNullKey(requestParams, JPSConstants.REQUESTURL);	
-		String contentType = MiscUtil.optNullKey(requestParams, JPSConstants.CONTENTTYPE);
-		String targetIRI = requestParams.getString(JPSConstants.TARGETIRI);
-		String graphIRI = requestParams.getString(JPSConstants.TARGETGRAPH);
-		
-		StringBuffer b = new StringBuffer(method);
-		b.append(" with requestedUrl=").append(requestUrl);
-		b.append(", path=").append(path);
-		b.append(", contentType=").append(contentType);
-		b.append(", targetiri=").append(targetIRI);
-		b.append(", targetgraph=").append(graphIRI);
-		if (hasErrorOccured) {
-			b.append(", sparql=" + sparql);
-			logger.error(b.toString());
-		} else {
-			if (sparql != null) {
-				int i = sparql.toLowerCase().indexOf("select");
-				if (i > 0) {
-					sparql = sparql.substring(i);
-				}
-				if (sparql.length() > 150) {
-					sparql = sparql.substring(0, 150);
-				}
-			}
-			b.append(", sparql (short)=" + sparql);
-			logger.info(b.toString());
-		}
-	}
-	
-<<<<<<< HEAD
-	/**
-	 * Create short iri required by the StoreRouter. Remove host from uri.
-	 * @param url
-	 * @return
-	 */
-	public static String getShortIRI(String url) {
-		URI uri = null;
-		try {
-			uri = new URI(URLDecoder.decode(url,"UTF-8"));
-			String authority = uri.getAuthority();
-			// A host should contain either a "." or be the "localhost", otherwise this is already a short iri
-			if(authority.contains(".") || authority.contains("localhost")) { 
-				final String host = authority;
-				return Arrays.stream(uri.toString().split("/"))
-						.filter(a -> !(host.equals(a)))
-						.collect(Collectors.joining("/"));
-=======
-	public static String getResourceUrl(String datasetUrl, String requestUrl, String parameterUrl) {
-
-		// Example: datasetUrl = http://www.thw.com/jps/data/test
-		
-		if (requestUrl.equals(datasetUrl)) {
-			
-			if ((parameterUrl == null) || parameterUrl.isEmpty()) {
-				return null;
-			} else {
-				// case 2: indirect query
-				return AccessAgentCaller.cutHashFragment(parameterUrl);
-			}
-			
-		} else {
-			if ((parameterUrl == null) || parameterUrl.isEmpty()) {
-				// case 3: direct query
-				return requestUrl;
->>>>>>> 4006e932
-			}
-		} catch (UnsupportedEncodingException e) {
-			// TODO Auto-generated catch block
-			e.printStackTrace();
-		} catch (URISyntaxException e) {
-			// TODO Auto-generated catch block
-			e.printStackTrace();
-		}
-		return url;
-	}
-}
+package uk.ac.cam.cares.jps.scenario.kg;
+
+import java.io.UnsupportedEncodingException;
+import java.net.URI;
+import java.net.URISyntaxException;
+import java.net.URLDecoder;
+import java.util.Arrays;
+import java.util.stream.Collectors;
+
+import javax.servlet.annotation.WebServlet;
+import javax.servlet.http.HttpServletRequest;
+import javax.ws.rs.BadRequestException;
+
+import org.apache.http.client.methods.HttpGet;
+import org.apache.http.client.methods.HttpPost;
+import org.apache.http.client.methods.HttpPut;
+import org.json.JSONException;
+import org.json.JSONObject;
+import org.slf4j.Logger;
+import org.slf4j.LoggerFactory;
+
+import uk.ac.cam.cares.jps.base.agent.JPSAgent;
+import uk.ac.cam.cares.jps.base.config.JPSConstants;
+import uk.ac.cam.cares.jps.base.exception.JPSRuntimeException;
+import uk.ac.cam.cares.jps.base.interfaces.StoreClientInterface;
+import uk.ac.cam.cares.jps.base.query.StoreRouter;
+import uk.ac.cam.cares.jps.base.query.AccessAgentCaller;
+import uk.ac.cam.cares.jps.base.util.InputValidator;
+import uk.ac.cam.cares.jps.base.util.MiscUtil;
+import uk.ac.cam.cares.jps.scenario.kb.KnowledgeBaseAgent;
+
+@WebServlet(urlPatterns = {"/kb/*"})
+public class AccessAgent extends JPSAgent{
+
+	private static final long serialVersionUID = 1L;
+	private static Logger logger = LoggerFactory.getLogger(KnowledgeBaseAgent.class);
+
+	@Override
+	public JSONObject processRequestParameters(JSONObject requestParams) {
+		JSONObject result = processRequestParameters(requestParams,null);
+		return result;
+	}
+
+	@Override
+	public JSONObject processRequestParameters(JSONObject requestParams, HttpServletRequest request) {
+		System.out.println("JSON PARAMS" + requestParams.toString());
+		if (!validateInput(requestParams)) {
+			throw new JSONException("AccessAgent: Input parameters not found.\n");
+		}
+		
+		JSONObject JSONresult = new JSONObject();
+		String method = MiscUtil.optNullKey(requestParams, JPSConstants.METHOD);
+		System.out.println("METHOD: "+ method);
+		switch (method) {
+			case HttpGet.METHOD_NAME:	
+				JSONresult = get(requestParams);
+			    break;
+			case HttpPost.METHOD_NAME:
+				post(requestParams);
+				break;
+			case HttpPut.METHOD_NAME:
+				put(requestParams);
+				break;
+			}		
+	    return JSONresult;
+	}
+		
+	/**
+	 * Perform HTTP GET. This will be either a SPARQL query or "get" all triples (from specified graph).
+	 * @param requestParams
+	 * @return
+	 */
+	public JSONObject get(JSONObject requestParams) {
+		
+		String sparqlquery = MiscUtil.optNullKey(requestParams, JPSConstants.QUERY_SPARQL_QUERY);
+		String sparqlupdate = MiscUtil.optNullKey(requestParams, JPSConstants.QUERY_SPARQL_UPDATE);
+		String accept = MiscUtil.optNullKey(requestParams, JPSConstants.HEADERS);		
+	    String targetIRI = requestParams.getString(JPSConstants.TARGETIRI);
+	    String graphIRI = requestParams.getString(JPSConstants.TARGETGRAPH);
+	    
+	    if(sparqlupdate != null) {
+	    	throw new JPSRuntimeException("parameter " + JPSConstants.QUERY_SPARQL_UPDATE + " is not allowed");
+	    }
+	    
+		try {
+			logInputParams(requestParams, sparqlquery, false);
+			
+			StoreClientInterface kbClient = StoreRouter.getStoreClient(getShortIRI(targetIRI), true, false);
+			
+			JSONObject JSONresult = new JSONObject();
+			String result = null;
+			if (sparqlquery != null) { 
+				//query
+				result = kbClient.execute(sparqlquery);
+				JSONresult.put("result",result);
+			}else {		//TODO: defaulting to this could be dangerous for large triple store
+				//get
+				result = kbClient.get(graphIRI, accept);
+				JSONresult.put("result",result);
+			}
+			return JSONresult;
+		
+		} catch (RuntimeException e) {
+			logInputParams(requestParams, sparqlquery, true);
+			throw new JPSRuntimeException(e);
+		}
+	}
+	
+	/**
+	 * Perform HTTP PUT. Insert triples into store.
+	 * @param requestParams
+	 */
+	public void put(JSONObject requestParams) {
+		
+		String sparqlquery = MiscUtil.optNullKey(requestParams, JPSConstants.QUERY_SPARQL_QUERY);
+		String sparqlupdate = MiscUtil.optNullKey(requestParams, JPSConstants.QUERY_SPARQL_UPDATE);
+		String body = MiscUtil.optNullKey(requestParams, JPSConstants.CONTENT);
+		String contentType = MiscUtil.optNullKey(requestParams, JPSConstants.CONTENTTYPE);	
+	    String targetIRI = requestParams.getString(JPSConstants.TARGETIRI);
+	    String graphIRI = requestParams.getString(JPSConstants.TARGETGRAPH);
+	    
+	    if(sparqlquery!=null && sparqlupdate!=null) {
+	    	throw new JPSRuntimeException("parameters " + JPSConstants.QUERY_SPARQL_QUERY + " and " 
+	    									+ JPSConstants.QUERY_SPARQL_UPDATE + " are not allowed");
+	    }
+	    
+		try {
+			logInputParams(requestParams, null, false);
+			
+			StoreClientInterface kbClient = StoreRouter.getStoreClient(getShortIRI(targetIRI), false, true);
+			
+			kbClient.insert(graphIRI, body, contentType);
+		} catch (RuntimeException e) {
+			logInputParams(requestParams, null, true);
+			throw new JPSRuntimeException(e);
+		}
+	}
+	
+	/**
+	 * Perform HTTP POST. This will perform a SPARQL update on the store. 
+	 * @param requestParams
+	 */
+	public void post(JSONObject requestParams) {	
+		
+		String sparqlquery = MiscUtil.optNullKey(requestParams, JPSConstants.QUERY_SPARQL_QUERY);
+		String sparqlupdate = MiscUtil.optNullKey(requestParams, JPSConstants.QUERY_SPARQL_UPDATE);
+		String targetIRI = requestParams.getString(JPSConstants.TARGETIRI);
+		
+		if(sparqlquery != null) {
+			throw new JPSRuntimeException("parameter " + JPSConstants.QUERY_SPARQL_QUERY + " is not allowed");
+		}
+		
+		try {
+			logInputParams(requestParams, sparqlupdate, false);
+			
+			StoreClientInterface kbClient = StoreRouter.getStoreClient(getShortIRI(targetIRI), false, true);
+			
+			if (sparqlupdate!=null) {
+				kbClient.executeUpdate(sparqlupdate);
+			}else {
+				throw new JPSRuntimeException("parameter " + JPSConstants.QUERY_SPARQL_UPDATE + " is missing");
+			}
+		} catch (RuntimeException e) {
+			logInputParams(requestParams, sparqlupdate, true);
+			throw new JPSRuntimeException(e);
+		}
+	}
+	
+	@Override
+	public boolean validateInput(JSONObject requestParams) throws BadRequestException {	    
+		
+	    if (requestParams.isEmpty()) {
+	        throw new BadRequestException();
+	    }
+	    try {
+	    	
+	    	String method = MiscUtil.optNullKey(requestParams,JPSConstants.METHOD);
+	        if (method == null) {
+	        	return false;
+	        }
+	    	
+	        String targetiri = requestParams.getString(JPSConstants.TARGETIRI);
+	        boolean v = InputValidator.checkIfURLpattern(targetiri);
+	        if(!v) {return false;}
+	        
+	        boolean q = InputValidator.checkIfURLpattern(requestParams.getString(JPSConstants.REQUESTURL));
+	        if(!q) {return false;};
+	    	
+	        String sparqlquery = MiscUtil.optNullKey(requestParams, JPSConstants.QUERY_SPARQL_QUERY);
+			String sparqlupdate = MiscUtil.optNullKey(requestParams,  JPSConstants.QUERY_SPARQL_UPDATE);
+			if (sparqlquery != null && sparqlupdate != null) { //both query and update are filled. 
+				return false;
+			}else {
+				if (sparqlquery != null) { 
+					if (InputValidator.checkIfValidQuery(sparqlquery)!= true){
+						return false;
+					}
+				}
+				if (sparqlupdate != null) {
+					if (InputValidator.checkIfValidUpdate(sparqlupdate)!= true){
+						return false;
+					}
+				}
+			}
+			
+			return true;
+	        
+	    }catch (JSONException ex) {
+	    	return false;
+	    }
+	}
+	
+	protected void logInputParams(JSONObject requestParams, String sparql, boolean hasErrorOccured) {
+		
+		String method = MiscUtil.optNullKey(requestParams, JPSConstants.METHOD);
+		String path = MiscUtil.optNullKey(requestParams, JPSConstants.PATH);		
+		String requestUrl = MiscUtil.optNullKey(requestParams, JPSConstants.REQUESTURL);	
+		String contentType = MiscUtil.optNullKey(requestParams, JPSConstants.CONTENTTYPE);
+		String targetIRI = requestParams.getString(JPSConstants.TARGETIRI);
+		String graphIRI = requestParams.getString(JPSConstants.TARGETGRAPH);
+		
+		StringBuffer b = new StringBuffer(method);
+		b.append(" with requestedUrl=").append(requestUrl);
+		b.append(", path=").append(path);
+		b.append(", contentType=").append(contentType);
+		b.append(", targetiri=").append(targetIRI);
+		b.append(", targetgraph=").append(graphIRI);
+		if (hasErrorOccured) {
+			b.append(", sparql=" + sparql);
+			logger.error(b.toString());
+		} else {
+			if (sparql != null) {
+				int i = sparql.toLowerCase().indexOf("select");
+				if (i > 0) {
+					sparql = sparql.substring(i);
+				}
+				if (sparql.length() > 150) {
+					sparql = sparql.substring(0, 150);
+				}
+			}
+			b.append(", sparql (short)=" + sparql);
+			logger.info(b.toString());
+		}
+	}
+	
+	/**
+	 * Create short iri required by the StoreRouter. Remove host from uri.
+	 * @param url
+	 * @return
+	 */
+	public static String getShortIRI(String url) {
+		URI uri = null;
+		try {
+			uri = new URI(URLDecoder.decode(url,"UTF-8"));
+			String authority = uri.getAuthority();
+			// A host should contain either a "." or be the "localhost", otherwise this is already a short iri
+			if(authority.contains(".") || authority.contains("localhost")) { 
+				final String host = authority;
+				return Arrays.stream(uri.toString().split("/"))
+						.filter(a -> !(host.equals(a)))
+						.collect(Collectors.joining("/"));
+			}
+		} catch (UnsupportedEncodingException e) {
+			// TODO Auto-generated catch block
+			e.printStackTrace();
+		} catch (URISyntaxException e) {
+			// TODO Auto-generated catch block
+			e.printStackTrace();
+		}
+		return url;
+	}
+}