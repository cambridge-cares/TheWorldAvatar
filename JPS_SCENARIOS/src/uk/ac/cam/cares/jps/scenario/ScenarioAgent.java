--- conflicted
+++ resolved
@@ -1,4 +1,3 @@
-<<<<<<< HEAD
 package uk.ac.cam.cares.jps.scenario;
 
 import java.io.File;
@@ -183,11 +182,13 @@
 		
 		// start the scenario by calling the operation (an operation can be called even if no agent or a different agent was given)
 		String operation = jo.getString(JPSConstants.SCENARIO_AGENT_OPERATION);
+		System.out.println("operation: "+ operation  + " scenario name "+ scenarioName + " jo: "+ jo);
 	 	if (operation.startsWith("http")) {
 	 		result = ScenarioManagementAgent.execute(scenarioName, operation, jo);
 	 	} else {
 	 		//throw new RuntimeException("can't call operation without http, operation = " + operation);
 	 		 ScenarioManagementAgent.addJpsContext(scenarioName, jo);
+	 		 //test to see if it was really put into context
 	 		return AgentCaller.executeGetWithJsonParameter(operation, jo.toString());
 	 	}
 	 	
@@ -224,9 +225,10 @@
 		logger.debug("get resource path for resource=" + resource + ", in bucket=" + completePathWithinBucket + ", copyToBucket=" + copyToBucket);
 		
 		File fileWithinBucket = new File(completePathWithinBucket);
-	    if (fileWithinBucket.exists()) {
+	    if (fileWithinBucket.exists()) { 	
 	    	return completePathWithinBucket;
 	    } else if (copyToBucket) {
+
 	    	String content = new QueryBroker().readFileLocal(resource);
 	    	FileUtil.writeFileLocally(completePathWithinBucket, content);
 	    	return completePathWithinBucket;
@@ -249,6 +251,7 @@
 		String resource = getResourcePath(jo, scenarioName, copyOnRead);
 		// TODO-AE SC the prepare method might create a scenario copy; in this case prepare method already reads the content; i.e. in this case
 		// we read it here a second time --> refactor the code such that this is not required; the same for queryFile
+
 		return new QueryBroker().readFileLocal(resource);
 	}
 	
@@ -503,385 +506,4 @@
 			throw e;
 		}
 	}
-=======
-package uk.ac.cam.cares.jps.scenario;
-
-import java.io.File;
-import java.io.IOException;
-import java.util.Date;
-
-import javax.servlet.ServletException;
-import javax.servlet.annotation.WebServlet;
-import javax.servlet.http.HttpServlet;
-import javax.servlet.http.HttpServletRequest;
-import javax.servlet.http.HttpServletResponse;
-
-import org.apache.commons.io.FileUtils;
-import org.json.JSONObject;
-import org.slf4j.Logger;
-import org.slf4j.LoggerFactory;
-
-import uk.ac.cam.cares.jps.base.config.JPSConstants;
-import uk.ac.cam.cares.jps.base.discovery.AgentCaller;
-import uk.ac.cam.cares.jps.base.exception.JPSRuntimeException;
-import uk.ac.cam.cares.jps.base.query.QueryBroker;
-import uk.ac.cam.cares.jps.base.scenario.BucketHelper;
-import uk.ac.cam.cares.jps.base.scenario.JPSContext;
-import uk.ac.cam.cares.jps.base.scenario.ScenarioHelper;
-import uk.ac.cam.cares.jps.base.util.FileUtil;
-
-@WebServlet(urlPatterns = {"/scenario/*"})
-public class ScenarioAgent extends HttpServlet {
-	
-	private static final long serialVersionUID = 3746092168199681624L;
-
-	private static Logger logger = LoggerFactory.getLogger(ScenarioAgent.class);
-	
-
-	/**
-	 * @see HttpServlet#doGet(HttpServletRequest request, HttpServletResponse response)
-	 */
-	protected void doGet(HttpServletRequest request, HttpServletResponse response) throws ServletException, IOException {
-		
-		JSONObject jo = AgentCaller.readJsonParameter(request);
-		
-		String path = request.getPathInfo();
-		logger.debug("called for path=" + path);
-		
-		String[] parts = ScenarioHelper.dividePath(path);
-		String scenarioName = parts[0];
-		String operation = parts[1];
-		
-		// TODO-AE SC the created scenario url / name  might be part of the response body such that the client can use the scenario in future
-
-		String scenariourl = JPSContext.getScenarioUrl(jo);
-		String usecaseurl = JPSContext.getUsecaseUrl(jo);
-		logger.info("called for scenario name=" + scenarioName + ", operation=" + operation + ", scenariourl=" + scenariourl + ", usecaseurl=" + usecaseurl);
-		//logger.debug("with input param=" + jo);
-		//logger.debug("with query string=" + request.getQueryString());
-		//logger.debug("with request uri=" + request.getRequestURI());
-		
-		// The information of the scenarioUrl in JSON object from the input is redundant when
-		// calling the scenario agent. However, it is needed as soon
-		// as the scenario agent calls other agents.
-		if ((scenariourl == null) || scenariourl.isEmpty()) {
-			String scenarioUrl = ScenarioManagementAgent.getScenarioUrl(scenarioName);
-			JPSContext.putScenarioUrl(jo, scenarioUrl);
-		}
-				
-		ScenarioLog log = ScenarioManagementAgent.getScenarioLog(scenarioName);
-		boolean copyOnRead = ScenarioManagementAgent.getCopyOnRead(log);
-		
-		String result = "";
-		if (operation == null) {
-			
-			// do nothing, the scenario log file has been already created above
-			
-			JSONObject resultjo = new JSONObject(log.getLogAsString());
-			// pretty print with 2 spaces to indent
-			result = resultjo.toString(2);
-		
-		} else if ("/option".equals(operation)) {
-			
-			setOptions(jo, scenarioName, log);
-
-		} else if ("/mock".equals(operation)) {
-			
-			new ScenarioMockManager().mock(jo, scenarioName, log);
-		
-		} else if ("/call".equals(operation)) {
-
-			result = call(jo, scenarioName, log);
-				
-		} else if ("/read".equals(operation)) {
-			
-			result = readFile(jo, scenarioName, copyOnRead);
-			
-		} else if ("/query".equals(operation)) {
-			
-			result = queryFile(jo, scenarioName, copyOnRead);
-			
-		} else if ("/update".equals(operation)) {
-
-			updateFile(jo, scenarioName);
-			
-		} else if ("/delete".equals(operation)) {
-			
-			deleteScenario(scenarioName);
-			
-		} else if ("/compose".equals(operation)) {
-			
-			result = compose(jo, scenarioName, log);
-
-		} else if ("/preparerecording".equals(operation)) {
-			
-			result = prepareRecording(jo, scenarioName, log);
-			
-		} else if ("/ping".equals(operation)) {
-			
-			result = new Date().toString();
-			
-		} else if ("/mergescenario".equals(operation)) {
-			
-			mergeScenario(jo, scenarioName, log);
-			
-		} else {
-			
-			if (operation.startsWith("/" + JPSConstants.SCENARIO_SUBDIR_DATA + "/") 
-					|| operation.startsWith("/" + JPSConstants.SCENARIO_SUBDIR_KB + "/")) {
-				String localPath = ScenarioHelper.getScenarioBucket(scenarioName) + operation;
-				result = FileUtil.readFileLocally(localPath);
-			} else {
-				
-				result = new ScenarioMockManager().execute(jo, scenarioName, operation, log);
-			}
-		}
-		
-		AgentCaller.printToResponse(result, response);
-	}
-	
-	private void setOptions(JSONObject jo, String scenarioName, ScenarioLog log) {
-		
-		JSONObject message = new JSONObject().put("operation", "option");
-		
-		if (jo.has(JPSConstants.SCENARIO_OPTION_COPY_ON_READ)) {
-			message.put(JPSConstants.SCENARIO_OPTION_COPY_ON_READ, jo.getBoolean(JPSConstants.SCENARIO_OPTION_COPY_ON_READ));
-		}
-		
-		log.logMessage(scenarioName, message);
-	}
-	
-	private String call(JSONObject jo, String scenarioName, ScenarioLog log) {
-		
-//		if (jo.isNull(JPSConstants.SCENARIO_AGENT_URL)) {
-//			throw new JPSRuntimeException("missing input parameter scenarioagenturl");
-//		}
-		
-//		String agent = null;
-//		if (!jo.isNull(SCENARIO_AGENT)) {
-//			agent = jo.getString(SCENARIO_AGENT);
-//			createScenarioDescription(scenarioName, agent);
-//		}
-
-		String result = null;
-		
-		// start the scenario by calling the operation (an operation can be called even if no agent or a different agent was given)
-		String operation = jo.getString(JPSConstants.SCENARIO_AGENT_OPERATION);
-		System.out.println("operation: "+ operation  + " scenario name "+ scenarioName + " jo: "+ jo);
-	 	if (operation.startsWith("http")) {
-	 		result = ScenarioManagementAgent.execute(scenarioName, operation, jo);
-	 	} else {
-	 		//throw new RuntimeException("can't call operation without http, operation = " + operation);
-	 		 ScenarioManagementAgent.addJpsContext(scenarioName, jo);
-	 		 //test to see if it was really put into context
-	 		return AgentCaller.executeGetWithJsonParameter(operation, jo.toString());
-	 	}
-	 	
-		JSONObject joresult = new JSONObject();
-		if ((result != null) && !result.isEmpty()) {
-			joresult = new JSONObject(result);
-		}
-	 	
-		JSONObject message = new JSONObject();
-		message.put("operation", "call");
-		message.put("input", jo);
-		message.put("output", joresult);
-		log.logMessage(scenarioName, message);
-		
-		return result;
-	}
-	
-	/**
-	 * Returns the path of the requested resource from the bucket. If it doesn't exist and copyToBucket = true,
-	 * then its content is copied to the bucket. If if doesn't exist and copyToBucket = false, then 
-	 * the path of the requested resource itself is returned.
-	 * 
-	 * @param jo
-	 * @param scenarioBucket
-	 * @param copyToBucket if true the copy the requested resource to the scenario bucket
-	 * @return the complete path of the scenario resource
-	 */
-	private String getResourcePath(JSONObject jo, String scenarioName, boolean copyToBucket) {
-			    
-		String resource = jo.getString(JPSConstants.SCENARIO_RESOURCE);
-		//String completePathWithinBucket = ScenarioHelper.getFileNameWithinBucket(resource, scenarioBucket);
-		String scenarioUrl = BucketHelper.getScenarioUrl(scenarioName);
-		String completePathWithinBucket = BucketHelper.getLocalPath(resource, scenarioUrl);
-		logger.debug("get resource path for resource=" + resource + ", in bucket=" + completePathWithinBucket + ", copyToBucket=" + copyToBucket);
-		
-		File fileWithinBucket = new File(completePathWithinBucket);
-	    if (fileWithinBucket.exists()) { 	
-	    	return completePathWithinBucket;
-	    } else if (copyToBucket) {
-	    	String content = new QueryBroker().readFile(resource);
-	    	FileUtil.writeFileLocally(completePathWithinBucket, content);
-	    	return completePathWithinBucket;
-	    }  
-
-	    return resource;
-	}
-	
-	/**
-	 * This method checks whether the demanded file already exists. If not, the file is read and copied to the scenario bucket. 
-	 * If yes, it is read from the scenario bucket. 
-	 * There is no need for checking whether copy-on-write is configured because in this case the scenario agent is not called for reading a file at all. 
-	 * 
-	 * @param scenarioName
-	 * @param rdfResource
-	 * @return
-	 */
-	private String readFile(JSONObject jo, String scenarioName, boolean copyOnRead) {
-		
-		String resource = getResourcePath(jo, scenarioName, copyOnRead);
-		// TODO-AE SC the prepare method might create a scenario copy; in this case prepare method already reads the content; i.e. in this case
-		// we read it here a second time --> refactor the code such that this is not required; the same for queryFile
-		return new QueryBroker().readFile(resource);
-	}
-	
-	private String queryFile(JSONObject jo, String scenarioName, boolean copyOnRead) {
-		
-		String resource = getResourcePath(jo, scenarioName, copyOnRead);
-		String sparqlQuery = jo.getString(JPSConstants.QUERY_SPARQL_QUERY);
-		
-		logger.debug("sparqlquery=" + sparqlQuery);
-		
-		return new QueryBroker().queryFile(resource, sparqlQuery);
-	}
-	
-	private void updateFile(JSONObject jo, String scenarioName) {
-		
-		String resource = getResourcePath(jo, scenarioName, true);
-		String sparqlUpdate = jo.getString(JPSConstants.QUERY_SPARQL_UPDATE);
-		
-		logger.debug("sparqlupdate=" + sparqlUpdate);
-		
-		new QueryBroker().updateFile(resource, sparqlUpdate);
-	}
-	
-	public void deleteScenario(String scenarioName) {
-		
-		String scenarioBucket = ScenarioHelper.getScenarioBucket(scenarioName);
-		File directory = new File(scenarioBucket);
-				
-//		String deletionBucket = ScenarioHelper.getScenarioBucket("DELETED_" + scenarioName + "_" + System.currentTimeMillis());
-//		File deletionDirectory = new File(deletionBucket);
-//		boolean renamed = directory.renameTo(deletionDirectory);
-//		if (!renamed) {
-//			logger.info("can't rename directory to " + deletionDirectory.getName());
-//		}
-		
-		
-		for(File current : directory.listFiles()) {
-			boolean deleted = current.delete();
-			if (!deleted) {
-				logger.info("can't delete file = " + current.getName());
-			}
-		}
-		boolean deleted = directory.delete();
-		if (!deleted) {
-			logger.info("can't delete directory = " + directory.getName());
-		}
-	}
-	
-	private String compose(JSONObject jo, String scenarioName, ScenarioLog log) {
-		
-		// The variable composedAgent is the IRI of the scenario description (OWL file). 
-		// The description contains all information (input and output parameter) that the composition engine needs
-		// to compose the corresponding agent.  
-		// The input variable jo contains already the values for all input parameter (for executing the composed agent). 
-		// However, it does not contain the parameter types and output parameters that the composition engines needs to know. 
-		// Thus, we have to add the IRI of composedAgent.
-		String composedAgent = ScenarioMockManager.getLatestMockedAgent(log);
-		jo.put("agent", composedAgent);
-		
-		// The scenario url is the URL of the scenario functionality for mocking the composed agent.
-		// It is used for "callbacks" from agents that are involved in the composition to the scenario. 
-		//jo.put(JPSConstants.SCENARIO_URL, ScenarioManagementAgent.getScenarioUrl(scenarioName));
-		
-		//return AgentCaller.executeGetWithJsonParameter("/JPS_COMPOSITION/execute", jo.toString());
-		
-		return ScenarioManagementAgent.execute(scenarioName, "/JPS_COMPOSITION/execute", jo);
-	}
-	
-	private String prepareRecording(JSONObject jo, String scenarioName, ScenarioLog log) {
-		
-		if (jo.isNull(JPSConstants.SCENARIO_AGENT)) {
-			throw new JPSRuntimeException("missing input parameter " + JPSConstants.SCENARIO_AGENT);
-		}
-		
-		if (jo.isNull(JPSConstants.SCENARIO_AGENT_OPERATION)) {
-			throw new JPSRuntimeException("missing input parameter " + JPSConstants.SCENARIO_AGENT_OPERATION);
-		}
-		
-		String agent = jo.getString(JPSConstants.SCENARIO_AGENT);
-		String agentoperation = jo.getString(JPSConstants.SCENARIO_AGENT_OPERATION);
-
-		
-		// TODO-AE SC 20190218 extend recording to several sets of input parameters
-		// by now, the original result is overwritten if the parameters are changed
-		// the parameters also have to be written to the scenario log
-		JSONObject message = new JSONObject().put("operation", "preparerecording")
-				.put(JPSConstants.SCENARIO_AGENT, agent)
-				.put(JPSConstants.SCENARIO_AGENT_OPERATION, agentoperation);
-		log.logMessage(scenarioName, message);
-
-		return "";
-	}
-	
-	/**
-	 * This method merges the current scenario (the destination scenario) with the source scenario
-	 * given as input parameter by its scenario url. The merging consists of two steps:<br>
-	 * <br>
-	 * (1) Merge the scenario log of the current scenario with the log of the source scenario<br>
-	 * <br>
-	 * (2) Merge the OWL files from the knowledge base of the two scenarios. Note that if an OWL file
-	 * from the knowledge base subdirectory already exists in the current scenario, 
-	 * it is replaced by that one of the source scenario; of course, those files can't be merged at file level. 
-	 * Note also that files from the data subdirectory are not copied at all.
-	 * 
-	 * @param jo
-	 * @param scenarioName
-	 * @param log
-	 */
-	private void mergeScenario(JSONObject jo, String scenarioName, ScenarioLog log) {
-		
-		String sourceUrl = JPSContext.getScenarioUrl(jo);
-		String sourceName = BucketHelper.getScenarioName(sourceUrl);
-		
-		// merge the logs
-		ScenarioLog sourceLog = ScenarioManagementAgent.getScenarioLog(sourceName);
-		log.merge(sourceLog);
-		
-		// merge the knowledge bases
-		String sourceBucket = ScenarioHelper.getScenarioBucket(sourceName);
-		String destBucket = ScenarioHelper.getScenarioBucket(scenarioName);
-		copyOwlFiles(sourceBucket, destBucket);
-	}
-	
-	public void copyOwlFiles(String sourceBucket, String destBucket) {
-		
-		File sourceDir = new File(sourceBucket);
-		for (File current : sourceDir.listFiles()) {
-			if (current.isDirectory()) {
-				// current is a host sub directory
-				String hostName = current.getName();
-				for (File currentSub: current.listFiles()) {
-					String subName = currentSub.getName();
-					if (currentSub.isDirectory() && !"data".equals(subName)) {
-						
-						String destPath = destBucket + "/" + hostName + "/" + subName;
-						logger.info("copying OWL files from " + currentSub.getAbsolutePath() + " to " + destPath);
-						File destDir = new File(destPath);
-						try {
-							FileUtils.copyDirectory(currentSub, destDir);
-						} catch (IOException e) {
-							throw new JPSRuntimeException(e.getMessage(), e);
-						}
-					}
-				}
-			} 
-			// else skip the scenario log json file
-		}
-	}
->>>>>>> 560c5bb9
 }