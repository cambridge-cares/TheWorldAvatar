<project xmlns="http://maven.apache.org/POM/4.0.0" xmlns:xsi="http://www.w3.org/2001/XMLSchema-instance" xsi:schemaLocation="http://maven.apache.org/POM/4.0.0 http://maven.apache.org/xsd/maven-4.0.0.xsd">
  <modelVersion>4.0.0</modelVersion>
  <groupId>uk.ac.cam.cares.jps</groupId>
  <artifactId>JPS_ESS</artifactId>
  <version>1.0.0</version>
  <packaging>war</packaging>
  
 <build>
	<sourceDirectory>src</sourceDirectory>
	<testSourceDirectory>test</testSourceDirectory>
	<resources>
		<resource>
			<directory>src</directory>
			<excludes>
				<exclude>**/*.java</exclude>
			</excludes>
		</resource>
	</resources>
	<plugins>

		<plugin>
			<artifactId>maven-compiler-plugin</artifactId>
			<version>3.8.0</version>
			<configuration>
				<source>1.8</source>
				<target>1.8</target>
			</configuration>
		</plugin>

		<plugin>
			<groupId>org.apache.maven.plugins</groupId>
			<artifactId>maven-surefire-plugin</artifactId>
			<version>2.12.4</version>
			<configuration>
				<skipTests>true</skipTests>
			</configuration>
		</plugin>

		<plugin>
			<artifactId>maven-war-plugin</artifactId>
			<version>3.2.1</version>
			<configuration>
				<webResources>
					<resource>
						<directory>workingdir</directory>
						<targetPath>workingdir</targetPath>
					</resource>
					<resource>
						<directory>python</directory>
						<targetPath>python</targetPath>
					</resource>
					<resource>
						<directory>WebContent/css</directory>
						<targetPath>css</targetPath>
					</resource>
					<resource>
						<directory>WebContent/images</directory>
						<targetPath>/images</targetPath>
					</resource>
					<resource>
<<<<<<< HEAD
=======
						<directory>res</directory>
						<targetPath>/res</targetPath>
					</resource>
					<resource>
>>>>>>> 186926f5
						<directory>WebContent/scripts</directory>
						<targetPath>/scripts</targetPath>
					</resource>

					<resource>
						<directory>WebContent</directory>
						<includes>
							<include>*.html</include>
						</includes>
					</resource>
				</webResources>

				<warName>${project.artifactId}##${project.version}</warName>
				<outputDirectory>${tomcatPath}/webapps</outputDirectory>
			</configuration>
		</plugin>

	</plugins>
</build>
	
	<dependencies>
		<dependency>
			<groupId>uk.ac.cam.cares.jps</groupId>
			<artifactId>jps-base</artifactId>
			<version>1.3.0</version>
		</dependency>

		<dependency>
			<groupId>junit</groupId>
			<artifactId>junit</artifactId>
			<version>4.12</version>
			<scope>test</scope>
		</dependency>

		<dependency>
			<groupId>javax.servlet</groupId>
			<artifactId>javax.servlet-api</artifactId>
			<version>3.1.0</version>
			<scope>provided</scope>
		</dependency>
		
		<dependency>
		    <groupId>com.opencsv</groupId>
		    <artifactId>opencsv</artifactId>
		    <version>4.0</version>
		</dependency>
		
		<dependency>
		    <groupId>commons-io</groupId>
		    <artifactId>commons-io</artifactId>
		    <version>2.6</version>
		</dependency>

	</dependencies>
  
</project><|MERGE_RESOLUTION|>--- conflicted
+++ resolved
@@ -1,123 +1,120 @@
-<project xmlns="http://maven.apache.org/POM/4.0.0" xmlns:xsi="http://www.w3.org/2001/XMLSchema-instance" xsi:schemaLocation="http://maven.apache.org/POM/4.0.0 http://maven.apache.org/xsd/maven-4.0.0.xsd">
-  <modelVersion>4.0.0</modelVersion>
-  <groupId>uk.ac.cam.cares.jps</groupId>
-  <artifactId>JPS_ESS</artifactId>
-  <version>1.0.0</version>
-  <packaging>war</packaging>
-  
- <build>
-	<sourceDirectory>src</sourceDirectory>
-	<testSourceDirectory>test</testSourceDirectory>
-	<resources>
-		<resource>
-			<directory>src</directory>
-			<excludes>
-				<exclude>**/*.java</exclude>
-			</excludes>
-		</resource>
-	</resources>
-	<plugins>
-
-		<plugin>
-			<artifactId>maven-compiler-plugin</artifactId>
-			<version>3.8.0</version>
-			<configuration>
-				<source>1.8</source>
-				<target>1.8</target>
-			</configuration>
-		</plugin>
-
-		<plugin>
-			<groupId>org.apache.maven.plugins</groupId>
-			<artifactId>maven-surefire-plugin</artifactId>
-			<version>2.12.4</version>
-			<configuration>
-				<skipTests>true</skipTests>
-			</configuration>
-		</plugin>
-
-		<plugin>
-			<artifactId>maven-war-plugin</artifactId>
-			<version>3.2.1</version>
-			<configuration>
-				<webResources>
-					<resource>
-						<directory>workingdir</directory>
-						<targetPath>workingdir</targetPath>
-					</resource>
-					<resource>
-						<directory>python</directory>
-						<targetPath>python</targetPath>
-					</resource>
-					<resource>
-						<directory>WebContent/css</directory>
-						<targetPath>css</targetPath>
-					</resource>
-					<resource>
-						<directory>WebContent/images</directory>
-						<targetPath>/images</targetPath>
-					</resource>
-					<resource>
-<<<<<<< HEAD
-=======
-						<directory>res</directory>
-						<targetPath>/res</targetPath>
-					</resource>
-					<resource>
->>>>>>> 186926f5
-						<directory>WebContent/scripts</directory>
-						<targetPath>/scripts</targetPath>
-					</resource>
-
-					<resource>
-						<directory>WebContent</directory>
-						<includes>
-							<include>*.html</include>
-						</includes>
-					</resource>
-				</webResources>
-
-				<warName>${project.artifactId}##${project.version}</warName>
-				<outputDirectory>${tomcatPath}/webapps</outputDirectory>
-			</configuration>
-		</plugin>
-
-	</plugins>
-</build>
-	
-	<dependencies>
-		<dependency>
-			<groupId>uk.ac.cam.cares.jps</groupId>
-			<artifactId>jps-base</artifactId>
-			<version>1.3.0</version>
-		</dependency>
-
-		<dependency>
-			<groupId>junit</groupId>
-			<artifactId>junit</artifactId>
-			<version>4.12</version>
-			<scope>test</scope>
-		</dependency>
-
-		<dependency>
-			<groupId>javax.servlet</groupId>
-			<artifactId>javax.servlet-api</artifactId>
-			<version>3.1.0</version>
-			<scope>provided</scope>
-		</dependency>
-		
-		<dependency>
-		    <groupId>com.opencsv</groupId>
-		    <artifactId>opencsv</artifactId>
-		    <version>4.0</version>
-		</dependency>
-		
-		<dependency>
-		    <groupId>commons-io</groupId>
-		    <artifactId>commons-io</artifactId>
-		    <version>2.6</version>
-		</dependency>
-
-	</dependencies>
-  
+<project xmlns="http://maven.apache.org/POM/4.0.0" xmlns:xsi="http://www.w3.org/2001/XMLSchema-instance" xsi:schemaLocation="http://maven.apache.org/POM/4.0.0 http://maven.apache.org/xsd/maven-4.0.0.xsd">
+  <modelVersion>4.0.0</modelVersion>
+  <groupId>uk.ac.cam.cares.jps</groupId>
+  <artifactId>JPS_ESS</artifactId>
+  <version>1.0.0</version>
+  <packaging>war</packaging>
+  
+ <build>
+	<sourceDirectory>src</sourceDirectory>
+	<testSourceDirectory>test</testSourceDirectory>
+	<resources>
+		<resource>
+			<directory>src</directory>
+			<excludes>
+				<exclude>**/*.java</exclude>
+			</excludes>
+		</resource>
+	</resources>
+	<plugins>
+
+		<plugin>
+			<artifactId>maven-compiler-plugin</artifactId>
+			<version>3.8.0</version>
+			<configuration>
+				<source>1.8</source>
+				<target>1.8</target>
+			</configuration>
+		</plugin>
+
+		<plugin>
+			<groupId>org.apache.maven.plugins</groupId>
+			<artifactId>maven-surefire-plugin</artifactId>
+			<version>2.12.4</version>
+			<configuration>
+				<skipTests>true</skipTests>
+			</configuration>
+		</plugin>
+
+		<plugin>
+			<artifactId>maven-war-plugin</artifactId>
+			<version>3.2.1</version>
+			<configuration>
+				<webResources>
+					<resource>
+						<directory>workingdir</directory>
+						<targetPath>workingdir</targetPath>
+					</resource>
+					<resource>
+						<directory>python</directory>
+						<targetPath>python</targetPath>
+					</resource>
+					<resource>
+						<directory>WebContent/css</directory>
+						<targetPath>css</targetPath>
+					</resource>
+					<resource>
+						<directory>WebContent/images</directory>
+						<targetPath>/images</targetPath>
+					</resource>
+					<resource>
+						<directory>res</directory>
+						<targetPath>/res</targetPath>
+					</resource>
+					<resource>
+						<directory>WebContent/scripts</directory>
+						<targetPath>/scripts</targetPath>
+					</resource>
+
+					<resource>
+						<directory>WebContent</directory>
+						<includes>
+							<include>*.html</include>
+						</includes>
+					</resource>
+				</webResources>
+
+				<warName>${project.artifactId}##${project.version}</warName>
+				<outputDirectory>${tomcatPath}/webapps</outputDirectory>
+			</configuration>
+		</plugin>
+
+	</plugins>
+</build>
+	
+	<dependencies>
+		<dependency>
+			<groupId>uk.ac.cam.cares.jps</groupId>
+			<artifactId>jps-base</artifactId>
+			<version>1.3.0</version>
+		</dependency>
+
+		<dependency>
+			<groupId>junit</groupId>
+			<artifactId>junit</artifactId>
+			<version>4.12</version>
+			<scope>test</scope>
+		</dependency>
+
+		<dependency>
+			<groupId>javax.servlet</groupId>
+			<artifactId>javax.servlet-api</artifactId>
+			<version>3.1.0</version>
+			<scope>provided</scope>
+		</dependency>
+		
+		<dependency>
+		    <groupId>com.opencsv</groupId>
+		    <artifactId>opencsv</artifactId>
+		    <version>4.0</version>
+		</dependency>
+		
+		<dependency>
+		    <groupId>commons-io</groupId>
+		    <artifactId>commons-io</artifactId>
+		    <version>2.6</version>
+		</dependency>
+
+	</dependencies>
+  
 </project>