--- conflicted
+++ resolved
@@ -190,12 +190,6 @@
                 var name = e.features[0].properties["Offtake Point (License Name)"];
                 var type = e.features[0].properties["Type of Offtake"];
 				
-<<<<<<< HEAD
-=======
-				// Update the side panel
-				showOfftake(name, "Offtake Type: " + type, coordinates);
-				
->>>>>>> 7d452055
                 map.flyTo({
                     center: coordinates,
                     curve: 1.9,
