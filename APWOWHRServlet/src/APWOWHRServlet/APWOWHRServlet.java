
/*
 * what is the whole thing about? What is its structure? What is the point?
 * 
 */

package APWOWHRServlet;

import java.io.BufferedReader;
import java.io.FileReader;
import java.io.FileWriter;
import java.io.IOException;
import java.util.ArrayList;
import java.util.HashMap;
import java.util.List;
import java.util.Map;
import java.util.concurrent.CountDownLatch;

import javax.servlet.ServletException;
import javax.servlet.http.HttpServlet;
import javax.servlet.http.HttpServletRequest;
import javax.servlet.http.HttpServletResponse;

import com.cmclinnovations.modsapi.MoDSAPI;
import com.esri.core.geodatabase.GeodatabaseFeatureServiceTable;
import com.esri.core.io.UserCredentials;
import com.esri.core.map.CallbackListener;
import com.esri.core.map.Feature;
import com.esri.core.map.FeatureResult;
import com.esri.core.tasks.query.QueryParameters;
import com.esri.core.tasks.query.QueryTask;

public class APWOWHRServlet extends HttpServlet {

	private static final long serialVersionUID = 1L;
	public static long start_time1;
	public static long end_time1;
	public static long start_time2;
	public static long end_time2;
	public static ArrayList<String[]> editStack;	 //global variable for receiving and storing the httpRequest information
	
	public static Map<Integer, String> OBJECTIDtoHXNum = new HashMap<>();                      // ZL-160114 Maps ArcGIS OBJECTID to the heat exchanger in chemical plant
	public static Map<Integer, String> OBJECTIDtoHXB1 = new HashMap<>();                      // Maps ArcGIS OBJECTID to the heat exchanger in Biodiesel plant 1
	public static Map<Integer, String> OBJECTIDtoRadF = new HashMap<>(); 	                   //Maps ArcGIS OBJECTID to the RadFrac
	public static Map<Integer, String> OBJECTIDtoMXNum = new HashMap<>(); 	                   //Maps ArcGIS OBJECTID to the Mixer
	public static Map<Integer, String> OBJECTIDtogaslinenum = new HashMap<>(); 	                   //Maps ArcGIS OBJECTID to the GasLine
	
	public static String httpReqCSV = new String("C:/apache-tomcat-8.0.24/webapps/ROOT/httpReqTestAP.CSV");   //address to write the .csv file where to checke the httpRequest message
	public static String PrAPWOWHROUTCSV = new String("C:/apache-tomcat-8.0.24/webapps/ROOT/PrAPWOWHRoutCSV.CSV");
	public static String APWOWHRINCSV = new String("C:/apache-tomcat-8.0.24/webapps/ROOT/PrAPWOWHRinCSV.CSV");
	public static String runPythonCommand = new String("python C:/apache-tomcat-8.0.24/webapps/ROOTT/sample_static_running.py"); // ensure that python environment variable is set to python34
		
	public static String BD_WOWHR_Sim = new String("C:/apache-tomcat-8.0.24/webapps/ROOT/BD_WOWHR_Sim");
	
	public APWOWHRServlet() {
<<<<<<< HEAD
		super();
=======
		super();	
		OBJECTIDtoHXB1.put(3, "10E01B1");   //Biodiesel1
		
>>>>>>> 43add06a
		OBJECTIDtoHXNum.put(1, "Boiler1"); //Biodiesel1
		OBJECTIDtoHXNum.put(2, "10E02B1");   //Biodiesel1
		OBJECTIDtoHXNum.put(3, "10E01B1");   //Biodiesel1
		OBJECTIDtoHXNum.put(4, "HRSG1B1");   //Biodiesel1
		OBJECTIDtoHXNum.put(5, "10E03B1");   //Biodiesel1
		OBJECTIDtoHXNum.put(6, "10E04B1");   //Biodiesel1
		OBJECTIDtoHXNum.put(7, "10E05B1");   //Biodiesel1
		OBJECTIDtoHXNum.put(8, "10E02B2");   //Biodiesel2
		OBJECTIDtoHXNum.put(9, "10E03B2");   //Biodiesel2
		OBJECTIDtoHXNum.put(10, "10E04B2");  //Biodiesel2
		OBJECTIDtoHXNum.put(11, "10E05B2");  //Biodiesel2
		OBJECTIDtoHXNum.put(12, "C001");   //Zeon
		OBJECTIDtoHXNum.put(13, "C002");   //Zeon
		OBJECTIDtoHXNum.put(14, "C002");   //Evonik
		OBJECTIDtoHXNum.put(15, "C002");   //Evonik
		OBJECTIDtoHXNum.put(16, "C002");   //Evonik
		OBJECTIDtoHXNum.put(17, "C002");   //Evonik
		OBJECTIDtoHXNum.put(18, "C002");   //Evonik
		OBJECTIDtoHXNum.put(19, "B3");     //hydrocracking
		OBJECTIDtoHXNum.put(20, "Cool1");  //lanxess
		OBJECTIDtoHXNum.put(21, "Eva");    //zeon
		OBJECTIDtoHXNum.put(22, "Cond");   //zeon
		OBJECTIDtoHXNum.put(23, "heat1");  //lanxess
		OBJECTIDtoHXNum.put(24, "Heat2");  //lanxess
		OBJECTIDtoHXNum.put(25, "COol2");  //lanxess
		OBJECTIDtoHXNum.put(26, "SOLVCOND");//lanxess
		OBJECTIDtoHXNum.put(27, "B2");     //zeon
		OBJECTIDtoHXNum.put(28, "B3");     //lanxess
		OBJECTIDtoHXNum.put(29, "B1");     //lanxess
		OBJECTIDtoHXNum.put(30, "B5");     //lanxess
		OBJECTIDtoHXNum.put(31, "B3");     //hydrocracking
		OBJECTIDtoHXNum.put(32, "B6");     //hydrocracking
		OBJECTIDtoHXNum.put(33, "Eva");    //cogen
		OBJECTIDtoHXNum.put(34, "Cond");   //cogen
		OBJECTIDtoHXNum.put(35, "HRSG2B1");   //Biodiesel1
		OBJECTIDtoHXNum.put(36, "Boiler2B1"); //Biodiesel1
		OBJECTIDtoHXNum.put(37, "Boiler3B1"); //Biodiesel1
		OBJECTIDtoHXNum.put(38, "Boiler4B1"); //Biodiesel1
		OBJECTIDtoHXNum.put(39, "HRSG3B1");   //Biodiesel1
		OBJECTIDtoHXNum.put(40, "HRSG1B2");   //Biodiesel2
		OBJECTIDtoHXNum.put(41, "10E01B2");   //Biodiesel2
		OBJECTIDtoHXNum.put(42, "Boiler4B2"); //Biodiesel2
		OBJECTIDtoHXNum.put(43, "Boiler3B2"); //Biodiesel2
		OBJECTIDtoHXNum.put(44, "Boiler1B2"); //Biodiesel2
		OBJECTIDtoHXNum.put(45, "Boiler2B2"); //Biodiesel2
		OBJECTIDtoHXNum.put(46, "HRSG2B2");   //Biodiesel2
		OBJECTIDtoHXNum.put(47, "HRSG3B2");   //Biodiesel2
		OBJECTIDtoHXNum.put(48, "PREHEATB2"); //Biodiesel2
		OBJECTIDtoHXNum.put(49, "WHR-EXB2");  //Biodiesel2
		OBJECTIDtoHXNum.put(50, "10E04B3");   //Biodiesel3
		OBJECTIDtoHXNum.put(51, "10E03B3");   //Biodiesel3
		OBJECTIDtoHXNum.put(52, "10E05B3");   //Biodiesel3
		OBJECTIDtoHXNum.put(53, "10E02B3");   //Biodiesel3
		OBJECTIDtoHXNum.put(54, "HRSG1B3");   //Biodiesel3
		OBJECTIDtoHXNum.put(55, "10E01B3");   //Biodiesel3
		OBJECTIDtoHXNum.put(56, "Boiler1B3"); //Biodiesel3
		
		OBJECTIDtoRadF.put(1, "10D06B1"); //Biodiesel1
		OBJECTIDtoRadF.put(2, "10D08B1"); //Biodiesel1
		OBJECTIDtoRadF.put(3, "C1");
		OBJECTIDtoRadF.put(4, "B7");  //not found in the map
		OBJECTIDtoRadF.put(5, "10D08B2"); //Biodiesel2
		OBJECTIDtoRadF.put(6, "10D06B2"); //Biodiesel2
		
		OBJECTIDtoMXNum.put(1, "mx01B1");   //Biodiesel 1
		OBJECTIDtoMXNum.put(2, "mx02B1");   //Biodiesel 1
		OBJECTIDtoMXNum.put(3, "mx03B1");   //Biodiesel 1
		OBJECTIDtoMXNum.put(4, "S6");     //air liquide
		OBJECTIDtoMXNum.put(5, "S7");     //air liquide
		OBJECTIDtoMXNum.put(6, "S3");     //air liquide
		OBJECTIDtoMXNum.put(7, "S5");     //air liquide
		OBJECTIDtoMXNum.put(8, "B5");     //hydrocracking
		OBJECTIDtoMXNum.put(9, "mx01B2");   //Biodiesel 2
		OBJECTIDtoMXNum.put(10, "mx03B2");  //Biodiesel 2
		OBJECTIDtoMXNum.put(11, "mx02B2");  //Biodiesel 2
		OBJECTIDtoMXNum.put(12, "mx-whr");//Biodiesel 2
		OBJECTIDtoMXNum.put(13, "mx01ZN");  //Zeon
		OBJECTIDtoMXNum.put(14, "B8");    //Hydrocracking
		OBJECTIDtoMXNum.put(15, "MIX");   //lanxess
		OBJECTIDtoMXNum.put(16, "SOLVMIX");  //lanxess
		OBJECTIDtoMXNum.put(17, "MXEX");    //Biodiesel1
		OBJECTIDtoMXNum.put(18, "MXEX-WHR");  //Biodiesel2
		OBJECTIDtoMXNum.put(19, "mx01B3");    //Biodiesel3
		OBJECTIDtoMXNum.put(20, "mx02B3");    //Biodiesel3
		OBJECTIDtoMXNum.put(21, "mx03B3");    //Biodiesel3
		
		OBJECTIDtogaslinenum.put(8, "FUEL1B1"); //Biodiesel1
		OBJECTIDtogaslinenum.put(9, "FUEL2B1"); //Biodiesel1
		OBJECTIDtogaslinenum.put(10, "FUEL3B1"); //Biodiesel1
		OBJECTIDtogaslinenum.put(11, "FUEL1B2"); //Biodiesel2
		OBJECTIDtogaslinenum.put(12, "LPGAS1B2"); //Biodiesel2
		OBJECTIDtogaslinenum.put(13, "COMBGAS1B1"); //Biodiesel1
		OBJECTIDtogaslinenum.put(14, "FUEL2B2"); //Biodiesel2		
		OBJECTIDtogaslinenum.put(15, "FUEL3B2"); //Biodiesel2   
		
		OBJECTIDtogaslinenum.put(24, "FLUEGASB1"); //Biodiesel1
		OBJECTIDtogaslinenum.put(28, "FLUEGASB2"); //Biodiesel2
		OBJECTIDtogaslinenum.put(32, "FLUEGASB3"); //Biodiesel3
	}
	
	protected void doPost(HttpServletRequest request, HttpServletResponse response) throws ServletException, IOException {    //doPost method to handle the httpRequest and httpResponse
		ArrayList<String[]> editStack = new ArrayList<String[]>(); // variable for receiving/storing the httpRequest information, and passing the message to relevant methods
		String[] layers = request.getParameter("layers").split(",");
		String[] OBJECTIDs = request.getParameter("OBJECTIDs").split(","); //OBJECTID indicate which particular entity being modified, not fully used at the moment, might be very useful in the future(can be used to improve the efficiency of JPS) 
		String[] appCallFlag = request.getParameter("appCallFlag").split(","); // appCallFlage indicate which function of the JPS being called from the applet side
		String[] QueryT = request.getParameter("QueryT").split(",");  //new parameter for the query function

		for (int i = 0; i < layers.length; i++) {
			editStack.add(new String[] { layers[i], OBJECTIDs[i], appCallFlag[i], QueryT[i]});
		}

		FileWriter flag1 = null;                                                      //filewriter to check whether the httpRequest have been correctly received
		flag1 = new FileWriter(httpReqCSV);
		flag1.append("layers=" + layers[0]);
		flag1.append(", OBJECTIDs=" + OBJECTIDs[0]);
		flag1.append(", appCallFlag=" + appCallFlag[0]);
		flag1.append(", QueryT=" + QueryT[0]);
		flag1.flush();
		flag1.close();  		
		
		switch (appCallFlag[0]) {
		case "PrAP":                                                                     // if PrAP button was pressed, then the following action will be taken
			System.out.println(appCallFlag[0] + " button was pressed! (APWOWHR)");
//			start_time = System.currentTimeMillis();
			runPrAspenPlusWOWHR(editStack);
//			System.out.println("runPrAspenPlusWOWHR takes: "+( System.currentTimeMillis()-start_time));
			System.out.println("Thread testing"+Thread.currentThread().isAlive()); 
			if(Thread.currentThread().isAlive()){
//				stopTread();
				Thread.currentThread().interrupt();
				return;
			}
			System.out.println("Thread testing"+Thread.currentThread().isAlive());
			break;
		}
	}
	
	/*public class UsingInterruptToShutdownThread extends Thread {
		  public void run() {
		    while (true) {
		      System.out.print(".");
		      System.out.flush();
		      try {
		        Thread.sleep(1000);
		      } catch (InterruptedException ex) {
		        Thread.currentThread().interrupt(); // very important
		        break;
		      }
		    }
		    System.out.println("Shutting down thread");
		  }
		  public void stopTread(String[] args)  throws InterruptedException {
		    Thread t = new UsingInterruptToShutdownThread();
		    t.start();
		    Thread.sleep(5000);
		    t.interrupt();
		  }
		}*/
	
	public void runPrAspenPlusWOWHR(ArrayList<String[]> editStack) {
//		String appCallFlag = null;
//		appCallFlag = editStack.get(0)[2];                                               // flag indicating which function has been called (PowerWorld, parameterised PW, AspenPlus, parameterised AP)
		List<Double> xRow = new ArrayList<>();                                            // extra arraylist to collect the x-value required as input to the pr aspen plus model
<<<<<<< HEAD
		List<Double> yData;                                                         // output of the pr aspenplus model
		
		xRow=getAPPWInput(editStack);
		                                                            
=======
		List<List<Double>> xData = new ArrayList<>(1);                                    // arraylist to
		List<List<Double>> yData;                                                         // output of the pr aspenplus model
		start_time1 = System.currentTimeMillis();
		xRow=getAPWOWHRInput(editStack);
		end_time1 = System.currentTimeMillis();
		xData.add(xRow);  
		
>>>>>>> 43add06a
		String simDir = BD_WOWHR_Sim;
		String modelName = "HDMR_Alg_1";
		FileWriter fileWriter = null;
		try {
	
			fileWriter = new FileWriter(PrAPWOWHROUTCSV);                                        // filewriter for the output of pr aspenplus model
<<<<<<< HEAD
=======
			System.load("C:/apache-tomcat-8.0.24/webapps/ROOT/MoDS_Java_API.dll");  //the MoDS API at use is version 0.1
>>>>>>> 43add06a
			
			ArrayList<String> xNames = MoDSAPI.getXVarNamesFromAPI(simDir, modelName);		
			System.out.println("xNames= " + xNames);
			ArrayList<String> yNames = MoDSAPI.getYVarNamesFromAPI(simDir, modelName);
			System.out.println("yNames= " + yNames);
			for (int j = 0; j < yNames.size(); j++) {
				fileWriter.append(yNames.get(j));                                               // write the yNames to the output CSV file
				fileWriter.append(",");
			}									
		} catch (Error e) {
			e.printStackTrace();
		} catch (IOException e) {
			e.printStackTrace();
		}
		
		yData = MoDSAPI.evaluateSurrogate(simDir, modelName, xData);                       // call MoDS API to evaluate the surrogate model basing on the MoDS simulation file "simDir -> modelNam"  and  the input xData that was collected before
		System.out.println("xRow=" + xRow);
		System.out.println("yData=" + yData);                                              // print out the output yData to console

		for (int j = 0; j < yData.size(); j++) {
			try {
				fileWriter.append("\n");
				for (int k = 0; k < yData.get(j).size(); k++) {
					fileWriter.append(Double.toString(yData.get(j).get(k)));                        // write the yData to the output CSV file
					fileWriter.append(",");
				}
			} catch (IOException e) {

				e.printStackTrace();
			} finally {
				try {
					fileWriter.flush();
					fileWriter.close();
				} catch (IOException e) {
					e.printStackTrace();
				}
			}
		}
		
// end of evaluating the surrogate model
<<<<<<< HEAD
//		readPrAPCSV();
=======
		start_time2 = System.currentTimeMillis();
		readPrAPCSV();
		end_time2 = System.currentTimeMillis();
		System.out.println("getAPWOWHRInput takes: "+( end_time1-start_time1));
		System.out.println("readPrAPCSV takes: "+( end_time2-start_time2));
>>>>>>> 43add06a
	}
	
	public ArrayList<Double> getAPPWInput(ArrayList<String[]> editStack){ 
		ArrayList<Map<String, Object>> attributeslist_HX = new ArrayList<Map<String, Object>>(); // additional ArrayList for heat exchanger
		
		UserCredentials user = new UserCredentials();
		user.setUserAccount("kleinelanghorstmj", "h3OBhT0gR4u2k22XZjQltp");
		
		System.out.println("keyset="+ OBJECTIDtoHXB1.keySet());				
		for (Integer key : OBJECTIDtoHXB1.keySet()) {
			try {
				QueryParameters qParameter_HX = new QueryParameters();                       // create an instance  of QueryParameters to be used  for querying  ArcGIS database for predefined data
				qParameter_HX.setWhere("OBJECTID='" + key + "'");                            // define FID address of an ArcGIS element
				qParameter_HX.setOutFields(new String[] { "*" });                            // fetch all  attributes of an ArcGIS element using *
				QueryTask qTask_HX = null;                                                   // create an instance of QueryTask to store URL address of appropriate database and user credentials necessary for accessing it
				Feature graphic_HX = null;                                                   // create an instance of Feature to store an ArcGIS element

				qTask_HX = new QueryTask( "http://services5.arcgis.com/9i99ftvHsa6nxRGj/arcgis/rest/services/heater_cooler/FeatureServer/0", user); // store URL address of appropriate databaseand user credentials
				FeatureResult fResult_HX = qTask_HX.execute(qParameter_HX);                   // FeatureResult is used to store information from ArcGIS database requested using qParameter_LP  and qTask_LP
				graphic_HX = (Feature) fResult_HX.iterator().next();                          // queryResult.iterator() iterates over the elements in fResult_LP and stores it in graphic_LP; qParameter_LP requests information about a single element only
				attributeslist_HX.add(graphic_HX.getAttributes());                            // append information about the  element in graphic_LP to ArrayList attributeslist_LP

			} catch (Exception e) {
				e.printStackTrace();                                                            // It prints the stack trace of the Exception to System.err. It's a very simple, but very useful tool for diagnosing an Exception. It tells you what happened and where in the code this happened.
			}
		}
		
		ArrayList<Double> xRow = new ArrayList<Double>();                                      // extra arraylist to collect the x-value required as input to the pr aspen plus model
	 		 
		 FileWriter filewriterAPIN = null;

		try {			
			filewriterAPIN = new FileWriter(APWOWHRINCSV); // to put the input values for the AspenPlus subset model
			filewriterAPIN.append("FOIL, TOILin, TOILout");
			filewriterAPIN.append("\n");

			/*for (Integer key : OBJECTIDtoHXB1.keySet()) {
				int OBJECTID = key; //3
				System.out.println("key = "+OBJECTID);
				
				if(OBJECTIDtoHXB1.get(OBJECTID).equals("10E01B1")) {
					filewriterAPIN.append(String.valueOf(attributeslist_HX.get(i).get("MatIn1Qnt")));
					filewriterAPIN.append(",");
					filewriterAPIN.append(String.valueOf(attributeslist_HX.get(i).get("MatIn1_T")));
					filewriterAPIN.append(",");
					filewriterAPIN.append(String.valueOf(attributeslist_HX.get(i).get("MatOut1_T")));
					filewriterAPIN.append(",");
					xRow.add(Double.parseDouble(String.valueOf(attributeslist_HX.get(i).get("MatIn1Qnt")))); // add the feeding mole flowrate of oil to xRow
					xRow.add(Double.parseDouble(String.valueOf(attributeslist_HX.get(i).get("MatIn1_T")))); // add the temperature of oil to xRow
					xRow.add(Double.parseDouble(String.valueOf(attributeslist_HX.get(i).get("MatOut1_T")))); // add the temperature of oil to xRow
				}
			}*/
					
			for (int i = 0; i < attributeslist_HX.size(); i++) {
				for (String key : attributeslist_HX.get(i).keySet()) {                                       // go through  all the  heat exchangers in biodiesel plant
					if (key == "OBJECTID") {						
						if (OBJECTIDtoHXB1.get(i + 3).equals("10E01B1")) {
//						if (OBJECTIDtoHXB1.get(i + 1).equals("10E01B1")) {                                         // "10E01" is the heat exchanger for oil to be heated before feeding to the reactor
							filewriterAPIN.append(String.valueOf(attributeslist_HX.get(i).get("MatIn1Qnt")));
							filewriterAPIN.append(",");
							filewriterAPIN.append(String.valueOf(attributeslist_HX.get(i).get("MatIn1_T")));
							filewriterAPIN.append(",");
							filewriterAPIN.append(String.valueOf(attributeslist_HX.get(i).get("MatOut1_T")));
							filewriterAPIN.append(",");
							xRow.add(Double.parseDouble(String.valueOf(attributeslist_HX.get(i).get("MatIn1Qnt")))); // add the feeding mole flowrate of oil to xRow
							xRow.add(Double.parseDouble(String.valueOf(attributeslist_HX.get(i).get("MatIn1_T")))); // add the temperature of oil to xRow
							xRow.add(Double.parseDouble(String.valueOf(attributeslist_HX.get(i).get("MatOut1_T")))); // add the temperature of oil to xRow
						break;
						}
					}
				}
			}

			System.out.println("xRow=" + xRow);                                                                    // print out all the x-data that has been collected to console
			
			filewriterAPIN.flush();
			filewriterAPIN.close();
			
		} catch (Exception e) {
			e.printStackTrace();
		}
		return xRow;
	} 

	public void readPrAPCSV() {
		BufferedReader fileReader = null;
		UserCredentials user = new UserCredentials();
		user.setUserAccount("kleinelanghorstmj", "h3OBhT0gR4u2k22XZjQltp");

		try {
			long start = System.currentTimeMillis(); // start a timer
			String line = null;
			fileReader = new BufferedReader(new FileReader(PrAPWOWHROUTCSV));
			fileReader.readLine();     // Read the CSV flie header to skip it
			QueryParameters loadAllFeatures = new QueryParameters();
			loadAllFeatures.setWhere("OBJECTID IS NOT NULL");
			
			GeodatabaseFeatureServiceTable RadFracTable = new GeodatabaseFeatureServiceTable( "http://services5.arcgis.com/9i99ftvHsa6nxRGj/ArcGIS/rest/services/RadFrac/FeatureServer", user, 0);
			System.out.println("1");
			RadFracTable.setFeatureRequestMode(GeodatabaseFeatureServiceTable.FeatureRequestMode.MANUAL_CACHE);
			System.out.println("2");
			RadFracTable.initialize();
			System.out.println(RadFracTable.getStatus());
			RadFracTable.getInitializationError();
			
			GeodatabaseFeatureServiceTable HeaterCoolerTable = new GeodatabaseFeatureServiceTable( "http://services5.arcgis.com/9i99ftvHsa6nxRGj/arcgis/rest/services/heater_cooler/FeatureServer", user, 0);
			HeaterCoolerTable.setFeatureRequestMode(GeodatabaseFeatureServiceTable.FeatureRequestMode.MANUAL_CACHE);
			HeaterCoolerTable.initialize();
			System.out.println(HeaterCoolerTable.getStatus());
			HeaterCoolerTable.getInitializationError();
			
			GeodatabaseFeatureServiceTable MixerTable = new GeodatabaseFeatureServiceTable( "http://services5.arcgis.com/9i99ftvHsa6nxRGj/arcgis/rest/services/Mixer/FeatureServer", user, 0);
			MixerTable.setFeatureRequestMode(GeodatabaseFeatureServiceTable.FeatureRequestMode.MANUAL_CACHE);
			MixerTable.initialize();
			System.out.println(MixerTable.getStatus());
			MixerTable.getInitializationError();
			
			GeodatabaseFeatureServiceTable GasLineTable = new GeodatabaseFeatureServiceTable( "http://services5.arcgis.com/9i99ftvHsa6nxRGj/ArcGIS/rest/services/Gas_line/FeatureServer", user, 0);
			GasLineTable.setFeatureRequestMode(GeodatabaseFeatureServiceTable.FeatureRequestMode.MANUAL_CACHE);
			GasLineTable.initialize();
			System.out.println(GasLineTable.getStatus());
			GasLineTable.getInitializationError();

			final CountDownLatch latch = new CountDownLatch(4);                                                                             // ZL-151207 handles one asynchronous processes, only continues  Thread when it reaches 0
			RadFracTable.populateFromService(loadAllFeatures, false, 
					new CallbackListener<Boolean>() {
						@Override
						public void onCallback(Boolean status) {                                                                            // Asynchronous callback: code must wait for populate from service to finish loading features
							if (status == true) {
								latch.countDown();                                                                                          // latch decrement if feature service table is ready
							}
						}

						@Override
						public void onError(Throwable e) {
							e.printStackTrace();
						}
					});
			
			HeaterCoolerTable.populateFromService(loadAllFeatures, false, 
					new CallbackListener<Boolean>() {
				        @Override
				        public void onCallback(Boolean status) {                                                                            // Asynchronous callback: code must wait for populate from service to finish loading features
					        if (status == true) {
						        latch.countDown();                                                                                          // latch decrement if feature service table is ready
					        }
				        }

				        @Override
				        public void onError(Throwable e) {
					        e.printStackTrace();
				        }
			       });
			
			MixerTable.populateFromService(loadAllFeatures, false, 
					new CallbackListener<Boolean>() {
				        @Override
				        public void onCallback(Boolean status) {                                                                            // Asynchronous callback: code must wait for populate from service to finish loading features
					        if (status == true) {
						        latch.countDown();                                                                                          // latch decrement if feature service table is ready
					        }
				        }

				        @Override
				        public void onError(Throwable e) {
					        e.printStackTrace();
				        }
			       });
			
			GasLineTable.populateFromService(loadAllFeatures, false, 
					new CallbackListener<Boolean>() {
				        @Override
				        public void onCallback(Boolean status) {                                                                            // Asynchronous callback: code must wait for populate from service to finish loading features
					        if (status == true) {
						        latch.countDown();                                                                                          // latch decrement if feature service table is ready
					        }
				        }

				        @Override
				        public void onError(Throwable e) {
					        e.printStackTrace();
				        }
			       });
			
			       latch.await();                                                                                                              // wait until all feature service tables are ready then continue
			             
			while ((line = fileReader.readLine()) != null) {
				String[] data = line.split(",");
				System.out.println("data= " + data);
//				String[] ArcGISOBJECTID = null;
//				ArcGISOBJECTID = new String[100];

				//the following code is used for updating the flowrate of the FINALPRD to ArcGIS database
<<<<<<< HEAD
				for (int j = 0; j < 6; j++) {
=======
				for (int j = 1; j < 2; j++) {
					String[] ArcGISOBJECTID = null;
					ArcGISOBJECTID = new String[3];
>>>>>>> 43add06a
					ArcGISOBJECTID[j] = String.valueOf(j + 1);
					System.out.println(ArcGISOBJECTID);

					if (OBJECTIDtoRadF.get(j + 1).equals("10D08B1")) {                                                                     // heat  exchanger  10E03 is  for now where the output data should be upgraded to
						Map<String, Object> RadFracAttributes = RadFracTable.getFeature(Long.parseLong(ArcGISOBJECTID[j])).getAttributes();
						if (!data[0].trim().isEmpty()) {
							RadFracAttributes.put("MatOut3Qnt",Float.parseFloat(data[0].trim()));   // upgrade the new mole  flowrate of ester3 that calculated  by the pr aspen  plus model to ArcGIS  databse
						}
						System.out.println("F="+data[0]);
						
						RadFracTable.updateFeature(Long.parseLong(ArcGISOBJECTID[j]),RadFracAttributes);                          // update feature table locally
						break;
					}
				}
				//the following code is used for updating the heat duty of the heater-coolers to ArcGIS database
<<<<<<< HEAD
				for (int j = 0; j < 10; j++) {
=======
				for (int j = 1; j < 6; j++) {
					String[] ArcGISOBJECTID = null;
					ArcGISOBJECTID = new String[6];
>>>>>>> 43add06a
					ArcGISOBJECTID[j] = String.valueOf(j + 1);
					System.out.println(ArcGISOBJECTID);

					if (OBJECTIDtoHXNum.get(j + 1).equals("10E01B1")) {                                                                     // heat  exchanger  10E03 is  for now where the output data should be upgraded to
						Map<String, Object> HeaterCoolerAttributes = HeaterCoolerTable.getFeature(Long.parseLong(ArcGISOBJECTID[j])).getAttributes();
						if (!data[4].trim().isEmpty()) {
							HeaterCoolerAttributes.put("Heat_Loads",Float.parseFloat(data[4].trim())*4.1868e-3);                               // upgrade the new mole  flowrate of ester3 that calculated  by the pr aspen  plus model to ArcGIS  databse
						}
						System.out.println("10E01Duty="+data[4]);
						
						HeaterCoolerTable.updateFeature(Long.parseLong(ArcGISOBJECTID[j]),HeaterCoolerAttributes);                          // update feature table locally
						
					}
					if (OBJECTIDtoHXNum.get(j + 1).equals("10E02B1")) {                                                                     // heat  exchanger  10E03 is  for now where the output data should be upgraded to
						Map<String, Object> HeaterCoolerAttributes = HeaterCoolerTable.getFeature(Long.parseLong(ArcGISOBJECTID[j])).getAttributes();
						if (!data[5].trim().isEmpty()) {
							HeaterCoolerAttributes.put("Heat_Loads",Float.parseFloat(data[5].trim())*4.1868e-3);                               // upgrade the new mole  flowrate of ester3 that calculated  by the pr aspen  plus model to ArcGIS  databse
						}
						System.out.println("10E02Duty="+data[5]);
						
						HeaterCoolerTable.updateFeature(Long.parseLong(ArcGISOBJECTID[j]),HeaterCoolerAttributes);                          // update feature table locally
						
					}
					if (OBJECTIDtoHXNum.get(j + 1).equals("10E03B1")) {                                                                     // heat  exchanger  10E03 is  for now where the output data should be upgraded to
						Map<String, Object> HeaterCoolerAttributes = HeaterCoolerTable.getFeature(Long.parseLong(ArcGISOBJECTID[j])).getAttributes();
						if (!data[6].trim().isEmpty()) {
							HeaterCoolerAttributes.put("Heat_Loads",Float.parseFloat(data[6].trim())*4.1868e-3);                               // upgrade the new mole  flowrate of ester3 that calculated  by the pr aspen  plus model to ArcGIS  databse
						}
						System.out.println("10E02Duty="+data[6]);
						
						HeaterCoolerTable.updateFeature(Long.parseLong(ArcGISOBJECTID[j]),HeaterCoolerAttributes);                          // update feature table locally
						
					}
					if (OBJECTIDtoHXNum.get(j + 1).equals("10E04B1")) {                                                                     // heat  exchanger  10E03 is  for now where the output data should be upgraded to
						Map<String, Object> HeaterCoolerAttributes = HeaterCoolerTable.getFeature(Long.parseLong(ArcGISOBJECTID[j])).getAttributes();
						if (!data[7].trim().isEmpty()) {
							HeaterCoolerAttributes.put("Heat_Loads",Float.parseFloat(data[7].trim())*4.1868e-3);                               // upgrade the new mole  flowrate of ester3 that calculated  by the pr aspen  plus model to ArcGIS  databse
						}
						System.out.println("10E02Duty="+data[7]);
						
						HeaterCoolerTable.updateFeature(Long.parseLong(ArcGISOBJECTID[j]),HeaterCoolerAttributes);                          // update feature table locally
						
					}
				}
				//the following code is used for updating the CO2 emission amount of the heater-coolers to ArcGIS database
				for (int j = 23; j < 24; j++) {
					String[] ArcGISOBJECTID = null;
					ArcGISOBJECTID = new String[25];
					ArcGISOBJECTID[j] = String.valueOf(j + 1);
					System.out.println(ArcGISOBJECTID);
					
					if (OBJECTIDtogaslinenum.get(j + 1).equals("FLUEGASB1")) {                                                                     // heat  exchanger  10E03 is  for now where the output data should be upgraded to
						Map<String, Object> GasLineAttributes = GasLineTable.getFeature(Long.parseLong(ArcGISOBJECTID[j])).getAttributes();
						if (!data[18].trim().isEmpty()) {
							GasLineAttributes.put("Mat_1_qnt",Float.parseFloat(data[18].trim()));                                // upgrade the new mole  flowrate of ester3 that calculated  by the pr aspen  plus model to ArcGIS  databse
						}
						System.out.println("CO2="+data[18]);
						
						GasLineTable.updateFeature(Long.parseLong(ArcGISOBJECTID[j]),GasLineAttributes);                          // update feature table locally
						break;
					}
				}
				//the following code is used for updating the flowrate and cost of the fuel gas to ArcGIS database
<<<<<<< HEAD
				for (int j = 7; j < 9; j++) {
=======
				for (int j = 6; j < 10; j++) {
					String[] ArcGISOBJECTID = null;
					ArcGISOBJECTID = new String[11];
>>>>>>> 43add06a
					ArcGISOBJECTID[j] = String.valueOf(j + 1);
					System.out.println(ArcGISOBJECTID);

					if (OBJECTIDtogaslinenum.get(j + 1).equals("FUEL1B1")) {                                                                     // heat  exchanger  10E03 is  for now where the output data should be upgraded to
						Map<String, Object> GasLineAttributes = GasLineTable.getFeature(Long.parseLong(ArcGISOBJECTID[j])).getAttributes();
						if (!data[11].trim().isEmpty()) {
							GasLineAttributes.put("Mat_1_qnt",Float.parseFloat(data[11].trim()));   // upgrade the new mole  flowrate of ester3 that calculated  by the pr aspen  plus model to ArcGIS  databse
						}
						System.out.println("FFuel1="+data[11]);
						
						if (!data[8].trim().isEmpty()) {
							GasLineAttributes.put("Cost",Float.parseFloat(data[8].trim()));   // upgrade the new mole  flowrate of ester3 that calculated  by the pr aspen  plus model to ArcGIS  databse
						}
						System.out.println("Fuel1 Cost="+data[8]);
						
						GasLineTable.updateFeature(Long.parseLong(ArcGISOBJECTID[j]),GasLineAttributes);                          // update feature table locally
						
					}
					
					if (OBJECTIDtogaslinenum.get(j + 1).equals("FUEL2B1")) {                                                                     // heat  exchanger  10E03 is  for now where the output data should be upgraded to
						Map<String, Object> GasLineAttributes = GasLineTable.getFeature(Long.parseLong(ArcGISOBJECTID[j])).getAttributes();
						if (!data[12].trim().isEmpty()) {
							GasLineAttributes.put("Mat_1_qnt",Float.parseFloat(data[12].trim()));   // upgrade the new mole  flowrate of ester3 that calculated  by the pr aspen  plus model to ArcGIS  databse
						}
						System.out.println("FFuel2="+data[12]);
						
						if (!data[9].trim().isEmpty()) {
							GasLineAttributes.put("Cost",Float.parseFloat(data[9].trim()));   // upgrade the new mole  flowrate of ester3 that calculated  by the pr aspen  plus model to ArcGIS  databse
						}
						System.out.println("Fuel2 Cost="+data[9]);
						
						GasLineTable.updateFeature(Long.parseLong(ArcGISOBJECTID[j]),GasLineAttributes);                          // update feature table locally
						
					}
					
					if (OBJECTIDtogaslinenum.get(j + 1).equals("FUEL3B1")) {                                                                     // heat  exchanger  10E03 is  for now where the output data should be upgraded to
						Map<String, Object> GasLineAttributes = GasLineTable.getFeature(Long.parseLong(ArcGISOBJECTID[j])).getAttributes();
						if (!data[13].trim().isEmpty()) {
							GasLineAttributes.put("Mat_1_qnt",Float.parseFloat(data[13].trim()));   // upgrade the new mole  flowrate of ester3 that calculated  by the pr aspen  plus model to ArcGIS  databse
						}
						System.out.println("FFuel3="+data[13]);
						
						if (!data[10].trim().isEmpty()) {
							GasLineAttributes.put("Cost",Float.parseFloat(data[10].trim()));   // upgrade the new mole  flowrate of ester3 that calculated  by the pr aspen  plus model to ArcGIS  databse
						}
						System.out.println("Fuel3 Cost="+data[10]);
						
						GasLineTable.updateFeature(Long.parseLong(ArcGISOBJECTID[j]),GasLineAttributes);                          // update feature table locally
						
					}
					
				}
			}
			RadFracTable.applyEdits(null);                                                                                        // commit local updates onto Server
			MixerTable.applyEdits(null); 
			HeaterCoolerTable.applyEdits(null);
			GasLineTable.applyEdits(null);
			
			RadFracTable.dispose();
			MixerTable.dispose(); 
			HeaterCoolerTable.dispose();
			GasLineTable.dispose();
			
			
			
			System.out.println("Updating process took " + String.valueOf(System.currentTimeMillis() - start) + "ms");                     // tells how long it took to update
		} catch (Exception e) {
			e.printStackTrace();
		}finally {
			try {
				fileReader.close();
			} catch (IOException e) {
				e.printStackTrace();
			}
		}
				
	}

}


<|MERGE_RESOLUTION|>--- conflicted
+++ resolved
@@ -53,13 +53,9 @@
 	public static String BD_WOWHR_Sim = new String("C:/apache-tomcat-8.0.24/webapps/ROOT/BD_WOWHR_Sim");
 	
 	public APWOWHRServlet() {
-<<<<<<< HEAD
-		super();
-=======
 		super();	
 		OBJECTIDtoHXB1.put(3, "10E01B1");   //Biodiesel1
 		
->>>>>>> 43add06a
 		OBJECTIDtoHXNum.put(1, "Boiler1"); //Biodiesel1
 		OBJECTIDtoHXNum.put(2, "10E02B1");   //Biodiesel1
 		OBJECTIDtoHXNum.put(3, "10E01B1");   //Biodiesel1
@@ -120,7 +116,7 @@
 		OBJECTIDtoRadF.put(1, "10D06B1"); //Biodiesel1
 		OBJECTIDtoRadF.put(2, "10D08B1"); //Biodiesel1
 		OBJECTIDtoRadF.put(3, "C1");
-		OBJECTIDtoRadF.put(4, "B7");  //not found in the map
+		OBJECTIDtoRadF.put(4, "B7");  
 		OBJECTIDtoRadF.put(5, "10D08B2"); //Biodiesel2
 		OBJECTIDtoRadF.put(6, "10D06B2"); //Biodiesel2
 		
@@ -146,6 +142,7 @@
 		OBJECTIDtoMXNum.put(20, "mx02B3");    //Biodiesel3
 		OBJECTIDtoMXNum.put(21, "mx03B3");    //Biodiesel3
 		
+		OBJECTIDtogaslinenum.put(7, "FUELSUPPLY"); //Biodiesel2
 		OBJECTIDtogaslinenum.put(8, "FUEL1B1"); //Biodiesel1
 		OBJECTIDtogaslinenum.put(9, "FUEL2B1"); //Biodiesel1
 		OBJECTIDtogaslinenum.put(10, "FUEL3B1"); //Biodiesel1
@@ -153,7 +150,9 @@
 		OBJECTIDtogaslinenum.put(12, "LPGAS1B2"); //Biodiesel2
 		OBJECTIDtogaslinenum.put(13, "COMBGAS1B1"); //Biodiesel1
 		OBJECTIDtogaslinenum.put(14, "FUEL2B2"); //Biodiesel2		
-		OBJECTIDtogaslinenum.put(15, "FUEL3B2"); //Biodiesel2   
+		OBJECTIDtogaslinenum.put(15, "FUEL3B2"); //Biodiesel2
+		
+		OBJECTIDtogaslinenum.put(20, "FUELSUPPLYWHR"); //Biodiesel2
 		
 		OBJECTIDtogaslinenum.put(24, "FLUEGASB1"); //Biodiesel1
 		OBJECTIDtogaslinenum.put(28, "FLUEGASB2"); //Biodiesel2
@@ -223,12 +222,6 @@
 //		String appCallFlag = null;
 //		appCallFlag = editStack.get(0)[2];                                               // flag indicating which function has been called (PowerWorld, parameterised PW, AspenPlus, parameterised AP)
 		List<Double> xRow = new ArrayList<>();                                            // extra arraylist to collect the x-value required as input to the pr aspen plus model
-<<<<<<< HEAD
-		List<Double> yData;                                                         // output of the pr aspenplus model
-		
-		xRow=getAPPWInput(editStack);
-		                                                            
-=======
 		List<List<Double>> xData = new ArrayList<>(1);                                    // arraylist to
 		List<List<Double>> yData;                                                         // output of the pr aspenplus model
 		start_time1 = System.currentTimeMillis();
@@ -236,17 +229,13 @@
 		end_time1 = System.currentTimeMillis();
 		xData.add(xRow);  
 		
->>>>>>> 43add06a
 		String simDir = BD_WOWHR_Sim;
 		String modelName = "HDMR_Alg_1";
 		FileWriter fileWriter = null;
 		try {
 	
 			fileWriter = new FileWriter(PrAPWOWHROUTCSV);                                        // filewriter for the output of pr aspenplus model
-<<<<<<< HEAD
-=======
 			System.load("C:/apache-tomcat-8.0.24/webapps/ROOT/MoDS_Java_API.dll");  //the MoDS API at use is version 0.1
->>>>>>> 43add06a
 			
 			ArrayList<String> xNames = MoDSAPI.getXVarNamesFromAPI(simDir, modelName);		
 			System.out.println("xNames= " + xNames);
@@ -287,18 +276,14 @@
 		}
 		
 // end of evaluating the surrogate model
-<<<<<<< HEAD
-//		readPrAPCSV();
-=======
 		start_time2 = System.currentTimeMillis();
 		readPrAPCSV();
 		end_time2 = System.currentTimeMillis();
 		System.out.println("getAPWOWHRInput takes: "+( end_time1-start_time1));
 		System.out.println("readPrAPCSV takes: "+( end_time2-start_time2));
->>>>>>> 43add06a
 	}
 	
-	public ArrayList<Double> getAPPWInput(ArrayList<String[]> editStack){ 
+	public ArrayList<Double> getAPWOWHRInput(ArrayList<String[]> editStack){ 
 		ArrayList<Map<String, Object>> attributeslist_HX = new ArrayList<Map<String, Object>>(); // additional ArrayList for heat exchanger
 		
 		UserCredentials user = new UserCredentials();
@@ -489,13 +474,9 @@
 //				ArcGISOBJECTID = new String[100];
 
 				//the following code is used for updating the flowrate of the FINALPRD to ArcGIS database
-<<<<<<< HEAD
-				for (int j = 0; j < 6; j++) {
-=======
 				for (int j = 1; j < 2; j++) {
 					String[] ArcGISOBJECTID = null;
 					ArcGISOBJECTID = new String[3];
->>>>>>> 43add06a
 					ArcGISOBJECTID[j] = String.valueOf(j + 1);
 					System.out.println(ArcGISOBJECTID);
 
@@ -511,13 +492,9 @@
 					}
 				}
 				//the following code is used for updating the heat duty of the heater-coolers to ArcGIS database
-<<<<<<< HEAD
-				for (int j = 0; j < 10; j++) {
-=======
 				for (int j = 1; j < 6; j++) {
 					String[] ArcGISOBJECTID = null;
 					ArcGISOBJECTID = new String[6];
->>>>>>> 43add06a
 					ArcGISOBJECTID[j] = String.valueOf(j + 1);
 					System.out.println(ArcGISOBJECTID);
 
@@ -581,13 +558,9 @@
 					}
 				}
 				//the following code is used for updating the flowrate and cost of the fuel gas to ArcGIS database
-<<<<<<< HEAD
-				for (int j = 7; j < 9; j++) {
-=======
 				for (int j = 6; j < 10; j++) {
 					String[] ArcGISOBJECTID = null;
 					ArcGISOBJECTID = new String[11];
->>>>>>> 43add06a
 					ArcGISOBJECTID[j] = String.valueOf(j + 1);
 					System.out.println(ArcGISOBJECTID);
 
@@ -635,6 +608,22 @@
 						}
 						System.out.println("Fuel3 Cost="+data[10]);
 						
+						GasLineTable.updateFeature(Long.parseLong(ArcGISOBJECTID[j]),GasLineAttributes);                          // update feature table locally
+						
+					}
+					
+					if (OBJECTIDtogaslinenum.get(j + 1).equals("FUELSUPPLY")) {                                                                     // heat  exchanger  10E03 is  for now where the output data should be upgraded to
+						Map<String, Object> GasLineAttributes = GasLineTable.getFeature(Long.parseLong(ArcGISOBJECTID[j])).getAttributes();
+												
+						if (!data[10].trim().isEmpty()) {
+							Float FuelCost1=Float.parseFloat(data[8].trim());
+							Float FuelCost2=Float.parseFloat(data[9].trim());
+							Float FuelCost3=Float.parseFloat(data[10].trim());
+							GasLineAttributes.put("Cost",(FuelCost1+FuelCost2+FuelCost3));   // upgrade the new mole  flowrate of ester3 that calculated  by the pr aspen  plus model to ArcGIS  databse
+							
+							System.out.println("TotalFuel Cost="+(FuelCost1+FuelCost2+FuelCost3));
+						}
+												
 						GasLineTable.updateFeature(Long.parseLong(ArcGISOBJECTID[j]),GasLineAttributes);                          // update feature table locally
 						
 					}
