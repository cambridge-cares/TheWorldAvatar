--- conflicted
+++ resolved
@@ -19,16 +19,11 @@
 #function :	momick the structure of exsiting instance
 #			append timeStamp to add new instance storing datatype
 
-<<<<<<< HEAD
-templateDir = "C:/Users/nasac/Documents/GIT/JPS_BMS/workingdir/rdf-xml-templates/"
-owlFileDir = "C:/Users/nasac/Documents/GIT/JPS_BMS/workingdir/rdf-xml-output/"
-=======
 with open('config/config.json', 'r') as f:
 	config = json.load(f)
 
 templateDir = config['TEMPLATE_DIR']
 outputDir = config['TEST']['OUTPUT_DIR']
->>>>>>> 025afe4a
 
 def replaceFile(filename):
 	# shutil.copyfile('../DES/' + filename, './' + filename)
