--- conflicted
+++ resolved
@@ -109,8 +109,12 @@
                                               URIRef(propread.getABoxIRI()+SLASH+format_iri(row[2].strip())))
 
         elif row[1].strip().lower() == TYPE_DATA.lower():
-<<<<<<< HEAD
-            if row[2].strip() in instances and not row[4].strip() == '':
+            if (row[2].startswith(HTTP) or row[2].startswith(HTTPS)) and not row[4].strip() == '':
+                if not row[5].strip() == '':
+                    aboxgen.link_data_with_type(g, URIRef(row[0].strip()),
+                                      URIRef(format_iri(row[2].strip())),
+                                      row[4].strip(), get_data_type(row[5].strip()))
+                else:
                 instance = propread.getABoxIRI()+SLASH+format_iri(row[2].strip())
                 if row[2].strip().startswith(HTTP) or row[2].strip().startswith(HTTPS):
                     instance = format_iri(row[2].strip())
@@ -120,59 +124,7 @@
                                       row[4].strip(), get_data_type(row[5]))
                 else:
                     aboxgen.link_data(g, URIRef(row[0].strip()),
-                                  URIRef(instance),
-                                  row[4].strip())
-
-"""Returns an XSD data type when available for a given input data type"""
-def get_data_type(data_type):
-    if data_type.strip().lower().startswith(HTTP) or data_type.strip().lower().startswith(HTTPS):
-        return data_type
-    if data_type.strip().lower() == DATA_TYPE_STRING:
-        return XSD.string
-    if data_type.strip().lower() == DATA_TYPE_INTEGER:
-        return XSD.integer
-    if data_type.strip().lower() == DATA_TYPE_FLOAT:
-        return XSD.float
-    if data_type.strip().lower() == DATA_TYPE_DOUBLE:
-        return XSD.double
-    if data_type.strip().lower() == DATA_TYPE_DATE_TIME:
-        return XSD.dateTime
-    return data_type;
-=======
-            if (row[2].startswith(HTTP) or row[2].startswith(HTTPS)) and not row[4].strip() == '':
-                if not row[5].strip() == '':
-                    aboxgen.link_data_with_type(g, URIRef(row[0].strip()),
-                                      URIRef(format_iri(row[2].strip())),
-                                      row[4].strip(), get_data_type(row[5].strip()))
-                else:
-                    aboxgen.link_data(g, URIRef(row[0].strip()),
-                                  URIRef(format_iri(row[2].strip())),
-                                  row[4].strip())
-            elif row[2].strip() in instances and not row[4].strip() == '':
-                if not row[5].strip() == '':
-                    aboxgen.link_data_with_type(g, URIRef(row[0].strip()),
-                                      URIRef(propread.getABoxIRI() + SLASH + format_iri(row[2].strip())),
-                                      row[4].strip(), get_data_type(row[5].strip()))
-                else:
-                    aboxgen.link_data(g, URIRef(row[0].strip()),
-                                  URIRef(propread.getABoxIRI()+SLASH+format_iri(row[2].strip())),
-                                  row[4].strip())
-
-"""Returns the corresponding data type syntax for a given data type"""
-def get_data_type(data_type):
-    if data_type.strip().lower() == DATA_TYPE_STRING:
-        return XSD.string
-    elif data_type.strip().lower() == DATA_TYPE_INTEGER:
-        return XSD.integer
-    elif data_type.strip().lower() == DATA_TYPE_FLOAT:
-        return XSD.float
-    elif data_type.strip().lower() == DATA_TYPE_DOUBLE:
-        return XSD.double
-    elif data_type.strip().lower() == DATA_TYPE_DATE_TIME:
-        return XSD.dateTime
-    else:
-        return data_type
->>>>>>> 9fdfd45a
+                                  URIRef(propread.getABoxIRI()+SLASH+format_iri(row[2].strip())),                                  row[4].strip())
 
 """Formats an IRI string to discard characters that are not allowed in an IRI"""
 def format_iri(iri):
