--- conflicted
+++ resolved
@@ -9,11 +9,7 @@
      xmlns:OntoBuiltEnv="https://www.theworldavatar.com/kg/ontobuiltenv/"
      xmlns:dc="http://purl.org/dc/elements/1.1/">
     <owl:Ontology rdf:about="https://www.theworldavatar.com/kg/ontobuiltenv/">
-<<<<<<< HEAD
-        <dc:date rdf:datatype="http://www.w3.org/2001/XMLSchema#string">28 August 2022</dc:date>
-=======
         <dc:date rdf:datatype="http://www.w3.org/2001/XMLSchema#string">21 September 2022</dc:date>
->>>>>>> f8b39cb2
         <gitCommitHash rdf:datatype="http://www.w3.org/2001/XMLSchema#string">c0599beca8df55873a1ab061dee64e52c510c6a0</gitCommitHash>
         <rdfs:comment rdf:datatype="http://www.w3.org/2001/XMLSchema#string">The Building Environment ontology (OntoBuiltEnv) is an ontology developed for representing key information about properties (i.e. buildings as well as flats/apartments). It combines information about building usage, key construction characteristics, location and address, and estimated property value. More detailed geometric information can be retrieved from the associated OntoCityGml representation.</rdfs:comment>
         <owl:versionInfo rdf:datatype="http://www.w3.org/2001/XMLSchema#string">1</owl:versionInfo>
@@ -706,13 +702,6 @@
         <owl:equivalentClass rdf:resource="https://w3id.org/bot#Building"/>
         <rdfs:subClassOf rdf:resource="http://www.opengis.net/ont/geosparql#Feature"/>
         <rdfs:subClassOf rdf:resource="https://www.theworldavatar.com/kg/ontobuiltenv/Property"/>
-        <rdfs:subClassOf>
-            <owl:Restriction>
-                <owl:onProperty rdf:resource="https://www.theworldavatar.com/kg/ontobuiltenv/hasInstalledPVArea"/>
-                <owl:qualifiedCardinality rdf:datatype="http://www.w3.org/2001/XMLSchema#nonNegativeInteger">1</owl:qualifiedCardinality>
-                <owl:onClass rdf:resource="http://www.ontology-of-units-of-measure.org/resource/om-2/Area"/>
-            </owl:Restriction>
-        </rdfs:subClassOf>
         <rdfs:subClassOf>
             <owl:Restriction>
                 <owl:onProperty rdf:resource="https://www.theworldavatar.com/kg/ontobuiltenv/hasInstalledPVArea"/>
@@ -1106,8 +1095,6 @@
         </rdfs:subClassOf>
         <rdfs:subClassOf>
             <owl:Restriction>
-<<<<<<< HEAD
-=======
                 <owl:onProperty rdf:resource="https://www.theworldavatar.com/kg/ontobuiltenv/hasGroundElevation"/>
                 <owl:qualifiedCardinality rdf:datatype="http://www.w3.org/2001/XMLSchema#nonNegativeInteger">1</owl:qualifiedCardinality>
                 <owl:onClass rdf:resource="http://www.ontology-of-units-of-measure.org/resource/om-2/Height"/>
@@ -1115,7 +1102,6 @@
         </rdfs:subClassOf>
         <rdfs:subClassOf>
             <owl:Restriction>
->>>>>>> f8b39cb2
                 <owl:onProperty rdf:resource="https://www.theworldavatar.com/kg/ontobuiltenv/hasLatestTransactionRecord"/>
                 <owl:qualifiedCardinality rdf:datatype="http://www.w3.org/2001/XMLSchema#nonNegativeInteger">1</owl:qualifiedCardinality>
                 <owl:onClass rdf:resource="http://landregistry.data.gov.uk/def/ppi/TransactionRecord"/>
