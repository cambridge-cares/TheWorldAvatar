--- conflicted
+++ resolved
@@ -3,11 +3,7 @@
 	<modelVersion>4.0.0</modelVersion>
 	<groupId>uk.ac.cam.cares.jps</groupId>
 	<artifactId>JPS_BASE</artifactId>
-<<<<<<< HEAD
-	<version>1.4.0-SNAPSHOT</version>
-=======
 	<version>1.4.0</version>
->>>>>>> e2599fc2
 	
 	<packaging>war</packaging>
 
@@ -15,11 +11,7 @@
     <parent>
         <groupId>uk.ac.cam.cares.jps</groupId>
         <artifactId>jps-parent-pom</artifactId>
-<<<<<<< HEAD
-        <version>1.0.0-SNAPSHOT</version>
-=======
         <version>1.0.0</version>
->>>>>>> e2599fc2
     </parent>
 
 	<build>
@@ -86,11 +78,7 @@
 		<dependency>
 			<groupId>uk.ac.cam.cares.jps</groupId>
 			<artifactId>jps-base-lib</artifactId>
-<<<<<<< HEAD
-			<version>1.6.0-SNAPSHOT</version>
-=======
 			<version>1.6.0</version>
->>>>>>> e2599fc2
 		</dependency>
 
 		<dependency>
