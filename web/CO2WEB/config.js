--- conflicted
+++ resolved
@@ -15,13 +15,9 @@
 
 config.rootNode = "TheWorld.owl";
 config.port = 82;//port for deploy
-<<<<<<< HEAD
-config.bmsUrl = "http://10.25.188.104/dataObserve";
-=======
 config.bmsUrl = // "http://localhost:2000/dataObserve";           //testing
 
     "http://10.25.188.104/dataObserve";
->>>>>>> 4da0b6d4
 config.viewRoot = __dirname + "/views";
 config.myUrl = //"http://localhost:3000/change";
 
