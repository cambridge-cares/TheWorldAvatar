--- conflicted
+++ resolved
@@ -102,14 +102,8 @@
 //TODO: uri to diskloc
     logger.debug("update event: "+" on "+data.uri);
     logger.debug(data)
-<<<<<<< HEAD
-	logger.debug(io.sockets.clients(data.uri))
-    io.to(data.uri).emit("update", data);
-
-=======
     io.to(data.uri+"_nodata").emit("update", {uri:data.uri, filename:data.filename});
     io.to(data.uri+"_data").emit("update", data);
->>>>>>> e6bd85dc
 })
 
 /*socket io***/
@@ -136,11 +130,8 @@
 
     let sl = JSON.parse(uriSubscribeList);
     sl.forEach(function (uri2Sub) {
-<<<<<<< HEAD
         let diskLoc = uri2Sub.replace("http://www.theworldavatar.com", config.root)
             .replace("http://www.jparksimulator.com", config.root);
-=======
->>>>>>> e6bd85dc
 
         //TODO:
         let diskLoc = uri2Sub.uri.replace("http://www.theworldavatar.com", config.root)
@@ -148,13 +139,6 @@
 
         let affix = uri2Sub.withData? "_data" :"_nodata";
         diskLoc = path.normalize(diskLoc)
-<<<<<<< HEAD
-        logger.debug(socket.id, "joined", diskLoc);
-        socket.join(diskLoc);
-        logger.debug(config.bmsplotnode)
-        if(diskLoc === config.bmsplotnode){
-            bmsData(config.bmsplotnode, function (err, initialData) {
-=======
         logger.debug(socket.id, "joined", diskLoc+affix);
 
 
@@ -169,7 +153,6 @@
                 bmsWatcher.register(diskLoc,"worldnode", true);
             }
             bmsData(diskLoc, function (err, initialData) {
->>>>>>> e6bd85dc
                 //get initial by db access
                 logger.debug("send initial data");
                 socket.emit("initial",initialData);
@@ -179,13 +162,7 @@
     logger.debug("@@@@@@@@@@@@@@@@")
     let rooms = Object.keys(socket.rooms);
 
-<<<<<<< HEAD
-	logger.debug("@@@@@@@@@@@@@@@@@@@@@@@@@@@")
-	        logger.debug(socket.rooms)
-
-=======
     logger.debug(socket.rooms)
->>>>>>> e6bd85dc
 });
     socket.on('leave', function (uriSubscribe) {
         //May be do some authorization
