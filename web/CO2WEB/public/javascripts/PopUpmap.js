/**
 * Module for map visualization, make cluster an option
 */
/*Map with Popup markers**/
function PopupMap(options) {
    //var googleMap;//the map entity

    this.curPath = window.location.href;
    console.log("curpath: " + this.curPath);
    this.mergeOptions(options);


    /**
     * A raw device map of name - SVG Path
     * @type {{load: {path: string, scale: number}, solarcellfarm: {path: string, scale: number}, battery: {path: string, scale: number}, dieselgenerators: {path: string, scale: number}, marineturbinegenerators: {path: string, scale: number}, windturbinegenerators: {path: string, scale: number}, rectifier: {path: string, scale: number}, powerinverter: {path: string, scale: number}, transformer: {path: string, scale: number}, c: {path: string, scale: number}, v: {path: string, scale: number}, p: {path: string, scale: number}, va: {path: string, scale: number}, r: {path: string, scale: number}, e: {path: string, scale: number}, t: {path: string, scale: number}, s: {path: string, scale: number}, m: {path: string, scale: number}}}
     */
    var deviceMapRaw = {

        "nuclear": {url:"/images/radiation.png",
        scale: 0.3
        },

        "load": {
            "path": "M -2 -151 L -2 -151 L 148 -1 L -2 149 L -152 -1 Z"
            ,"scale": 0.3

        },
        "solarcellfarm": {
            "path": "M 250 150 L 400 150 L 550 150 L 550 250 L 400 250 L 400 150 L 250 150 L 250 250 L 400 250 L 400 350 L 550 350 L 550 250 L 400 250 L 250 250 L 250 350 L 400 350 "
            ,"scale": 0.3

        },
        "battery": {
            "path": "M 250 150 L 400 150 Q 450 150 450 200 L 450 250 Q 450 300 400 300 L 250 300 Q 200 300 200 250 L 200 200 Q 200 150 250 150 "
            ,"scale": 0.3

        },
        "dieselgenerators": {
            "path": "M 250 200 L 450 200 L 500 350 L 200 350 L 250 200 "
            ,"scale": 0.3

        },
        "marineturbinegenerators": {
            "path": "M 400 300 Q 350 200 400 100 L 400 100 Q 450 200 400 300 Q 500 250 600 300 Q 500 350 400 300 Q 450 400 400 500 Q 350 400 400 300 Q 300 350 200 300 Q 300 250 400 300 "
            ,"scale": 0.3

        },
        "windturbinegenerators": {
            "path": "M 400 300 Q 450 150 400 50 Q 350 150 400 300 Q 250 350 200 450 Q 350 400 400 300 Q 550 350 600 450 Q 450 400 400 300 "
            ,"scale": 0.3

        },
        "rectifier": {
            "path": "M 400 150 L 250 300 L 400 450 L 550 300 L 400 150 L 400 450 L 250 300 L 550 300 "
            ,"scale": 0.3

        },
        "powerinverter": {
            "path": "M 300 150 L 250 200 L 300 250 L 350 200 L 300 150 L 350 200 L 400 150 L 450 200 L 400 250 L 350 200 L 400 250 L 450 300 L 400 350 L 350 300 L 400 250 L 350 300 L 300 350 L 250 300 L 300 250 L 350 300 "
            ,"scale": 0.3

        },
        "transformer": {
            "path": "M 100 300 L 100 50 L 200 50 L 200 300 L 300 500 L 0 500 L 100 300 L 250 400 L 0 500 L 300 500 L 50 400 L 200 300 L 100 300 L 200 200 L 200 300 L 100 200 L 200 100 L 200 200 L 100 100 L 200 50 L 200 100 L 100 50 L 50 100 L 100 100 L 250 100 L 200 50 L 250 100 L 200 100 L 250 150 L 50 150 L 100 100 "
            ,"scale": 0.3
        },
        "c": {
            "path": "M 1,44 45,1 69,22 40,78 1,44Z",
            "scale": 1
        },
        "v": {
            "path": "M 13 14 22 8 29 8 30 15 25 25 17 32 09 31 08 24 13 14Z",
            "scale": 2
        },
        "p": {
            "path": "M 35 14 17 35 13 23 10 24 8 23 5 22 3 20 0 18 0 16 0 12 0 9 2 5 5 2 9 0 13 1 17 2 20 6 22 8 23 11 22 13 35 14Z",
            "scale": 1
        },
        "va": {
            "path": "M 20 16 18 27 10 19 20 16ZM 23 5 31 12 20 16 23 5Z",
            "scale": 2
        },
        "r": {
            "path": "M 17 15 17 16 20 13 20 12 18 14 15 10 21 3 27 10 28 16 25 22 18 25 13 23 7 17 14 11 18 14 17 15Z",
            "scale": 3
        },
        "e": {
            "path": "M 13 29 36 5 58 26 43 42 46 27 32 30 43 17 27 33 44 29 41 44 58 26 65 33 64 34 42 57 13 29Z",
            "scale": 1
        },
        "t": {
            "path": "M 86 118 87 121 88 124 87 128 83 133 78 137 74 139 70 139 67 139 86 118ZM 86 118 57 110 48 84 86 118ZM 48 84 48 84 48 83 48 84ZM 57 110 67 139 28 104 27 104 27 104 26 103 25 101 24 98 25 95 26 91 27 88 31 84 35 81 40 80 44 81 46 83 48 84 30 104 57 110Z",
            "scale": 1
        },
        "s": {
            "path": "M 15 2 34 17 9 30 15 2Z",
            "scale": 2
        },
        "m": {
            "path": "M 5 34 36 18 24 51 5 34Z",
            "scale": 1
        }
    };
    this.deviceMap = (function initDeviceMap() {
        //TODO: add this to backend
        let deviceMap = new Map();
            for (let device of Object.keys(deviceMapRaw)) {
                console.log("loading device: " + device);
                deviceMap.set(device, deviceMapRaw[device]);
            }

        return deviceMap;

    })();
    this.colorMap = new ColorMap();
    //bind initmap to global
    this.animatedLines = [];
    window.initMap = this.initMap.bind(this);
}
PopupMap.prototype = {
    /**
     * Merge options
     * {useCluster}
     * @param options
     */
    mergeOptions: function (options) {
        Object.assign(this, options)

    },
    /*main func: initMap*/
    /**
     * init Google map
     */
    initMap: function () {
        var self = this;
        console.log("init map:" + self.curPath)
        //initiate map, set center on Jurong
        var jurong = {lat: 1.276, lng: 103.677};
        this.googleMap = new google.maps.Map(document.getElementById('map'), {
            zoom: 14
            , center: jurong
        });

        console.log("request to " + self.curPath + "/coordinates")
        //Send ajax request to backend to retreive data
        $.ajax({
            url: self.curPath + "/coordinates",
            method: "GET",
            //  contentType: "application/json; charset=utf-8",
            //pps:[{id, type, location.lat/lng}]
            success: function (pps) {

                self.updateMarkers(pps)
                // if(self.animatedLines){
                //      console.log(self.animatedLines)
                //      self.drawAnimatedLines(self.animatedLines);
                //  }
            },
            error: function () {
                console.log("Can not get location")
            }
        });
    },


    updateMarkers : function (pps, definedPopUpAttrPair) {
        var self = this;
        self.clearMarkers();
        //Update display
        self.coordinates = pps;
        console.log(pps);
        self.setMarkers(pps, definedPopUpAttrPair);
        if (self.useCluster) {
            self.setCluster();
        }
    },


    /*marker with popup**/
    /**
     * test type string for its device type
     * @param datum
     * @returns {null}
     */
    getIconByType: function (type) {
        //switch, type, if not found ,extract name, still no, use default

        if (!type) {
            return null;
        }
        console.log("looking for " + type)
        //loop type through all in json map
        let shape = this.deviceMap.get(type.toLowerCase());
        console.log("got shape: " + shape)
        if (shape) {
            shape["fillColor"] = this.colorMap.returnColor(shape);
            shape["strokeColor"] = "black";
            shape["strokeWeight"] = 2;
            shape["fillOpacity"] = 1;
        }
        return shape;
    },
    /**
     * Format attribute name-value pair into a table
     * @param attrPairs
     * @returns {string}
     */
    formatContent: function (attrPairs, uri) {

        let thead = "<table id='table"+uri+"' class='table-attr'>";
        attrPairs.forEach((pair) => {
            if (this.editable) {
                thead += "<tr><td>" + pair.name + "</td><td><input id='" + uri + "#" + pair.name + "' type='text' value='" + pair.value + "'>" + "</td><td>" + pair.unit + "</td></tr>";

            } else {
                thead += "<tr><td>" + pair.name + "</td><td>" + pair.value + "</td></tr>";
            }
        })

        thead += "</table>";
        if (this.editable) {//add a submit button and a msg box
            let id = "btn" + uri;
            thead += "<button id='" + id + "' class='btn btn-default'>Submit</button>";
            thead += "<p id='err-msg-panel-" + uri + "'></p>";
        }

        // console.log(thead)
        return thead;

    },
    /**
     * Set markers and bind event for each marker
     * @param pps
     */
    setMarkers: function (pps, attrPairs) {
        var self = this;
        self.markers = {};
        if(!pps || pps.constructor!== Array){
            return;
        }
         pps.forEach(function (pp) {
            let muri = pp.uri;
            //check type to determine what icon to use
            let icon = self.getIconByType(pp.type);

            console.log("drawing type: " + icon)
             console.log("Drawing for "+muri+" at N"+pp.location.lat)
             console.log("Drawing for "+muri+" at E"+pp.location.lng)

             let marker = new google.maps.Marker({
                position: {lat: pp.location.lat, lng: pp.location.lng},
                icon: icon,
                map: self.googleMap
            });

            marker.changeColor = function(hex){

                let icon = marker.getIcon();
                icon.fillColor = hex;
                marker.setIcon(icon);
            }
             marker.changeScale = function(scale){

                 let icon = marker.getIcon();
                 icon.scale = scale;
                 marker.setIcon(icon);
             }
             marker.getColor = function(){

                 let icon = marker.getIcon();
                 console.log(icon.fillColor)
                return icon.fillColor ;
             }
             marker.getScale = function(){

                 let icon = marker.getIcon();
                 console.log(icon.scale)
                 return icon.scale ;
             }

             function scaleInterp(start, end, factor) {
                 return (end - start) * factor + start;
             }
            marker.blinkAnimation = function () {
                let startColor = self.hex2rgb(marker.getColor());
                let endColor = self.hex2rgb("#FFFC94");
                let mInterpolate = self.interpolateColor.bind({}, startColor, endColor);
                let startScale = marker.getScale(), endScale = startScale*1.5;
                let animationTime= 1000;
                let step = 10, stepCount = 0, factorStep = 1/(step - 1), stepper = 1;
                if("animationOngoing" in marker){
                    return;
                }
                marker.animationOngoing = true;
                let colorTimer = window.setInterval(function() {
                    let color2 = self.rgb2hex(mInterpolate(factorStep * stepCount));
                    marker.changeColor(color2);
                    marker.changeScale(scaleInterp(startScale, endScale, factorStep * stepCount));
                    stepCount+=stepper;
                    if(stepCount >=step -1){
                        stepper = -1;
                    }
                    if(stepCount < 0){
                        console.log("stop animation")
                        delete marker.animationOngoing;
                        clearInterval(colorTimer);
                    }

                }, animationTime/step);
            };
            /**timer for determine double or single click*/
            marker.timer = 0;
            marker.sgclickPrevent = false;
            //bind single click listener
            marker.addListener('click', $.proxy(function (e) {//open a popup window

                marker.timer = setTimeout(function () {
                    if (!marker.sglclickPrevent) {
                        if(attrPairs){
                            self.formatPopup(attrPairs[muri], muri, marker)
                        } else {
                            self.openEditablePopupNet(muri, marker);
                        }
                    }
                    marker.sglclickPrevent = false;
                }, 200);

            }, marker));
//TODO: input validation(type)


            /*double click listener*/
            marker.addListener('dblclick', function (e) {//open file
                //TODO: timeout to prevent miss-interpretation
                clearTimeout(marker.timer);
                marker.sglclickPrevent = true;
                window.open(pp.uri);
            })
            self.markers[muri] = marker;
        });
    },

    clearMarkers : function () {
        let self = this;
        if(!self.markers || Object.keys(self.markers).length < 1){
            return;
        }
        for(marker of Object.values(self.markers)){
            marker.setMap(null)
        }
        self.markers = {}

    },
    getMarker: function (key) {
        return key in this.markers? this.markers[key] : null ;
    },
    /**
     *  when a marker is clicked, open a popup
     * @param muri
     * @param marker
     */
    openEditablePopupNet: function(muri, marker) {
        var self = this;
        $.ajax({
            url: window.location.origin + "/getAttrList",
            method: "POST",
            data: JSON.stringify({uri: muri}),
            contentType: "application/json; charset=utf-8",
            success: function (attrPairs) {
                self.formatPopup(attrPairs, muri, marker);
            }
        });
    },


    formatPopup : function (attrPairs, muri, marker) {
        const self = this;

        var infowindow = new google.maps.InfoWindow({
            content: self.formatContent(attrPairs, muri)
        });
        if (self.editable) {//only define click handler when this map is editable
            google.maps.event.addListener(infowindow, 'domready',  function (){
                let submitId = "#" + jq("btn" + muri);
                let errMsgBox = $("#" + jq("err-msg-panel-" + muri));
				let infobox = $("#"+jq("table"+muri))
                let mattrs = attrPairs
                let modifications = {};

				 console.log(muri)
				 console.log(infobox)
				 console.log(mattrs)

                infobox.on('input', 'input',  function(){//when user makes input
                    console.log("input changed");

                    self.cleanMsg(errMsgBox);
                    let el = $(this), value = el.val();
                    if (value === "") {
                        return;
                    }
                    //validate this value
                    let attrid = el.attr("id");
                    let nameArr = attrid.split('#');
                    let name = nameArr[nameArr.length - 1];
                    console.log("attr " + attrid + " " + value);

                    let copyed = getAttrPairFromName(name);
                    console.log(copyed)
                    // if (copyed.datatype && validateInput(value, copyed.datatype)) {
                    //=>Add this value to modificaition list
<<<<<<< HEAD
                    //copyed['oldvalue'] = copyed['value'];
=======
					console.log(copyed)
                    copyed['oldvalue'] = copyed['value'];
>>>>>>> 3ef855a4
                    copyed['value'] = value;
                    modifications[name] = copyed;
                    //} else {//=>opps, type err, inform user
                    //    self.displayMsg(errMsgBox, "Wrong datatype.", "warning");
                    // }
                });
                $(document).on('click', submitId, function () {
                    if(Object.keys(modifications).length < 1){//do nothing if no modific
					console.log('no change')
                        return;
                    }
                    console.log(modifications);
                    console.log("submit btn clicked")
                    let updateQs = constructUpdate(muri, Object.values(modifications));
                    //send ajax to update
                    let uris = [];
                    for (let i = 0; i < updateQs.length; i++) {
                        uris.push(muri);
                    }
                    console.log("sent updates: ");console.log(updateQs);console.log(uris);
                    outputUpdate([uris, updateQs], function (data) {//success callback
                        infowindow.close();
                    }, function () {//err callback
                        self.displayMsg(errMsgBox, "Can not update to server", "danger")

                    });
                });
				
				        function getAttrPairFromName(name) {
            let searched = mattrs.filter((item) => {
                return item.name === name;
            });
            return searched.length > 0 ? searched[0] : null;
        }
            });
        }

        infowindow.open(self.googleMap, marker);


        function validateInput(newValue, type) {
            switch (type) {
                case "string":
                    return typeof  newValue === "string";
                case "decimal":
                case "float":
                case "integer":
                    return !isNaN(parseFloat(newValue)) && isFinite(newValue);
                default:
                    console.log("type " + type + " is unknown");
            }
        }
    },

    /*marker Cluster**/
    setCluster: function () {
        this.markerCluster = new MarkerClusterer(this.googleMap, Object.values(this.markers),
            {imagePath: 'https://developers.google.com/maps/documentation/javascript/examples/markerclusterer/m'
                ,maxZoom:18
            });
    },

    /*Color interpolating animation**/
    hex2rgb  : function (hex) {
        var result = /^#?([a-f\d]{2})([a-f\d]{2})([a-f\d]{2})$/i.exec(hex);
        return result ? [
            parseInt(result[1], 16),
            parseInt(result[2], 16),
            parseInt(result[3], 16)
        ] : null;
    },
    rgb2hex : function (rgb) {
        return "#" + ((1 << 24) + (rgb[0] << 16) + (rgb[1] << 8) + rgb[2]).toString(16).slice(1);
    },
    interpolateColor : function(color1, color2, factor) {
        //if (arguments.length < 3) { factor = 0.5; }
        var result = color1.slice();
        for (var i=0;i<3;i++) {
            result[i] = Math.round(result[i] + factor*(color2[i]-color1[i]));
        }
        return result;
    },

    /*Trans line animation****/
    /**
     * take in a list of coordinates, draw animated lines between them
     * @param list
     */
    drawAnimatedLines : function (list) {
         list.forEach((line)=>{

             console.log(line[0])
             console.log(line[1])
            console.log("Draw line: "+hwMap.coordinates[line[0]])
            hwMap.drawAnimatedLine([hwMap.coordinates[line[0]-1]["location"], hwMap.coordinates[line[1]-1].location]);

        });
    },
    /**
     * Draw a single animated line
     * @param vertexs
     */
    drawAnimatedLine : function (vertexs) {
        var lineSymbol = {
            path: "M 0 0 L 0 0 L 0 50 "	,
            scale: 0.1,
            strokeColor: '#cc0015',
            strokeWeight: 10
        };

        var line = new google.maps.Polyline({
            path: vertexs,
            icons: [{
                icon: lineSymbol,
                offset: '100%'
            },
                {
                    icon: lineSymbol,
                    offset: '100%'
                },
                {
                    icon: lineSymbol,
                    offset: '100%'
                },
                {
                    icon: lineSymbol,
                    offset: '100%'
                },{
                    icon: lineSymbol,
                    offset: '100%'
                }

                ],
            map: this.googleMap
        });
        this.animatedLines = this.animatedLines?this.animatedLines:[];
        this.animatedLines.push(line);
        this.animateLine(line)
    },

    clearAnimatedLines: function () {
      this.animatedLines.forEach((line)=>
      {
          line.setMap(null);
      })

        this.animatedLines = []
    },
    animateLine : function (line) {
        var count = 0, step = 20;
        window.setInterval(function() {
            count = (count + 1) % 100;

            var icons = line.get('icons');
             let iconId = 0;

             for(let iconId = 0; iconId < icons.length; iconId++){
                 icons[iconId].offset = (count+step*iconId)%100 + '%';

             }



            line.set('icons', icons);
        }, 40);
    },

    /*Msg***/
    msgTemplate : function (msg, type) {
        return "<p class='alert alert-" + type + "'>" + msg + "</p>";
    },
    displayMsg: function(panel, msg, type) {
        //TODO: swithc type
        this.cleanMsg(panel);
        panel.append(this.msgTemplate(msg, type));

    },
    cleanMsg: function(panel) {
        panel.html("");
    }
};
/*Color map****/
function ColorMap() {
    this.typecolorMap = new Map();
    this.colors = [ "#1CE6FF", "#FF34FF", "#FF4A46", "#008941", "#006FA6", "#A30059",
        "#FFDBE5", "#7A4900", "#0000A6", "#63FFAC", "#B79762", "#004D43", "#8FB0FF", "#997D87",
        "#5A0007", "#809693", "#FEFFE6", "#1B4400", "#4FC601", "#3B5DFF", "#4A3B53", "#FF2F80",
        "#61615A", "#BA0900", "#6B7900", "#00C2A0", "#FFAA92", "#FF90C9", "#B903AA", "#D16100",
        "#DDEFFF", "#000035", "#7B4F4B", "#A1C299", "#300018", "#0AA6D8", "#013349", "#00846F",
        "#372101", "#FFB500", "#C2FFED", "#A079BF", "#CC0744", "#C0B9B2", "#C2FF99", "#001E09",
        "#00489C", "#6F0062", "#0CBD66", "#EEC3FF", "#456D75", "#B77B68", "#7A87A1", "#788D66",
        "#885578", "#FAD09F", "#FF8A9A", "#D157A0", "#BEC459", "#456648", "#0086ED", "#886F4C",
        "#34362D", "#B4A8BD", "#00A6AA", "#452C2C", "#636375", "#A3C8C9", "#FF913F", "#938A81",
        "#575329", "#00FECF", "#B05B6F", "#8CD0FF", "#3B9700", "#04F757", "#C8A1A1", "#1E6E00",
        "#7900D7", "#A77500", "#6367A9", "#A05837", "#6B002C", "#772600", "#D790FF", "#9B9700",
        "#549E79", "#201625", "#72418F", "#BC23FF", "#99ADC0", "#3A2465", "#922329",
        "#5B4534", "#FDE8DC", "#404E55", "#0089A3", "#CB7E98", "#A4E804", "#324E72", "#6A3A4C"];
    this.count = 0;

}
ColorMap.prototype.returnColor = function (type) {
    if (this.typecolorMap.has(type)) {
        return this.typecolorMap.get(type);
    } else {
        let color = this.colors[this.count++];
        this.typecolorMap.set(type, color);
        return color;
    }

}
/*Utility**/
/**
 * Jquery encoder, underscore chars not accepted by jquery selector
 * @param myid
 * @returns {void|XML|string|*}
 */
function jq(myid) {
    console.log(myid)
    return myid.replace(/(:|\.|\[|\]|,|=|@|\/)/g, "\\$1");

}












<|MERGE_RESOLUTION|>--- conflicted
+++ resolved
@@ -406,15 +406,10 @@
                     console.log("attr " + attrid + " " + value);
 
                     let copyed = getAttrPairFromName(name);
-                    console.log(copyed)
                     // if (copyed.datatype && validateInput(value, copyed.datatype)) {
                     //=>Add this value to modificaition list
-<<<<<<< HEAD
-                    //copyed['oldvalue'] = copyed['value'];
-=======
 					console.log(copyed)
                     copyed['oldvalue'] = copyed['value'];
->>>>>>> 3ef855a4
                     copyed['value'] = value;
                     modifications[name] = copyed;
                     //} else {//=>opps, type err, inform user
