--- conflicted
+++ resolved
@@ -654,18 +654,13 @@
                 //submit event handler for popup window**************//
                 $(document).on('click', submitId, function () {
                     if(Object.keys(modifications).length < 1){//do nothing if no modific
-<<<<<<< HEAD
-                    console.log('no change')
+                    console.log('no change');
+                    infowindow.close();
+                    google.maps.event.clearInstanceListeners(infowindow);
                     
                     infowindow.close();
                     google.maps.event.clearInstanceListeners(infowindow);
                     return;
-=======
-                    console.log('no change');
-                    infowindow.close();
-                    google.maps.event.clearInstanceListeners(infowindow);
-                        return;
->>>>>>> b754222c
                     }
                     console.log(modifications);
                     console.log("submit btn clicked");
@@ -677,13 +672,7 @@
                     }
                     console.log("sent updates: ");
                     outputUpdate([uris, updateQs], function (data) {//success callback
-<<<<<<< HEAD
-                        
                         console.log("OUTPUT UPDATED");
-                        
-=======
-                        console.log("OUTPUT UPDATED");
->>>>>>> b754222c
                         infowindow.close();
                         google.maps.event.clearInstanceListeners(infowindow);
                     }, function () {//err callback
