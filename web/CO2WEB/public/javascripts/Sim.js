/**
 * The module that runs simulation through API*/

console.log(async)


function Sim(args){
    this.setOption(args);
    this.getOutputInfo((err)=>{
        if(err){
            console.log(err)
            return;
        }
        this.setSubscribe();
    })
}


Sim.prototype = {
    
    setOption: function (opts) {
        if(!opts.inputMap || !opts.subscribes || !opts.socket || !opts.simPath ){
            throw new Error("Import paras(sim inputvalues | subscribing endpoints | socket |simulation API path) not specified");
        }
        this.inputMap = opts.inputMap;//this is the map of only value

        this.subscribes = opts.subscribes;
        this.socket = opts.socket;
        this.simPath = opts.simPath;

        this.displayInputInit = opts.displayInputInit || null;
        this.displayInputUpdate = opts.displayInputUpdate || null;
        this.displayOutputInit = opts.displayOutputInit || null;

        this.disSimResB4DBUpdateFn = opts.disSimResB4DBUpdateFn || null;
        this.outputUpdateSuccessCBFn = opts.outputUpdateSuccessCBFn || null;
        this.updateOutput2DBFlag = opts.updateOutput2DBFlag || false;
        this.outputMap = opts.outputMap || null;
        this.errorCB = opts.errorCB || function (err) {
                console.log(err)
            };
        this.initInputCounter = 0;
    },
    setSubscribe: function () {
        let msocket = this.socket;
        console.log(msocket)
        msocket.emit("join", JSON.stringify(this.subscribes));


        msocket.on('initial',  (idata)=>{
            console.log(idata);
            this.initInputCounter++;
            this.updateInputs(idata);
    //        this.initInputCounter++;

            if(this.initInputCounter === this.subscribes.length){//get all inputs
                console.log("got all inputs")
                if(this.displayInputInit){
                    console.log("now init input display")
                    this.displayInputInit(this.inputMap);
                }
                if(this.displayOutputInit){
                    console.log("now init output display")

                    this.sendSimulation(this.valueMap2variableArr(this.inputMap), (result)=>{
                        let time = this.extractTime()
                        console.log(time)
                        this.updateOutputMapValue(result, time);
                        this.displayOutputInit(this.outputMap);
                    }, this.errorCB);//=>great!sent the inputvalues to simulation API


                }
            }
        });
        msocket.on('update',  (udata)=>{
            //need to corrspond the updated data with kept copy - by name
            console.log("get update event");
            console.log(udata.data);

            if(this.updateInputs(udata.data)){//input data truly has been updated?

                if(this.displayInputUpdate) {//okay to fire this immedietly
                    this.displayInputUpdate(udata);
                }
                console.log(dataMap);
                //TODO: however, this
                this.sendSimulation(dataMap, this.simulationResultCB, this.errorCB);//=>great!sent the inputvalues to simulation API
            }
        });
    },

    getInputMap : function () {
      return this.inputs;
    },
    extractTime : function () {
        let timeSeriesD = Object.values(this.inputMap).find((datum)=>{return datum.seriestype === true });
       return timeSeriesD.value.map((datum)=>{return datum.time})
    },
    /**
     * map output map to a list of uri and coressponding attrs to be sent to server
     */
    packOutputVSameUrl : function () {
        let objs = {}, arr =[];
        Object.values(this.outputMap).forEach((output) => {
            objs[output.uri] = objs[output.uri] ? objs[output.uri] : [];
            objs[output.uri].push(output.name);
        });
        for(let uri in objs){

            arr.push({uri: uri, names:objs[uri]});
        }
        return arr;
    }
    ,

    //TODO: maybe we need to match by time
    valueMap2variableArr : function (valueMapObj) {

        let values = Object.values(valueMapObj);
        let groups= [];
        let first = true, minlen;
        //check length first
        //if only have length one - fix point, otherwise use smallest length
        values.forEach(function (item) {
            let value = item.value;
            if(value instanceof Array ){
                if(first){
                    minlen = value.length;
                } else if(value.length < minlen)
                {
                    minlen = value.length;
                }

            }
        })

        for(let idx = 0 ;idx < minlen; idx++){

            let vArr =[];
            values.forEach((item)=>{
                let value = item.value;
                if(value instanceof  Array){
                    vArr.push(parseFloat(value[idx].value));
                } else {
                    vArr.push(parseFloat(value))
                }
            })

            groups.push(vArr);
        }
        console.log("packed variables")
        console.log(groups)
        return groups
    },
    /***
     * If it is update to me I'd prefer POST, but now for convinience, better keep same format of API, with GET and input as params
     * @param variables
     * @constructor
     */
    sendSimulation: function (variables, successCB, errCB) {
        var queryString = "?input=";
        for (var i = 0; i < variables.length; i++) {
            if (i == 0) {
                queryString = queryString + JSON.stringify(variables[i]);

            } else {
                queryString = queryString + "+" + JSON.stringify(variables[i]);
            }
        }

        console.log(variables)
        console.log(queryString)
        $.ajax({
            url: "http://www.theworldavatar.com:82/" +this.simPath + queryString,

            success: (response)=>{
                successCB(response);
            },
            error: (err)=>{
                //Do Something to handle error
                this.errorCB(err);
            }
        });
    },
    simulationResultCB : function (sResult) {
        if(this.disSimResB4DBUpdateFn){//display without Update?
            this.disSimResB4DBUpdateFn(sResult);
        }
        if(this.updateOutput2DBFlag ){//WANT to update the sim results to db?
            let updates =this.processResultStr(sResult);
            this.updateResult(updates, this.outputUpdateSuccessCBFn, this.errorCB);
        }
    },
    /***
     * separately retreive information about output : datatype, p, unit...
     */
    getSingleOutputInfo : function (item, CB) {
        $.ajax({//TODO:　CHANGE THIS IN FUTURE
            url: "http://www.theworldavatar.com:82/getSpecAttr"  ,
method:"POST",
//TODO:　modifythis?
            data: JSON.stringify(item),
            contentType: "application/json; charset=utf-8",
            success: (response)=>{
                console.log("@@@@@@@@@@@@")
                console.log(response)
                CB(null, response);
            },
            error: (err)=>{
                //Do Something to handle error
                CB(err);
            }
        });
    },

    getOutputInfo : function (cb) {
     let packed = this.packOutputVSameUrl();

    async.map(packed, this.getSingleOutputInfo,  (err, result)=>{
        if(err){
            console.log("Err get Output info");
            cb(err);
            return;
        }

        //TODO: did not get  value here bug
        console.log("update output map after get inital output Info")
        //update result to outputmap
        console.log("@@@@@@@@@@@@")
        console.log(result)
        this.updateOutputMap(result);
        cb();
    });
    },

    /**
     * update ajax result to outputmap, specifically adding info about p, datatype and unit, or anything defined in the API getSpecAttr
     * @param result
     */
    updateOutputMapValue : function (result, times) {
        console.log(this.outputMap)
        console.log("simulation result: ")
        console.log(result.length)
        if(result.length > times.length ){
            throw new Error("Input output legnth does not match");
        }
        for(let name in this.outputMap) {
            this.outputMap[name].value = null;
        }
        let idxRes = 0;
            result.forEach((datum)=>{
            let idxOutput = 0;
        for(let name in this.outputMap){
            this.outputMap[name].value =  this.outputMap[name].value?this.outputMap[name].value:[];
            this.outputMap[name].value.push({value:datum[idxOutput], time: times[idxRes]});
            idxOutput++;
        }
                idxRes++;
    })

        console.log(this.outputMap)

    },

    updateOutputMap:function (result) {
      console.log(this.outputMap);
<<<<<<< HEAD
      result[0] = JSON.parse(result[0])
        console.log(result[0].constructor)
	  if(!result[0]|| result[0].constructor !== Array){
		  console.log("output info comes in wrong format")
          return;
=======
	  result[0] = JSON.parse(result[0])
	  if(!result[0]|| result[0].constructor !== Array){
		  return;
>>>>>>> 3ef855a4
	  }
        result[0].forEach((datum)=>{
          if(datum.name in this.outputMap){
              Object.assign(this.outputMap[datum.name], datum);
          }
        })
        console.log("initialize output map")
        console.log(this.outputMap)

    },

    updateInputs : function (newData) {
        let dataMap = this.inputMap;
        let modifiedFlag = false;
        for(let dataP of newData){
            if(dataP&& dataP.name && dataP.name in dataMap && dataMap[dataP.name].value!==dataP.value){
                dataMap[dataP.name] = dataP;
                modifiedFlag = true;
            }
        }
        return modifiedFlag
    },




    /***
     * Old API sends result as string, and uri is not specified, thus is why an extra output map is required, this function is kept to process this API, while new API will return result without extra piece of info
     * @param response
     * @returns {[*,*]}
     */
    processResultStr: function(response){
        //check format , or split into json format if result is a string
        if(typeof  response === "string"){
            let lines = resultStr.split('#');
            lines.forEach((line)=>{
                let nvpair =line.split('$');
                if (nvpair.length < 2){
                    return;
                }
                let name = nvpair[0].trim(), value = nvpair[1];
                if(name in outputMap){
                    outputMap[name]["value"] = value;
                    outputMap[name]["p"] = "http://www.theworldavatar.com/OntoCAPE/OntoCAPE/upper_level/system.owl#numericalValue";
                    outputMap[name]["datatype"] = "float";
                }
            })
            let attrObjs =  Object.values(this.outputMap).filter((attr)=>{return attr.value!==null||attr.value!==undefined});
            console.log("updates: ");
            console.log(attrObjs);

        }
        return attrObjs.length >0 ? attrObjs : response;
    },

    updateResult : function (result, successCB, errCB) {
        let CallUpdate = new CallSPARQLUpdate({
            modifications: result,
            successCB: successCB,
            errCB :　errCB,
        });
        CallUpdate.callUpdate();
    },
};<|MERGE_RESOLUTION|>--- conflicted
+++ resolved
@@ -228,7 +228,6 @@
         console.log("update output map after get inital output Info")
         //update result to outputmap
         console.log("@@@@@@@@@@@@")
-        console.log(result)
         this.updateOutputMap(result);
         cb();
     });
@@ -265,24 +264,15 @@
 
     updateOutputMap:function (result) {
       console.log(this.outputMap);
-<<<<<<< HEAD
-      result[0] = JSON.parse(result[0])
-        console.log(result[0].constructor)
-	  if(!result[0]|| result[0].constructor !== Array){
-		  console.log("output info comes in wrong format")
-          return;
-=======
 	  result[0] = JSON.parse(result[0])
 	  if(!result[0]|| result[0].constructor !== Array){
 		  return;
->>>>>>> 3ef855a4
 	  }
         result[0].forEach((datum)=>{
           if(datum.name in this.outputMap){
               Object.assign(this.outputMap[datum.name], datum);
           }
         })
-        console.log("initialize output map")
         console.log(this.outputMap)
 
     },
