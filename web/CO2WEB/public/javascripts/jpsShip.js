--- conflicted
+++ resolved
@@ -130,17 +130,12 @@
             var infoGridNew = selectheightGrid(info.grid);
             arrXYPollutant = [x_coord, y_coord, infoGridNew]; //grid = noOfPollutantx(X*Y)
             addheatmap();
-<<<<<<< HEAD
-            map.setZoom(10);
-            map.set('maxZoom', 11);
-=======
             
             if (city == "Hong_Kong"){   
                 map.set('maxZoom', 10);
             }else{
                 map.set('maxZoom', 11);
             }
->>>>>>> 0d4e38e3
             document.getElementById("loader").style.display = "none"; 
         })
     })
