<<<<<<< HEAD
/**
 * Created by Shaocong on 9/25/2017.
 */
=======

>>>>>>> 41702dda
var semakauMap = new PopupMap({useCluster:true,  editable: false});
<|MERGE_RESOLUTION|>--- conflicted
+++ resolved
@@ -1,8 +1,2 @@
-<<<<<<< HEAD
-/**
- * Created by Shaocong on 9/25/2017.
- */
-=======
 
->>>>>>> 41702dda
 var semakauMap = new PopupMap({useCluster:true,  editable: false});
