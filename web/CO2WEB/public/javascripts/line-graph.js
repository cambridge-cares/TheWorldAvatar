--- conflicted
+++ resolved
@@ -532,37 +532,17 @@
             .attr("transform", "translate(-10,0)")
             .call(yAxisLeft);
 
-<<<<<<< HEAD
-
-
-        var leftlabel = document.getElementsByClassName("y axis left");
-=======
 			
 		        var leftlabel = document.getElementsByClassName("y axis left");
->>>>>>> e6262725
         var nodes = leftlabel[0].childNodes;
 
         for(var i = 0; i < nodes.length - 1;i++)
         {
             nodes[i].childNodes[1].innerHTML = nodes[i].childNodes[1].innerHTML + " cbm/h";
-<<<<<<< HEAD
-        }
-
-
-
-
-
-
-
-
-
-
-=======
         }	
 			
 			
 			
->>>>>>> e6262725
         if(yAxisRight != undefined) {
             // Add the y-axis to the right if we need one
             graph.append("svg:g")
