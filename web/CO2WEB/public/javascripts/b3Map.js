--- conflicted
+++ resolved
@@ -76,19 +76,11 @@
                     })
 
     let modifs = updateDataMap(udata.data);
-<<<<<<< HEAD
     console.log(modifs)   
    if(Object.keys(modifs).length > 0){
        Object.keys(modifs).forEach(url=>{
 		   console.log(modifs[url])
            SendSimulationQuery(url, Array.from(modifs[url].values()));
-=======
-     console.log(modifs)
-   if(Object.keys(modifs).length > 0){
-       Object.keys(modifs).forEach(url=>{
-           console.log(modifs[url])
-           SendSimulationQuery(url, modifs[url]);
->>>>>>> f9ff3dbd
        });
    }
 //TODO: check update event
