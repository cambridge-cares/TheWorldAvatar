--- conflicted
+++ resolved
@@ -5,10 +5,6 @@
 
 socket.emit("join", JSON.stringify([{uri:"http://www.theworldavatar.com/E-301.owl", withData:true}
     ,{uri:"http://www.theworldavatar.com/R-301.owl", withData:true}
-<<<<<<< HEAD
-,{uri:"http://www.theworldavatar.com/P-302.owl", withData:true}
-    ,{uri:"http://www.theworldavatar.com/E-601008.owl", withData:true}
-=======
 ,{uri:"http://www.theworldavatar.com/T-601002.owl", withData:true}
 ,{uri:"http://www.theworldavatar.com/R-302.owl", withData:true}
 
@@ -17,7 +13,6 @@
     ,{uri:"http://www.theworldavatar.com/E-601002.owl", withData:true}
     ,{uri:"http://www.theworldavatar.com/E-601003.owl", withData:true}
     ,{uri:"http://www.theworldavatar.com/E-601004.owl", withData:true}
->>>>>>> 453816dc
 
 
 ]));
@@ -52,9 +47,6 @@
     //need to corrspond the updated data with kept copy - by name
 
     console.log("get update event");
-<<<<<<< HEAD
-    console.log(udata.data);
-=======
     console.log(udata);
     //Blinking any modified object
     let uri1 = udata.uri.replace("C:\\TOMCAT\\webapps\\ROOT\\", "http://www.theworldavatar.com/");
@@ -72,7 +64,6 @@
                         }
 
                     })
->>>>>>> 453816dc
 
     let modifs = updateDataMap(udata.data);
    if(Object.keys(modifs).length > 0){
@@ -99,11 +90,7 @@
             let dataMap = sim.dataMap;
             if(dataP&& dataP.name && dataP.name in dataMap && dataMap[dataP.name]!==dataP.value){
                 dataMap[dataP.name] = dataP.value;
-<<<<<<< HEAD
-                modifiedFlag[dataMap.url] = dataMap;
-=======
                 modifiedFlag[sim.url] = dataMap;
->>>>>>> 453816dc
             }
         }
 
@@ -112,11 +99,7 @@
 }
 
 //"http://www.theworldavatar.com/Service_Node_BiodieselPlant3/DoSimulation"
-<<<<<<< HEAD
-function SendSimulationQuery(url, variables) {
-=======
 function SendSimulationQuery(murl, variables) {
->>>>>>> 453816dc
 
     var queryString = "?Input=";
     for (var i = 0; i < variables.length; i++) {
@@ -129,11 +112,7 @@
     }
 
         $.ajax({
-<<<<<<< HEAD
-            url:   url + queryString,
-=======
             url:   murl + queryString,
->>>>>>> 453816dc
 
             success: function(response) {
 
@@ -193,19 +172,11 @@
         ,"ValueOfHeatDutyOfR-302":{uri : "http://www.jparksimulator.com/R-302.owl", name:"ValueOfHeatDutyOfR-302"}
     ,"V_Angle_LoadPoint_R-302":{uri : "http://www.theworldavatar.com/R-302load.owl", name:"V_Angle_LoadPoint_R-602002"}
     ,"V_ActualVoltage_LoadPoint_R-302":{uri : "http://www.theworldavatar.com/R-302load.owl", name:"V_ActualVoltage_LoadPoint_R-602002"}
-<<<<<<< HEAD
-    ,"V_molarF_601039":{uri : "http://www.theworldavatar.com/T-102.owl", name:"V_molarF_601039"}
-    ,"ValueOfHeatDutyOfE-601001":{uri : "http://www.theworldavatar.com/E-601001.owl", name:"ValueOfHeatDutyOfE-601001"}
-    ,"ValueOfHeatDutyOfE-601002":{uri : "http://www.theworldavatar.com/E-601002.owl", name:"ValueOfHeatDutyOfE-601002"}
-    ,"ValueOfHeatDutyOfE-601003":{uri : "http://www.theworldavatar.com/E-601003.owl", name:"ValueOfHeatDutyOfE-601003"}
-    ,"ValueOfHeatDutyOfE-601004":{uri : "http://www.theworldavatar.com/E-601004.owl", name:"ValueOfHeatDutyOfE-601004"}
-=======
     ,"V_molarF_601039":{uri : "http://www.theworldavatar.com/T-601002.owl", name:"V_molarF_601039"}
     ,"ValueOfHeatDutyOfE-601001":{uri : "http://www.jparksimulator.com/E-601001.owl", name:"ValueOfHeatDutyOfE-601001"}
     ,"ValueOfHeatDutyOfE-601002":{uri : "http://www.jparksimulator.com/E-601002.owl", name:"ValueOfHeatDutyOfE-601002"}
     ,"ValueOfHeatDutyOfE-601003":{uri : "http://www.jparksimulator.com/E-601003.owl", name:"ValueOfHeatDutyOfE-601003"}
     ,"ValueOfHeatDutyOfE-601004":{uri : "http://www.jparksimulator.com/E-601004.owl", name:"ValueOfHeatDutyOfE-601004"}
->>>>>>> 453816dc
 };
 
 
