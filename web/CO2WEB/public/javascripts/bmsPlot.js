




/**/

//socket.emit("join", JSON.stringify(["http://www.theworldavatar.com/BCA_RT_sensor1.owl"]));


var newDataObj ={};



$(document).ready(function () {
    /*socket io */
    var socket = io();
/*select event******************************************/
//TODO: leave previous
let sensorChosen;

    $("select#sensor-select").on('change', function () {
        var  sensorSelected = $("select#sensor-select option:checked").val();
        console.log(sensorSelected);
        //leave previous chosen sensor subscribing room
        if(sensorChosen) {
            console.log("leave old room:" + sensorChosen)
            socket.emit("leave", JSON.stringify([sensorChosen]));
        }//join new room join through socket
        console.log("into new room: " + sensorSelected);
        socket.emit("join", JSON.stringify([{uri:sensorSelected, withData:true}]));
        sensorChosen = sensorSelected;
    });



    /*line graph*******************************/

    var dataObj = {};
    /*settings*************/
    dataObj["names"] = ["Air-Flow rate = "];
    dataObj["colors"] = ["green"];
    dataObj["scale"] = "linear";

    var l1;


    var isInitialized = false;
    socket.on('initial', function(idata){// receive initial event from 
        console.log(JSON.stringify(idata));
        //TODO: check this is indeed updated Data point
		if(idata){ //check if this data is not null 
        //let parsedData = idata;
        //let name = parsedData['name'];
          //  initialData = parsedData['data'];

            console.log("unit: "+idata.unit);
            //wrap initial data into data obj
            dataObj["yunit"] = idata.unit;
            idata = idata.data;
            dataObj["start"] = idata[0].time;
            dataObj["end"] = idata[idata.length - 1].time;
            dataObj["step"] = Math.round((dataObj.end - dataObj.start) / idata.length);
            dataObj["values"] = [idata.map((item) => {
                return item.value
            })];
<<<<<<< HEAD
			
=======

>>>>>>> 32070f3c
            $("#graph1").empty();
            l1 = new LineGraph({containerId: 'graph1', data: dataObj});//init this graph
            console.log(dataObj["start"]);
            console.log(dataObj["end"]);
            console.log(dataObj["step"]);
            console.log(dataObj["values"]);
            isInitialized = true;
            newDataObj["start"] = idata[idata.length - 1].time;
            newDataObj["names"] = ["FH-01"];

		} else {
			//TODO: init one without previous data?
		}
    });



    socket.on('update', function(data){
        //TODO: check this is indeed updated Data point

        let parsedData = data;
        let name = parsedData['filename'];

            data = parsedData['data'];
            console.log("!!!!!!")
            console.log(data);

            if (isInitialized) {
                var newData = data[data.length - 1];

                updateGraph(newData);
            }


    });



    function updateGraph(newDataP){


        newDataObj.values = [];
        newDataObj.values[0] = [parseFloat(newDataP.value)];
        newDataObj["end"] =  newDataP.time;
        newDataObj["step"] = newDataObj["end"] - newDataObj["start"] + Math.round(Math.random()*500);

        console.log("new value:" + JSON.stringify(newDataObj["values"]));
        console.log("step:" + newDataObj["step"]);
        console.log("end:" +  newDataObj["end"] );
        console.log("start:" +  newDataObj["start"] );

        l1.slideData(newDataObj);
        newDataObj["start"]  = newDataObj["end"];


    }
});









<|MERGE_RESOLUTION|>--- conflicted
+++ resolved
@@ -64,11 +64,8 @@
             dataObj["values"] = [idata.map((item) => {
                 return item.value
             })];
-<<<<<<< HEAD
 			
-=======
-
->>>>>>> 32070f3c
+            $("#graph1").empty();
             $("#graph1").empty();
             l1 = new LineGraph({containerId: 'graph1', data: dataObj});//init this graph
             console.log(dataObj["start"]);
