--- conflicted
+++ resolved
@@ -1,386 +1,8 @@
-<<<<<<< HEAD
-var scenario;
-//var prefix = "http://localhost:8080";
-var prefix = "http://www.jparksimulator.com"; //wouldn't work without the www apparently>
-iriofnetwork = 'http://www.jparksimulator.com/kb/sgp/jurongisland/jurongislandpowernetwork/JurongIslandPowerNetwork.owl#JurongIsland_PowerNetwork';
-var infoWindow; 
-var marker;
-var markers = [];
-var actualCarbon = 0.00;
-var emissionValueForSingapore = 50908130;
-var designCarbon= 0.00;
-let actualCarbonYr = 0.0;
-let designCarbonYr =0.0;
-let wildPercentage =0.0;
-let wildPercentage2 =0.0;
-let dict = {};
-var numTypeGen = '';
-var branchInfo = "PREFIX j1:<http://www.theworldavatar.com/ontology/ontopowsys/PowSysRealization.owl#> "
-    + "PREFIX j2:<http://www.theworldavatar.com/ontology/ontocape/upper_level/system.owl#> "
-    + "PREFIX j3:<http://www.theworldavatar.com/ontology/ontopowsys/model/PowerSystemModel.owl#> "
-    + "PREFIX j4:<http://www.theworldavatar.com/ontology/meta_model/topology/topology.owl#> "
-    + "PREFIX j5:<http://www.theworldavatar.com/ontology/ontocape/model/mathematical_model.owl#> "
-    + "PREFIX j6:<http://www.theworldavatar.com/ontology/ontocape/chemical_process_system/CPS_behavior/behavior.owl#> "
-    + "PREFIX j7:<http://www.theworldavatar.com/ontology/ontocape/supporting_concepts/space_and_time/space_and_time_extended.owl#> "
-    + "PREFIX j8:<http://www.theworldavatar.com/ontology/ontocape/material/phase_system/phase_system.owl#> "
-    + "SELECT ?entity ?V_R ?V_X ?V_B ?V_RateA ?V_RateB ?V_RateC ?V_RatioCoeff ?V_Angle ?V_Angle_unit ?V_Status ?V_AngleMin ?V_AngleMin_unit ?V_AngleMax ?V_AngleMax_unit ?V_ToBusNumber "
-
-    + "WHERE {?entity  a  j1:UndergroundCable  ." 
-    + "?entity   j2:isModeledBy ?model ."
-    + "?model   j5:hasModelVariable ?res ." 
-
-    + "?res  a  j3:R  ." 
-    + "?res  j2:hasValue ?vres ."
-    + "?vres   j2:numericalValue ?V_R ." // resistance
-    + "?vres   j2:hasUnitOfMeasure ?V_R_unit ." // resistance
-
-    + "?model   j5:hasModelVariable ?rea ." 
-    + "?rea  a  j3:X  ." 
-    + "?rea  j2:hasValue ?vrea ."
-    + "?vrea   j2:numericalValue ?V_X ." // reactance
-
-    + "?model   j5:hasModelVariable ?sus ." 
-    + "?sus  a  j3:B  ." 
-    + "?sus  j2:hasValue ?vsus ."
-    + "?vsus   j2:numericalValue ?V_B ." // susceptance
-
-    + "?model   j5:hasModelVariable ?ratea ." 
-    + "?ratea  a  j3:RateA  ." 
-    + "?ratea  j2:hasValue ?vratea ."
-    + "?vratea   j2:numericalValue ?V_RateA ." // rateA
-
-    + "?model   j5:hasModelVariable ?rateb ." 
-    + "?rateb  a  j3:RateB  ." 
-    + "?rateb  j2:hasValue ?vrateb ."
-    + "?vrateb   j2:numericalValue ?V_RateB ." // rateB
-
-    + "?model   j5:hasModelVariable ?ratec ." 
-    + "?ratec  a  j3:RateC  ." 
-    + "?ratec  j2:hasValue ?vratec ."
-    + "?vratec   j2:numericalValue ?V_RateC ." // rateC
-
-    + "?model   j5:hasModelVariable ?ratio ." 
-    + "?ratio  a  j3:RatioCoefficient  ."
-    + "?ratio  j2:hasValue ?vratio ." 
-    + "?vratio   j2:numericalValue ?V_RatioCoeff ." // ratio
-
-    + "?model   j5:hasModelVariable ?ang ." 
-    + "?ang  a  j3:Angle  ." 
-    + "?ang  j2:hasValue ?vang ."
-    + "?vang   j2:numericalValue ?V_Angle ." // angle
-    + "?vang   j2:hasUnitOfMeasure ?V_Angle_unit ." // angle
-
-    + "?model   j5:hasModelVariable ?stat ." 
-    + "?stat  a  j3:BranchStatus ." 
-    + "?stat  j2:hasValue ?vstat ."
-    + "?vstat   j2:numericalValue ?V_Status ." // status
-
-    + "?model   j5:hasModelVariable ?tobusnum ." 
-    + "?tobusnum  a  j3:BranchStatus ." 
-    + "?tobusnum  j2:hasValue ?vtobusnum ."
-    + "?vtobusnum   j2:numericalValue ?V_ToBusNumber ." // status
-
-    + "?model   j5:hasModelVariable ?angmin ." 
-    + "?angmin  a  j3:AngleMin  ."
-    + "?angmin  j2:hasValue ?vangmin ." 
-    + "?vangmin   j2:numericalValue ?V_AngleMin ." // anglemin
-    + "?vangmin   j2:hasUnitOfMeasure ?V_AngleMin_unit ." // anglemin
-
-    + "?model   j5:hasModelVariable ?angmax ." 
-    + "?angmax  a  j3:AngleMax  ."
-    + "?angmax  j2:hasValue ?vangmax ." 
-    + "?vangmax   j2:numericalValue ?V_AngleMax ." // anglemax
-    + "?vangmax   j2:hasUnitOfMeasure ?V_AngleMax_unit ." // anglemin
-
-    + "}";
-var busInfo = "PREFIX j1:<http://www.theworldavatar.com/ontology/ontopowsys/PowSysRealization.owl#> "
-    + "PREFIX j2:<http://www.theworldavatar.com/ontology/ontocape/upper_level/system.owl#> "
-    + "PREFIX j3:<http://www.theworldavatar.com/ontology/ontopowsys/model/PowerSystemModel.owl#> "
-    + "PREFIX j4:<http://www.theworldavatar.com/ontology/meta_model/topology/topology.owl#> "
-    + "PREFIX j5:<http://www.theworldavatar.com/ontology/ontocape/model/mathematical_model.owl#> "
-    + "PREFIX j7:<http://www.theworldavatar.com/ontology/ontocape/supporting_concepts/space_and_time/space_and_time_extended.owl#> "
-    + "SELECT ?entity ?V_Pd ?V_Pd_unit ?V_Pd_Gen ?V_Pd_Gen_unit ?V_Gd ?V_Gd_unit ?V_Gd_Gen ?V_Gd_Gen_unit " 
-    + "?V_Gs ?V_Bs ?V_Vm ?V_Va ?V_Va_unit ?V_BaseKV ?V_BaseKV_unit ?V_VmMax ?V_VmMin ?V_x ?V_x_unit ?V_y ?V_y_unit "
-
-    + "WHERE {?entity  a  j1:BusNode  ." 
-    + "?entity   j2:isModeledBy ?model ."
-
-    + "?model   j5:hasModelVariable ?Pd ." 
-    + "?Pd  a  j3:PdBus  ." 
-    + "?Pd  j2:hasValue ?vpd ."
-    + "?vpd   j2:numericalValue ?V_Pd ." // pd
-    + "?vpd   j2:hasUnitOfMeasure ?V_Pd_unit ." // pd unit
-
-    + "?model   j5:hasModelVariable ?PdGen ." 
-    + "?PdGen  a  j3:PdGen  ." 
-    + "?PdGen  j2:hasValue ?vpdgen ."
-    + "?vpdgen   j2:numericalValue ?V_Pd_Gen ." // pdgen
-    + "?vpdgen   j2:hasUnitOfMeasure ?V_Pd_Gen_unit ." // pdgen
-    
-    + "?model   j5:hasModelVariable ?Gd ." 
-    + "?Gd  a  j3:GdBus  ." 
-    + "?Gd  j2:hasValue ?vgd ."
-    + "?vgd   j2:numericalValue ?V_Gd ." // Gd
-    + "?vgd   j2:hasUnitOfMeasure ?V_Gd_unit ." // Gd
-    
-    + "?model   j5:hasModelVariable ?Gd_Gen ." 
-    + "?Gd_Gen  a  j3:GdGen  ." 
-    + "?Gd_Gen  j2:hasValue ?vgdgen ."
-    + "?vgdgen   j2:numericalValue ?V_Gd_Gen ." // Gdgen
-    + "?vgdgen   j2:hasUnitOfMeasure ?V_Gd_Gen_unit ." // Gdgen
-
-
-    + "?model   j5:hasModelVariable ?Gsvar ." 
-    + "?Gsvar  a  j3:Gs  ." 
-    + "?Gsvar  j2:hasValue ?vGsvar ."
-    + "?vGsvar   j2:numericalValue ?V_Gs ." // Gs (has no unit)
-
-    + "?model   j5:hasModelVariable ?Bsvar ." 
-    + "?Bsvar  a  j3:Bs  ." 
-    + "?Bsvar  j2:hasValue ?vBsvar ."
-    + "?vBsvar   j2:numericalValue ?V_Bs ." // Bs (has no unit)
-
-    + "?model   j5:hasModelVariable ?VM ." 
-    + "?VM  a  j3:Vm  ." 
-    + "?VM  j2:hasValue ?vVM ."
-    + "?vVM   j2:numericalValue ?V_Vm ." // Vm
-
-    + "?model   j5:hasModelVariable ?VA ." 
-    + "?VA  a  j3:Va  ." 
-    + "?VA  j2:hasValue ?vVA ."
-    + "?vVA   j2:numericalValue ?V_Va ." // Va
-    + "?vVA   j2:hasUnitOfMeasure ?V_Va_unit ." // Va
-
-    + "?model   j5:hasModelVariable ?BKV ." 
-    + "?BKV  a  j3:baseKV  ." 
-    + "?BKV  j2:hasValue ?vBKV ."
-    + "?vBKV   j2:numericalValue ?V_BaseKV ." // Base KV
-    + "?vBKV   j2:hasUnitOfMeasure ?V_BaseKV_unit ." // Base KV
-    
-    + "?model   j5:hasModelVariable ?vmaxvar ." 
-    + "?vmaxvar  a  j3:VmMax  ."
-    + "?vmaxvar  j2:hasValue ?vvmaxvar ." 
-    + "?vvmaxvar   j2:numericalValue ?V_VmMax ." // Vmax
-
-    + "?model   j5:hasModelVariable ?vminvar ." 
-    + "?vminvar  a  j3:VmMin  ."
-    + "?vminvar  j2:hasValue ?vvminvar ." 
-    + "?vvminvar   j2:numericalValue ?V_VmMin ." // Vmin
-    
-    + "?coorsys  j7:hasProjectedCoordinate_y  ?y  ." 
-    + "?y  j2:hasValue ?vy ." 
-    + "?vy  j2:numericalValue ?V_y ."//longitude
-    + "?vy  j2:hasUnitOfMeasure ?V_y_unit ."//longitude
-
-    + "?coorsys  j7:hasProjectedCoordinate_x  ?x  ."
-    + "?x  j2:hasValue ?vx ." 
-    + "?vx  j2:numericalValue ?V_x ."//latitude
-    + "?vx  j2:hasUnitOfMeasure ?V_x_unit ."//latitude
-    
-
-    + "}";
-var genInfo = "PREFIX j1:<http://www.theworldavatar.com/ontology/ontopowsys/PowSysRealization.owl#> "
-    + "PREFIX j2:<http://www.theworldavatar.com/ontology/ontocape/upper_level/system.owl#> "
-    + "PREFIX j3:<http://www.theworldavatar.com/ontology/ontopowsys/model/PowerSystemModel.owl#> "
-    + "PREFIX j5:<http://www.theworldavatar.com/ontology/ontocape/model/mathematical_model.owl#> "
-    + "PREFIX j7:<http://www.theworldavatar.com/ontology/ontocape/supporting_concepts/space_and_time/space_and_time_extended.owl#> "
-    + "PREFIX j9:<http://www.theworldavatar.com/ontology/ontoeip/system_aspects/system_performance.owl#> "
-    + "PREFIX technical_system:<http://www.theworldavatar.com/ontology/ontocape/upper_level/technical_system.owl#> "
-    + "SELECT ?entity ?V_BusNumber ?V_PGen ?V_PGen_unit ?V_QGen ?V_QGen_unit ?V_Qmax ?V_Qmax_unit ?V_Qmin ?V_Qmin_unit ?V_Vg ?V_mBase ?V_mBase_unit "
-    + "?V_Pmax ?V_Pmax_unit ?V_Pmin ?V_Pmin_unit ?V_Pc1 ?V_Pc2 ?V_Qc1Min ?V_Qc1Max "
-    + "?V_Qc2Min ?V_Qc2Max ?V_Ramp_agc ?V_Ramp_10 ?V_Ramp_30 ?V_Ramp_q ?V_APF "
-    + "?V_StartupCost ?V_ShutdownCost ?V_genCostn ?V_genCostn1 ?V_genCostn2 ?V_genCostc0 "
-
-    + "WHERE {?entity  a  j1:PowerGenerator  ."
-    + "?entity   j2:isModeledBy ?model ."
-
-    + "?model   j5:hasModelVariable ?num ." 
-    + "?num  a  j3:BusNumber  ." 
-    + "?num  j2:hasValue ?vnum ."
-    + "?vnum   j2:numericalValue ?V_BusNumber ." // number
-
-    + "?model   j5:hasModelVariable ?Pg ." 
-    + "?Pg  a  j3:Pg  ." 
-    + "?Pg  j2:hasValue ?vpg ."
-    + "?vpg   j2:numericalValue ?V_PGen ." // pg
-    + "?vpg   j2:hasUnitOfMeasure ?V_PGen_unit ." // pg
-
-    + "?model   j5:hasModelVariable ?Qg ." 
-    + "?Qg  a  j3:Qg  ." 
-    + "?Qg  j2:hasValue ?vqg ."
-    + "?vqg   j2:numericalValue ?V_QGen ." // qg
-    + "?vqg   j2:hasUnitOfMeasure ?V_QGen_unit ." // qg
-
-    + "?model   j5:hasModelVariable ?qmax ." 
-    + "?qmax  a  j3:QMax  ." 
-    + "?qmax  j2:hasValue ?vqmax ."
-    + "?vqmax   j2:numericalValue ?V_Qmax ." // qmax
-    + "?vqmax   j2:hasUnitOfMeasure ?V_Qmax_unit ." // qmax
-
-    + "?model   j5:hasModelVariable ?qmin ." 
-    + "?qmin  a  j3:QMin  ." 
-    + "?qmin  j2:hasValue ?vqmin ."
-    + "?vqmin   j2:numericalValue ?V_Qmin ." // qmin
-    + "?vqmin   j2:hasUnitOfMeasure ?V_Qmin_unit ." // qmin
-
-    + "?model   j5:hasModelVariable ?Vg ." 
-    + "?Vg  a  j3:Vg  ." 
-    + "?Vg  j2:hasValue ?vVg ."
-    + "?vVg   j2:numericalValue ?V_Vg ." // vg
-
-    + "?model   j5:hasModelVariable ?mbase ." 
-    + "?mbase  a  j3:mBase  ." 
-    + "?mbase  j2:hasValue ?vmbase ."
-    + "?vmbase   j2:numericalValue ?V_mBase ." // mbase
-    + "?vmbase   j2:hasUnitOfMeasure ?V_mBase_unit ." // mbase
-
-    + "?model   j5:hasModelVariable ?pmax ." 
-    + "?pmax  a  j3:PMax  ." 
-    + "?pmax  j2:hasValue ?vpmax ."
-    + "?vpmax   j2:numericalValue ?V_Pmax ." // pmax
-    + "?vpmax   j2:hasUnitOfMeasure  ?V_Pmax_unit ." // pmax
-
-    + "?model   j5:hasModelVariable ?pmin ." 
-    + "?pmin  a  j3:PMin  ." 
-    + "?pmin  j2:hasValue ?vpmin ."
-    + "?vpmin   j2:numericalValue ?V_Pmin ." // pmin
-    + "?vpmin   j2:hasUnitOfMeasure?V_Pmin_unit ." // pmin
-
-    + "?model   j5:hasModelVariable ?pc1 ." 
-    + "?pc1  a  j3:Pc1  ." 
-    + "?pc1  j2:hasValue ?vpc1 ."
-    + "?vpc1   j2:numericalValue ?V_Pc1 ." // pc1
-
-    + "?model   j5:hasModelVariable ?pc2 ." 
-    + "?pc2  a  j3:Pc2  ." 
-    + "?pc2  j2:hasValue ?vpc2 ."
-    + "?vpc2   j2:numericalValue ?V_Pc2 ." // pc2
-
-    + "?model   j5:hasModelVariable ?qc1min ." 
-    + "?qc1min  a  j3:QC1Min  ."
-    + "?qc1min  j2:hasValue ?vqc1min ." 
-    + "?vqc1min   j2:numericalValue ?V_Qc1Min ." // qc1min
-
-    + "?model   j5:hasModelVariable ?Qc1max ." 
-    + "?Qc1max  a  j3:QC1Max  ."
-    + "?Qc1max  j2:hasValue ?vQc1max ." 
-    + "?vQc1max   j2:numericalValue ?V_Qc1Max ." // qc1max
-
-    + "?model   j5:hasModelVariable ?qc2min ." 
-    + "?qc2min  a  j3:QC2Min  ."
-    + "?qc2min  j2:hasValue ?vqc2min ."
-    + "?vqc2min   j2:numericalValue ?V_Qc2Min ." // qc2min
-
-    + "?model   j5:hasModelVariable ?Qc2max ."
-    + "?Qc2max  a  j3:QC2Max  ."
-    + "?Qc2max  j2:hasValue ?vQc2max ." 
-    + "?vQc2max   j2:numericalValue ?V_Qc2Max ." // qc2max
-
-    + "?model   j5:hasModelVariable ?rampagc ." 
-    + "?rampagc  a  j3:Rampagc  ."
-    + "?rampagc  j2:hasValue ?vrampagc ." 
-    + "?vrampagc   j2:numericalValue ?V_Ramp_agc ." // rampagc
-
-    + "?model   j5:hasModelVariable ?ramp10 ." 
-    + "?ramp10  a  j3:Ramp10  ."
-    + "?ramp10  j2:hasValue ?vramp10 ."
-    + "?vramp10   j2:numericalValue ?V_Ramp_10 ." // ramp10
-
-    + "?model   j5:hasModelVariable ?ramp30 ." 
-    + "?ramp30  a  j3:Ramp30  ."
-    + "?ramp30  j2:hasValue ?vramp30 ." 
-    + "?vramp30   j2:numericalValue ?V_Ramp_30 ." // ramp30
-
-    + "?model   j5:hasModelVariable ?rampq ." 
-    + "?rampq  a  j3:Rampq  ." 
-    + "?rampq  j2:hasValue ?vrampq ."
-    + "?vrampq   j2:numericalValue ?V_Ramp_q ." // rampq
-
-    + "?model   j5:hasModelVariable ?apf ."
-    + "?apf  a  j3:APF  ." 
-    + "?apf  j2:hasValue ?vapf ."
-    + "?vapf   j2:numericalValue ?V_APF ." // apf
-    
-    + "?model   j5:hasModelVariable ?startup ." 
-    + "?startup  a  j3:StartCost  ."
-    + "?startup  j2:hasValue ?vstartup ." 
-    + "?vstartup   j2:numericalValue ?V_StartupCost ." //startup cost
-
-    + "?model   j5:hasModelVariable ?shutdown ." 
-    + "?shutdown  a  j3:StopCost  ."
-    + "?shutdown  j2:hasValue ?vshutdown ." 
-    + "?vshutdown   j2:numericalValue ?V_ShutdownCost ."  //shutdown cost
-    
-    + "?model   j5:hasModelVariable ?gencostn ." 
-    + "?gencostn  a  j3:genCostn  ."
-    + "?gencostn  j2:hasValue ?vgencostn ." 
-    + "?vgencostn   j2:numericalValue ?V_genCostn ." //genCostn
-
-    + "?model   j5:hasModelVariable ?gencostn1 ." 
-    + "?gencostn1  a  j3:genCostcn-1  ."
-    + "?gencostn1  j2:hasValue ?vgencostn1 ." 
-    + "?vgencostn1   j2:numericalValue ?V_genCostn1 ." //genCostn-1
-
-    + "?model   j5:hasModelVariable ?gencostn2 ." 
-    + "?gencostn2  a  j3:genCostcn-2  ."
-    + "?gencostn2  j2:hasValue ?vgencostn2 ." 
-    + "?vgencostn2   j2:numericalValue ?V_genCostn2 ."//genCostn-2
-
-    + "?model   j5:hasModelVariable ?gencostc ." 
-    + "?gencostc  a  j3:genCostc0  ."
-    + "?gencostc  j2:hasValue ?vgencostc ." 
-    + "?vgencostc   j2:numericalValue ?V_genCostc0 ." //genCostc0
-
-    + "}";
-
-var genInfo2 = "PREFIX j1:<http://www.theworldavatar.com/ontology/ontopowsys/PowSysRealization.owl#> "
-        + "PREFIX j2:<http://www.theworldavatar.com/ontology/ontocape/upper_level/system.owl#> "
-        + "PREFIX j3:<http://www.theworldavatar.com/ontology/ontopowsys/model/PowerSystemModel.owl#> "
-        + "PREFIX j5:<http://www.theworldavatar.com/ontology/ontocape/model/mathematical_model.owl#> "
-        + "PREFIX j7:<http://www.theworldavatar.com/ontology/ontocape/supporting_concepts/space_and_time/space_and_time_extended.owl#> "
-        + "PREFIX j9:<http://www.theworldavatar.com/ontology/ontoeip/system_aspects/system_performance.owl#> "
-        + "PREFIX technical_system:<http://www.theworldavatar.com/ontology/ontocape/upper_level/technical_system.owl#> "
-        + "SELECT ?entity  ?V_x ?V_x_unit ?V_y ?V_y_unit ?V_Actual_CO2_Emission ?V_Actual_CO2_Emission_unit ?V_Design_CO2_Emission ?V_Design_CO2_Emission_unit "
-
-        + "WHERE {?entity  a  j1:PowerGenerator  ."
-        + "?entity   technical_system:realizes ?generation ."
-        + "?generation j9:hasEmission ?emission ." 
-
-        + "?emission a j9:Actual_CO2_Emission ."
-        + "?emission   j2:hasValue ?valueemission ."
-        + "?valueemission   j2:numericalValue ?V_Actual_CO2_Emission ." //
-        + "?valueemission   j2:hasUnitOfMeasure ?V_Actual_CO2_Emission_unit ." //
-
-
-        + "?generation j9:hasEmission ?v_emission ." 
-        + "?v_emission a j9:CO2_emission ."
-        + "OPTIONAL {?v_emission   j2:hasValue ?valueemission_d }"
-        + "OPTIONAL {?valueemission_d   j2:numericalValue ?V_Design_CO2_Emission }" //
-        + "OPTIONAL {?valueemission_d   j2:hasUnitOfMeasure ?V_Design_CO2_Emission_unit }" //
-
-        + "?coorsys  j7:hasProjectedCoordinate_y  ?y  ." 
-        + "?y  j2:hasValue ?vy ." 
-        + "?vy  j2:numericalValue ?V_y ."
-        + "?vy  j2:hasUnitOfMeasure ?V_y_unit ."
-        //
-        + "?coorsys  j7:hasProjectedCoordinate_x  ?x  ."
-        + "?x  j2:hasValue ?vx ." 
-        + "?vx  j2:numericalValue ?V_x ."//longitude
-        + "?vx  j2:hasUnitOfMeasure ?V_x_unit ."//longitude
-
-
-        + "}";
-=======
->>>>>>> 0cc9027e
 (function PPMapAlt(){
 	//initialize the Google Map	
     var ppMap = new PopupMap({useCluster:true});
-<<<<<<< HEAD
-    var anotherURL1 = "https://sites.google.com/site/kmlfilescares/kmltest1/testfinalBASE.kml";
-=======
     // just in case the kml file not loading in Claudius, use google sites. 
     // var anotherURL1 = "https://sites.google.com/site/kmlfilescares/kmltest1/testfinalBASE.kml";
->>>>>>> 0cc9027e
     // var anotherURL2 = "https://sites.google.com/site/kmlfilescares/kmltest1/testfinaltestPOWSYSNuclearStartSimulationAndProcessResultAgentCallForTestScenario10.kml";
     var anotherURL1 =  'http://theworldavatar.com/OntoEN/testfinalbase.kml';
     var anotherURL2 = 'http://theworldavatar.com/OntoEN/testfinaltestPOWSYSNuclearStartSimulationAndProcessResultAgentCallForTestScenario10.kml';
@@ -500,547 +122,8 @@
 })();
 
 
-<<<<<<< HEAD
-        kmlLayer.addListener('click', function(kmlEvent) {
-            setKMLMenu(kmlEvent)
-        });             
-        
-    });
-
-    request.fail(function(jqXHR, textStatus) {
-    });
-}
-function drawMarkers(){
-    var agenturl=  prefix + '/JPS_POWSYS/ENVisualization/createMarkers'; 
-    var kmlurl = createUrlForAgent(scenario, agenturl, {"electricalnetwork":iriofnetwork});
-    console.log(kmlurl);
-    var request = $.ajax({
-        url: kmlurl,
-        type: 'GET',
-        async: true,
-        contentType: 'application/json; charset=utf-8'
-    });     
-=======
->>>>>>> 0cc9027e
     
 
 
 
-<<<<<<< HEAD
-	}
-function createMarker(key, value, markerdict){
-    var marker = new google.maps.Marker({
-        position: new google.maps.LatLng(key, value[0]),
-        map: map,
-        icon: value[1]
-      });
-    marker.addListener('click', function(){
-        _content = setMarkerMenu(markerdict.get(key));
-        infowindow.setContent(_content);
-        infowindow.open(map, this);
-    });
-    markers.push(marker);
-}
-    function clearMarkers() {
-        if(!markers){
-            return;
-        }
-        for(marker of markers){
-            marker.setMap(null);
-            marker=null;
-        }
-    }
-function displayCO2(data){
-    //read the value of CO2 and display upon calling
-    // var agenturl =  prefix + '/JPS_POWSYS/ENVisualization/readGenerator' ;
-    var agenturl =  prefix + '/JPS_POWSYS/AggregationEmissionAgent/aggregateemission' ;
-    var kmlurl = createUrlForAgent(scenario, agenturl, data);
-    console.log(kmlurl);
-    var request = $.ajax({
-        url: kmlurl,
-        type: 'GET',
-        async: true,
-        contentType: 'application/json; charset=utf-8'
-    });     
-    
-    request.done(function(data) {
-        var obj0 = JSON.parse(data);
-        actualCarbon = obj0.actual;
-        actualCarbonYr = actualCarbon*8760/1000000;
-        wildPercentage = (actualCarbonYr/emissionValueForSingapore)*100*1000000;
-        designCarbon = obj0.design;    
-        designCarbonYr = designCarbon*8760/1000000;
-        wildPercentage2 = (designCarbonYr/emissionValueForSingapore)*100*1000000;  
-        document.getElementById("loader").style.display = "none";
-    });
-}
 
-function setKMLMenu(kmlEvent){
-    var data = kmlEvent.featureData;
-    var nameString = data.name.substr(1);
-    var names = nameString.split('[');
-    var buttonsList = '<p>Please select the Entity you would like to modify</p>';
-    for(var index in names)
-    {
-        var name = names[index];
-
-        buttonsList = buttonsList + '<div><label>' + name.split('#')[1] + '</label>' +
-            '<button onclick="selectEBus(event)" style= "cursor: pointer;" id="' + name + '"> > </span></div>'
-    }
-
-    buttonsList = '<div id="buttonContainer">'+ buttonsList +'</div><hr/><div id="inputsContainer"></div>';
-    // set the content of the popup window.
-    kmlEvent.featureData.infoWindowHtml = '<div>' + buttonsList + '</div>';
-
-}
-function selectEBus(event) {
-    selectedId =  event.srcElement.id;
-    openWindow(selectedId);
-}
-
-function openWindow(selectedId){
-    if (selectedId.includes("Bus")){
-        openWindowLineAndBus(selectedId, busInfo);
-    }else if (selectedId.includes("ine")){
-        //recreate infowindow if present. 
-        openWindowLineAndBus(selectedId, branchInfo);
-    }
-    else{
-        openWindowGen(selectedId);
-    }
-    
-}
-function openWindowGen(id){
- //since geninfo too large for request header, I'll split it up
-    selectedId =  id; //this needs to be saved on a local version, and not towards here. 
-    var kmljson = {};
-    kmljson["sparqlquery"] = genInfo;
-    kmljson["scenarioresource"] = selectedId.split('#')[0];
-    var inputsHTML = '';
-    var kmlurl = prefix + '/jps/scenario/'+scenario+'/query?query=' + encodeURIComponent(JSON.stringify(kmljson));
-    kmljson["sparqlquery"] = genInfo2;
-    var kmlurl2 = prefix +'/jps/scenario/'+scenario+'/query?query=' + encodeURIComponent(JSON.stringify(kmljson));
-    $.when(
-        $.ajax({
-        url: kmlurl,
-        type: 'GET',
-        contentType: 'application/json; charset=utf-8',
-        success: function(data){ 
-            var obj0 = JSON.parse(data);
-            obj1 = obj0['results']['bindings'][0];
-        },
-        error: function(ts) {
-            alert(ts.responseText);
-        }   
-         }),
-    
-        $.ajax({
-        url: kmlurl2,
-        type: 'GET',
-        contentType: 'application/json; charset=utf-8',
-        success: function(data){   
-            var obj0 = JSON.parse(data);
-            obj2 = obj0['results']['bindings'][0];
-            console.log(obj2);
-        },
-        error: function(ts) {
-            alert(ts.responseText);
-        }   
-    })).then( function(){
-        var obj0 = Object.assign(obj1, obj2);
-        console.log(obj0,obj1, obj2)
-        var result = Object.keys(obj0).map(function(key) {return [key, obj0[key]];});
-        nameSet = [];
-        console.log(selectedId);
-        var owlName = selectedId.split('#')[1].split('.')[0];
-        for(var item in result)
-        {
-            var pair = result[item];
-            if (pair[0] == "entity"){}
-            else if(!pair[1]['value'].includes('.owl')) //this is for values only. 
-            {
-                var inputLine = '<tr><td><label>' + pair[0]+"_" +owlName +'</label></td><td><input class="input_class" data-dataType="' + pair[1]['datatype'] 
-                + '" value="' + pair[1]['value'] + '" style="float: right;"></td><td><input class="input_class" value="p.u." style="float: right;" disabled="disabled"></td></tr>';
-                inputsHTML = inputsHTML + inputLine;
-                nameSet.push(pair[0]);
-            }else {
-                //for units, just place below the box. 
-                //remove the last 
-                inputsHTML = inputsHTML.slice(0, -101)
-                //add in the units 
-                var inputLine = '</td><td><input class="input_class" data-dataType="' + pair[1]['datatype'] + '" value="' + pair[1]['value'].split('#')[1] + '" style="float: right;" disabled="disabled"> </td></tr>';
-                inputsHTML = inputsHTML + inputLine;
-            }
-        }
-
-        console.log(inputsHTML);
-        var div = document.getElementById('inputsContainer');
-        div.innerHTML = '<table data-type="kml" data-url='+ selectedId +' id="inputsTable">' + inputsHTML + '</table><br/><button onclick="SubmitTable(this)">OPF</button>'+
-        '<img id="myProgressBar" style="width:100px;height:100px;display:none" src="https://media.giphy.com/media/3oEjI6SIIHBdRxXI40/giphy.gif"/><br/>'
-
-
-    }, function (jqXHR, textStatus, errorThrown){
-        alert(textStatus);
-        console.log(errorThrown);
-    }
-    );
-}
-function openWindowLineAndBus(id, type, callback){ //gen has its own openWindow cos it's too large. 
-    var kmlurl = createUrlForSparqlQuery(scenario, id.split('#')[0], type);
-    console.log(kmlurl);
-    var inputsHTML = '';
-    var request = $.ajax({
-        url: kmlurl,
-        type: 'GET',
-        contentType: 'application/json; charset=utf-8',
-        success: function(){  
-        },
-        error: function(ts) {
-            alert(ts.responseText);
-        }   
-    });
-    request.done( function(data) {
-        var obj0 = JSON.parse(data);
-        obj0 = obj0['results']['bindings'][0];
-        console.log(obj0)
-
-
-        var result = Object.keys(obj0).map(function(key) {return [key, obj0[key]];});
-        nameSet = [];
-        var owlName = id.split('#')[1];
-        for(var item in result)
-        {
-            var pair = result[item];
-            if (pair[0] == "entity"){}
-            else if(!pair[1]['value'].includes('.owl')) //this is for values only. 
-            {
-                var inputLine = '<tr><td><label>' + pair[0]+"_" +owlName +'</label></td><td><input class="input_class" data-dataType="' + pair[1]['datatype'] 
-                + '" value="' + pair[1]['value'] + '" style="float: right;"></td><td><input class="input_class" value="p.u." style="float: right;" disabled="disabled"></td></tr>';
-                inputsHTML = inputsHTML + inputLine;
-                nameSet.push(pair[0]);
-            }else {
-                //for units, just place below the box. 
-                //remove the last 
-                inputsHTML = inputsHTML.slice(0, -101)
-                //add in the units 
-                var inputLine = '</td><td><input class="input_class" data-dataType="' + pair[1]['datatype'] + '" value="' + pair[1]['value'].split('#')[1] + '" style="float: right;" disabled="disabled"> </td></tr>';
-                inputsHTML = inputsHTML + inputLine;
-            }
-        }
-
-        console.log(inputsHTML);
-        if (id.includes("Bus")){
-            var div = document.getElementById('inputsContainer');
-            div.innerHTML = '<table data-type="kml" data-url='+ selectedId +' id="inputsTable">' + inputsHTML + '</table><br/><button onclick="SubmitTable(this)">OPF</button>'+
-            '<img id="myProgressBar" style="width:100px;height:100px;display:none" src="https://media.giphy.com/media/3oEjI6SIIHBdRxXI40/giphy.gif"/><br/>'
-            }
-            
-            else if (callback == null){
-                innerHTML = '<table data-type="line" data-url='+ selectedId +' id="inputsTable">' + inputsHTML + '</table><br/><button onclick="SubmitTable(this)">OPF</button>'+
-                        '<img id="myProgressBar" style="width:100px;height:100px;display:none" src="https://media.giphy.com/media/3oEjI6SIIHBdRxXI40/giphy.gif"/><br/>';
-                infoWindow.setContent(innerHTML);
-            }
-            
-            else{
-                const newPromise = new Promise((resolve, reject) => {
-                    resolve('Success');
-            });
-                newPromise.then((successMessage) => {
-                    innerHTML = '<table data-type="line" data-url='+ selectedId +' id="inputsTable">' + inputsHTML + '</table><br/><button onclick="SubmitTable(this)">OPF</button>'+
-                        '<img id="myProgressBar" style="width:100px;height:100px;display:none" src="https://media.giphy.com/media/3oEjI6SIIHBdRxXI40/giphy.gif"/><br/>';
-                    console.log(innerHTML);
-                    callback(innerHTML);
-                });
-            }
-
-    });
-
-}
-function SubmitTable(e) {
-
-    opt = e.innerHTML;
-    var table = document.getElementById('inputsTable');
-    var rows = table.firstElementChild.childNodes;
-    var url = table.getAttribute('data-url');
-    var type = table.getAttribute('data-type');
-    console.log('type',type);
-
-    var JSONArray  = {};
-
-    var proceed = true;
-    console.log(rows.length, 'Rows length');
-    for(var i = 0; i < rows.length; i++)
-    {
-        var row = rows[i];
-        var name = row.getElementsByTagName('label')[0].innerText;
-        var value = row.getElementsByTagName('input')[0].value;
-        
-        
-		value =parseFloat(value)
-        if(name.includes('EBus-001')){ // This is a slack bus, the magnitude is always 1 and the angle is always 0
-            //console.log("label forbidden= "+label);            
-            if (name.includes('VoltageAngle')|| name.includes('Va_EBus')){
-                if (value !== 0){
-                    alert('The value of the voltage angle and Va for a slack bus should always be 0 degree')
-                    proceed = false;
-                }
-            }
-        }
-        else{ // This is a load bus 
-        //console.log("label forbidden= "+label);
-            if(name.includes('VoltageMagnitude')|| name.includes('Vm_EBus')){
-                if( value > 1.05 || value <= 0.95){
-                    alert('The value of the voltage magnitude and Vm should be between 0.95 and 1.05 kV (in p.u format)')
-                    proceed = false;
-                }
-            }           
-        }
-        
-        
-        
-        
-        
-
-        
-        var datatype = row.getElementsByTagName('input')[0].getAttribute('data-dataType');
-        console.log('value',value,'name',name,'url',url);
-        JSONArray[name] = {name: name,value:value, datatype: datatype }
-    }
-
-
-
-    if(proceed){
-        var progress = document.getElementById('myProgressBar');
-        progress.style.display = 'block';
-        updateOwlFile(url,JSONArray,type);
-    }
-
-
-}
-function updateOwlFile(filename,JSONArray,_type) {
-
-    console.log('number',Object.keys(JSONArray).length);
-    console.log('JSONArray',Object.keys(JSONArray));
-    console.log('filename=',filename);
-    console.log('type=',_type);
-
-    var allItemsArray = [];
-    var indexCounter = 0;
-    var temp = [];
-    for(var item in JSONArray){
-            if(((indexCounter!== 0) && (indexCounter % 10 === 0))||(indexCounter === parseInt(Object.keys(JSONArray).length - 1)))
-            {
-                if((indexCounter === parseInt(Object.keys(JSONArray).length - 1)))
-                {
-                    //allItemsArray.push(temp);
-                    //temp = [];
-                    console.log('yes');
-                    allItemsArray.push(temp);
-                    temp = [];
-                    temp.push(item)
-                }
-                else
-                {   console.log('nononon');
-                    allItemsArray.push(temp);
-                    temp = [];
-                    temp.push(item)
-                }
-
-
-            }
-            else
-            {   console.log('yeah');
-                temp.push(item)
-            }
-
-            console.log(indexCounter);
-            console.log(item)
-            indexCounter++;
-        }
-
-    console.log(allItemsArray);
-
-
-    var asyncLoop = function(o){
-        var i=-1,
-            length = o.length;
-            console.log(o);
-            console.log(length);
-        var loop = function(){
-            i++;
-            console.log(i);
-            if(i===length){
-                console.log("CALLBACK called? ");
-                o.callback(); 
-                return;
-            }
-            o.functionToLoop(loop, i);
-        };
-        loop();//init
-};
-
-
-asyncLoop({
-    length : Math.ceil(Object.keys(JSONArray).length / 10),
-    functionToLoop : function(loop, i){
-
-
-        var sampleUpdate = [];
-        var uri = [];
-
-        var Session = allItemsArray[i];
-        console.log(length);
-        console.log('Session',Session);
-
-        for(var j = 0; j < Session.length; j++)
-        {
-            var item = Session[j];
-            var obj = JSONArray[item];
-            var targetIRI = obj.name;
-            var dataType = obj.datatype;
-            if(dataType === 'int')
-            {
-                dataType = 'integer'
-            }
-            console.log('dataType',dataType);
-            var base = filename.split('#')[0] + '#';
-            base = base.replace('/OntoEN','');
-            base=base.replace('theworldavatar','jparksimulator'); //because in electrical it use jparksimulator instead of theworldavatar
-            var value = obj.value;
-            if(targetIRI)
-            {
-
-                if (targetIRI.includes("Costn1")){
-                    targetIRI = targetIRI.replace("Costn1","Costn-1" );
-                    
-                    console.log(targetIRI);
-                }else if (targetIRI.includes("Costn2")){
-                    targetIRI = targetIRI.replace("Costn2","Costn-2" );
-                    
-                    console.log(typeof targetIRI);
-                }
-                var deleteUpdate = "DELETE WHERE {<" + base + targetIRI + "> <http://www.theworldavatar.com/ontology/ontocape/upper_level/system.owl#numericalValue> " + "?o.}";
-                var insertUpdate = "INSERT DATA {<" + base + targetIRI + "> <http://www.theworldavatar.com/ontology/ontocape/upper_level/system.owl#numericalValue> " +value +".}";
-                    
-                    
-
-                console.log('deleteUpdate',deleteUpdate);
-                console.log('insertUpdate',insertUpdate);
-
-                sampleUpdate.push(deleteUpdate);
-                sampleUpdate.push(insertUpdate);
-                
-                uri.push(filename);
-                uri.push(filename);
-                
-            }
-        }
-        console.log(scenario);
-        console.log(sampleUpdate); 
-        var myUrl = createUrlForSparqlUpdate(scenario,base.split('#')[0], sampleUpdate.join(';'));
-        var request = $.ajax({
-            url: myUrl,
-            type: 'GET',
-            contentType: 'application/json; charset=utf-8'
-        });
-        console.log(myUrl);
-        request.done(function(data) {
-            console.log('data received', data);
-            loop();
-
-
-        });
-
-        request.fail(function(jqXHR, textStatus) {
-            // your failure code here
-        });
-
-
-    },
-    callback : function(){
-
-        //var path = "C:@TOMCAT@webapps@ROOT@OntoEN@startSimulation.bat>" + filename.split('.com/')[1].split('.owl')[0] + '>' + opt;
-
-        document.getElementById("loader").style.display = "block";
-        var agenturl = prefix + '/JPS_POWSYS/ENAgent/startsimulation'+opt;
-        data = { "electricalnetwork":iriofnetwork}
-        url = createUrlForAgent(scenario, agenturl, data);
-        console.log(url);
-        var delayInMilliseconds = 10000; //1 second
-
-            setTimeout(function() {
-                console.log('timeout');
-            }, delayInMilliseconds);
-        var request = $.ajax({
-            url: url,
-            type: 'GET',
-            contentType: 'application/json; charset=utf-8'
-        });
-
-        request.done(function(data) {
-            //check for alert
-            response = JSON.parse(data);
-            if (response.status != "converged"){
-                alert("This simulation has not converged. Use different values.");
-            }
-            json = { "electricalnetwork":iriofnetwork ,"flag": scenario };
-            displayCO2(json);
-            var delayInMilliseconds = 10000; //1 second
-            setTimeout(function() {
-                console.log('timeout');
-            }, delayInMilliseconds);
-            console.log('DONE SIMULATION')
-            openWindow(filename);
-            document.getElementById("loader").style.display = "none";
-        });
-
-
-    }
-});
-
-}
-function sortByKey(array, key) {
-return array.sort(function(a, b) {
-    var x = a[key]; var y = b[key];
-    return ((x < y) ? -1 : ((x > y) ? 1 : 0));
-});
-}
-
-function constructLineMenu(id,callback){
-    selectedId = id.split('/')[1];
-    console.log(selectedId)
-    var promise1 = new Promise(function (resolve, reject){
-        resolve(openWindowLineAndBus('http://www.jparksimulator.com/kb/sgp/jurongisland/jurongislandpowernetwork/' + selectedId +'#'+selectedId.split('.')[0], branchInfo, callback));
-    }); 
-    promise1.catch(alert);
-}
-function createUrlForSparqlUpdate(scenarioname, iri, sparql) {
-
-        var url2 = prefix + '/jps/scenario/' + scenarioname + '/update?query=';
-        urljson = {"scenarioresource":iri,"sparqlupdate":sparql};
-        url2 += encodeURIComponent(JSON.stringify(urljson)); 
-        //url2 += JSON.stringify(urljson); 
-        return url2;    
-    }
-function createUrlForSparqlQuery(scenarioname, iri, sparql) {
-
-        var url2 = prefix + '/jps/scenario/' + scenarioname + '/query?query=';
-        urljson = {"scenarioresource":iri,"sparqlquery":sparql};
-        url2 += encodeURIComponent(JSON.stringify(urljson)); 
-        //url2 += JSON.stringify(urljson); 
-        return url2;    
-    }
-
-function createUrlForAgent(scenarioname, agenturl, agentparams) {
-
-        var url;
-        if ((scenarioname == null) || scenarioname == "base") {
-            url = agenturl;
-        } else {
-            agentparams['scenarioagentoperation'] = agenturl;
-            var scenariourl = prefix + '/jps/scenario/' + scenarioname + '/call';
-            url = scenariourl;
-        }
-=======
->>>>>>> 0cc9027e
-
