// http://blog.thomsonreuters.com/index.php/mobile-patent-suits-graphic-of-the-day/


var socket = io();

/*constructor: d3 link graph***********************************************/
var FileLinkMap = function (options) {
    var width = $(document).width(),
        height = options.height || 1200,
        charge = options.charge || -3000,
        distance = options.distance || 100,
        nodeR = options.nodeR || 15,
        textSize = options.textSize || 5;

    var colorList = ["#FFFF00", "#1CE6FF", "#FF34FF", "#FF4A46", "#008941", "#006FA6", "#A30059",
        "#FFDBE5", "#7A4900", "#0000A6", "#63FFAC", "#B79762", "#004D43", "#8FB0FF", "#997D87",
        "#5A0007", "#809693", "#FEFFE6", "#1B4400", "#4FC601", "#3B5DFF", "#4A3B53", "#FF2F80",
        "#61615A", "#BA0900", "#6B7900", "#00C2A0", "#FFAA92", "#FF90C9", "#B903AA", "#D16100",
        "#DDEFFF", "#000035", "#7B4F4B", "#A1C299", "#300018", "#0AA6D8", "#013349", "#00846F",
        "#372101", "#FFB500", "#C2FFED", "#A079BF", "#CC0744", "#C0B9B2", "#C2FF99", "#001E09",
        "#00489C", "#6F0062", "#0CBD66", "#EEC3FF", "#456D75", "#B77B68", "#7A87A1", "#788D66",
        "#885578", "#FAD09F", "#FF8A9A", "#D157A0", "#BEC459", "#456648", "#0086ED", "#886F4C",
        "#34362D", "#B4A8BD", "#00A6AA", "#452C2C", "#636375", "#A3C8C9", "#FF913F", "#938A81",
        "#575329", "#00FECF", "#B05B6F", "#8CD0FF", "#3B9700", "#04F757", "#C8A1A1", "#1E6E00",
        "#7900D7", "#A77500", "#6367A9", "#A05837", "#6B002C", "#772600", "#D790FF", "#9B9700",
        "#549E79", "#FFF69F", "#201625", "#72418F", "#BC23FF", "#99ADC0", "#3A2465", "#922329"];
    var colorList2 = [


        "#5B4534", "#FDE8DC", "#404E55", "#0089A3", "#CB7E98", "#A4E804", "#324E72", "#6A3A4C", "#000000"];
    var colorMap = {};
    var mapSize = 0;

    var bubbleMap = {};
    bubbleMap.nodesArr =[];

    function packNodesArr(links, coords) {
        var nodes = {};
        var nodesArr = [];


        function getDomain(str) {
            if (!str) {
                return null;
            }

            str = str.replace("theworldavatar", "jparksimulator");
            str = str.replace("file:/C:/", "http://www.jparksimulator.com/");
            var arr = str.split("/");


            console.log(arr);
            let domain = "";
            if (arr.length < 3) {
                domain += arr[2];
            }
            for (let i = 2; i < arr.length - 1; i++) {
                domain += "/" + arr[i];
            }
            return domain;
        }

        function getSimpleName(url) {
            if (!url) {
                return undefined;
            }
            var arr = url.split("/");

            //  return (arr[arr.length - 1] === "")? arr[arr.length-3]+'/'+arr[arr.length-2] : arr[arr.length-2]+"/"+arr[arr.length -1];
            return (arr[arr.length - 1] === "") ? arr[arr.length - 2] : arr[arr.length - 1];

            return url;
        }

        /*search for coordinates in coordinate array by url*/
        function getCoord(url) {
            for(let i = 0; i < coords.length; i++){
                let coord = coords[i];
              //   console.log("url in packed coords+ " +coord.url);
                //console.log("coord in packed coords+ " +JSON.stringify(coord.coord));

                if(coord.url == url){
                   return coord.coord;
                }
            }

            return null;
        }
        // Compute the distinct nodes from the links.
        links.forEach(function (link) {

             if (nodes[link.source] != null) {
                nodes[link.source].count = nodes[link.source].count + 1;
                console.log("++");
            }
             if (nodes[link.target] != null) {
                nodes[link.target].count = nodes[link.target].count + 1;
                console.log("++");

            }

            link.source = nodes[link.source] || (nodes[link.source] = {
                    url: link.source,

                    name: getSimpleName(link.source),
                    domain: getDomain(link.source),
                    count: 0
                });

            if (nodes[link.target]) {
                nodes[link.target].level = parseInt(link.level) + 1;
            }
            link.target = nodes[link.target] || (nodes[link.target] = {
                    url: link.target,
                    name: getSimpleName(link.target),
                    domain: getDomain(link.target),
                    count: 0
                    , level: parseInt(link.level) + 1

                });


        });

        let index = 0;
        console.log("@@@@@@@@@@@@@@@@@@@@@@");
        for (let link of links) {

            console.log(index + "  :" + JSON.stringify(link));
            index++;
        }
        //packs object :nodes into array
        for (var URI in nodes) {
            if (nodes.hasOwnProperty(URI)) {

                if (nodes[URI].name.toLowerCase().indexOf("world") !== -1)//manually add level to world
                {
                    nodes[URI].level = 0;
                }
                //add to node attri: geo coordinates
                nodes[URI].coord = getCoord(URI);
                nodesArr.push(nodes[URI]);
                console.log("packed node: " + JSON.stringify(nodes[URI]))
                //console.log("count" + nodes[attr].count);
            }
        }
        return nodesArr;
    }

    function setBodyS(node) {
<<<<<<< HEAD
        // return -200*(1||node.count);
         return -200;
=======
        return -150 ;
>>>>>>> 69e56272

        //return charge;
    }

    function setD(link) {
        console.log(link.source.count);
        var nodeNThre = 5
        if(link.source.count > nodeNThre || link.target.count > nodeNThre){
            return 100;
        }
        return 1;
    }

    /**
     * Allocate color for nodes of each domain
     * @param d  datum
     * @returns one color defined in colormap
     */
    function allocateColor(d) {
        // is this exist in color map?

        if (d.level !== undefined && d.level !== null && !isNaN(d.level)) {

            return colorList2[d.level];
        }

        colorMap[d.domain] = colorMap[d.domain] || (colorList[mapSize++]);

        if (mapSize >= mapSize.length) {
            mapSize = 0;
            console.log("WARNING: DOMAIN NUMBER EXISTS COLOR MAP NUMBER!");
        }

        return colorMap[d.domain];
    }

    function sortOrder(d, i) {

        if (d.level !== undefined && d.level !== null && !isNaN(d.level)) {

            return d.level * 1000 + i;
        }

        return 100000 + i;
    }

    function defineLegend(d) {
        if (d.level !== undefined && d.level !== null && !isNaN(d.level)) {

            return d.level;
        }

        return d.domain;
    }

    var svg = d3.select("#draw-panel").append("svg")
        .attr("width", width)
        .attr("height", height);
    var container = svg.append("g");
    var gP = container.append("g").attr("class", "pathsg");;
    var gN = container.append("g").attr("class", "nodesg");

    var gT = container.append("g").attr("class", "textsg");;

    function clear() {
        g.selectAll("line").data([]).exit().remove();
        g.selectAll("circle").data([]).exit().remove();
        g.selectAll("text").data([]).exit().remove();
    }

    bubbleMap.update = function(links, coords) {
         bubbleMap.nodesArr = packNodesArr(links, coords);

        //set force simulation
        var simulation = d3.forceSimulation()
<<<<<<< HEAD
            .force("link", d3.forceLink(links).distance(50))
=======
            .force("link", d3.forceLink(links).distance(setD))
>>>>>>> 69e56272
            .force("charge", d3.forceManyBody().strength(setBodyS))
            .force("center", d3.forceCenter(width / 2, height / 2));

        var path = gP.selectAll("line") //linking lines
            .data(links, function (d) {
                return d.source.domain + d.source.name + d.target.domain + d.target.name;
            });

        path.exit().remove();


        path.enter().append("line")
            .attr("class", function (d) {
                console.log("@@@@@@@@@@@@draw link : "+d.source.name+'--------'+d.target.name);

                return "link " + "licensing";
            })

        ;
        // path.exit().remove();
        path = gP.selectAll("line");

        var circle = gN.selectAll("a.cir") //node bubbles
            .data(bubbleMap.nodesArr, function (d) {

                return d.domain + d.name;
            });

        circle.exit().remove();

        circle.enter().append("a")
            .attr('class', 'cir')
            //.append("a")
            .attr("xlink:href", function (d) {
                console.log("@@@@@@@@@@@@draw node: "+d.name);
                return d.url;
            })

            .append("circle")
            .attr("id", function (d) {
                return d.name;
            })
            .attr("r", nodeR)
            .attr("class", "nodes")
            .attr("fill", allocateColor)
            .attr("data-legend-pos", sortOrder)
            .attr("data-legend", defineLegend)
            .on("mouseover", function (d) {
                handleMouseOver(d3.select(this), d);
            })         //highlight all links when mouse over
            .on("mouseout", function (d) {
                handleMouseOut(d3.select(this), d);

            })
            .call(d3.drag()                         //enable user to drag
                .on("start", dragstarted)
                .on("drag", dragged)
                .on("end", dragended)
            );


        circle = gN.selectAll("a.cir");
        var circleDraw = gN.selectAll("a.cir").select("circle.nodes");

        var text = gT.selectAll("text.nodeTag")  //node tags
            .data(bubbleMap.nodesArr, function (d) {
                return d.domain + d.name;
            });
        text.exit().remove();


        text.enter().append("text")
            .attr("class", "nodeTag")
            .attr("x", textSize)
            .attr("y", "0.31em")
            .text(function (d) {
                return d.name;
            });
        text = gT.selectAll("text.nodeTag");

        simulation
            .nodes(bubbleMap.nodesArr)
            .on("tick", ticked);

        simulation.force("link")
            .links(links);


        var preLengend = svg.selectAll("g.legend").remove();

        var legend = svg.append("g")
            .attr("class", "legend")
            .attr("transform", "translate(50,30)")
            .style("font-size", "12px")
            .call(d3.legend);


        function ticked() {

            path
                .attr("x1", function (d, i) {
                    if (d === undefined) {
                        //	console.log("@@@@@@@@@@@@@"+i);
                        return 0;
                    }
                    return d.source.x;
                })
                .attr("y1", function (d) {
                    if (d === undefined) {
                        return 0;
                    }
                    return d.source.y;
                })
                .attr("x2", function (d) {
                    if (d === undefined) {
                        return 0;
                    }
                    return d.target.x;
                })
                .attr("y2", function (d) {
                    if (d === undefined) {
                        return 0;
                    }
                    return d.target.y;
                });

            circle
                .attr("x", function (d) {
                    if (d === undefined) {
                        return 0;
                    }
                    return d.x;
                })
                .attr("y", function (d) {
                    if (d === undefined) {
                        return 0;
                    }
                    return d.y;
                });

            circleDraw
                .attr("cx", function (d) {
                    if (d === undefined) {
                        return 0;
                    }
                    return d.x;
                })
                .attr("cy", function (d) {
                    if (d === undefined) {
                        return 0;
                    }
                    return d.y;
                });
            text
                .attr("x", function (d) {
                    if (d === undefined) {
                        return 0;
                    }
                    return d.x;
                })
                .attr("y", function (d) {
                    if (d === undefined) {
                        return 0;
                    }
                    return d.y;
                });

        }

        function newTick() {

            path
                .attr("x1", function (d, i) {
                    if (d === undefined) {
                        //	console.log("@@@@@@@@@@@@@"+i);
                        return 0;
                    }
                    return d.source.fx;
                })
                .attr("y1", function (d) {
                    if (d === undefined) {
                        return 0;
                    }
                    return d.source.fy;
                })
                .attr("x2", function (d) {
                    if (d === undefined) {
                        return 0;
                    }
                    return d.target.fx;
                })
                .attr("y2", function (d) {
                    if (d === undefined) {
                        return 0;
                    }
                    return d.target.fy;
                });

            circle
                .attr("x", function (d) {
                    if (d === undefined) {
                        return 0;
                    }d.fx=d.x;
                    return d.x;
                })
                .attr("y", function (d) {
                    if (d === undefined) {
                        return 0;
                    }
                    d.fy=d.y;
                    return d.y;
                });

            circleDraw
                .attr("cx", function (d) {
                    if (d === undefined) {
                        return 0;
                    }
                    d.fx=d.x;
                    return d.x;
                })
                .attr("cy", function (d) {
                    if (d === undefined) {
                        return 0;
                    }
                    d.fy=d.y;

                    return d.y;
                });
            text
                .attr("x", function (d) {
                    if (d === undefined) {
                        return 0;
                    }
                    d.fx=d.x;

                    return d.x;
                })
                .attr("y", function (d) {
                    if (d === undefined) {
                        return 0;
                    }
                    d.fy=d.y;

                    return d.y;
                });

        }

        function dragstarted(d) {
            if (!d3.event.active) simulation.alphaTarget(0.3).restart();
            d.fx = d.x;
            d.fy = d.y;
        }

        function dragged(d) {
            d.fx = d3.event.x;
            d.fy = d3.event.y;
        }

        function dragended(d) {
            if (!d3.event.active) simulation.alphaTarget(0);
           // d.fx = null;
           // d.fy = null;
        }

        function handleMouseOver(nodeCircle, dCircle) {
            //node name : d.name
            gP.selectAll("line")
                .style("stroke", highlightPath);

            nodeCircle.style("stroke-width","6px");
            nodeCircle.style("stroke","#fff");

            function highlightPath(dLink) {
                // console.log("source: "+JSON.stringify(dLink.source)+"  target: "+ JSON.stringify(dLink.target) +" node name: "+dCircle.name);
                if ((dLink.source && dLink.source.name === dCircle.name) || ( dLink.target && dLink.target.name === dCircle.name)) {
                    //     console.log("change color");


                    return "#ffff00";
                }
                return "#666";
            }
        }

        function handleMouseOut(nodeCircle, dCircle) {
            //node name : d.name
            // console.log("change back");

            gP.selectAll("line").style("stroke", "#666");
            nodeCircle.style("stroke-width","4px");
            nodeCircle.style("stroke","#666");

        }
        bubbleMap.defaultOpa();
        /*freeze**/
        setTimeout(function () {
            console.log("Stop moving!")
            var node = svg.selectAll("circle");
            /**
            circle.attr("fx", function (d) {

                return d.x;
            }).attr("fy", function (d) {
                return d.y;

            });
            circleDraw.attr("fx", function (d) {

                return d.x;
            }).attr("fy", function (d) {
                return d.y;

            });
            text.attr("fx", function (d) {

                return d.x;
            }).attr("fy", function (d) {
                return d.y;

            });
             **/
            simulation.stop();
            simulation
                .nodes( bubbleMap.nodesArr)
                .on("tick", newTick);

        }, 1000)
        svg.call(d3.zoom()
            .scaleExtent([1 / 2, 8])
            .on("zoom", zoomed));

    }

    function zoomed() {
        container.attr("transform", d3.event.transform);
        // link.attr("transform", d3.event.transform);

    }

    //TODO: add coordinates to nodes data
    bubbleMap.updateByCoord = function updateByCoord(center, radius) {

        var resultArr = [];
        gN.selectAll("a.cir").select('circle.nodes').attr("opacity",function(d) {
                if(d.coord) {
                    console.log("@@@@@@@@@@@in d3 node dta: " + JSON.stringify(d.coord))
                    let dx = d.coord.x - center.x;
                    let dy = d.coord.y - center.y;
                    let eps = Number.EPSILON;
                      //console.log(radius * radius - dx * dx - dy * dy);
                      if(radius * radius - dx * dx - dy * dy > eps){
                        resultArr.push(d.name);
                        console.log("!!!!!!!!!!"+d.name)
                          return 1;
                      } else{
                          return 0.25;
                      }
                } else {//This node does not have coordinates
                   // console.log(" node: "+d.url+" does not have coordinates");
                    return 0.25;
                }
            });


        //TODO: deal with path

        // deal with label
        gT.selectAll("text.nodeTag").attr("visibility",function(d) {
            if(d.coord) {
                console.log("@@@@@@@@@@@in d3 node dta: " + JSON.stringify(d.coord))
                let dx = d.coord.x - center.x;
                let dy = d.coord.y - center.y;
                let eps = Number.EPSILON;
                console.log(radius * radius - dx * dx - dy * dy);
                return (radius * radius - dx * dx - dy * dy > eps) ? "visible" : "hidden";
            } else {//This node does not have coordinates
                // console.log(" node: "+d.url+" does not have coordinates");
                return "hidden";
            }
        });

return resultArr;
    }

    bubbleMap.defaultOpa = function () {
        gN.selectAll("a.cir").select('circle.nodes').attr("opacity",function(d) {
        return 1;
        })
    };

    var data = JSON.parse($("#data").val());//extract link data from web page
    var links = data.connections;
    var coords = data.geoCoords;
    console.log("Extract from initial data: coords: "+ coords);
    bubbleMap.update(links, coords);
    return bubbleMap;

};
/*END constructor: d3 link graph*********************************************/

/*DOM LOGIC**************************************************************/


$(window).load(function () {// when web dom ready
    let url = window.location.href;     // Returns full URL

    /*init d3 map*/
    var map = FileLinkMap({});
let btn = $("#menu-toggle");

    btn.click(function(e) {
        console.log("btn clicked")
        e.preventDefault();
        e.stopImmediatePropagation();
        $("#sidebar-wrapper").toggleClass("toggled");
        /*settings menu*****/
        $('#sidebar-wrapper').on('clickout', function (e) {
            console.log('!!!!!!!!!!!!!!!Outside element click')
            $("#sidebar-wrapper").toggleClass("toggled");
            $("#sidebar-wrapper").off("clickout");

        })

    });






    /*choice panel*************************************************/
        /*button : show Import **/
    $("#checkShowImport").change(function () {
        if ($('#checkShowImport').prop('checked')) {
            disableThenEnableAfterTimeout();

            //TODO:ajax, only change data, but with d3...how? should use angular instead?
            $.ajax({
                url: '/visualize/includeImport',
                type: 'GET',

<<<<<<< HEAD
        //TODO:ajax, only change data, but with d3...how? should use angular instead?
        $.ajax({
            url: url+'/includeImport',
            type: 'GET',
=======
                statusCode: {
                    200: function (data) {
                        let links = data.connections;
                        let coords = data.geoCoords;
                        console.log('ajax successful!\n');
>>>>>>> 69e56272


<<<<<<< HEAD
                console.log(JSON.stringify(links));
                if(LinkRightFormat(links))
                {
					
					for(let link of links){
					if(link===undefined || link === null){
						console.log("!!!!!!!!!!");
						
					}
						
					}
                    map.update(links);
=======
                        console.log(JSON.stringify(links));
                        if (LinkRightFormat(links)) {

                            for (let link of links) {
                                if (link === undefined || link === null) {
                                    console.log("!!!!!!!!!!");
>>>>>>> 69e56272

                                }

                            }
                            map.update(links, coords);


                        }

                    }
                },
                error: function (err) {
                    console.log(err);


                }
            });

<<<<<<< HEAD
} else {
	       //window.location.href = '/visualize';
        location.reload(true);
       
	   }
=======
        } else {
            window.location.href = '/visualize';
        }
>>>>>>> 69e56272


    });
        /*button : show Service Only **/
    $("#checkShowServiceOnly").change(function () {
        if ($('#checkShowServiceOnly').prop('checked')) {
            disableThenEnableAfterTimeout();
            //TODO:ajax, only change data, but with d3...how? should use angular instead?
            $.ajax({
                url: url+'/showServiceOnly',
                type: 'GET',

                statusCode: {
                    200: function (data) {

                        let links = data.connections;
                        let coords = data.geoCoords;

                        console.log('ajax successful!\n');


                        //     console.log(JSON.stringify(links));
                        if (LinkRightFormat(links)) {
                            clearSelectBar();
                            map.update(links, coords);


                        }

                    }
                },
                error: function (err) {
                    console.log(err);


                }
            });

        } else {
           // window.location.href = '/visualize';
        location.reload(true);
		}
    })
        /*button : show Default **/
    $("#checkdefault").change(function () {
        if ($('#checkdefault').prop('checked')) {

<<<<<<< HEAD
           // window.location.href = '/visualize'; //return to default
location.reload(true);
    }});
    function LinkRightFormat(links){
        if(!links || links.length < 1){
=======
            window.location.href = '/visualize'; //return to default

        }
    });
        /*check box back to default when unload*/
    $(window).unload(function () {
        console.log("unload");

        if ($("#checkShowImport").prop('checked')) {
            $("#checkShowImport").prop('checked', false);
        }
        if ($("#checkShowServiceOnly").prop('checked')) {
            $("#checkShowServiceOnly").prop('checked', false);
        }
    });
        /*utility functions*********/
    /**
     * utility function, check if link is of correct format
     * @param links
     * @returns {boolean}
     * @constructor
     */
    function LinkRightFormat(links) {
        if (!links || links.length < 1) {
>>>>>>> 69e56272
            return false;
        }
        for (let link of links) {
            if (!link.hasOwnProperty("target") || !link.hasOwnProperty("source")) {
                return false;
            }

        }
        return true;
    }
    /**
     * Utility function: disable option buttons
     * @param disable
     * @returns {boolean}
     * @constructor
     */
    function DisableOptionButton(disable) {
        //  console.log(disable);

        if ($("#checkShowImport").prop("disabled") === !disable && $("#checkShowServiceOnly").prop("disabled") === !disable) {
            $("#checkShowImport").prop("disabled", disable);
            $("#checkShowServiceOnly").prop("disabled", disable);
            console.log("now :" + (disable === true ? "disable" : "enable"));
            return true;
        }
        return false;
    }
    /**
     * utility function : disable all buttons then enable all after timeout
     */
    function disableThenEnableAfterTimeout() {
        if (DisableOptionButton(true)) {

            setTimeout(function () {
                DisableOptionButton(false);
            }, 5000);
        }

    }
    /*END  choice panel***************************************************/

    /*GEO Search Panel***************************************************************/

    function updateSelectBar() {
        //initiate select with data
        clearSelectBar();
        map.nodesArr.forEach(function (item) {    // for each in data list
            if(item.coord) {        //only do this if has a coord'
                $("#device-select").append("<option value='" + item.coord.x + "/" + item.coord.y + "'>" + item.name + "</option>");
            }
        });
    }

    function clearSelectBar() {
        $("#device-select").html("");
    }

    updateSelectBar();


   //TODO: check cross senario:
   //TODO: disable geo-search panel when show agents only is checked?

    //when choose from select, update coord to x,y input
    $('#device-select').on('change', function() {
       // alert( this.value );
        let coordStr = $("select#device-select option:selected").val();
        let coordArr = coordStr.split("/");
        $("#search-center-x").val(coordArr[0]);
        $("#search-center-y").val(coordArr[1]);
    });


    //when user clicked submit
    $("#search-submit").click(function () {
        //retreive search center and radius
        let x = parseFloat($("#search-center-x").val());
        let y = parseFloat($("#search-center-y").val());

        // check validity, display err msg
        let radius = parseFloat($("#search-radius").val());
        if(x===null || y===null || radius===null || isNaN(x) || isNaN(y) || isNaN(radius) ){
            displayMsg("Input parameters are not number", "danger");
            return;
        }
        //Todo: or not to do. x,y,radius must be numbers .range checking also? min radius : 0.0000001
        /**
        //truncate radius to 7 digits, show warning
        if(decimalPlaces(x) > 7){
            x= x.toFixed(7);
            $("#search-center-x").val(x);
            displayMsg("Numbers beyond 7 decimal places will be truncated");
        }
        if(decimalPlaces(y) > 7){
            y= x.toFixed(7);
            $("#search-center-y").val(y);
            displayMsg("Numbers beyond 7 decimal places will be truncated");
        }
        if(decimalPlaces(y) > 7){
            radius = radius.toFixed(7);
            $("#search-center-y").val(radius);
            displayMsg("Numbers beyond 7 decimal places will be truncated");
        }
        **/

        console.log("CX:" + x +" Y:" + y+ "  R:" + radius);
        //pack x, y into object
        let resultArr = map.updateByCoord({x, y}, radius);

        console.log(resultArr.toString())

        //check if result panel is show
        if( $("#geo-search-result-panel").css('display').toLowerCase() == 'none') {
            $("#geo-search-result-panel").css({"display" :"block"});//show the result panel

        }
        //clear previous results, if any
        $("#result-table-wrapper").html("");
        // /append a result table
        var template = "<table>";

        resultArr.forEach(function (item) {
            template+="<tr><td>"+item+"</td></tr>";
        });
        template+="</table>";
        console.log(template);
        $("#result-table-wrapper").append(template);

        //todo : append a map

        displayMsg("Search for device near center point :("+x+" ,"+y+") with radius : "+radius, "success");

        function decimalPlaces(num) {
            var match = (''+num).match(/(?:\.(\d+))?(?:[eE]([+-]?\d+))?$/);
            if (!match) { return 0; }
            return Math.max(
                0,
                // Number of digits right of decimal point.
                (match[1] ? match[1].length : 0)
                // Adjust for scientific notation.
                - (match[2] ? +match[2] : 0));
        }

    });

    /*END GEO Search Panel***************************************************************/

    /*Err Msg Bar************************************************************************/
    var template = function (msg, type){

        return "<p class='alert alert-"+type+"'>"+msg+"</p>";
    };

    /**
     *
     * @param msg
     * @param type  [success/info/warning/danger]
     */
    function displayMsg(msg,type) {

        $("#err-msg-panel").html("");
        $("#err-msg-panel").append(template(msg, type));

    }


    /*End Err Msg Bar*******************************************************************/

    /*socket**************************************************************/
    //blink any updated data
    let blinkTimer;
    let preTime = Date.now();
    socket.on('update', function (data) {
        //check if time less than 1s, if true, do not do anything
        if (Date.now() - preTime > 1000) {
            preTime = Date.now();
            console.log("!!!!!!!!!dataUpdate");
            let parsedData = JSON.parse(data);
            let name = parsedData.name;
            console.log(name);
            //search name among nodes to grab the correct one
            // console.log($('circle'));
            // console.log($('#FH-01.owl'));
            // console.log($("circle[id='FH-01.owl']"));

            let node = $("circle[id='FH-01.owl']");

            let oriColor = node.css("fill");

            let orSize = node.attr("r");
            //console.log($('circle#FH-01.owl'));
            console.log(orSize);

            node.animate({'r': 20}, 500)
                .css({'fill': '#FFFC94', 'transition': 'fill 0.5s'})
                .css({'stroke': '#FFF700', 'transition': 'stroke 0.5s'});
            ;
            blinkTimer = setTimeout(function () {
                node.animate({'r': orSize}, 500)
                    .css({'stroke': '#000000', 'transition': 'stroke 0.5s'})
                    .css({'fill': oriColor, 'transition': 'fill 0.5s'});

            }, 500);//on 0.5s, back to normal

        }
    });
    /*END socket **********************************************************/

});
/*END DOM LOGIC**************************************************************/



//module.exports = FileLinkMap;<|MERGE_RESOLUTION|>--- conflicted
+++ resolved
@@ -148,12 +148,7 @@
     }
 
     function setBodyS(node) {
-<<<<<<< HEAD
-        // return -200*(1||node.count);
-         return -200;
-=======
         return -150 ;
->>>>>>> 69e56272
 
         //return charge;
     }
@@ -229,11 +224,7 @@
 
         //set force simulation
         var simulation = d3.forceSimulation()
-<<<<<<< HEAD
-            .force("link", d3.forceLink(links).distance(50))
-=======
             .force("link", d3.forceLink(links).distance(setD))
->>>>>>> 69e56272
             .force("charge", d3.forceManyBody().strength(setBodyS))
             .force("center", d3.forceCenter(width / 2, height / 2));
 
@@ -672,46 +663,23 @@
         if ($('#checkShowImport').prop('checked')) {
             disableThenEnableAfterTimeout();
 
-            //TODO:ajax, only change data, but with d3...how? should use angular instead?
-            $.ajax({
-                url: '/visualize/includeImport',
-                type: 'GET',
-
-<<<<<<< HEAD
         //TODO:ajax, only change data, but with d3...how? should use angular instead?
         $.ajax({
             url: url+'/includeImport',
             type: 'GET',
-=======
+
                 statusCode: {
                     200: function (data) {
                         let links = data.connections;
                         let coords = data.geoCoords;
                         console.log('ajax successful!\n');
->>>>>>> 69e56272
-
-
-<<<<<<< HEAD
-                console.log(JSON.stringify(links));
-                if(LinkRightFormat(links))
-                {
-					
-					for(let link of links){
-					if(link===undefined || link === null){
-						console.log("!!!!!!!!!!");
-						
-					}
-						
-					}
-                    map.update(links);
-=======
+
                         console.log(JSON.stringify(links));
                         if (LinkRightFormat(links)) {
 
                             for (let link of links) {
                                 if (link === undefined || link === null) {
                                     console.log("!!!!!!!!!!");
->>>>>>> 69e56272
 
                                 }
 
@@ -721,26 +689,11 @@
 
                         }
 
-                    }
-                },
-                error: function (err) {
-                    console.log(err);
-
-
-                }
-            });
-
-<<<<<<< HEAD
 } else {
 	       //window.location.href = '/visualize';
         location.reload(true);
        
 	   }
-=======
-        } else {
-            window.location.href = '/visualize';
-        }
->>>>>>> 69e56272
 
 
     });
@@ -788,15 +741,8 @@
     $("#checkdefault").change(function () {
         if ($('#checkdefault').prop('checked')) {
 
-<<<<<<< HEAD
            // window.location.href = '/visualize'; //return to default
 location.reload(true);
-    }});
-    function LinkRightFormat(links){
-        if(!links || links.length < 1){
-=======
-            window.location.href = '/visualize'; //return to default
-
         }
     });
         /*check box back to default when unload*/
@@ -819,7 +765,6 @@
      */
     function LinkRightFormat(links) {
         if (!links || links.length < 1) {
->>>>>>> 69e56272
             return false;
         }
         for (let link of links) {
