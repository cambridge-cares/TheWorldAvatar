--- conflicted
+++ resolved
@@ -120,11 +120,7 @@
 
 
     function setBodyS(node) {
-<<<<<<< HEAD
-         return -200*(node.count||1);
-=======
          return -400*(node.count||1);
->>>>>>> 9e9fc051
 
         //return charge;
     }
