// http://blog.thomsonreuters.com/index.php/mobile-patent-suits-graphic-of-the-day/


var socket = io();

/*constructor: d3 link graph***********************************************/
var FileLinkMap = function (options) {
    var width = $(document).width(),
        height = options.height || 1200,
        charge = options.charge || -3000,
        distance = options.distance || 100,
        nodeR = options.nodeR || 15,
        textSize = options.textSize || 5;

    var colorList = ["#FFFF00", "#1CE6FF", "#FF34FF", "#FF4A46", "#008941", "#006FA6", "#A30059",
        "#FFDBE5", "#7A4900", "#0000A6", "#63FFAC", "#B79762", "#004D43", "#8FB0FF", "#997D87",
        "#5A0007", "#809693", "#FEFFE6", "#1B4400", "#4FC601", "#3B5DFF", "#4A3B53", "#FF2F80",
        "#61615A", "#BA0900", "#6B7900", "#00C2A0", "#FFAA92", "#FF90C9", "#B903AA", "#D16100",
        "#DDEFFF", "#000035", "#7B4F4B", "#A1C299", "#300018", "#0AA6D8", "#013349", "#00846F",
        "#372101", "#FFB500", "#C2FFED", "#A079BF", "#CC0744", "#C0B9B2", "#C2FF99", "#001E09",
        "#00489C", "#6F0062", "#0CBD66", "#EEC3FF", "#456D75", "#B77B68", "#7A87A1", "#788D66",
        "#885578", "#FAD09F", "#FF8A9A", "#D157A0", "#BEC459", "#456648", "#0086ED", "#886F4C",
        "#34362D", "#B4A8BD", "#00A6AA", "#452C2C", "#636375", "#A3C8C9", "#FF913F", "#938A81",
        "#575329", "#00FECF", "#B05B6F", "#8CD0FF", "#3B9700", "#04F757", "#C8A1A1", "#1E6E00",
        "#7900D7", "#A77500", "#6367A9", "#A05837", "#6B002C", "#772600", "#D790FF", "#9B9700",
        "#549E79", "#FFF69F", "#201625", "#72418F", "#BC23FF", "#99ADC0", "#3A2465", "#922329"];
    var colorList2 = [


        "#5B4534", "#FDE8DC", "#404E55", "#0089A3", "#CB7E98", "#A4E804", "#324E72", "#6A3A4C", "#000000"];
    var colorMap = {};
    var mapSize = 0;

    var bubbleMap = {};
    bubbleMap.nodesArr = [];

    function packNodesArr(links, coords) {
        var nodes = {};
        var nodesArr = [];


        function getDomain(str) {
            if (!str) {
                return null;
            }

            str = str.replace("theworldavatar", "jparksimulator");
            str = str.replace("file:/C:/", "http://www.jparksimulator.com/");
            var arr = str.split("/");


            console.log(arr);
            let domain = "";
            if (arr.length < 3) {
                domain += arr[2];
            }
            for (let i = 2; i < arr.length - 1; i++) {
                domain += "/" + arr[i];
            }
            return domain;
        }

        function getSimpleName(url) {
            if (!url) {
                return undefined;
            }
            var arr = url.split("/");

            //  return (arr[arr.length - 1] === "")? arr[arr.length-3]+'/'+arr[arr.length-2] : arr[arr.length-2]+"/"+arr[arr.length -1];
            return (arr[arr.length - 1] === "") ? arr[arr.length - 2] : arr[arr.length - 1];

            return url;
        }

        /*search for coordinates in coordinate array by url*/
        function getCoord(url) {
            for (let i = 0; i < coords.length; i++) {
                let coord = coords[i];
                //   console.log("url in packed coords+ " +coord.url);
                //console.log("coord in packed coords+ " +JSON.stringify(coord.coord));

                if (coord.url == url) {
                    return coord.coord;
                }
            }

            return null;
        }

        // Compute the distinct nodes from the links.
        links.forEach(function (link) {

            if (nodes[link.source] != null) {
                nodes[link.source].count = nodes[link.source].count + 1;
                console.log("++");
            }
            if (nodes[link.target] != null) {
                nodes[link.target].count = nodes[link.target].count + 1;
                console.log("++");

            }

            link.source = nodes[link.source] || (nodes[link.source] = {
                    url: link.source,

                    name: getSimpleName(link.source),
                    domain: getDomain(link.source),
                    count: 0,
                    coord : getCoord(link.source)

                });

            if (nodes[link.target]) {
                nodes[link.target].level = parseInt(link.level) + 1;
            }
            link.target = nodes[link.target] || (nodes[link.target] = {
                    url: link.target,
                    name: getSimpleName(link.target),
                    domain: getDomain(link.target),
                    count: 0
                    , level: parseInt(link.level) + 1
                    ,                //add to node attri: geo coordinates
                    coord : getCoord(link.target)

                });


        });

        let index = 0;
        console.log("@@@@@@@@@@@@@@@@@@@@@@");
        for (let link of links) {

            console.log(index + "  :" + JSON.stringify(link));
            index++;
        }
        //packs object :nodes into array
        for (var URI in nodes) {
            if (nodes.hasOwnProperty(URI)) {

                if (nodes[URI].name.toLowerCase().indexOf("world") !== -1)//manually add level to world
                {
                    nodes[URI].level = 0;
                }

                nodesArr.push(nodes[URI]);
                console.log("packed node: " + JSON.stringify(nodes[URI]))
                //console.log("count" + nodes[attr].count);
            }
        }
        return nodesArr;
    }

    function setBodyS(node) {
        return -200;

        //return charge;
    }

    function setD(link) {
        console.log(link.source.count);
        var nodeNThre = 5
        if (link.source.count > nodeNThre || link.target.count > nodeNThre) {
            return 100;
        }
        return 50;
    }

    /**
     * Allocate color for nodes of each domain
     * @param d  datum
     * @returns one color defined in colormap
     */
    function allocateColor(d) {
        // is this exist in color map?

        if (d.level !== undefined && d.level !== null && !isNaN(d.level)) {

            return colorList2[d.level];
        }

        colorMap[d.domain] = colorMap[d.domain] || (colorList[mapSize++]);

        if (mapSize >= mapSize.length) {
            mapSize = 0;
            console.log("WARNING: DOMAIN NUMBER EXISTS COLOR MAP NUMBER!");
        }

        return colorMap[d.domain];
    }

    function sortOrder(d, i) {

        if (d.level !== undefined && d.level !== null && !isNaN(d.level)) {

            return d.level * 1000 + i;
        }

        return 100000 + i;
    }

    function defineLegend(d) {
        if (d.level !== undefined && d.level !== null && !isNaN(d.level)) {

            return d.level;
        }

        return d.domain;
    }

    var svg = d3.select("#draw-panel").append("svg")
        .attr("width", width)
        .attr("height", height);
    var container = svg.append("g");
    var gP = container.append("g").attr("class", "pathsg");
    ;
    var gN = container.append("g").attr("class", "nodesg");

    var gT = container.append("g").attr("class", "textsg");
    ;

    function clear() {
        g.selectAll("line").data([]).exit().remove();
        g.selectAll("circle").data([]).exit().remove();
        g.selectAll("text").data([]).exit().remove();
    }

    bubbleMap.update = function (links, coords) {
        bubbleMap.nodesArr = packNodesArr(links, coords);

        //set force simulation
        var simulation = d3.forceSimulation()
            .force("link", d3.forceLink(links).distance(setD))
            .force("charge", d3.forceManyBody().strength(setBodyS))
            .force("center", d3.forceCenter(width / 2, height / 2));

        var path = gP.selectAll("line") //linking lines
            .data(links, function (d) {
                return d.source.domain + d.source.name + d.target.domain + d.target.name;
            });

        path.exit().remove();


        path.enter().append("line")
            .attr("class", function (d) {
                console.log("@@@@@@@@@@@@draw link : " + d.source.name + '--------' + d.target.name);

                return "link " + "licensing";
            })

        ;
        // path.exit().remove();
        path = gP.selectAll("line");

        console.log(JSON.stringify(bubbleMap.nodesArr))
        var circle = gN.selectAll("a.cir") //node bubbles
            .data(bubbleMap.nodesArr, function (d) {

                return d.url;
            });

        circle.exit().remove();
        console.log(circle.enter());

        circle.enter().append("a")
            .attr('class', 'cir')
            //.append("a")
            .attr("xlink:href", function (d) {
                console.log("@@@@@@@@@@@@draw node: " + d.name);
                return d.url;
            })

            .append("circle")
            .attr("id", function (d) {
                console.log("!!!!!!!!!!!!!!")
                console.log(d);
                return d.name;
            })
            .attr("r", nodeR)
            .attr("class", "nodes")
            .attr("fill", allocateColor)
            .attr("data-legend-pos", sortOrder)
            .attr("data-legend", defineLegend)
            .on("mouseover", function (d) {
                handleMouseOver(d3.select(this), d);
            })         //highlight all links when mouse over
            .on("mouseout", function (d) {
                handleMouseOut(d3.select(this), d);

            })
            .call(d3.drag()                         //enable user to drag
                .on("start", dragstarted)
                .on("drag", dragged)
                .on("end", dragended)
            );


        circle = gN.selectAll("a.cir");
        var circleDraw = gN.selectAll("a.cir").select("circle.nodes");

        var text = gT.selectAll("text.nodeTag")  //node tags
            .data(bubbleMap.nodesArr, function (d) {
                return d.domain + d.name;
            });
        text.exit().remove();


        text.enter().append("text")
            .attr("class", "nodeTag")
            .attr("x", textSize)
            .attr("y", "0.31em")
            .text(function (d) {
                return d.name;
            });
        text = gT.selectAll("text.nodeTag");

        simulation
            .nodes(bubbleMap.nodesArr)
            .on("tick", ticked);

        simulation.force("link")
            .links(links);


        var preLengend = svg.selectAll("g.legend").remove();

        var legend = svg.append("g")
            .attr("class", "legend")
            .attr("transform", "translate(50,30)")
            .style("font-size", "12px")
            .call(d3.legend);


        function ticked() {

            path
                .attr("x1", function (d, i) {
                    if (d === undefined) {
                        //	console.log("@@@@@@@@@@@@@"+i);
                        return 0;
                    }
                    return d.source.x;
                })
                .attr("y1", function (d) {
                    if (d === undefined) {
                        return 0;
                    }
                    return d.source.y;
                })
                .attr("x2", function (d) {
                    if (d === undefined) {
                        return 0;
                    }
                    return d.target.x;
                })
                .attr("y2", function (d) {
                    if (d === undefined) {
                        return 0;
                    }
                    return d.target.y;
                });

            circle
                .attr("x", function (d) {
                    if (d === undefined) {
                        return 0;
                    }
                    return d.x;
                })
                .attr("y", function (d) {
                    if (d === undefined) {
                        return 0;
                    }
                    return d.y;
                });

            circleDraw
                .attr("cx", function (d) {
                    if (d === undefined) {
                        return 0;
                    }
                    return d.x;
                })
                .attr("cy", function (d) {
                    if (d === undefined) {
                        return 0;
                    }
                    return d.y;
                });
            text
                .attr("x", function (d) {
                    if (d === undefined) {
                        return 0;
                    }
                    return d.x;
                })
                .attr("y", function (d) {
                    if (d === undefined) {
                        return 0;
                    }
                    return d.y;
                });

        }

        function newTick() {

            path
                .attr("x1", function (d, i) {
                    if (d === undefined) {
                        //	console.log("@@@@@@@@@@@@@"+i);
                        return 0;
                    }
                    return d.source.fx;
                })
                .attr("y1", function (d) {
                    if (d === undefined) {
                        return 0;
                    }
                    return d.source.fy;
                })
                .attr("x2", function (d) {
                    if (d === undefined) {
                        return 0;
                    }
                    return d.target.fx;
                })
                .attr("y2", function (d) {
                    if (d === undefined) {
                        return 0;
                    }
                    return d.target.fy;
                });

            circle
                .attr("x", function (d, i) {

                    if(i===2) {
                    //    console.log("!!!!!!!!!!!!!!!!!!!!!!!" + d.fx + "!!!!" + d.x)
                    }
                        if (d === undefined) {
                        return 0;
                    }
<<<<<<< HEAD
                    d.fx = d.x;
                    return d.x;
=======
                   d.fx=d.x;
                    return d.fx;
>>>>>>> 611181e8
                })
                .attr("y", function (d) {
                    if (d === undefined) {
                        return 0;
                    }
<<<<<<< HEAD
                    d.fy = d.y;
                    return d.y;
=======
                    d.fy=d.y;
                    return d.fy;
>>>>>>> 611181e8
                });

            circleDraw
                .attr("cx", function (d) {
                    if (d === undefined) {
                        return 0;
                    }
<<<<<<< HEAD
                    d.fx = d.x;
                    return d.x;
=======
                    d.fx=d.x;
                    return d.fx;
>>>>>>> 611181e8
                })
                .attr("cy", function (d) {
                    if (d === undefined) {
                        return 0;
                    }
                    d.fy = d.y;

                    return d.fy;
                });
            text
                .attr("x", function (d) {
                    if (d === undefined) {
                        return 0;
                    }
                    d.fx = d.x;

                    return d.x;
                })
                .attr("y", function (d) {
                    if (d === undefined) {
                        return 0;
                    }
                    d.fy = d.y;

                    return d.y;
                });

        }

        function dragstarted(d) {
            if (!d3.event.active) simulation.alphaTarget(0.3).restart();
            console.log("DRag")
            d.fx = d.x;
            d.fy = d.y;
        }

        function dragged(d) {
            d.fx = d3.event.x;
            d.fy = d3.event.y;

            d.x = d3.event.x;
            d.y = d3.event.y;
        }

        function dragended(d) {
            if (!d3.event.active) simulation.alphaTarget(0);
<<<<<<< HEAD
            // d.fx = null;
            // d.fy = null;
=======
            //d.fx = null;
            //d.fy = null;
>>>>>>> 611181e8
        }

        function handleMouseOver(nodeCircle, dCircle) {
            //node name : d.name
            gP.selectAll("line")
                .style("stroke", highlightPath);

            nodeCircle.style("stroke-width", "6px");
            nodeCircle.style("stroke", "#fff");

            function highlightPath(dLink) {
                // console.log("source: "+JSON.stringify(dLink.source)+"  target: "+ JSON.stringify(dLink.target) +" node name: "+dCircle.name);
                if ((dLink.source && dLink.source.name === dCircle.name) || ( dLink.target && dLink.target.name === dCircle.name)) {
                    //     console.log("change color");


                    return "#ffff00";
                }
                return "#666";
            }
        }

        function handleMouseOut(nodeCircle, dCircle) {
            //node name : d.name
            // console.log("change back");

            gP.selectAll("line").style("stroke", "#666");
            nodeCircle.style("stroke-width", "4px");
            nodeCircle.style("stroke", "#666");

        }

        bubbleMap.defaultOpa();
        /*freeze**/
<<<<<<< HEAD
        setTimeout(function () {
            console.log("Stop moving!")
            var node = svg.selectAll("circle");
            /**
             circle.attr("fx", function (d) {

                return d.x;
            }).attr("fy", function (d) {
                return d.y;

            });
             circleDraw.attr("fx", function (d) {
=======

>>>>>>> 611181e8

        setTimeout(function () {
            console.log("Stop moving!")

<<<<<<< HEAD
            });
             text.attr("fx", function (d) {
=======
            simulation.stop();
>>>>>>> 611181e8


            simulation
                .nodes(bubbleMap.nodesArr)
                .on("tick", newTick);

        }, 1000)
svg.call(d3.zoom()
            .scaleExtent([1 / 2, 8])
            .on("zoom", zoomed));

    }

    function zoomed() {
        container.attr("transform", d3.event.transform);
        // link.attr("transform", d3.event.transform);

    }

    //TODO: add coordinates to nodes data
    bubbleMap.updateByCoord = function updateByCoord(center, radius) {

        var resultArr = [];
        gN.selectAll("a.cir").select('circle.nodes').attr("opacity", function (d) {
            if (d.coord) {
                console.log("@@@@@@@@@@@in d3 node dta: " + JSON.stringify(d.coord))
                let dx = d.coord.x - center.x;
                let dy = d.coord.y - center.y;
                let eps = Number.EPSILON;
                //console.log(radius * radius - dx * dx - dy * dy);
                if (radius * radius - dx * dx - dy * dy > eps) {
                    resultArr.push(d.name);
                    console.log("!!!!!!!!!!" + d.name)
                    return 1;
                } else {
                    return 0.25;
                }
            } else {//This node does not have coordinates
                // console.log(" node: "+d.url+" does not have coordinates");
                return 0.25;
            }
        });


        //TODO: deal with path

        // deal with label
        gT.selectAll("text.nodeTag").attr("visibility", function (d) {
            if (d.coord) {
                console.log("@@@@@@@@@@@in d3 node dta: " + JSON.stringify(d.coord))
                let dx = d.coord.x - center.x;
                let dy = d.coord.y - center.y;
                let eps = Number.EPSILON;
                console.log(radius * radius - dx * dx - dy * dy);
                return (radius * radius - dx * dx - dy * dy > eps) ? "visible" : "hidden";
            } else {//This node does not have coordinates
                // console.log(" node: "+d.url+" does not have coordinates");
                return "hidden";
            }
        });

        return resultArr;
    }

    bubbleMap.defaultOpa = function () {
        gN.selectAll("a.cir").select('circle.nodes').attr("opacity", function (d) {
            return 1;
        })
    };

    var data = JSON.parse($("#data").val());//extract link data from web page
    var links = data.connections;
    var coords = data.geoCoords;
    console.log("Extract from initial data: coords: " + coords);
    bubbleMap.update(links, coords);
    return bubbleMap;

};
/*END constructor: d3 link graph*********************************************/

/*DOM LOGIC**************************************************************/


$(window).load(function () {// when web dom ready
    let url = window.location.href;     // Returns full URL

    /*init d3 map*/
    var map = FileLinkMap({});
    let btn = $("#menu-toggle");

    btn.click(function (e) {
        console.log("btn clicked")
        e.preventDefault();
        e.stopImmediatePropagation();
        $("#sidebar-wrapper").toggleClass("toggled");
        /*settings menu*****/
        $('#sidebar-wrapper').on('clickout', function (e) {
            console.log('!!!!!!!!!!!!!!!Outside element click')
            $("#sidebar-wrapper").toggleClass("toggled");
            $("#sidebar-wrapper").off("clickout");

        })

    });


    /*choice panel*************************************************/
    /*button : show Import **/
    $("#checkShowImport").change(function () {
        if ($('#checkShowImport').prop('checked')) {
            disableThenEnableAfterTimeout();

            //TODO:ajax, only change data, but with d3...how? should use angular instead?
            $.ajax({
                url: url + '/includeImport',
                type: 'GET',

                statusCode: {
                    200: function (data) {
                        let links = data.connections;
                        let coords = data.geoCoords;
                        console.log('ajax successful!\n');

                        console.log(JSON.stringify(links));
                        if (LinkRightFormat(links)) {

                            for (let link of links) {
                                if (link === undefined || link === null) {
                                    console.log("!!!!!!!!!!");

                                }

                            }
                            map.update(links, coords);
                        }
                    }
                }
            });
        } else{
            location.reload(true);

        }
    });
            /*button : show Service Only **/
            $("#checkShowServiceOnly").change(function () {
                if ($('#checkShowServiceOnly').prop('checked')) {
                    disableThenEnableAfterTimeout();
                    //TODO:ajax, only change data, but with d3...how? should use angular instead?
                    $.ajax({
                        url: url + '/showServiceOnly',
                        type: 'GET',

                        statusCode: {
                            200: function (data) {

                                let links = data.connections;
                                let coords = data.geoCoords;

                                console.log('ajax successful!\n');


                                //     console.log(JSON.stringify(links));
                                if (LinkRightFormat(links)) {
                                    clearSelectBar();
                                    map.update(links, coords);


                                }

                            }
                        },
                        error: function (err) {
                            console.log(err);


                        }
                    });

                } else {
                    // window.location.href = '/visualize';
                    location.reload(true);
                }
            })
            /*button : show Default **/
            $("#checkdefault").change(function () {
                if ($('#checkdefault').prop('checked')) {

                    // window.location.href = '/visualize'; //return to default
                    location.reload(true);
                }
            });
            /*check box back to default when unload*/
            $(window).unload(function () {
                console.log("unload");

                if ($("#checkShowImport").prop('checked')) {
                    $("#checkShowImport").prop('checked', false);
                }
                if ($("#checkShowServiceOnly").prop('checked')) {
                    $("#checkShowServiceOnly").prop('checked', false);
                }
            });
            /*utility functions*********/
            /**
             * utility function, check if link is of correct format
             * @param links
             * @returns {boolean}
             * @constructor
             */
            function LinkRightFormat(links) {
                if (!links || links.length < 1) {
                    return false;
                }
                for (let link of links) {
                    if (!link.hasOwnProperty("target") || !link.hasOwnProperty("source")) {
                        return false;
                    }

                }
                return true;
            }

            /**
             * Utility function: disable option buttons
             * @param disable
             * @returns {boolean}
             * @constructor
             */
            function DisableOptionButton(disable) {
                //  console.log(disable);

                if ($("#checkShowImport").prop("disabled") === !disable && $("#checkShowServiceOnly").prop("disabled") === !disable) {
                    $("#checkShowImport").prop("disabled", disable);
                    $("#checkShowServiceOnly").prop("disabled", disable);
                    console.log("now :" + (disable === true ? "disable" : "enable"));
                    return true;
                }
                return false;
            }

            /**
             * utility function : disable all buttons then enable all after timeout
             */
            function disableThenEnableAfterTimeout() {
                if (DisableOptionButton(true)) {

                    setTimeout(function () {
                        DisableOptionButton(false);
                    }, 5000);
                }

            }

            /*END  choice panel***************************************************/

            /*GEO Search Panel***************************************************************/

            function updateSelectBar() {
                //initiate select with data
                clearSelectBar();
                map.nodesArr.forEach(function (item) {    // for each in data list
                    if (item.coord) {        //only do this if has a coord'
                        $("#device-select").append("<option value='" + item.coord.x + "/" + item.coord.y + "'>" + item.name + "</option>");
                    }
                });
            }

            function clearSelectBar() {
                $("#device-select").html("");
            }

            updateSelectBar();


            //TODO: check cross senario:
            //TODO: disable geo-search panel when show agents only is checked?

            //when choose from select, update coord to x,y input
            $('#device-select').on('change', function () {
                // alert( this.value );
                let coordStr = $("select#device-select option:selected").val();
                let coordArr = coordStr.split("/");
                $("#search-center-x").val(coordArr[0]);
                $("#search-center-y").val(coordArr[1]);
            });


            //when user clicked submit
            $("#search-submit").click(function () {
                //retreive search center and radius
                let x = parseFloat($("#search-center-x").val());
                let y = parseFloat($("#search-center-y").val());

                // check validity, display err msg
                let radius = parseFloat($("#search-radius").val());
                if (x === null || y === null || radius === null || isNaN(x) || isNaN(y) || isNaN(radius)) {
                    displayMsg("Input parameters are not number", "danger");
                    return;
                }
                //Todo: or not to do. x,y,radius must be numbers .range checking also? min radius : 0.0000001
                /**
                 //truncate radius to 7 digits, show warning
                 if(decimalPlaces(x) > 7){
            x= x.toFixed(7);
            $("#search-center-x").val(x);
            displayMsg("Numbers beyond 7 decimal places will be truncated");
        }
                 if(decimalPlaces(y) > 7){
            y= x.toFixed(7);
            $("#search-center-y").val(y);
            displayMsg("Numbers beyond 7 decimal places will be truncated");
        }
                 if(decimalPlaces(y) > 7){
            radius = radius.toFixed(7);
            $("#search-center-y").val(radius);
            displayMsg("Numbers beyond 7 decimal places will be truncated");
        }
                 **/

                console.log("CX:" + x + " Y:" + y + "  R:" + radius);
                //pack x, y into object
                let resultArr = map.updateByCoord({x, y}, radius);

                console.log(resultArr.toString())

                //check if result panel is show
                if ($("#geo-search-result-panel").css('display').toLowerCase() == 'none') {
                    $("#geo-search-result-panel").css({"display": "block"});//show the result panel

                }
                //clear previous results, if any
                $("#result-table-wrapper").html("");
                // /append a result table
                var template = "<table>";

                resultArr.forEach(function (item) {
                    template += "<tr><td>" + item + "</td></tr>";
                });
                template += "</table>";
                console.log(template);
                $("#result-table-wrapper").append(template);

                //todo : append a map

                displayMsg("Search for device near center point :(" + x + " ," + y + ") with radius : " + radius, "success");

                function decimalPlaces(num) {
                    var match = ('' + num).match(/(?:\.(\d+))?(?:[eE]([+-]?\d+))?$/);
                    if (!match) {
                        return 0;
                    }
                    return Math.max(
                        0,
                        // Number of digits right of decimal point.
                        (match[1] ? match[1].length : 0)
                        // Adjust for scientific notation.
                        - (match[2] ? +match[2] : 0));
                }

            });

            /*END GEO Search Panel***************************************************************/

            /*Err Msg Bar************************************************************************/
            var template = function (msg, type) {

                return "<p class='alert alert-" + type + "'>" + msg + "</p>";
            };

            /**
             *
             * @param msg
             * @param type  [success/info/warning/danger]
             */
            function displayMsg(msg, type) {

                $("#err-msg-panel").html("");
                $("#err-msg-panel").append(template(msg, type));

            }


            /*End Err Msg Bar*******************************************************************/

            /*socket**************************************************************/
            //blink any updated data
            let blinkTimer;
            let preTime = Date.now();
            socket.on('update', function (data) {
                //check if time less than 1s, if true, do not do anything
                if (Date.now() - preTime > 1000) {
                    preTime = Date.now();
                    console.log("!!!!!!!!!dataUpdate");
                    let parsedData = JSON.parse(data);
                    let name = parsedData.name;
                    console.log(name);
                    //search name among nodes to grab the correct one
                    // console.log($('circle'));
                    // console.log($('#FH-01.owl'));
                    // console.log($("circle[id='FH-01.owl']"));

                    let node = $("circle[id='FH-01.owl']");

                    let oriColor = node.css("fill");

                    let orSize = node.attr("r");
                    //console.log($('circle#FH-01.owl'));
                    console.log(orSize);

                    node.animate({'r': 20}, 500)
                        .css({'fill': '#FFFC94', 'transition': 'fill 0.5s'})
                        .css({'stroke': '#FFF700', 'transition': 'stroke 0.5s'});
                    ;
                    blinkTimer = setTimeout(function () {
                        node.animate({'r': orSize}, 500)
                            .css({'stroke': '#000000', 'transition': 'stroke 0.5s'})
                            .css({'fill': oriColor, 'transition': 'fill 0.5s'});

                    }, 500);//on 0.5s, back to normal

                }
            });
            /*END socket **********************************************************/

        }
        );
/*END DOM LOGIC**************************************************************/



//module.exports = FileLinkMap;<|MERGE_RESOLUTION|>--- conflicted
+++ resolved
@@ -1,5 +1,4 @@
 // http://blog.thomsonreuters.com/index.php/mobile-patent-suits-graphic-of-the-day/
-
 
 var socket = io();
 
@@ -32,7 +31,7 @@
     var mapSize = 0;
 
     var bubbleMap = {};
-    bubbleMap.nodesArr = [];
+    bubbleMap.nodesArr =[];
 
     function packNodesArr(links, coords) {
         var nodes = {};
@@ -74,27 +73,26 @@
 
         /*search for coordinates in coordinate array by url*/
         function getCoord(url) {
-            for (let i = 0; i < coords.length; i++) {
+            for(let i = 0; i < coords.length; i++){
                 let coord = coords[i];
-                //   console.log("url in packed coords+ " +coord.url);
+              //   console.log("url in packed coords+ " +coord.url);
                 //console.log("coord in packed coords+ " +JSON.stringify(coord.coord));
 
-                if (coord.url == url) {
-                    return coord.coord;
+                if(coord.url == url){
+                   return coord.coord;
                 }
             }
 
             return null;
         }
-
         // Compute the distinct nodes from the links.
         links.forEach(function (link) {
 
-            if (nodes[link.source] != null) {
+             if (nodes[link.source] != null) {
                 nodes[link.source].count = nodes[link.source].count + 1;
                 console.log("++");
             }
-            if (nodes[link.target] != null) {
+             if (nodes[link.target] != null) {
                 nodes[link.target].count = nodes[link.target].count + 1;
                 console.log("++");
 
@@ -152,7 +150,7 @@
     }
 
     function setBodyS(node) {
-        return -200;
+        return -150 ;
 
         //return charge;
     }
@@ -160,10 +158,10 @@
     function setD(link) {
         console.log(link.source.count);
         var nodeNThre = 5
-        if (link.source.count > nodeNThre || link.target.count > nodeNThre) {
+        if(link.source.count > nodeNThre || link.target.count > nodeNThre){
             return 100;
         }
-        return 50;
+        return 1;
     }
 
     /**
@@ -212,12 +210,10 @@
         .attr("width", width)
         .attr("height", height);
     var container = svg.append("g");
-    var gP = container.append("g").attr("class", "pathsg");
-    ;
+    var gP = container.append("g").attr("class", "pathsg");;
     var gN = container.append("g").attr("class", "nodesg");
 
-    var gT = container.append("g").attr("class", "textsg");
-    ;
+    var gT = container.append("g").attr("class", "textsg");;
 
     function clear() {
         g.selectAll("line").data([]).exit().remove();
@@ -225,8 +221,8 @@
         g.selectAll("text").data([]).exit().remove();
     }
 
-    bubbleMap.update = function (links, coords) {
-        bubbleMap.nodesArr = packNodesArr(links, coords);
+    bubbleMap.update = function(links, coords) {
+         bubbleMap.nodesArr = packNodesArr(links, coords);
 
         //set force simulation
         var simulation = d3.forceSimulation()
@@ -244,7 +240,7 @@
 
         path.enter().append("line")
             .attr("class", function (d) {
-                console.log("@@@@@@@@@@@@draw link : " + d.source.name + '--------' + d.target.name);
+                console.log("@@@@@@@@@@@@draw link : "+d.source.name+'--------'+d.target.name);
 
                 return "link " + "licensing";
             })
@@ -267,7 +263,7 @@
             .attr('class', 'cir')
             //.append("a")
             .attr("xlink:href", function (d) {
-                console.log("@@@@@@@@@@@@draw node: " + d.name);
+                console.log("@@@@@@@@@@@@draw node: "+d.name);
                 return d.url;
             })
 
@@ -442,25 +438,15 @@
                         if (d === undefined) {
                         return 0;
                     }
-<<<<<<< HEAD
-                    d.fx = d.x;
-                    return d.x;
-=======
                    d.fx=d.x;
                     return d.fx;
->>>>>>> 611181e8
                 })
                 .attr("y", function (d) {
                     if (d === undefined) {
                         return 0;
                     }
-<<<<<<< HEAD
-                    d.fy = d.y;
-                    return d.y;
-=======
                     d.fy=d.y;
                     return d.fy;
->>>>>>> 611181e8
                 });
 
             circleDraw
@@ -468,19 +454,14 @@
                     if (d === undefined) {
                         return 0;
                     }
-<<<<<<< HEAD
-                    d.fx = d.x;
-                    return d.x;
-=======
                     d.fx=d.x;
                     return d.fx;
->>>>>>> 611181e8
                 })
                 .attr("cy", function (d) {
                     if (d === undefined) {
                         return 0;
                     }
-                    d.fy = d.y;
+                    d.fy=d.y;
 
                     return d.fy;
                 });
@@ -489,7 +470,7 @@
                     if (d === undefined) {
                         return 0;
                     }
-                    d.fx = d.x;
+                    d.fx=d.x;
 
                     return d.x;
                 })
@@ -497,7 +478,7 @@
                     if (d === undefined) {
                         return 0;
                     }
-                    d.fy = d.y;
+                    d.fy=d.y;
 
                     return d.y;
                 });
@@ -521,13 +502,8 @@
 
         function dragended(d) {
             if (!d3.event.active) simulation.alphaTarget(0);
-<<<<<<< HEAD
-            // d.fx = null;
-            // d.fy = null;
-=======
             //d.fx = null;
             //d.fy = null;
->>>>>>> 611181e8
         }
 
         function handleMouseOver(nodeCircle, dCircle) {
@@ -535,8 +511,8 @@
             gP.selectAll("line")
                 .style("stroke", highlightPath);
 
-            nodeCircle.style("stroke-width", "6px");
-            nodeCircle.style("stroke", "#fff");
+            nodeCircle.style("stroke-width","6px");
+            nodeCircle.style("stroke","#fff");
 
             function highlightPath(dLink) {
                 // console.log("source: "+JSON.stringify(dLink.source)+"  target: "+ JSON.stringify(dLink.target) +" node name: "+dCircle.name);
@@ -555,43 +531,22 @@
             // console.log("change back");
 
             gP.selectAll("line").style("stroke", "#666");
-            nodeCircle.style("stroke-width", "4px");
-            nodeCircle.style("stroke", "#666");
-
-        }
-
+            nodeCircle.style("stroke-width","4px");
+            nodeCircle.style("stroke","#666");
+
+        }
         bubbleMap.defaultOpa();
         /*freeze**/
-<<<<<<< HEAD
+
+
         setTimeout(function () {
             console.log("Stop moving!")
-            var node = svg.selectAll("circle");
-            /**
-             circle.attr("fx", function (d) {
-
-                return d.x;
-            }).attr("fy", function (d) {
-                return d.y;
-
-            });
-             circleDraw.attr("fx", function (d) {
-=======
-
->>>>>>> 611181e8
-
-        setTimeout(function () {
-            console.log("Stop moving!")
-
-<<<<<<< HEAD
-            });
-             text.attr("fx", function (d) {
-=======
+
             simulation.stop();
->>>>>>> 611181e8
 
 
             simulation
-                .nodes(bubbleMap.nodesArr)
+                .nodes( bubbleMap.nodesArr)
                 .on("tick", newTick);
 
         }, 1000)
@@ -611,32 +566,32 @@
     bubbleMap.updateByCoord = function updateByCoord(center, radius) {
 
         var resultArr = [];
-        gN.selectAll("a.cir").select('circle.nodes').attr("opacity", function (d) {
-            if (d.coord) {
-                console.log("@@@@@@@@@@@in d3 node dta: " + JSON.stringify(d.coord))
-                let dx = d.coord.x - center.x;
-                let dy = d.coord.y - center.y;
-                let eps = Number.EPSILON;
-                //console.log(radius * radius - dx * dx - dy * dy);
-                if (radius * radius - dx * dx - dy * dy > eps) {
-                    resultArr.push(d.name);
-                    console.log("!!!!!!!!!!" + d.name)
-                    return 1;
-                } else {
+        gN.selectAll("a.cir").select('circle.nodes').attr("opacity",function(d) {
+                if(d.coord) {
+                    console.log("@@@@@@@@@@@in d3 node dta: " + JSON.stringify(d.coord))
+                    let dx = d.coord.x - center.x;
+                    let dy = d.coord.y - center.y;
+                    let eps = Number.EPSILON;
+                      //console.log(radius * radius - dx * dx - dy * dy);
+                      if(radius * radius - dx * dx - dy * dy > eps){
+                        resultArr.push(d.name);
+                        console.log("!!!!!!!!!!"+d.name)
+                          return 1;
+                      } else{
+                          return 0.25;
+                      }
+                } else {//This node does not have coordinates
+                   // console.log(" node: "+d.url+" does not have coordinates");
                     return 0.25;
                 }
-            } else {//This node does not have coordinates
-                // console.log(" node: "+d.url+" does not have coordinates");
-                return 0.25;
-            }
-        });
+            });
 
 
         //TODO: deal with path
 
         // deal with label
-        gT.selectAll("text.nodeTag").attr("visibility", function (d) {
-            if (d.coord) {
+        gT.selectAll("text.nodeTag").attr("visibility",function(d) {
+            if(d.coord) {
                 console.log("@@@@@@@@@@@in d3 node dta: " + JSON.stringify(d.coord))
                 let dx = d.coord.x - center.x;
                 let dy = d.coord.y - center.y;
@@ -649,19 +604,19 @@
             }
         });
 
-        return resultArr;
+return resultArr;
     }
 
     bubbleMap.defaultOpa = function () {
-        gN.selectAll("a.cir").select('circle.nodes').attr("opacity", function (d) {
-            return 1;
+        gN.selectAll("a.cir").select('circle.nodes').attr("opacity",function(d) {
+        return 1;
         })
     };
 
     var data = JSON.parse($("#data").val());//extract link data from web page
     var links = data.connections;
     var coords = data.geoCoords;
-    console.log("Extract from initial data: coords: " + coords);
+    console.log("Extract from initial data: coords: "+ coords);
     bubbleMap.update(links, coords);
     return bubbleMap;
 
@@ -676,9 +631,9 @@
 
     /*init d3 map*/
     var map = FileLinkMap({});
-    let btn = $("#menu-toggle");
-
-    btn.click(function (e) {
+let btn = $("#menu-toggle");
+
+    btn.click(function(e) {
         console.log("btn clicked")
         e.preventDefault();
         e.stopImmediatePropagation();
@@ -694,15 +649,19 @@
     });
 
 
+
+
+
+
     /*choice panel*************************************************/
-    /*button : show Import **/
+        /*button : show Import **/
     $("#checkShowImport").change(function () {
         if ($('#checkShowImport').prop('checked')) {
             disableThenEnableAfterTimeout();
 
             //TODO:ajax, only change data, but with d3...how? should use angular instead?
             $.ajax({
-                url: url + '/includeImport',
+                url: '/visualize/includeImport',
                 type: 'GET',
 
                 statusCode: {
@@ -711,6 +670,7 @@
                         let coords = data.geoCoords;
                         console.log('ajax successful!\n');
 
+
                         console.log(JSON.stringify(links));
                         if (LinkRightFormat(links)) {
 
@@ -722,298 +682,301 @@
 
                             }
                             map.update(links, coords);
+
+
                         }
-                    }
+
+                    }
+                },
+                error: function (err) {
+                    console.log(err);
+
+
                 }
             });
-        } else{
-            location.reload(true);
-
-        }
+
+        } else {
+            window.location.href = '/visualize';
+        }
+
+
     });
-            /*button : show Service Only **/
-            $("#checkShowServiceOnly").change(function () {
-                if ($('#checkShowServiceOnly').prop('checked')) {
-                    disableThenEnableAfterTimeout();
-                    //TODO:ajax, only change data, but with d3...how? should use angular instead?
-                    $.ajax({
-                        url: url + '/showServiceOnly',
-                        type: 'GET',
-
-                        statusCode: {
-                            200: function (data) {
-
-                                let links = data.connections;
-                                let coords = data.geoCoords;
-
-                                console.log('ajax successful!\n');
-
-
-                                //     console.log(JSON.stringify(links));
-                                if (LinkRightFormat(links)) {
-                                    clearSelectBar();
-                                    map.update(links, coords);
-
-
-                                }
-
-                            }
-                        },
-                        error: function (err) {
-                            console.log(err);
+        /*button : show Service Only **/
+    $("#checkShowServiceOnly").change(function () {
+        if ($('#checkShowServiceOnly').prop('checked')) {
+            disableThenEnableAfterTimeout();
+            //TODO:ajax, only change data, but with d3...how? should use angular instead?
+            $.ajax({
+                url: '/visualize/showServiceOnly',
+                type: 'GET',
+
+                statusCode: {
+                    200: function (data) {
+
+                        let links = data.connections;
+                        let coords = data.geoCoords;
+
+                        console.log('ajax successful!\n');
+
+
+                        //     console.log(JSON.stringify(links));
+                        if (LinkRightFormat(links)) {
+                            clearSelectBar();
+                            map.update(links, coords);
 
 
                         }
-                    });
-
-                } else {
-                    // window.location.href = '/visualize';
-                    location.reload(true);
-                }
-            })
-            /*button : show Default **/
-            $("#checkdefault").change(function () {
-                if ($('#checkdefault').prop('checked')) {
-
-                    // window.location.href = '/visualize'; //return to default
-                    location.reload(true);
+
+                    }
+                },
+                error: function (err) {
+                    console.log(err);
+
+
                 }
             });
-            /*check box back to default when unload*/
-            $(window).unload(function () {
-                console.log("unload");
-
-                if ($("#checkShowImport").prop('checked')) {
-                    $("#checkShowImport").prop('checked', false);
-                }
-                if ($("#checkShowServiceOnly").prop('checked')) {
-                    $("#checkShowServiceOnly").prop('checked', false);
-                }
-            });
-            /*utility functions*********/
-            /**
-             * utility function, check if link is of correct format
-             * @param links
-             * @returns {boolean}
-             * @constructor
-             */
-            function LinkRightFormat(links) {
-                if (!links || links.length < 1) {
-                    return false;
-                }
-                for (let link of links) {
-                    if (!link.hasOwnProperty("target") || !link.hasOwnProperty("source")) {
-                        return false;
-                    }
-
-                }
-                return true;
-            }
-
-            /**
-             * Utility function: disable option buttons
-             * @param disable
-             * @returns {boolean}
-             * @constructor
-             */
-            function DisableOptionButton(disable) {
-                //  console.log(disable);
-
-                if ($("#checkShowImport").prop("disabled") === !disable && $("#checkShowServiceOnly").prop("disabled") === !disable) {
-                    $("#checkShowImport").prop("disabled", disable);
-                    $("#checkShowServiceOnly").prop("disabled", disable);
-                    console.log("now :" + (disable === true ? "disable" : "enable"));
-                    return true;
-                }
+
+        } else {
+            window.location.href = '/visualize';
+        }
+    })
+        /*button : show Default **/
+    $("#checkdefault").change(function () {
+        if ($('#checkdefault').prop('checked')) {
+
+            window.location.href = '/visualize'; //return to default
+
+        }
+    });
+        /*check box back to default when unload*/
+    $(window).unload(function () {
+        console.log("unload");
+
+        if ($("#checkShowImport").prop('checked')) {
+            $("#checkShowImport").prop('checked', false);
+        }
+        if ($("#checkShowServiceOnly").prop('checked')) {
+            $("#checkShowServiceOnly").prop('checked', false);
+        }
+    });
+        /*utility functions*********/
+    /**
+     * utility function, check if link is of correct format
+     * @param links
+     * @returns {boolean}
+     * @constructor
+     */
+    function LinkRightFormat(links) {
+        if (!links || links.length < 1) {
+            return false;
+        }
+        for (let link of links) {
+            if (!link.hasOwnProperty("target") || !link.hasOwnProperty("source")) {
                 return false;
             }
 
-            /**
-             * utility function : disable all buttons then enable all after timeout
-             */
-            function disableThenEnableAfterTimeout() {
-                if (DisableOptionButton(true)) {
-
-                    setTimeout(function () {
-                        DisableOptionButton(false);
-                    }, 5000);
-                }
-
-            }
-
-            /*END  choice panel***************************************************/
-
-            /*GEO Search Panel***************************************************************/
-
-            function updateSelectBar() {
-                //initiate select with data
-                clearSelectBar();
-                map.nodesArr.forEach(function (item) {    // for each in data list
-                    if (item.coord) {        //only do this if has a coord'
-                        $("#device-select").append("<option value='" + item.coord.x + "/" + item.coord.y + "'>" + item.name + "</option>");
-                    }
-                });
-            }
-
-            function clearSelectBar() {
-                $("#device-select").html("");
-            }
-
-            updateSelectBar();
-
-
-            //TODO: check cross senario:
-            //TODO: disable geo-search panel when show agents only is checked?
-
-            //when choose from select, update coord to x,y input
-            $('#device-select').on('change', function () {
-                // alert( this.value );
-                let coordStr = $("select#device-select option:selected").val();
-                let coordArr = coordStr.split("/");
-                $("#search-center-x").val(coordArr[0]);
-                $("#search-center-y").val(coordArr[1]);
-            });
-
-
-            //when user clicked submit
-            $("#search-submit").click(function () {
-                //retreive search center and radius
-                let x = parseFloat($("#search-center-x").val());
-                let y = parseFloat($("#search-center-y").val());
-
-                // check validity, display err msg
-                let radius = parseFloat($("#search-radius").val());
-                if (x === null || y === null || radius === null || isNaN(x) || isNaN(y) || isNaN(radius)) {
-                    displayMsg("Input parameters are not number", "danger");
-                    return;
-                }
-                //Todo: or not to do. x,y,radius must be numbers .range checking also? min radius : 0.0000001
-                /**
-                 //truncate radius to 7 digits, show warning
-                 if(decimalPlaces(x) > 7){
+        }
+        return true;
+    }
+    /**
+     * Utility function: disable option buttons
+     * @param disable
+     * @returns {boolean}
+     * @constructor
+     */
+    function DisableOptionButton(disable) {
+        //  console.log(disable);
+
+        if ($("#checkShowImport").prop("disabled") === !disable && $("#checkShowServiceOnly").prop("disabled") === !disable) {
+            $("#checkShowImport").prop("disabled", disable);
+            $("#checkShowServiceOnly").prop("disabled", disable);
+            console.log("now :" + (disable === true ? "disable" : "enable"));
+            return true;
+        }
+        return false;
+    }
+    /**
+     * utility function : disable all buttons then enable all after timeout
+     */
+    function disableThenEnableAfterTimeout() {
+        if (DisableOptionButton(true)) {
+
+            setTimeout(function () {
+                DisableOptionButton(false);
+            }, 5000);
+        }
+
+    }
+    /*END  choice panel***************************************************/
+
+    /*GEO Search Panel***************************************************************/
+
+    function updateSelectBar() {
+        //initiate select with data
+        clearSelectBar();
+        map.nodesArr.forEach(function (item) {    // for each in data list
+            if(item.coord) {        //only do this if has a coord'
+                $("#device-select").append("<option value='" + item.coord.x + "/" + item.coord.y + "'>" + item.name + "</option>");
+            }
+        });
+    }
+
+    function clearSelectBar() {
+        $("#device-select").html("");
+    }
+
+    updateSelectBar();
+
+
+   //TODO: check cross senario:
+   //TODO: disable geo-search panel when show agents only is checked?
+
+    //when choose from select, update coord to x,y input
+    $('#device-select').on('change', function() {
+       // alert( this.value );
+        let coordStr = $("select#device-select option:selected").val();
+        let coordArr = coordStr.split("/");
+        $("#search-center-x").val(coordArr[0]);
+        $("#search-center-y").val(coordArr[1]);
+    });
+
+
+    //when user clicked submit
+    $("#search-submit").click(function () {
+        //retreive search center and radius
+        let x = parseFloat($("#search-center-x").val());
+        let y = parseFloat($("#search-center-y").val());
+
+        // check validity, display err msg
+        let radius = parseFloat($("#search-radius").val());
+        if(x===null || y===null || radius===null || isNaN(x) || isNaN(y) || isNaN(radius) ){
+            displayMsg("Input parameters are not number", "danger");
+            return;
+        }
+        //Todo: or not to do. x,y,radius must be numbers .range checking also? min radius : 0.0000001
+        /**
+        //truncate radius to 7 digits, show warning
+        if(decimalPlaces(x) > 7){
             x= x.toFixed(7);
             $("#search-center-x").val(x);
             displayMsg("Numbers beyond 7 decimal places will be truncated");
         }
-                 if(decimalPlaces(y) > 7){
+        if(decimalPlaces(y) > 7){
             y= x.toFixed(7);
             $("#search-center-y").val(y);
             displayMsg("Numbers beyond 7 decimal places will be truncated");
         }
-                 if(decimalPlaces(y) > 7){
+        if(decimalPlaces(y) > 7){
             radius = radius.toFixed(7);
             $("#search-center-y").val(radius);
             displayMsg("Numbers beyond 7 decimal places will be truncated");
         }
-                 **/
-
-                console.log("CX:" + x + " Y:" + y + "  R:" + radius);
-                //pack x, y into object
-                let resultArr = map.updateByCoord({x, y}, radius);
-
-                console.log(resultArr.toString())
-
-                //check if result panel is show
-                if ($("#geo-search-result-panel").css('display').toLowerCase() == 'none') {
-                    $("#geo-search-result-panel").css({"display": "block"});//show the result panel
-
-                }
-                //clear previous results, if any
-                $("#result-table-wrapper").html("");
-                // /append a result table
-                var template = "<table>";
-
-                resultArr.forEach(function (item) {
-                    template += "<tr><td>" + item + "</td></tr>";
-                });
-                template += "</table>";
-                console.log(template);
-                $("#result-table-wrapper").append(template);
-
-                //todo : append a map
-
-                displayMsg("Search for device near center point :(" + x + " ," + y + ") with radius : " + radius, "success");
-
-                function decimalPlaces(num) {
-                    var match = ('' + num).match(/(?:\.(\d+))?(?:[eE]([+-]?\d+))?$/);
-                    if (!match) {
-                        return 0;
-                    }
-                    return Math.max(
-                        0,
-                        // Number of digits right of decimal point.
-                        (match[1] ? match[1].length : 0)
-                        // Adjust for scientific notation.
-                        - (match[2] ? +match[2] : 0));
-                }
-
-            });
-
-            /*END GEO Search Panel***************************************************************/
-
-            /*Err Msg Bar************************************************************************/
-            var template = function (msg, type) {
-
-                return "<p class='alert alert-" + type + "'>" + msg + "</p>";
-            };
-
-            /**
-             *
-             * @param msg
-             * @param type  [success/info/warning/danger]
-             */
-            function displayMsg(msg, type) {
-
-                $("#err-msg-panel").html("");
-                $("#err-msg-panel").append(template(msg, type));
-
-            }
-
-
-            /*End Err Msg Bar*******************************************************************/
-
-            /*socket**************************************************************/
-            //blink any updated data
-            let blinkTimer;
-            let preTime = Date.now();
-            socket.on('update', function (data) {
-                //check if time less than 1s, if true, do not do anything
-                if (Date.now() - preTime > 1000) {
-                    preTime = Date.now();
-                    console.log("!!!!!!!!!dataUpdate");
-                    let parsedData = JSON.parse(data);
-                    let name = parsedData.name;
-                    console.log(name);
-                    //search name among nodes to grab the correct one
-                    // console.log($('circle'));
-                    // console.log($('#FH-01.owl'));
-                    // console.log($("circle[id='FH-01.owl']"));
-
-                    let node = $("circle[id='FH-01.owl']");
-
-                    let oriColor = node.css("fill");
-
-                    let orSize = node.attr("r");
-                    //console.log($('circle#FH-01.owl'));
-                    console.log(orSize);
-
-                    node.animate({'r': 20}, 500)
-                        .css({'fill': '#FFFC94', 'transition': 'fill 0.5s'})
-                        .css({'stroke': '#FFF700', 'transition': 'stroke 0.5s'});
-                    ;
-                    blinkTimer = setTimeout(function () {
-                        node.animate({'r': orSize}, 500)
-                            .css({'stroke': '#000000', 'transition': 'stroke 0.5s'})
-                            .css({'fill': oriColor, 'transition': 'fill 0.5s'});
-
-                    }, 500);//on 0.5s, back to normal
-
-                }
-            });
-            /*END socket **********************************************************/
-
-        }
-        );
+        **/
+
+        console.log("CX:" + x +" Y:" + y+ "  R:" + radius);
+        //pack x, y into object
+        let resultArr = map.updateByCoord({x, y}, radius);
+
+        console.log(resultArr.toString())
+
+        //check if result panel is show
+        if( $("#geo-search-result-panel").css('display').toLowerCase() == 'none') {
+            $("#geo-search-result-panel").css({"display" :"block"});//show the result panel
+
+        }
+        //clear previous results, if any
+        $("#result-table-wrapper").html("");
+        // /append a result table
+        var template = "<table>";
+
+        resultArr.forEach(function (item) {
+            template+="<tr><td>"+item+"</td></tr>";
+        });
+        template+="</table>";
+        console.log(template);
+        $("#result-table-wrapper").append(template);
+
+        //todo : append a map
+
+        displayMsg("Search for device near center point :("+x+" ,"+y+") with radius : "+radius, "success");
+
+        function decimalPlaces(num) {
+            var match = (''+num).match(/(?:\.(\d+))?(?:[eE]([+-]?\d+))?$/);
+            if (!match) { return 0; }
+            return Math.max(
+                0,
+                // Number of digits right of decimal point.
+                (match[1] ? match[1].length : 0)
+                // Adjust for scientific notation.
+                - (match[2] ? +match[2] : 0));
+        }
+
+    });
+
+    /*END GEO Search Panel***************************************************************/
+
+    /*Err Msg Bar************************************************************************/
+    var template = function (msg, type){
+
+        return "<p class='alert alert-"+type+"'>"+msg+"</p>";
+    };
+
+    /**
+     *
+     * @param msg
+     * @param type  [success/info/warning/danger]
+     */
+    function displayMsg(msg,type) {
+
+        $("#err-msg-panel").html("");
+        $("#err-msg-panel").append(template(msg, type));
+
+    }
+
+
+    /*End Err Msg Bar*******************************************************************/
+
+    /*socket**************************************************************/
+    //blink any updated data
+    let blinkTimer;
+    let preTime = Date.now();
+    socket.on('update', function (data) {
+        //check if time less than 1s, if true, do not do anything
+        if (Date.now() - preTime > 1000) {
+            preTime = Date.now();
+            console.log("!!!!!!!!!dataUpdate");
+            let parsedData = JSON.parse(data);
+            let name = parsedData.name;
+            console.log(name);
+            //search name among nodes to grab the correct one
+            // console.log($('circle'));
+            // console.log($('#FH-01.owl'));
+            // console.log($("circle[id='FH-01.owl']"));
+
+            let node = $("circle[id='FH-01.owl']");
+
+            let oriColor = node.css("fill");
+
+            let orSize = node.attr("r");
+            //console.log($('circle#FH-01.owl'));
+            console.log(orSize);
+
+            node.animate({'r': 20}, 500)
+                .css({'fill': '#FFFC94', 'transition': 'fill 0.5s'})
+                .css({'stroke': '#FFF700', 'transition': 'stroke 0.5s'});
+            ;
+            blinkTimer = setTimeout(function () {
+                node.animate({'r': orSize}, 500)
+                    .css({'stroke': '#000000', 'transition': 'stroke 0.5s'})
+                    .css({'fill': oriColor, 'transition': 'fill 0.5s'});
+
+            }, 500);//on 0.5s, back to normal
+
+        }
+    });
+    /*END socket **********************************************************/
+
+});
 /*END DOM LOGIC**************************************************************/
 
 
