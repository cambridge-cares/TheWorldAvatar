--- conflicted
+++ resolved
@@ -349,10 +349,7 @@
     text-align: center;
     font-size: 40px;
     font-weight: 100;
-<<<<<<< HEAD
-=======
     display: flex;
->>>>>>> fb4010cc
 
 }
 
