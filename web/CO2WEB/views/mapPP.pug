extends header.pug

block title
    title  World Power Plants on Google Map

block sheets
    link(rel="stylesheet" href='/stylesheets/mpage.css')

block subtitle

    |World Power Plants on Google Map

block description
    |The World Power Plants data is obtained from Global Energy Observatory (GEO)
    |Only Coal, Natural Gas, Diesel Oil, Nuclear and Wind Powerplants are shown.
    br
    |Source for world power plant: http://globalenergyobservatory.org

block content
    div#wrapper
        div.overlay-panel-wrapper
<<<<<<< HEAD
            div#overlay-setting-panel.panel.panel-default
                div.panel-heading Run
                div.panel-body.container-fluid
                    div#setting-panel-body
                        div#text-panel

=======
>>>>>>> f9ff3dbd

    div#map

    script(src="https://code.jquery.com/jquery-2.2.0.min.js")
    script(src="https://developers.google.com/maps/documentation/javascript/examples/markerclusterer/markerclusterer.js")
    script(src="/javascripts/PopUpmap.js")
    script(src="/javascripts/PPMap.js")
    script(async defer src="https://maps.googleapis.com/maps/api/js?k" +
    "ey=AIzaSyDnIPTFH_vdwakGsRIXJMwHvAJ3DhiWlvE&callback=initMap")<|MERGE_RESOLUTION|>--- conflicted
+++ resolved
@@ -19,15 +19,6 @@
 block content
     div#wrapper
         div.overlay-panel-wrapper
-<<<<<<< HEAD
-            div#overlay-setting-panel.panel.panel-default
-                div.panel-heading Run
-                div.panel-body.container-fluid
-                    div#setting-panel-body
-                        div#text-panel
-
-=======
->>>>>>> f9ff3dbd
 
     div#map
 
