extends header.pug

block title
	title JPS_SHIPS 

block sheets
	link(rel="stylesheet" href='/stylesheets/mpage.css')
	link(href='https://cdn.jsdelivr.net/gh/gitbrent/bootstrap4-toggle@3.6.1/css/bootstrap4-toggle.min.css', rel='stylesheet')


block subtitle

	| 2D visualization of pollutants in harbor
	
block readme
	span#readme-button
		| ?    
	span#readme-text
		| This agent considers the effect of surrounding buildings and weather data for simulation of atmospheric dispersion for some emission sources (ships represented by black ship symbols).
		br
		| The pollutants in the emission source are CO2, CO, NO,NO2, particulates and other gas pollutants
		br
		|The effects of real-time weather data (sourced from https://www.accuweather.com/en/sg/singapore/300597/weather-forecast/300597) on atmospheric dispersion are simulated and visualised in the dispersion profile. The weather data is updated every time the agent is executed.
		br
		|The user can modify the area of interest between Singapore and Hong Kong by selecting from the dropdown list and executing the simulation to determine the corresponding dispersion profile.
		br
		|The emission sources have emission heights of 20 m represents the height of the emission chimney tower for every ships.
		br
		|The selected region has to be inline with the wind direction in order for the dispersion profile to be displayed. The dispersion profile can be viewed at a height of 10 m to 590 m by moving the slider on the left.
block description
	


block content
	style.
		body {
		font-family: "Lato", sans-serif;
		}
		.sidenav {
		height: 100%;
		width: 0;
		position: fixed;
		z-index: 1;
		top: 0;
		left: 0;
		background-color: #FFF;
		overflow-x: hidden;
		transition: 0.5s;
		padding-top: 60px;
		}
		.select{
			padding: 2px;
			margin: 2px;
		}
		.sidenav a {
		padding: 8px 8px 8px 32px;
		text-decoration: none;
		font-size: 25px;
		color: #818181;
		display: block;
		transition: 0.3s;
		}
		.sidenav a:hover {
		color: #f1f1f1;
		}
		.sidenav .closebtn {
		position: absolute;
		top: 0;
		right: 25px;
		font-size: 36px;
		margin-left: 50px;
		}
		@media screen and (max-height: 450px) {
		.sidenav {padding-top: 15px;}
		.sidenav a {font-size: 18px;}
		}
		.slidecontainer {
			width: 70%;
			float:left;
			padding: 5px;
			margin: 5px;
			}

		.slider {
			-webkit-appearance: none;
			width: 100%;
			height: 30px;
			border-radius: 5px;
			background: #d3d3d3;
			outline: none;
			opacity: 0.7;
			-webkit-transition: .2s;
			transition: opacity .2s;
		}

		.slider:hover {
			opacity: 1;
		}

		.slider::-webkit-slider-thumb {
			-webkit-appearance: none;
			appearance: none;
			width: 25px;
			height: 25px;
			border-radius: 50%;
			background: #4CAF50;
			cursor: pointer;
		}

		.slider::-moz-range-thumb {
			width: 25px;
			height: 25px;
			border-radius: 50%;
			background: #4CAF50;
			cursor: pointer;
		}
		
		#map {
			height: 100vh;
			width: 100%;
		}
		#legend {
			background: #fff;
			padding: 5px;
			margin: 5px;
			overflow-y: auto;
		}

	#loader(style='display:none;')
	div#wrapper2
		p(style='text-align: center; float:left; margin-top: 15px; margin-left: 15px;')
			span#label_myRange
			| Height 
			span#demo
			| (m)  

		.slidecontainer
			input#myRange.slider(type='range',value='10')

		select#location(style='float:left; padding: 5px; margin-top: 10px; margin-right: 5px;')
			option(value='singapore', selected = '') Singapore
			option(value='hongkong') Hong Kong
		select#gasType( style='float:left; padding: 5px; margin-top: 10px;')
				
	div#legend
<<<<<<< HEAD
		h3 
			| Legend 
			br
			|(ug/m
			sup 3 
			| )
=======
		h3 Legend
			br
			| (ug/m
			sup 3
			|)
>>>>>>> 0d4e38e3
		div#chart

						   
	div#map
	div#sensorTable
		
	script(src="https://code.jquery.com/jquery-2.2.0.min.js")
	script(src="/javascripts/jpsShip.js")
	script(async defer src="https://maps.googleapis.com/maps/api/js?key=AIzaSyBgm3-eMQauJ_dW4Cq66Hg9aP50jpp24rA&libraries=visualization&callback=initMap")
	script(src="https://maxcdn.bootstrapcdn.com/bootstrap/3.3.6/js/bootstrap.min.js", integrity="sha384-0mSbJDEHialfmuBBQP6A4Qrprq5OVfW37PRR3j5ELqxss1yVqOtnepnHVP9aJ7xS", crossorigin="anonymous")
	script(src='https://unpkg.com/d3@5.7.0/dist/d3.min.js')
	script(src='https://unpkg.com/d3fc@14.0.27/build/d3fc.js')
	script(src='https://cdnjs.cloudflare.com/ajax/libs/proj4js/2.6.2/proj4.js')
<|MERGE_RESOLUTION|>--- conflicted
+++ resolved
@@ -17,8 +17,6 @@
 		| ?    
 	span#readme-text
 		| This agent considers the effect of surrounding buildings and weather data for simulation of atmospheric dispersion for some emission sources (ships represented by black ship symbols).
-		br
-		| The pollutants in the emission source are CO2, CO, NO,NO2, particulates and other gas pollutants
 		br
 		|The effects of real-time weather data (sourced from https://www.accuweather.com/en/sg/singapore/300597/weather-forecast/300597) on atmospheric dispersion are simulated and visualised in the dispersion profile. The weather data is updated every time the agent is executed.
 		br
@@ -143,20 +141,12 @@
 		select#gasType( style='float:left; padding: 5px; margin-top: 10px;')
 				
 	div#legend
-<<<<<<< HEAD
 		h3 
 			| Legend 
 			br
 			|(ug/m
 			sup 3 
 			| )
-=======
-		h3 Legend
-			br
-			| (ug/m
-			sup 3
-			|)
->>>>>>> 0d4e38e3
 		div#chart
 
 						   
