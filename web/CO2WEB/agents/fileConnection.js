--- conflicted
+++ resolved
@@ -261,7 +261,6 @@
 			      try{
                let xmlDoc = libxmljs.parseXml(file);
                 root = xmlDoc.root();
-<<<<<<< HEAD
               		let urisear = root.find('//owl:Ontology', {owl:'http://www.w3.org/2002/07/owl#', rdf:"http://www.w3.org/1999/02/22-rdf-syntax-ns#resource"});
 		
                var myUri = urisear[0].attr("about").value();
@@ -273,13 +272,6 @@
 				  myUri = myUri.replace(/#$/, "");
 			   }
 			   //myUri = myUri.replace("www.jparksimulator", "www.theworldavatar");
-=======
-              // var myUri = (root.attrs() && root.attrs().length > 0) ? root.attrs()[0].value() : null;
-
-			    var myUri = getUri(root);
-
-          //     console.log("myURI" + myUri);
->>>>>>> 3d9a2543
                //TODO: request for remote  VS search with name on current?
                //TODO: xml parse the file => get targets list == childList => request on each child file
 
