--- conflicted
+++ resolved
@@ -436,17 +436,13 @@
     } else {
         return null;
     }
-<<<<<<< HEAD
 };
-=======
-}
     //convert google GPS coordi to 1984w coordi(the one used in our own)
     var convertCoordinate = function (GPSLong, GPSLat, google2Owl) {
 //https://github.com/proj4js/proj4js
         var googleProjection = 'EPSG:4326'; //google
         var ourProjection = 'EPSG:3857';//our
 //console.log("convert coordis: ["+parseInt(GPSLong)+", "+parseInt(GPSLat)+"] to "+proj4(fromProjection, toProjection, [parseInt(GPSLong),parseInt(GPSLat)]));
->>>>>>> 8c01c995
 
         return google2Owl?converted(googleProjection, ourProjection) : converted(ourProjection, googleProjection);
         function converted(fromProjection, toProjection){
@@ -476,5 +472,4 @@
         diskLoc = diskLoc.replace("http://www.jparksimulator.com",diskroot);
         return {uri:item, diskLoc:diskLoc}
     });
-}
-module.exports = owlProcessor;+}module.exports = owlProcessor;