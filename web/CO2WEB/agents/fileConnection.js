--- conflicted
+++ resolved
@@ -144,12 +144,8 @@
 
 
 
-<<<<<<< HEAD
 		       logger.debug("------------loopChildRecur--------------------");
-=======
-		       console.log("------------loopChildRecur--------------------");
 			  // console.log(file);
->>>>>>> 2e90b33c
 			   var root = owlProcessor.parseXMLFile(file);
 
 			   if(!root){
@@ -269,13 +265,8 @@
                    }
 
                    if (response.statusCode === 200) {//request success
-<<<<<<< HEAD
                        //logger.debug("req: " + iri);
-
-=======
-                       //console.log("req: " + iri);
                         console.log("!!!!!request child:"+iri);
->>>>>>> 2e90b33c
                        loopChildrenRecur(body, level+1, callback);
                        return;
                    }
