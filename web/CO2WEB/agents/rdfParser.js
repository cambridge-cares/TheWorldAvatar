--- conflicted
+++ resolved
@@ -210,6 +210,7 @@
         if(!(result['head']['vars'].includes(varname))){
             return null
         }
+    unwrapped[varname] = []
     }
 } else {
     unwrapped = [];
@@ -217,14 +218,8 @@
       
     //unwrap
     console.log('upwrap')
-    unwrapped = []
-    
+    console.log(unwrapped)
     for(let line of result['results']['bindings']){
-<<<<<<< HEAD
-        let item = [];
-        for(let varname of varNames){
-            item[varname] = line[varname]['value'];
-=======
         let item = {};
         for(let varname of varNames){
 let value = varname in line?  line[varname]['value']:'';
@@ -240,12 +235,9 @@
         }
         if(type==='item'){
                      unwrapped.push(item);
->>>>>>> 7f976f34
-        }
-        unwrapped.push(item)
-    }
-    console.log('unwrap endpoint return')
-   console.log(unwrapped)
+        }
+    }
+    
     return unwrapped;//return unwrapped result
 }
 module.exports = RdfParser;