--- conflicted
+++ resolved
@@ -32,12 +32,7 @@
         try{
             $rdf.parse(this.file, this.store, this.uri, this.mimeType);// parse rdf
         }catch(err){
-<<<<<<< HEAD
             logger.debug(err)
-=======
-           throw err;
-            console.log(err)
->>>>>>> 2e90b33c
         }
 
     },
