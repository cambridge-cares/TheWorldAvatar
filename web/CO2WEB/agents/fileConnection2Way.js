"use strict";
/***
 
 没有结构性数据，考虑全程用流来做，如果有流的sparqlengine就直接套，不然就流local graph来query
 */
var log4js = require('log4js');
var logger = log4js.getLogger();
logger.level = 'debug';
//import
var path = require('path');
var libxmljs = require("libxmljs");
var proj4 = require('proj4');


var async = require('async');
var readdirp = require('readdirp');
var fs = require('graceful-fs');
var util = require('util');
var config = require('../config.js');
//var folderLocation = config.root;
let request = require('request');
let stringtype = require('is-string')
let Parser = require('node-xml-stream')
const RdfParser = require('../agents/rdfParser');
const { Readable,PassThrough } = require('stream');

/**out a asyn function, provide data :
 [
 {source: , target: , level: }
 ]
 ****/
//commented out lazy innitiation
//var connections = [];
    //todo: add cluster logic
    
var owlProcessor = {
PREDICATE:['Eco-industrialPark:hasIRI','system:hasIRI','system:hasSubsystem','j.0:hasSubsystem'],
queryStr:`
PREFIX Eco-industrialPark: <http://www.theworldavatar.com/ontology/ontoeip/ecoindustrialpark/EcoIndustrialPark.owl#>
PREFIX system: <http://www.theworldavatar.com/ontology/ontocape/upper_level/system.owl#>
PREFIX owl: <http://www.w3.org/2002/07/owl#>
             PREFIX rdf: <http://www.w3.org/1999/02/22-rdf-syntax-ns#>
             PREFIX ontochem: 
<https://como.cheng.cam.ac.uk/kb/ontochem.owl#>
    select ?parent  ?uri
    where {
<<<<<<< HEAD
	{?a system:hasSubsystem ?uri;}    
    UNION {?a system:hasIRI ?uri;}
	UNION {?a Eco-industrialPark:hasIRI ?uri;}
    UNION {  ?uri rdf:type ontochem:ReactionMechanism .}
     @placeholder@
     }`,
        queryStr2:`
PREFIX ontochem: <https://como.cheng.cam.ac.uk/kb/ontochem.owl#>
    select distinct ?uri
    where {
    ?uri rdf:type ontochem:ReactionMechanism .
     @placeholder@
     }`,

=======
	{?parent  system:hasSubsystem ?uri;}    
    UNION {?parent  system:hasIRI ?uri;}
	UNION {?parent  Eco-industrialPark:hasIRI ?uri;}
	UNION {?uri rdf:type ontochem:ReactionMechanism .}
     @placeholder@
     }
`,
queryStr2:`
             PREFIX rdf: <http://www.w3.org/1999/02/22-rdf-syntax-ns#>
             PREFIX ontochem: 
<https://como.cheng.cam.ac.uk/kb/ontochem.owl#>
             SELECT ?uri
             WHERE {
                    { ?uri rdf:type ontochem:ReactionMechanism .}
                         @placeholder@
             }

`,
>>>>>>> 7f976f34
UnionImport:`
  UNION{?a owl:imports ?uri;}
`
};





//todo: add function to add extra query on the fly

/**
 * connect to an address, if find any link, pass to buffer
 * */
owlProcessor.doConnect = function(address, level) {
    const me = this
    me.linkCounter++;
    return new Promise((resolve, reject)=>{
        this.connectPromise(address, level).then(result=>{
			
            me.linkCounter--;
            console.log('linkcounter');
            console.log(me.linkCounter);
        	console.log('tried connecting: '+address)
            address = me.diskLoc2Uri(address);//resolve address inconsistency
            address = me.equalHost(address);
            if(result&&result.length>0){
				let iset = new Set();
<<<<<<< HEAD
				
                result.forEach(target=>{
                    if(typeof  target !=='string'&& 'target' in target && 'address' in target){//
                        target = result['target']
                        address = result['address']
                    }
                    target = me.normalAddr(target);
					if(!iset.has(target)){
						iset.add(target);
						address = me.root2baseUri(address);
                    if(level>=2 && ! (target in this.parentMap)) {//
                        me.parentMap[target] = address in me.parentMap ? me.parentMap[address] : address;
                    }
                    me.result.push({'source':address, 'target':target, 'level':level})
=======
				console.log('found result: '+result.length);
                result.forEach(item=>{
                    let parent = null,label = '';
                    if(typeof item === 'object'){
                        if('uri' in item && 'parent' in item ){
                        parent = item['parent']?item['parent']:address;//if parent iri is null, just use address
                        label = item['label']?item['label']:'';
                        level = item['level']?item['level']:level;
                        item = item['uri'];

                        }
                    } else {
                        parent = address;
                          label = item;
                    }

                    if(!item){
                        console.log('Empty Item');
                        return;//skip null 
                    }

                    //item = me.normalAddr(item);
                    item = me.equalHost(item);
                       
					if(!iset.has(item)){
						iset.add(item);
                    if(level>=2 && !(item in me.parentMap) && (parent!==item)) {
                        me.parentMap[item] = parent in me.parentMap ? me.parentMap[parent] : parent;
                    }
                    me.result.push({'source':parent, 'target':item, 'label': label ,'level':level})
>>>>>>> 7f976f34
					}
                    //todo: cluster result on the fly
                })
            }
            if( me.linkCounter <= 0){//end condition, return
                console.log('all end, print result')
				
                //end buffer
                if(me.buffer) {
                    me.buffer.push(null);
					me.buffer.pause();
                } else {//directly resolve
				console.log('request for one layer result')
				console.log(me.result);
                    resolve(me.result)
                }
                }
        
        }).catch(err=>{
				me.linkCounter--;
                console.log('err connect: '+err)
				            if( me.linkCounter <= 0){//end condition, return
                console.log('all end, print result')
                //end buffer
                if(me.buffer) {
                    me.buffer.push(null);
					me.buffer.pause();
                } else {//directly resolve
								console.log('request for one layer result')

                    resolve(me.result)
                }
                }
                //reject(err)
            })
    })
    

}


/***
 * async connect to an address and query it to get inter file links
 * @param address: local file, remote file or remote endpoint
 * @returns {Promise}
 */
owlProcessor.connectPromise = function (address, level) {
    //endpoint or file?
    const me = this
    return new Promise((resolve, reject)=>{
        if(!stringtype(address)){
            return new Error('address for this node is not a string')
        }
        let fileP = null;
        if (fs.existsSync(address)){//is local
		    console.log('read local')
            address = path.resolve(address);
            fileP = this.fileStreamPromise(address);
        } else{ //remote url
            fileP = this.urlPromise(address);
        }
        //stream parse fileP
        fileP.then(function (instream) {
            if(!instream){//query endpoint
                //todo: run endpoint
                console.log('check endpoint')
                me.queryPromise(address, 'endpoint',level).then(result =>{
                    console.log('ep result connect p:');
                    console.log(result)
                    //!!!!!return result
                   resolve(result)
                }).catch((err)=>{
					reject(err)
				});

            } else {//query the file
                me.xmlstreamParser(instream, level).then(result => {
                    //!!!!!return result
                  resolve(result)
                }).catch((err)=>{
					reject(err)
				});
            }
        }).catch(function (err) {
			console.log(err)
            reject(err)
        });
        
    })
}


owlProcessor.normalAddr = function(loc){
	if(loc.charAt(loc.length-1)==='\/'){
        loc = loc.slice(0,loc.length-1);
    }
	let locs = loc.split('#');
	return locs&&locs.length>0? locs[0] : loc;
}
/***
 * test if a url contains a file
 * @param loc
 * @returns {Promise for a null if not a file, a file stream otherwise}
 */
owlProcessor.urlPromise = function (loc) {
    //send request
    return new Promise((resolve, reject) => {
            //check if file, if not, test if an endpoint
            //probably can still send for query if not sure if an endpoint...
            //quick xml parse, we don't wa
         
             owlProcessor.checkFile(loc).then((result)=>{
                 "use strict";
                 if(!result){
                     //return as endpoint
                     resolve(null)
                 }
                 resolve(result)
                 
             }).catch(err=>{
                 //todo: handle possible request error
                 console.log('err connect: '+loc);
				 reject(err)
                 
             })

    })
}

/**
 * stream xml parse a file to get inter uri links
 * predicates to extract defined in this.PREDICATE
 * @param instream: in stream for parsing
 * @returns {Promise for an array of raw links}
 */
owlProcessor.xmlstreamParser = function (instream, level) {
	
    const me = this;
     console.log(me.mPredicate);
    return new Promise((resolve, reject) => {
		console.log('start stream parser');
        let parser = new Parser();
        let flagOuter =false, flag = false, result = [];
        parser.on('opentag', (name, attrs) => {
            if(me.OUTER && name === me.OUTER){
                flagOuter = true;
            }
            if((!me.OUTER || flagOuter) && me.mPredicate.includes(name)){
                console.log(name)
                flag = true;
				if(name.includes('hasSubsystem') ||name.includes('owl:imports')|| name.includes('hasIRI')){//get rdf:resource//todo:hard code for now
					let text = attrs['rdf:resource'];
					if(text){
                        console.log(text);
					result.push(text);
					if(me.buffer &&!me.buffer.isPaused()) {me.buffer.push(text+'@'+(level))};
					flag = false;
					}
				}
            }
        });
        parser.on('text', (text) => {
            if(flag){
				if(text){
                result.push(text);
                //console.log(text)
                if(me.buffer &&!me.buffer.isPaused()) {me.buffer.push(text+'@'+(level))};
				}
                flag = false
            }
        
        });
        
        parser.on('closetag', (name)=>{
            if(me.OUTER && name === me.OUTER){
                flagOuter = false;
            }
        })
        parser.on('error', err => {
            // Handle a parsing error
            console.log('err in parsing file')
            parser.end()
            //todo: not valid
            reject(err)
        });
        
        parser.on('finish', () => {
            console.log('finished parsing file')
            //todo: not valid
            parser.end()

            resolve(result)
        });
    
        instream.pipe(parser);
    
    })
    
};

owlProcessor.checkFile = function (loc) {
    return new Promise((resolve, reject) => {
        let parser = new Parser();
        const clone = new PassThrough();
    
        parser.on('opentag', (name, attrs) => {
        if(name === 'owl:Ontology'){
            //console.log(loc+' pass validation');
            resolve(clone)
            parser.end()
        }
        
    });
    parser.on('error', err => {
        // Handle a parsing error
        console.log('err,we know now it is not valid')
        parser.end()
        resolve(null)
    });
    
    parser.on('finish', () => {
        console.log('finished checking for validation')
        resolve(null)
    });
    
        let res = request.get(loc, {timeout: 30000, agent: false}).on('error', function (err) {
            reject(err)//don't throw
        });
        res.pipe(parser)
        res.pipe(clone)
    
    })

};

/**
 * return a promise for async parse a sparql query
 * @param data
 * @param type
 * @returns {promise for query result}
 */
owlProcessor.queryPromise = function (loc, type, level) {
    //console.log('query lvel: '+level)
    const self = this;
    switch(type){
        case 'endpoint':
            //construct query parameter
            console.log('query for end point')
            return new Promise((resolve, reject)=>{
                //run query against endpoint
				console.log(loc);
<<<<<<< HEAD
                request.get(loc, {qs:{'query':self.queryStr2,'output':'json'},timeout: 1500, agent: false}, function (err, res, body) {
                    console.log('endpoint resquest result')
                    if (err||!body||body===undefined||body.includes('<!doctype html>')||body.includes('<?xml version="1.0" encoding="utf-8"?>')) {
						console.log('no result from endpoint, reject')
						reject(err);
						return;
						};//don't throw
                    //unwrap query
                    console.log("body:"+body)
    
                    body = JSON.parse(body)
                    let links = RdfParser.unwrapResult(body, ['source','target']);
                    //console.log(uri)
                    //let tobuffer = uri.map((text)=> {return text+'@'+(level+1)}).join(';')
                    //self.buffer.push(tobuffer);
                         resolve(links)
                })
=======
                //toodo: this is blasphemy, fix the endpoibt then delete this
                if(typeof self.queryStrC === 'string'){
                 self.queryStrC = [self.queryStrC];
                }    
                console.log('lenght of query'+self.queryStrC.length);
                async.map(self.queryStrC, self.singleEpQ(loc), function(err, resultArr){

                   if(err){
                    reject(err);
                    return;
                   }
                                   console.log('lenght of result'+resultArr.length);
                                   console.log(resultArr);

                     for(let idx = 0; idx< resultArr.length; idx++){
                        if(!resultArr[idx]){
                            continue;
                        }
                        for(let item of resultArr[idx]){
                            if(!'level'  in item){
                            item['level'] = idx+1;
                            console.log(item['level']);
                        }
                        }
                     }  

                    console.log('packed resulut:');
                    console.log([].concat.apply([], resultArr));
                  resolve([].concat.apply([], resultArr));
                } )
               


>>>>>>> 7f976f34
            });
            
            break;
            
        case 'local':
            //construct local graph then parse
            
            break;
            
        default:
            return new Error('Undefined query type')
    }
    

}

owlProcessor.singleEpQ = function(loc){

    let q = function(qr, callback){

                    console.log(qr)
                    let qStr = typeof qr === 'string'? qr:qr['qStr'];
                    console.log('query')
                    console.log(qStr);
                   request.get(loc, {qs:{'query':qStr,'output':'json'},timeout: 150000, agent: false}, function (err, res, body) {
                    console.log('endpoint resquest result');
                                      //  console.log("body:"+body);

                    if (err||!body||body===undefined||body.toLowerCase().includes('doctype')||body.includes('<?xml version="1.0" encoding="utf-8"?>')) {
                        console.log('no result from endpoint, reject')
                        callback(err);
                        return;
                        };//don't throw
                    //unwrap query
                   
                    
                   //body = self.parsePseudoJson(body);
                   body = JSON.parse(body);
                   //todo: rewrite unwrap
                    let items = RdfParser.unwrapResult(body, 'item');
                     if(!items){
                        callback(new Error('empty query result'));
                     }

                        for(let item of items){
                            item['level'] = typeof qr === 'string'? qr:qr['level'];
                            console.log(item['level']);
                        
                        }
                   // let uri = items.map(item=>item.uri);
                    //console.log(uri)
                    //let tobuffer = uri.map((text)=> {return text+'@'+(level+1)}).join(';')
                    //self.buffer.push(tobuffer);
                         callback(null, items)
                })
               };

return q;
}

owlProcessor.checkJson = function(body){
    try{
    JSON.parse(body)
    return body
} catch(e){
    console.log(e)
    if(e){
    var re = /^(\{.*\})(.?)$/, re2=  /^(\[.*\])(.?)$/;
let formated = body.match(re)?body.match(re):body.match(re2);
return formated[1]
    }
}
}

owlProcessor.parsePseudoJson = function(body){
    let strs = body.split('\n');
    console.log(strs.length);
    strs =strs.filter((item)=>{return !(item.includes('[') || item.includes(']')||item.includes('{')||item.includes('}')) })
    .map(item=> '{'+item+'}');
    return JSON.parse('['+strs.join(',')+']');



}



/**
 * return a promise for async read a locak file
 * @param loc
 * @returns {Promise for file}
 */
owlProcessor.filePromise = function (loc) {
    return new Promise(function (resolve,reject) {
        fs.readFile(loc, (err, data)=>{
            "use strict";
            err? reject(err):resolve(data);
        })
    })
    
}
/**
 * return a promise for async stream read a local file
 * @param loc
 * @returns {Promise for file stream}
 */
owlProcessor.fileStreamPromise = function (loc) {
    return new Promise(function (resolve,reject) {
        resolve(fs.createReadStream(loc))
    })
}

    /***
     * Utility function: Process href to be actual file uri
     * If href contains mark char:#, delete it
     * @param href, href string to be processed
     * @returns processed href string
     */

    owlProcessor.init = function (options) {
        this.loc = options.topnode;
		this.unpack = options.unpack?options.unpack:false;
        //modify query
        let extraQ = options.supQuery?options.supQuery:'';
        let extraP = options.extraPredicate?options.extraPredicate:'';
        let showImport = options.showImport || false; // if showServiceOnly is chosen, will not show Import
<<<<<<< HEAD
        
        
=======
        this.mPredicate =  owlProcessor.PREDICATE.slice();
>>>>>>> 7f976f34
        if(showImport){
            console.log('show import')
            this.mPredicate.push("owl:imports");
            console.log(this.mPredicate);
            extraQ = extraQ + this.UnionImport;
        }
<<<<<<< HEAD
        this.queryStr = this.queryStr.replace('@placeholder@', extraQ);
        this.queryStr2 = this.queryStr2.replace('@placeholder@', extraQ);
    
        if(extraP){owlProcessor.PREDICATE.push(extraP);}
=======
        console.log(extraQ)

        this.queryStrC = this.queryStr.replace('@placeholder@', extraQ);
                this.queryStr2C = this.queryStr2.replace('@placeholder@', extraQ);

        if(extraP){this.mPredicate.push(extraP);}

        if(options.supQuery){
            this.queryStrC = options.supQuery;
        }

        if(options.supPredicate){
            this.mPredicate = options.supPredicate;
        }

>>>>>>> 7f976f34
        this.OUTER = options.outer?options.outer:null;
        console.log(this.queryStrC);
    
        //process variable init
        this.processed = new Set();
        this.result = [];
        this. linkCounter = 0;
        this.parentMap = {}
    };

owlProcessor.packIntoClusterData = function (rawconn) {
    //get level 1 connections
    let self = this
    let firstl = [], subconnections = {};
	console.log(self.parentMap);
                let orphan = [];
                let foster= null;

    rawconn.forEach((link)=>{
		console.log(link)
        if(link.level == 1){
            firstl.push(link)
        } else{
            if(!(link.target in self.parentMap) ){
                    orphan.push(link)
            }
            else {
                            let parent = self.parentMap[link.target];

                if (parent in subconnections){
                subconnections[parent].connections.push(link)
            } else {
                if(!foster){foster = parent;}
                subconnections[parent] = {connections:[]}
			subconnections[parent].connections.push(link)

            }
        }
        }
    })
    console.log('orphans:')
     console.log(orphan);
    //subconnections[foster].connections = subconnections[foster].connections.concat(orphan);
    //pack into relative subconnctions
    return {connections:firstl, subconnections:subconnections}
}
/**
 * main funtion
 * @param options
 * @returns {Promise}
 */
owlProcessor.process = function (options) {
        //let loc ='http://www.theworldavatar.com/SemakauBuildingLayer.owl'
    /*init paramters*/
        let self = this
<<<<<<< HEAD
        this.init(options);
        console.log(self.root2baseUri(this.loc));
        this.doConnect(this.loc, 1);
        this.buffer = new Readable({read() {}});
=======
    this.init(options);
    this.doConnect(this.loc, 1);
    this.buffer = new Readable({read() {}});
	
		self.processed.add(self.diskLoc2Uri(this.loc));
>>>>>>> 7f976f34

      return new Promise((resolve, reject)=>{
          /*buffer logic**/
          this.buffer.on('data', (chunk) => {//receive new data:string of uris
              //process to get links
              //console.log(chunk.toString())
              let uris = chunk.toString().split(';');
              for (let item of uris){
                  if(item){
                      let uri = item.split('@');
                      let level = uri[1];
                      uri = uri[0];
					  console.log('after split:'+uri);
					  let auri = self.normalAddr(uri);
					  console.log('normailized: '+auri);
                      if(auri&&!self.processed.has(auri) ){
                          self.processed.add(auri);
                          self.doConnect(auri, parseInt(level)+1);//if find new uri, do connect
                      }
                  }
              }
        
          });
    
          this.buffer.on('end', () => {
              console.log('end of search');
              /*END OF ALL RETRIEVING************/
              //console.log(this.parentMap)
			  //self.destroy();
			  
              self.unpack?resolve(self.result):resolve(self.packIntoClusterData(self.result));
			              //  self.buffer = new Readable({read() {}});

          });
          this.buffer.on('close', () => {
              console.log('end of search. should return');
          });
          
      }).catch(err=>{
		  console.log(err)
	  })
    

        
      
    };

owlProcessor.processSingle = function (options) {
    this.init(options);
    return this.doConnect(this.loc, options.level);
}

owlProcessor.diskLoc2Uri = function(disk){
	return disk.replace('C:\\TOMCAT\\webapps\\ROOT\\', 'http://www.theworldavatar.com/').replace(new RegExp( '\\\\','g'), '/');
}
owlProcessor.equalHost = function(url){
	return url.replace('http://www.jparksimulator.com/', 'http://www.theworldavatar.com/');
}

owlProcessor.root2baseUri = function(disk){
    console.log(disk);
    console.log(config.root);
    return disk.replace(config.root, config.baseUri);
}

owlProcessor.uriList2DiskLoc = function (uriArr, diskroot) {
    diskroot = diskroot || config.root;
    return uriArr.map(function (item) {
        // logger.debug("map:"+item)
        let diskLoc = item.replace("http://www.theworldavatar.com",diskroot);
        //diskLoc = diskLoc.replace("http://www.jparksimulator.com",diskroot);
        diskLoc = diskLoc.split('#')[0]
        return {uri:item, diskLoc:diskLoc}
    });
};


//C:\Users\Shaocong\WORK\webJPSGit\irp3-WebJPS-git\CO2WEB\testFiles
//test
//console.time('conn')
   // owlProcessor.doConnect(loc)
/**
var a = Object.create(owlProcessor)
    a.processSingle( {topnode:"http://www.theworldavatar.com/kb/sgp/jurongisland/JurongIsland.owl", level: 1}).then((res)=>{
        console.log('print results')
        console.log((res))});
 ***/
//b.process( {topnode:"http://www.theworldavatar.com/SemakauIsland.owl"}).then((res)=>{
  //  console.log('print')
    //console.log((res))});

module.exports = owlProcessor;<|MERGE_RESOLUTION|>--- conflicted
+++ resolved
@@ -44,22 +44,6 @@
 <https://como.cheng.cam.ac.uk/kb/ontochem.owl#>
     select ?parent  ?uri
     where {
-<<<<<<< HEAD
-	{?a system:hasSubsystem ?uri;}    
-    UNION {?a system:hasIRI ?uri;}
-	UNION {?a Eco-industrialPark:hasIRI ?uri;}
-    UNION {  ?uri rdf:type ontochem:ReactionMechanism .}
-     @placeholder@
-     }`,
-        queryStr2:`
-PREFIX ontochem: <https://como.cheng.cam.ac.uk/kb/ontochem.owl#>
-    select distinct ?uri
-    where {
-    ?uri rdf:type ontochem:ReactionMechanism .
-     @placeholder@
-     }`,
-
-=======
 	{?parent  system:hasSubsystem ?uri;}    
     UNION {?parent  system:hasIRI ?uri;}
 	UNION {?parent  Eco-industrialPark:hasIRI ?uri;}
@@ -78,7 +62,6 @@
              }
 
 `,
->>>>>>> 7f976f34
 UnionImport:`
   UNION{?a owl:imports ?uri;}
 `
@@ -107,22 +90,6 @@
             address = me.equalHost(address);
             if(result&&result.length>0){
 				let iset = new Set();
-<<<<<<< HEAD
-				
-                result.forEach(target=>{
-                    if(typeof  target !=='string'&& 'target' in target && 'address' in target){//
-                        target = result['target']
-                        address = result['address']
-                    }
-                    target = me.normalAddr(target);
-					if(!iset.has(target)){
-						iset.add(target);
-						address = me.root2baseUri(address);
-                    if(level>=2 && ! (target in this.parentMap)) {//
-                        me.parentMap[target] = address in me.parentMap ? me.parentMap[address] : address;
-                    }
-                    me.result.push({'source':address, 'target':target, 'level':level})
-=======
 				console.log('found result: '+result.length);
                 result.forEach(item=>{
                     let parent = null,label = '';
@@ -153,7 +120,6 @@
                         me.parentMap[item] = parent in me.parentMap ? me.parentMap[parent] : parent;
                     }
                     me.result.push({'source':parent, 'target':item, 'label': label ,'level':level})
->>>>>>> 7f976f34
 					}
                     //todo: cluster result on the fly
                 })
@@ -194,6 +160,10 @@
 
 }
 
+owlProcessor.doCluster = function (result) {
+    //get all level 0
+    
+};
 
 /***
  * async connect to an address and query it to get inter file links
@@ -405,25 +375,6 @@
             return new Promise((resolve, reject)=>{
                 //run query against endpoint
 				console.log(loc);
-<<<<<<< HEAD
-                request.get(loc, {qs:{'query':self.queryStr2,'output':'json'},timeout: 1500, agent: false}, function (err, res, body) {
-                    console.log('endpoint resquest result')
-                    if (err||!body||body===undefined||body.includes('<!doctype html>')||body.includes('<?xml version="1.0" encoding="utf-8"?>')) {
-						console.log('no result from endpoint, reject')
-						reject(err);
-						return;
-						};//don't throw
-                    //unwrap query
-                    console.log("body:"+body)
-    
-                    body = JSON.parse(body)
-                    let links = RdfParser.unwrapResult(body, ['source','target']);
-                    //console.log(uri)
-                    //let tobuffer = uri.map((text)=> {return text+'@'+(level+1)}).join(';')
-                    //self.buffer.push(tobuffer);
-                         resolve(links)
-                })
-=======
                 //toodo: this is blasphemy, fix the endpoibt then delete this
                 if(typeof self.queryStrC === 'string'){
                  self.queryStrC = [self.queryStrC];
@@ -457,7 +408,6 @@
                
 
 
->>>>>>> 7f976f34
             });
             
             break;
@@ -581,27 +531,16 @@
         this.loc = options.topnode;
 		this.unpack = options.unpack?options.unpack:false;
         //modify query
-        let extraQ = options.supQuery?options.supQuery:'';
+        let extraQ = options.extraQuery?options.extraQuery:'';
         let extraP = options.extraPredicate?options.extraPredicate:'';
         let showImport = options.showImport || false; // if showServiceOnly is chosen, will not show Import
-<<<<<<< HEAD
-        
-        
-=======
         this.mPredicate =  owlProcessor.PREDICATE.slice();
->>>>>>> 7f976f34
         if(showImport){
             console.log('show import')
             this.mPredicate.push("owl:imports");
             console.log(this.mPredicate);
             extraQ = extraQ + this.UnionImport;
         }
-<<<<<<< HEAD
-        this.queryStr = this.queryStr.replace('@placeholder@', extraQ);
-        this.queryStr2 = this.queryStr2.replace('@placeholder@', extraQ);
-    
-        if(extraP){owlProcessor.PREDICATE.push(extraP);}
-=======
         console.log(extraQ)
 
         this.queryStrC = this.queryStr.replace('@placeholder@', extraQ);
@@ -617,7 +556,6 @@
             this.mPredicate = options.supPredicate;
         }
 
->>>>>>> 7f976f34
         this.OUTER = options.outer?options.outer:null;
         console.log(this.queryStrC);
     
@@ -638,7 +576,7 @@
 
     rawconn.forEach((link)=>{
 		console.log(link)
-        if(link.level == 1){
+        if(link.level === 1){
             firstl.push(link)
         } else{
             if(!(link.target in self.parentMap) ){
@@ -673,18 +611,11 @@
         //let loc ='http://www.theworldavatar.com/SemakauBuildingLayer.owl'
     /*init paramters*/
         let self = this
-<<<<<<< HEAD
-        this.init(options);
-        console.log(self.root2baseUri(this.loc));
-        this.doConnect(this.loc, 1);
-        this.buffer = new Readable({read() {}});
-=======
     this.init(options);
     this.doConnect(this.loc, 1);
     this.buffer = new Readable({read() {}});
 	
 		self.processed.add(self.diskLoc2Uri(this.loc));
->>>>>>> 7f976f34
 
       return new Promise((resolve, reject)=>{
           /*buffer logic**/
@@ -744,25 +675,19 @@
 	return url.replace('http://www.jparksimulator.com/', 'http://www.theworldavatar.com/');
 }
 
-owlProcessor.root2baseUri = function(disk){
-    console.log(disk);
-    console.log(config.root);
-    return disk.replace(config.root, config.baseUri);
-}
-
 owlProcessor.uriList2DiskLoc = function (uriArr, diskroot) {
     diskroot = diskroot || config.root;
     return uriArr.map(function (item) {
         // logger.debug("map:"+item)
         let diskLoc = item.replace("http://www.theworldavatar.com",diskroot);
-        //diskLoc = diskLoc.replace("http://www.jparksimulator.com",diskroot);
+        diskLoc = diskLoc.replace("http://www.jparksimulator.com",diskroot);
         diskLoc = diskLoc.split('#')[0]
         return {uri:item, diskLoc:diskLoc}
     });
 };
-
-
-//C:\Users\Shaocong\WORK\webJPSGit\irp3-WebJPS-git\CO2WEB\testFiles
+    
+
+    
 //test
 //console.time('conn')
    // owlProcessor.doConnect(loc)
