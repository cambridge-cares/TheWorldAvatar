"use strict";
/***
 
 没有结构性数据，考虑全程用流来做，如果有流的sparqlengine就直接套，不然就流local graph来query
 */
var log4js = require('log4js');
var logger = log4js.getLogger();
logger.level = 'debug';
//import
var path = require('path');
var libxmljs = require("libxmljs");
var proj4 = require('proj4');


var async = require('async');
var readdirp = require('readdirp');
var fs = require('graceful-fs');
var util = require('util');
var config = require('../config.js');
//var folderLocation = config.root;
let request = require('request');
let stringtype = require('is-string')
let Parser = require('node-xml-stream')
const RdfParser = require('../agents/rdfParser');
const { Readable,PassThrough } = require('stream');

/**out a asyn function, provide data :
 [
 {source: , target: , level: }
 ]
 ****/
//commented out lazy innitiation
//var connections = [];
    //todo: add cluster logic
    
var owlProcessor = {
PREDICATE:['Eco-industrialPark:hasIRI','system:hasIRI','system:hasSubsystem','j.0:hasSubsystem'],
queryStr:`
PREFIX Eco-industrialPark: <http://www.theworldavatar.com/ontology/ontoeip/ecoindustrialpark/EcoIndustrialPark.owl#>
PREFIX system: <http://www.theworldavatar.com/ontology/ontocape/upper_level/system.owl#>
PREFIX owl: <http://www.w3.org/2002/07/owl#>
    select distinct ?uri
    where {
	{?a system:hasSubsystem ?uri;}    
    UNION {?a system:hasIRI ?uri;}
	UNION {?a Eco-industrialPark:hasIRI ?uri;}
     @placeholder@
     }
`,
UnionImport:`
  UNION{?a system:hasIRI ?uri;}
`
};


//todo: add function to add extra query on the fly

/**
 * connect to an address, if find any link, pass to buffer
 * */
owlProcessor.doConnect = function(address, level) {
    const me = this
    me.linkCounter++;
    return new Promise((resolve, reject)=>{
        this.connectPromise(address, level).then(result=>{
			
            me.linkCounter--;
            console.log('linkcounter');
            console.log(me.linkCounter);
        	console.log('try connecting: '+address)

            if(result&&result.length>0){
				let iset = new Set();
				
                result.forEach(item=>{
                    item = me.normalAddr(item);
					if(!iset.has(item)){
						iset.add(item);
<<<<<<< HEAD
						address = me.root2baseUri(address);
                    if(level>=2 && ! (item in this.parentMap)) {//
                        this.parentMap[item] = address in this.parentMap ? this.parentMap[address] : address;
=======
						address = me.diskLoc2Uri(address);
                    if(level>=2) {
                        me.parentMap[item] = address in me.parentMap ? me.parentMap[address] : address;
>>>>>>> eda74792
                    }
                    me.result.push({'source':address, 'target':item, 'level':level})
					}
                    //todo: cluster result on the fly
                })
            }
            if( me.linkCounter <= 0){//end condition, return
                console.log('all end, print result')
				
                //end buffer
                if(me.buffer) {
                    me.buffer.push(null);
					me.buffer.pause();
                } else {//directly resolve
				console.log('request for one layer result')
				console.log(me.result);
                    resolve(me.result)
                }
                }
        
        }).catch(err=>{
				me.linkCounter--;
                console.log('err connect: '+err)
				            if( me.linkCounter <= 0){//end condition, return
                console.log('all end, print result')
                //end buffer
                if(me.buffer) {
                    me.buffer.push(null);
					me.buffer.pause();
                } else {//directly resolve
								console.log('request for one layer result')

                    resolve(me.result)
                }
                }
                //reject(err)
            })
    })
    

}


/***
 * async connect to an address and query it to get inter file links
 * @param address: local file, remote file or remote endpoint
 * @returns {Promise}
 */
owlProcessor.connectPromise = function (address, level) {
    //endpoint or file?
    const me = this
    return new Promise((resolve, reject)=>{
        if(!stringtype(address)){
            return new Error('address for this node is not a string')
        }
        let fileP = null;
        if (fs.existsSync(address)){//is local
		    console.log('read local')
            address = path.resolve(address);
            fileP = this.fileStreamPromise(address);
        } else{ //remote url
            fileP = this.urlPromise(address);
        }
        //stream parse fileP
        fileP.then(function (instream) {
            if(!instream){//query endpoint
                //todo: run endpoint
                console.log('check endpoint')
                me.queryPromise(address, 'endpoint',level).then(result =>{
                    console.log('ep result:');
                    console.log(result)
                   resolve(result)
                }).catch((err)=>{
					reject(err)
				});

            } else {//query the file
                me.xmlstreamParser(instream, level).then(result => {
                  resolve(result)
                }).catch((err)=>{
					reject(err)
				});
            }
        }).catch(function (err) {
			console.log(err)
            reject(err)
        });
        
    })
}


owlProcessor.normalAddr = function(loc){
	
	let locs = loc.split('#');
	return locs&&locs.length>0? locs[0] : loc;
}
/***
 * test if a url contains a file
 * @param loc
 * @returns {Promise for a null if not a file, a file stream otherwise}
 */
owlProcessor.urlPromise = function (loc) {
    //send request
    return new Promise((resolve, reject) => {
            //check if file, if not, test if an endpoint
            //probably can still send for query if not sure if an endpoint...
            //quick xml parse, we don't wa
         
             owlProcessor.checkFile(loc).then((result)=>{
                 "use strict";
                 if(!result){
                     //return as endpoint
                     resolve(null)
                 }
                 resolve(result)
                 
             }).catch(err=>{
                 //todo: handle possible request error
                 console.log('err connect: '+loc);
				 reject(err)
                 
             })

    })
}

/**
 * stream xml parse a file to get inter uri links
 * predicates to extract defined in this.PREDICATE
 * @param instream: in stream for parsing
 * @returns {Promise for an array of raw links}
 */
owlProcessor.xmlstreamParser = function (instream, level) {
	
    const me = this;
    return new Promise((resolve, reject) => {
		console.log('start stream parser');
        const PREDICATE = this.PREDICATE;
        let parser = new Parser();
        let flagOuter =false, flag = false, result = [];
        parser.on('opentag', (name, attrs) => {
            if(me.OUTER && name === me.OUTER){
                flagOuter = true;
            }
            if((!me.OUTER || flagOuter) && PREDICATE.includes(name)){
                flag = true;
				if(name.includes('hasSubsystem')){//get rdf:resource//todo:hard code for now
					let text = attrs['rdf:resource'];
					if(text){
					result.push(text);
					if(me.buffer &&!me.buffer.isPaused()) {me.buffer.push(text+'@'+(level))};
					flag = false;
					}
				}
            }
        });
        parser.on('text', (text) => {
            if(flag){
				if(text){
                result.push(text);
                //console.log(text)
                if(me.buffer &&!me.buffer.isPaused()) {me.buffer.push(text+'@'+(level))};
				}
                flag = false
            }
        
        });
        
        parser.on('closetag', (name)=>{
            if(me.OUTER && name === me.OUTER){
                flagOuter = false;
            }
        })
        parser.on('error', err => {
            // Handle a parsing error
            console.log('err in parsing file')
            parser.end()
            //todo: not valid
            reject(err)
        });
        
        parser.on('finish', () => {
            console.log('finished parsing file')
            //todo: not valid
            parser.end()

            resolve(result)
        });
    
        instream.pipe(parser);
    
    })
    
};

owlProcessor.checkFile = function (loc) {
    return new Promise((resolve, reject) => {
        let parser = new Parser();
        const clone = new PassThrough();
    
        parser.on('opentag', (name, attrs) => {
        if(name === 'owl:Ontology'){
            //console.log(loc+' pass validation');
            resolve(clone)
            parser.end()
        }
        
    });
    parser.on('error', err => {
        // Handle a parsing error
        console.log('err,we know now it is not valid')
        parser.end()
        resolve(null)
    });
    
    parser.on('finish', () => {
        console.log('finished checking for validation')
        resolve(null)
    });
    
        let res = request.get(loc, {timeout: 10000, agent: false}).on('error', function (err) {
            reject(err)//don't throw
        });
        res.pipe(parser)
        res.pipe(clone)
    
    })

};

/**
 * return a promise for async parse a sparql query
 * @param data
 * @param type
 * @returns {promise for query result}
 */
owlProcessor.queryPromise = function (loc, type, level) {
    console.log('query lvel: '+level)
    const self = this;
    switch(type){
        case 'endpoint':
            //construct query parameter
            console.log('query for end point')
            return new Promise((resolve, reject)=>{
                //run query against endpoint
				console.log(loc);
                request.get(loc, {qs:{'query':self.queryStr,'output':'json'},timeout: 1500, agent: false}, function (err, res, body) {
                    console.log('endpoint resquest result')
                    if (err||!body||body===undefined||body.includes('<!doctype html>')||body.includes('<?xml version="1.0" encoding="utf-8"?>')) {
						console.log('no result from endpoint, reject')
						reject(err);
						return;
						};//don't throw
                    //unwrap query
                    console.log("body:"+body)
    
                    body = JSON.parse(body)
                    let {uri} = RdfParser.unwrapResult(body, ['uri']);
                    //console.log(uri)
                    let tobuffer = uri.map((text)=> {return text+'@'+(level+1)}).join(';')
                    self.buffer.push(tobuffer);
                         resolve(uri)
                })
            });
            
            break;
            
        case 'local':
            //construct local graph then parse
            
            break;
            
        default:
            return new Error('Undefined query type')
    }
    

}


/**
 * return a promise for async read a locak file
 * @param loc
 * @returns {Promise for file}
 */
owlProcessor.filePromise = function (loc) {
    return new Promise(function (resolve,reject) {
        fs.readFile(loc, (err, data)=>{
            "use strict";
            err? reject(err):resolve(data);
        })
    })
    
}
/**
 * return a promise for async stream read a local file
 * @param loc
 * @returns {Promise for file stream}
 */
owlProcessor.fileStreamPromise = function (loc) {
    return new Promise(function (resolve,reject) {
        resolve(fs.createReadStream(loc))
    })
}

    /***
     * Utility function: Process href to be actual file uri
     * If href contains mark char:#, delete it
     * @param href, href string to be processed
     * @returns processed href string
     */

    owlProcessor.init = function (options) {
        this.loc = options.topnode;
		this.unpack = options.unpack?options.unpack:false;
        //modify query
        let extraQ = options.extraQuery?options.extraQuery:'';
        let extraP = options.extraPredicate?options.extraPredicate:'';
        let showImport = options.showImport || false; // if showServiceOnly is chosen, will not show Import
        if(showImport){
            owlProcessor.PREDICATE.push("owl:imports");
            extraQ = extraQ.query + self.UnionImport;
        }
        this.queryStr = this.queryStr.replace('@placeholder@', extraQ);
        if(extraP){owlProcessor.PREDICATE.push(extraP);}
        this.OUTER = options.outer?options.outer:null;
        console.log(this.queryStr)
    
        //process variable init
        this.processed = new Set();
        this.result = [];
        this. linkCounter = 0;
        this.parentMap = {}
    };

owlProcessor.packIntoClusterData = function (rawconn) {
    //get level 1 connections
    let self = this
    let firstl = [], subconnections = {};
	console.log(self.parentMap);
    rawconn.forEach((link)=>{
		console.log(link)
        if(link.level === 1){
            firstl.push(link)
        } else{
            let parent = self.parentMap[link.target];
            if (parent in subconnections){
                subconnections[parent].connections.push(link)
            } else {
                subconnections[parent] = {connections:[]}
			subconnections[parent].connections.push(link)

            }
        }
    })
    //pack into relative subconnctions
    return {connections:firstl, subconnections:subconnections}
}
/**
 * main funtion
 * @param options
 * @returns {Promise}
 */
owlProcessor.process = function (options) {
        //let loc ='http://www.theworldavatar.com/SemakauBuildingLayer.owl'
    /*init paramters*/
        let self = this
        this.init(options);
        console.log(self.root2baseUri(this.loc));
        this.doConnect(this.loc, 1);
        this.doConnect(this.loc, 1);
        this.buffer = new Readable({read() {}});

      return new Promise((resolve, reject)=>{
          /*buffer logic**/
          this.buffer.on('data', (chunk) => {//receive new data:string of uris
              //process to get links
              //console.log(chunk.toString())
              let uris = chunk.toString().split(';');
              for (let item of uris){
                  if(item){
                      let uri = item.split('@');
                      let level = uri[1];
                      uri = uri[0];
					  console.log('after split:'+uri);
					  let auri = self.normalAddr(uri);
					  console.log('normailized: '+auri);
                      if(auri&&!self.processed.has(auri)){
                          self.processed.add(auri);
                          self.doConnect(auri, parseInt(level)+1);//if find new uri, do connect
                      }
                  }
              }
        
          });
    
          this.buffer.on('end', () => {
              console.log('end of search');
              /*END OF ALL RETRIEVING************/
              //console.log(this.parentMap)
			  //self.destroy();
			  
              self.unpack?resolve(self.result):resolve(self.packIntoClusterData(self.result));
			              //  self.buffer = new Readable({read() {}});

          });
          this.buffer.on('close', () => {
              console.log('end of search. should return');
          });
          
      }).catch(err=>{
		  console.log(err)
	  })
    

        
      
    };

owlProcessor.diskLoc2Uri = function(disk){
	return disk.replace('C:\\TOMCAT\\webapps\\ROOT\\', 'http://www.theworldavatar.com/').replace(new RegExp( '\\\\','g'), '/');
<<<<<<< HEAD
}

owlProcessor.root2baseUri = function(disk){
    console.log(disk);
    console.log(config.root);
    return disk.replace(config.root, config.baseUri);
=======
>>>>>>> eda74792
}

owlProcessor.uriList2DiskLoc = function (uriArr, diskroot) {
    diskroot = diskroot || config.root;
    return uriArr.map(function (item) {
        // logger.debug("map:"+item)
        let diskLoc = item.replace("http://www.theworldavatar.com",diskroot);
        //diskLoc = diskLoc.replace("http://www.jparksimulator.com",diskroot);
        diskLoc = diskLoc.split('#')[0]
        return {uri:item, diskLoc:diskLoc}
    });
};


//C:\Users\Shaocong\WORK\webJPSGit\irp3-WebJPS-git\CO2WEB\testFiles
//test
//console.time('conn')
   // owlProcessor.doConnect(loc)
/**
var a = Object.create(owlProcessor)
    a.process( {topnode:"http://www.theworldavatar.com/SemakauBuildingLayer.owl"}).then((res)=>{
        console.log('print results')
        console.log((res))});
var b = Object.create(owlProcessor)
//b.process( {topnode:"http://www.theworldavatar.com/SemakauIsland.owl"}).then((res)=>{
  //  console.log('print')
    //console.log((res))});
**/
module.exports = owlProcessor;<|MERGE_RESOLUTION|>--- conflicted
+++ resolved
@@ -44,9 +44,17 @@
 	{?a system:hasSubsystem ?uri;}    
     UNION {?a system:hasIRI ?uri;}
 	UNION {?a Eco-industrialPark:hasIRI ?uri;}
+    UNION {  ?uri rdf:type ontochem:ReactionMechanism .}
      @placeholder@
-     }
-`,
+     }`,
+        queryStr2:`
+PREFIX ontochem: <https://como.cheng.cam.ac.uk/kb/ontochem.owl#>
+    select distinct ?uri
+    where {
+    ?uri rdf:type ontochem:ReactionMechanism .
+     @placeholder@
+     }`,
+
 UnionImport:`
   UNION{?a system:hasIRI ?uri;}
 `
@@ -72,21 +80,19 @@
             if(result&&result.length>0){
 				let iset = new Set();
 				
-                result.forEach(item=>{
-                    item = me.normalAddr(item);
-					if(!iset.has(item)){
-						iset.add(item);
-<<<<<<< HEAD
+                result.forEach(target=>{
+                    if(typeof  target !=='string'&& 'target' in target && 'address' in target){//
+                        target = result['target']
+                        address = result['address']
+                    }
+                    target = me.normalAddr(target);
+					if(!iset.has(target)){
+						iset.add(target);
 						address = me.root2baseUri(address);
-                    if(level>=2 && ! (item in this.parentMap)) {//
-                        this.parentMap[item] = address in this.parentMap ? this.parentMap[address] : address;
-=======
-						address = me.diskLoc2Uri(address);
-                    if(level>=2) {
-                        me.parentMap[item] = address in me.parentMap ? me.parentMap[address] : address;
->>>>>>> eda74792
+                    if(level>=2 && ! (target in this.parentMap)) {//
+                        me.parentMap[target] = address in me.parentMap ? me.parentMap[address] : address;
                     }
-                    me.result.push({'source':address, 'target':item, 'level':level})
+                    me.result.push({'source':address, 'target':target, 'level':level})
 					}
                     //todo: cluster result on the fly
                 })
@@ -332,7 +338,7 @@
             return new Promise((resolve, reject)=>{
                 //run query against endpoint
 				console.log(loc);
-                request.get(loc, {qs:{'query':self.queryStr,'output':'json'},timeout: 1500, agent: false}, function (err, res, body) {
+                request.get(loc, {qs:{'query':self.queryStr2,'output':'json'},timeout: 1500, agent: false}, function (err, res, body) {
                     console.log('endpoint resquest result')
                     if (err||!body||body===undefined||body.includes('<!doctype html>')||body.includes('<?xml version="1.0" encoding="utf-8"?>')) {
 						console.log('no result from endpoint, reject')
@@ -343,11 +349,11 @@
                     console.log("body:"+body)
     
                     body = JSON.parse(body)
-                    let {uri} = RdfParser.unwrapResult(body, ['uri']);
+                    let links = RdfParser.unwrapResult(body, ['source','target']);
                     //console.log(uri)
-                    let tobuffer = uri.map((text)=> {return text+'@'+(level+1)}).join(';')
-                    self.buffer.push(tobuffer);
-                         resolve(uri)
+                    //let tobuffer = uri.map((text)=> {return text+'@'+(level+1)}).join(';')
+                    //self.buffer.push(tobuffer);
+                         resolve(links)
                 })
             });
             
@@ -402,14 +408,18 @@
         this.loc = options.topnode;
 		this.unpack = options.unpack?options.unpack:false;
         //modify query
-        let extraQ = options.extraQuery?options.extraQuery:'';
+        let extraQ = options.supQuery?options.supQuery:'';
         let extraP = options.extraPredicate?options.extraPredicate:'';
         let showImport = options.showImport || false; // if showServiceOnly is chosen, will not show Import
+        
+        
         if(showImport){
             owlProcessor.PREDICATE.push("owl:imports");
             extraQ = extraQ.query + self.UnionImport;
         }
         this.queryStr = this.queryStr.replace('@placeholder@', extraQ);
+        this.queryStr2 = this.queryStr2.replace('@placeholder@', extraQ);
+    
         if(extraP){owlProcessor.PREDICATE.push(extraP);}
         this.OUTER = options.outer?options.outer:null;
         console.log(this.queryStr)
@@ -428,7 +438,7 @@
 	console.log(self.parentMap);
     rawconn.forEach((link)=>{
 		console.log(link)
-        if(link.level === 1){
+        if(link.level == 1){
             firstl.push(link)
         } else{
             let parent = self.parentMap[link.target];
@@ -455,7 +465,6 @@
         let self = this
         this.init(options);
         console.log(self.root2baseUri(this.loc));
-        this.doConnect(this.loc, 1);
         this.doConnect(this.loc, 1);
         this.buffer = new Readable({read() {}});
 
@@ -507,15 +516,12 @@
 
 owlProcessor.diskLoc2Uri = function(disk){
 	return disk.replace('C:\\TOMCAT\\webapps\\ROOT\\', 'http://www.theworldavatar.com/').replace(new RegExp( '\\\\','g'), '/');
-<<<<<<< HEAD
 }
 
 owlProcessor.root2baseUri = function(disk){
     console.log(disk);
     console.log(config.root);
     return disk.replace(config.root, config.baseUri);
-=======
->>>>>>> eda74792
 }
 
 owlProcessor.uriList2DiskLoc = function (uriArr, diskroot) {
