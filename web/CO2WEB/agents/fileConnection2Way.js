'use strict'
/***

 没有结构性数据，考虑全程用流来做，如果有流的sparqlengine就直接套，不然就流local graph来query
 */
const log4js = require('log4js')
const logger = log4js.getLogger()
logger.level = 'debug'
//import
const path = require('path')
const async = require('async')
const fs = require('graceful-fs')
const config = require('../config.js')
let request = require('request')
let stringtype = require('is-string')
let Parser = require('node-xml-stream')
const RdfParser = require('../agents/rdfParser')
const { Readable, PassThrough } = require('stream')

/**out a asyn function, provide data :
 [
 {source: , target: , level: }
 ]
 ****/
//commented out lazy innitiation
//var connections = [];
<<<<<<< HEAD
    //todo: add cluster logic
    
var owlProcessor = {
PREDICATE:['Eco-industrialPark:hasIRI','system:hasIRI','system:hasSubsystem','j.0:hasSubsystem', 'topology:hasOutput','topology:hasInput'],
queryStr:`
PREFIX Eco-industrialPark: <http://www.theworldavatar.com/ontology/ontoeip/ecoindustrialpark/EcoIndustrialPark.owl#>
PREFIX system: <http://www.theworldavatar.com/ontology/ontocape/upper_level/system.owl#>
PREFIX owl: <http://www.w3.org/2002/07/owl#>
             PREFIX rdf: <http://www.w3.org/1999/02/22-rdf-syntax-ns#>
             PREFIX ontochem: 
<https://como.cheng.cam.ac.uk/kb/ontochem.owl#>
    select ?parent  ?uri
    where {
	{?parent  system:hasSubsystem ?uri;}    
    UNION {?parent  system:hasIRI ?uri;}
	UNION {?parent  Eco-industrialPark:hasIRI ?uri;}
	UNION {?uri rdf:type ontochem:ReactionMechanism .}
     @placeholder@
     }
`,
queryStr2:`
             PREFIX rdf: <http://www.w3.org/1999/02/22-rdf-syntax-ns#>
             PREFIX ontochem: 
<https://como.cheng.cam.ac.uk/kb/ontochem.owl#>
             SELECT ?uri
             WHERE {
                    { ?uri rdf:type ontochem:ReactionMechanism .}
                         @placeholder@
             }

`,
UnionImport:`
  UNION{?a owl:imports ?uri;}
`
};




=======
//todo: add cluster logic

const owlProcessor = {
  PREDICATE: [
    'Eco-industrialPark:hasIRI',
    'system:hasIRI',
    'system:hasSubsystem',
    'j.0:hasSubsystem'],
  queryStr: `PREFIX Eco-industrialPark: <http://www.theworldavatar.com/ontology/ontoeip/ecoindustrialpark/EcoIndustrialPark.owl#>
        PREFIX system: <http://www.theworldavatar.com/ontology/ontocape/upper_level/system.owl#>
        PREFIX owl: <http://www.w3.org/2002/07/owl#>
        PREFIX rdf: <http://www.w3.org/1999/02/22-rdf-syntax-ns#>
        PREFIX ontochem: <https://como.cheng.cam.ac.uk/kb/ontochem.owl#>
        SELECT ?parent  ?uri
        WHERE {
              {?parent  system:hasSubsystem ?uri;}
              UNION {?parent  system:hasIRI ?uri;}
              UNION {?parent  Eco-industrialPark:hasIRI ?uri;}
              UNION {?uri rdf:type ontochem:ReactionMechanism .}
                 @placeholder@
         }`,
  queryStr2: `PREFIX rdf: <http://www.w3.org/1999/02/22-rdf-syntax-ns#>
        PREFIX ontochem: <https://como.cheng.cam.ac.uk/kb/ontochem.owl#>
        SELECT ?uri
        WHERE {
              { ?uri rdf:type ontochem:ReactionMechanism .}
                @placeholder@
        }`,
  UnionImport: `UNION{?a owl:imports ?uri;}`,
}
>>>>>>> 51a4c118

//todo: add function to add extra query on the fly

/**
 * connect to an address, if find any link, pass to buffer
 * */
<<<<<<< HEAD
owlProcessor.doConnect = function(address, level) {
    const me = this
    me.linkCounter++;
    return new Promise((resolve, reject)=>{
        this.connectPromise(address, level).then(result=>{
			
            me.linkCounter--;
            console.log('linkcounter');
            console.log(me.linkCounter);
        	console.log('tried connecting: '+address)
            address = me.diskLoc2Uri(address);//resolve address inconsistency
            address = me.equalHost(address);
            if(result&&result.length>0){
				let iset = new Set();
				console.log('found result: '+JSON.stringify(result));
                result.forEach(item=>{
                    let parent = null,label = '';
                    if(typeof item === 'object'){
                        if('uri' in item ){
                        parent = item['parent']?item['parent']:address;//if parent iri is null, just use address
                        label = item['label']?item['label']:'';
                        level = item['level']?item['level']:level;
                        item = item['uri'];

                        }
                    } else {
                        parent = address;
                          label = item;
                    }

                    if(!item){
                        console.log('Empty Item');
                        return;//skip null 
                    }

                    item = me.normalAddr(item);
                    item = me.equalHost(item);
                    console.log(item)
                       
					if(!iset.has(item)){
                        console.log('add')
						iset.add(item);
                    if(level>=2 && !(item in me.parentMap) && (parent!==item)) {
                        me.parentMap[item] = parent in me.parentMap ? me.parentMap[parent] : parent;
                    }
                    me.result.push({'source':parent, 'target':item, 'label': label ,'level':level});
                    console.log({'source':parent, 'target':item, 'label': label ,'level':level})
                    
                    
                    }
                    //todo: cluster result on the fly
                })
=======
owlProcessor.doConnect = function (address, level) {
  const me = this
  me.linkCounter++
  return new Promise((resolve) => {
    this.connectPromise(address, level).then(result => {

      me.linkCounter--
      console.log('linkcounter')
      console.log(me.linkCounter)
      console.log('tried connecting: ' + address)
      address = me.diskLoc2Uri(address)//resolve address inconsistency
      address = me.equalHost(address)
      if (result && result.length > 0) {
        let iset = new Set()
        console.log('found result: ' + JSON.stringify(result))
        result.forEach(item => {
          let parent = null, label = ''
          if (typeof item === 'object') {
            if ('uri' in item) {
              parent = item['parent'] ? item['parent'] : address//if parent iri is null, just use address
              label = item['label'] ? item['label'] : ''
              level = item['level'] ? item['level'] : level
              item = item['uri']

>>>>>>> 51a4c118
            }
          } else {
            parent = address
            label = item
          }

          if (!item) {
            console.log('Empty Item')
            return//skip null
          }

          item = me.equalHost(item)
          console.log(item)

          if (!iset.has(item)) {
            console.log('add')
            iset.add(item)
            if (level >= 2 && !(item in me.parentMap) && (parent !== item)) {
              me.parentMap[item] = parent in me.parentMap
                ? me.parentMap[parent]
                : parent
            }
            me.result.push({
              'source': parent,
              'target': item,
              'label': label,
              'level': level,
            })
            console.log({
              'source': parent,
              'target': item,
              'label': label,
              'level': level,
            })

          }
          //todo: cluster result on the fly
        })
      }
      if (me.linkCounter <= 0) {//end condition, return
        console.log('all end, print result')

        //end buffer
        if (me.buffer) {
          me.buffer.push(null)
          me.buffer.pause()
        } else {//directly resolve
          console.log('request for one layer result')
          console.log(me.result)
          resolve(me.result)
        }
      }

    }).catch(err => {
      me.linkCounter--
      console.log('err connect: ' + err)
      if (me.linkCounter <= 0) {//end condition, return
        console.log('all end, print result')
        //end buffer
        if (me.buffer) {
          me.buffer.push(null)
          me.buffer.pause()
        } else {//directly resolve
          console.log('request for one layer result')

          resolve(me.result)
        }
      }
    })
  })

}

/***
 * async connect to an address and query it to get inter file links
 * @param address: local file, remote file or remote endpoint
 * @param level
 * @returns {Promise}
 */
owlProcessor.connectPromise = function (address, level) {
  //endpoint or file?
  const me = this
  return new Promise((resolve, reject) => {
    if (!stringtype(address)) {
      return new Error('address for this node is not a string')
    }
    let fileP = null
    if (fs.existsSync(address)) {//is local
      console.log('read local')
      address = path.resolve(address)
      fileP = this.fileStreamPromise(address)
    } else { //remote url
      fileP = this.urlPromise(address)
    }
    //stream parse fileP
    fileP.then(function (instream) {
      if (!instream) {//query endpoint
        //todo: run endpoint
        console.log('check endpoint')
        me.queryPromise(address, 'endpoint').then(result => {
          console.log('ep result connect p:')
          console.log(result)
          //!!!!!return result
          resolve(result)
        }).catch((err) => {
          reject(err)
        })

      } else {//query the file
        me.xmlstreamParser(instream, level).then(result => {
          //!!!!!return result
          resolve(result)
        }).catch((err) => {
          reject(err)
        })
      }
    }).catch(function (err) {
      console.log(err)
      reject(err)
    })

  })
}

owlProcessor.normalAddr = function (loc) {
  if (loc.charAt(loc.length - 1) === '\/') {
    loc = loc.slice(0, loc.length - 1)
  }
  let locs = loc.split('#')
  return locs && locs.length > 0 ? locs[0] : loc
}
/***
 * test if a url contains a file
 * @param loc
 * @returns Promise for a null if not a file, a file stream otherwise
 */
owlProcessor.urlPromise = function (loc) {
  //send request
  return new Promise((resolve, reject) => {
    //check if file, if not, test if an endpoint
    //probably can still send for query if not sure if an endpoint...
    //quick xml parse, we don't wa

    owlProcessor.checkFile(loc).then((result) => {
      'use strict'
      if (!result) {
        //return as endpoint
        resolve(null)
      }
      resolve(result)

    }).catch(err => {
      //todo: handle possible request error
      console.log('err connect: ' + loc)
      reject(err)

    })

  })
}

/**
 * stream xml parse a file to get inter uri links
 * predicates to extract defined in this.PREDICATE
 * @param instream: in stream for parsing
 * @param level
 * @returns Promise for an array of raw links
 */
owlProcessor.xmlstreamParser = function (instream, level) {
<<<<<<< HEAD
	
    const me = this;
     console.log(me.mPredicate);
    return new Promise((resolve, reject) => {
		console.log('start stream parser');
        let parser = new Parser();
        let flagOuter =false, flag = false, result = [];
        parser.on('opentag', (name, attrs) => {
            if(me.OUTER && name === me.OUTER){
                flagOuter = true;
            }
            if((!me.OUTER || flagOuter) && me.mPredicate.includes(name)){
                console.log(name)
                flag = true;
				if(name.includes('hasSubsystem') ||name.includes('owl:imports')|| name.includes('hasIRI')|| name.includes('hasOutput')|| name.includes('hasInput')){//get rdf:resource//todo:hard code for now
					let text = attrs['rdf:resource'];
					if(text){
                        console.log(text);
					result.push(text);
					if(me.buffer &&!me.buffer.isPaused()) {me.buffer.push(text+'@'+(level))};
					flag = false;
					}
				}
            }
        });
        parser.on('text', (text) => {
            if(flag){
				if(text){
                result.push(text);
                //console.log(text)
                if(me.buffer &&!me.buffer.isPaused()) {me.buffer.push(text+'@'+(level))};
				}
                flag = false
            }
        
        });
        
        parser.on('closetag', (name)=>{
            if(me.OUTER && name === me.OUTER){
                flagOuter = false;
=======

  const me = this
  console.log(me.mPredicate)
  return new Promise((resolve, reject) => {
    console.log('start stream parser')
    let parser = new Parser()
    let flagOuter = false, flag = false, result = []
    parser.on('opentag', (name, attrs) => {
      if (me.OUTER && name === me.OUTER) {
        flagOuter = true
      }
      if ((!me.OUTER || flagOuter) && me.mPredicate.includes(name)) {
        console.log(name)
        flag = true
        if (name.includes('hasSubsystem') || name.includes('owl:imports') ||
          name.includes('hasIRI')) {//get rdf:resource//todo:hard code for now
          let text = attrs['rdf:resource']
          if (text) {
            console.log(text)
            result.push(text)
            if (me.buffer && !me.buffer.isPaused()) {
              me.buffer.push(text + '@' + (level))
>>>>>>> 51a4c118
            }
            flag = false
          }
        }
      }
    })
    parser.on('text', (text) => {
      if (flag) {
        if (text) {
          result.push(text)
          if (me.buffer && !me.buffer.isPaused()) {
            me.buffer.push(text + '@' + (level))
          }
        }
        flag = false
      }

    })

    parser.on('closetag', (name) => {
      if (me.OUTER && name === me.OUTER) {
        flagOuter = false
      }
    })
    parser.on('error', err => {
      // Handle a parsing error
      console.log('err in parsing file')
      parser.end()
      //todo: not valid
      reject(err)
    })

    parser.on('finish', () => {
      console.log('finished parsing file')
      //todo: not valid
      parser.end()

      resolve(result)
    })

    instream.pipe(parser)

  })

}

owlProcessor.checkFile = function (loc) {
  return new Promise((resolve, reject) => {
    let parser = new Parser()
    const clone = new PassThrough()

    parser.on('opentag', (name) => {
      if (name === 'owl:Ontology') {
        resolve(clone)
        parser.end()
      }

    })

    parser.on('error', () => {
      // Handle a parsing error
      console.log('err,we know now it is not valid')
      parser.end()
      resolve(null)
    })

    parser.on('finish', () => {
      console.log('finished checking for validation')
      resolve(null)
    })

    let res = request.get(loc, { timeout: 30000, agent: false }).
      on('error', function (err) {
        reject(err)//don't throw
      })
    res.pipe(parser)
    res.pipe(clone)

  })

}

/**
 * return a promise for async parse a sparql query
 * @param loc
 * @param type
 * @returns Error or Promise for query result
 */
owlProcessor.queryPromise = function (loc, type) {
  const self = this
  switch (type) {
    case 'endpoint':
      //construct query parameter
      console.log('query for end point')
      return new Promise((resolve, reject) => {
        //run query against endpoint
        console.log(loc)
        //toodo: this is blasphemy, fix the endpoibt then delete this
        if (typeof self.queryStrC === 'string') {
          self.queryStrC = [self.queryStrC]
        }
        console.log('lenght of query' + self.queryStrC.length)
        async.map(self.queryStrC, self.singleEpQ(loc),
          function (err, resultArr) {

            if (err) {
              reject(err)
              return
            }
            console.log('lenght of result' + resultArr.length)
            console.log(resultArr)

            for (let idx = 0; idx < resultArr.length; idx++) {
              if (!resultArr[idx]) {
                continue
              }
              for (let item of resultArr[idx]) {
                if (!'level' in item) {
                  item['level'] = idx + 1
                  console.log(item['level'])
                }
              }
            }

            console.log('packed resulut:')
            console.log([].concat.apply([], resultArr))
            resolve([].concat.apply([], resultArr))
          })

      })

    case 'local':
      //construct local graph then parse

      break

    default:
      return new Error('Undefined query type')
  }

}

/**Single Endpoint Query
 *
 * @param loc
 * @returns {Function}
 */
owlProcessor.singleEpQ = function (loc) {

  return function (qStr, callback) {

    console.log('query')
    console.log(qStr)
    request.get(loc, {
      qs: { 'query': qStr, 'output': 'json' },
      timeout: 150000,
      agent: false,
    }, function (err, res, body) {
      console.log('endpoint resquest result')

      if (err || !body || body === undefined ||
        body.toLowerCase().includes('doctype') ||
        body.includes('<?xml version="1.0" encoding="utf-8"?>')) {
        console.log('no result from endpoint, reject')
        callback(err)
        return
      }//don't throw
      //unwrap query

      body = JSON.parse(body)
      //todo: rewrite unwrap
      let items = RdfParser.unwrapResult(body, 'item')
      if (!items) {
        callback(new Error('empty query result'))
        return
      }

      callback(null, items)
    })
  }
}

owlProcessor.checkJson = function (body) {
  try {
    JSON.parse(body)
    return body
  } catch (e) {
    console.log(e)
    if (e) {
      let re = /^(\{.*\})(.?)$/, re2 = /^(\[.*\])(.?)$/
      let formated = body.match(re) ? body.match(re) : body.match(re2)
      return formated[1]
    }
  }
}

owlProcessor.parsePseudoJson = function (body) {
  let strs = body.split('\n')
  console.log(strs.length)
  strs = strs.filter((item) => {
    return !(item.includes('[') || item.includes(']') || item.includes('{') ||
      item.includes('}'))
  }).map(item => '{' + item + '}')
  return JSON.parse('[' + strs.join(',') + ']')

}

/**
 * return a promise for async read a locak file
 * @param loc
 * @returns Promise for file
 */
owlProcessor.filePromise = function (loc) {
  return new Promise(function (resolve, reject) {
    fs.readFile(loc, (err, data) => {
      'use strict'
      err ? reject(err) : resolve(data)
    })
  })

}
/**
 * return a promise for async stream read a local file
 * @param loc
 * @returns Promise for file stream
 */
owlProcessor.fileStreamPromise = function (loc) {
  return new Promise(function (resolve) {
    resolve(fs.createReadStream(loc))
  })
}

/***
 * Utility function: Process href to be actual file uri
 * If href contains mark char:#, delete it
 * @returns processed href string
 * @param options
 */
owlProcessor.init = function (options) {
  this.loc = options.topnode
  this.unpack = options.unpack ? options.unpack : false
  //modify query
  let extraQ = options.extraQuery ? options.extraQuery : ''
  let extraP = options.extraPredicate ? options.extraPredicate : ''
  let showImport = options.showImport || false // if showServiceOnly is chosen, will not show Import
  this.mPredicate = owlProcessor.PREDICATE
  if (showImport) {
    console.log('show import')
    this.mPredicate.push('owl:imports')
    console.log(this.mPredicate)
    extraQ = extraQ + this.UnionImport
  }
  console.log(extraQ)

  this.queryStrC = this.queryStr.replace('@placeholder@', extraQ)

  if (extraP) {this.mPredicate.push(extraP)}

  if (options.supQuery) {
    this.queryStrC = options.supQuery
  }

  if (options.supPredicate) {
    this.mPredicate = options.supPredicate
  }

  this.OUTER = options.outer ? options.outer : null
  console.log(this.queryStrC)

  //process variable init
  this.processed = new Set()
  this.result = []
  this.linkCounter = 0
  this.parentMap = {}
}

owlProcessor.packIntoClusterData = function (rawconn) {
  //get level 1 connections
  let self = this
  let firstl = [], subconnections = {}
  console.log(self.parentMap)
  let orphan = []
  let foster = null

  rawconn.forEach((link) => {
    console.log(link)
    if (link.level === 1) {
      firstl.push(link)
    } else {
      if (!(link.target in self.parentMap)) {
        orphan.push(link)
      } else {
        let parent = self.parentMap[link.target]

        if (parent in subconnections) {
          subconnections[parent].connections.push(link)
        } else {
          if (!foster) {foster = parent}
          subconnections[parent] = { connections: [] }
          subconnections[parent].connections.push(link)

        }
      }
    }
  })
  console.log('orphans:')
  console.log(orphan)
  //subconnections[foster].connections = subconnections[foster].connections.concat(orphan);
  //pack into relative subconnctions
  return { connections: firstl, subconnections: subconnections }
}

/**
 * main funtion
 * @param options
 * @returns {Promise}
 */
owlProcessor.process = function (options) {
  /*init paramters*/
  let self = this
  this.init(options)
  this.doConnect(this.loc, 1)
  this.buffer = new Readable({ read () {} })

  self.processed.add(self.diskLoc2Uri(this.loc))

  return new Promise((resolve) => {
    /*buffer logic**/
    this.buffer.on('data', (chunk) => {//receive new data:string of uris
      let uris = chunk.toString().split(';')
      for (let item of uris) {
        if (item) {
          let uri = item.split('@')
          let level = uri[1]
          uri = uri[0]
          console.log('after split:' + uri)
          let auri = self.normalAddr(uri)
          console.log('normailized: ' + auri)
          if (auri && !self.processed.has(auri)) {
            self.processed.add(auri)
            self.doConnect(auri, parseInt(level) + 1)//if find new uri, do connect
          }
        }
      }
    })

    this.buffer.on('end', () => {
      console.log('end of search')
      /*END OF ALL RETRIEVING************/

      self.unpack ? resolve(self.result) : resolve(
        self.packIntoClusterData(self.result))
    })

    this.buffer.on('close', () => {
      console.log('end of search. should return')
    })

  }).catch(err => {
    console.log(err)
  })

}

owlProcessor.processSingle = function (options) {
  this.init(options)
  return this.doConnect(this.loc, 1)
}

owlProcessor.diskLoc2Uri = function (disk) {
  return disk
    ? disk.replace('C:\\TOMCAT\\webapps\\ROOT\\',
      'http://www.theworldavatar.com/').replace(new RegExp('\\\\', 'g'), '/')
    : null
}
owlProcessor.equalHost = function (url) {
  return url ? url.replace('http://www.jparksimulator.com/',
    'http://www.theworldavatar.com/') : null
}

owlProcessor.uriList2DiskLoc = function (uriArr, diskroot) {
  diskroot = diskroot || config.root
  return uriArr.map(function (item) {
    // logger.debug("map:"+item)
    let diskLoc = item.replace('http://www.theworldavatar.com', diskroot)
    diskLoc = diskLoc.replace('http://www.jparksimulator.com', diskroot)
    diskLoc = diskLoc.split('#')[0]
    return { uri: item, diskLoc: diskLoc }
  })
}

module.exports = owlProcessor<|MERGE_RESOLUTION|>--- conflicted
+++ resolved
@@ -24,47 +24,6 @@
  ****/
 //commented out lazy innitiation
 //var connections = [];
-<<<<<<< HEAD
-    //todo: add cluster logic
-    
-var owlProcessor = {
-PREDICATE:['Eco-industrialPark:hasIRI','system:hasIRI','system:hasSubsystem','j.0:hasSubsystem', 'topology:hasOutput','topology:hasInput'],
-queryStr:`
-PREFIX Eco-industrialPark: <http://www.theworldavatar.com/ontology/ontoeip/ecoindustrialpark/EcoIndustrialPark.owl#>
-PREFIX system: <http://www.theworldavatar.com/ontology/ontocape/upper_level/system.owl#>
-PREFIX owl: <http://www.w3.org/2002/07/owl#>
-             PREFIX rdf: <http://www.w3.org/1999/02/22-rdf-syntax-ns#>
-             PREFIX ontochem: 
-<https://como.cheng.cam.ac.uk/kb/ontochem.owl#>
-    select ?parent  ?uri
-    where {
-	{?parent  system:hasSubsystem ?uri;}    
-    UNION {?parent  system:hasIRI ?uri;}
-	UNION {?parent  Eco-industrialPark:hasIRI ?uri;}
-	UNION {?uri rdf:type ontochem:ReactionMechanism .}
-     @placeholder@
-     }
-`,
-queryStr2:`
-             PREFIX rdf: <http://www.w3.org/1999/02/22-rdf-syntax-ns#>
-             PREFIX ontochem: 
-<https://como.cheng.cam.ac.uk/kb/ontochem.owl#>
-             SELECT ?uri
-             WHERE {
-                    { ?uri rdf:type ontochem:ReactionMechanism .}
-                         @placeholder@
-             }
-
-`,
-UnionImport:`
-  UNION{?a owl:imports ?uri;}
-`
-};
-
-
-
-
-=======
 //todo: add cluster logic
 
 const owlProcessor = {
@@ -95,48 +54,46 @@
         }`,
   UnionImport: `UNION{?a owl:imports ?uri;}`,
 }
->>>>>>> 51a4c118
 
 //todo: add function to add extra query on the fly
 
 /**
  * connect to an address, if find any link, pass to buffer
  * */
-<<<<<<< HEAD
-owlProcessor.doConnect = function(address, level) {
-    const me = this
-    me.linkCounter++;
-    return new Promise((resolve, reject)=>{
-        this.connectPromise(address, level).then(result=>{
-			
-            me.linkCounter--;
-            console.log('linkcounter');
-            console.log(me.linkCounter);
-        	console.log('tried connecting: '+address)
-            address = me.diskLoc2Uri(address);//resolve address inconsistency
-            address = me.equalHost(address);
-            if(result&&result.length>0){
-				let iset = new Set();
-				console.log('found result: '+JSON.stringify(result));
-                result.forEach(item=>{
-                    let parent = null,label = '';
-                    if(typeof item === 'object'){
-                        if('uri' in item ){
-                        parent = item['parent']?item['parent']:address;//if parent iri is null, just use address
-                        label = item['label']?item['label']:'';
-                        level = item['level']?item['level']:level;
-                        item = item['uri'];
-
-                        }
-                    } else {
-                        parent = address;
-                          label = item;
-                    }
-
-                    if(!item){
-                        console.log('Empty Item');
-                        return;//skip null 
-                    }
+owlProcessor.doConnect = function (address, level) {
+  const me = this
+  me.linkCounter++
+  return new Promise((resolve) => {
+    this.connectPromise(address, level).then(result => {
+
+      me.linkCounter--
+      console.log('linkcounter')
+      console.log(me.linkCounter)
+      console.log('tried connecting: ' + address)
+      address = me.diskLoc2Uri(address)//resolve address inconsistency
+      address = me.equalHost(address)
+      if (result && result.length > 0) {
+        let iset = new Set()
+        console.log('found result: ' + JSON.stringify(result))
+        result.forEach(item => {
+          let parent = null, label = ''
+          if (typeof item === 'object') {
+            if ('uri' in item) {
+              parent = item['parent'] ? item['parent'] : address//if parent iri is null, just use address
+              label = item['label'] ? item['label'] : ''
+              level = item['level'] ? item['level'] : level
+              item = item['uri']
+
+            }
+          } else {
+            parent = address
+            label = item
+          }
+
+          if (!item) {
+            console.log('Empty Item')
+            return//skip null
+          }
 
                     item = me.normalAddr(item);
                     item = me.equalHost(item);
@@ -155,102 +112,40 @@
                     }
                     //todo: cluster result on the fly
                 })
-=======
-owlProcessor.doConnect = function (address, level) {
-  const me = this
-  me.linkCounter++
-  return new Promise((resolve) => {
-    this.connectPromise(address, level).then(result => {
-
-      me.linkCounter--
-      console.log('linkcounter')
-      console.log(me.linkCounter)
-      console.log('tried connecting: ' + address)
-      address = me.diskLoc2Uri(address)//resolve address inconsistency
-      address = me.equalHost(address)
-      if (result && result.length > 0) {
-        let iset = new Set()
-        console.log('found result: ' + JSON.stringify(result))
-        result.forEach(item => {
-          let parent = null, label = ''
-          if (typeof item === 'object') {
-            if ('uri' in item) {
-              parent = item['parent'] ? item['parent'] : address//if parent iri is null, just use address
-              label = item['label'] ? item['label'] : ''
-              level = item['level'] ? item['level'] : level
-              item = item['uri']
-
->>>>>>> 51a4c118
-            }
-          } else {
-            parent = address
-            label = item
-          }
-
-          if (!item) {
-            console.log('Empty Item')
-            return//skip null
-          }
-
-          item = me.equalHost(item)
-          console.log(item)
-
-          if (!iset.has(item)) {
-            console.log('add')
-            iset.add(item)
-            if (level >= 2 && !(item in me.parentMap) && (parent !== item)) {
-              me.parentMap[item] = parent in me.parentMap
-                ? me.parentMap[parent]
-                : parent
-            }
-            me.result.push({
-              'source': parent,
-              'target': item,
-              'label': label,
-              'level': level,
+            }
+            if( me.linkCounter <= 0){//end condition, return
+                console.log('all end, print result')
+				
+                //end buffer
+                if(me.buffer) {
+                    me.buffer.push(null);
+					me.buffer.pause();
+                } else {//directly resolve
+				console.log('request for one layer result')
+				console.log(me.result);
+                    resolve(me.result)
+                }
+                }
+        
+        }).catch(err=>{
+				me.linkCounter--;
+                console.log('err connect: '+err)
+				            if( me.linkCounter <= 0){//end condition, return
+                console.log('all end, print result')
+                //end buffer
+                if(me.buffer) {
+                    me.buffer.push(null);
+					me.buffer.pause();
+                } else {//directly resolve
+								console.log('request for one layer result')
+
+                    resolve(me.result)
+                }
+                }
+                //reject(err)
             })
-            console.log({
-              'source': parent,
-              'target': item,
-              'label': label,
-              'level': level,
-            })
-
-          }
-          //todo: cluster result on the fly
-        })
-      }
-      if (me.linkCounter <= 0) {//end condition, return
-        console.log('all end, print result')
-
-        //end buffer
-        if (me.buffer) {
-          me.buffer.push(null)
-          me.buffer.pause()
-        } else {//directly resolve
-          console.log('request for one layer result')
-          console.log(me.result)
-          resolve(me.result)
-        }
-      }
-
-    }).catch(err => {
-      me.linkCounter--
-      console.log('err connect: ' + err)
-      if (me.linkCounter <= 0) {//end condition, return
-        console.log('all end, print result')
-        //end buffer
-        if (me.buffer) {
-          me.buffer.push(null)
-          me.buffer.pause()
-        } else {//directly resolve
-          console.log('request for one layer result')
-
-          resolve(me.result)
-        }
-      }
-    })
-  })
+    })
+
 
 }
 
@@ -350,7 +245,6 @@
  * @returns Promise for an array of raw links
  */
 owlProcessor.xmlstreamParser = function (instream, level) {
-<<<<<<< HEAD
 	
     const me = this;
      console.log(me.mPredicate);
@@ -391,66 +285,20 @@
         parser.on('closetag', (name)=>{
             if(me.OUTER && name === me.OUTER){
                 flagOuter = false;
-=======
-
-  const me = this
-  console.log(me.mPredicate)
-  return new Promise((resolve, reject) => {
-    console.log('start stream parser')
-    let parser = new Parser()
-    let flagOuter = false, flag = false, result = []
-    parser.on('opentag', (name, attrs) => {
-      if (me.OUTER && name === me.OUTER) {
-        flagOuter = true
-      }
-      if ((!me.OUTER || flagOuter) && me.mPredicate.includes(name)) {
-        console.log(name)
-        flag = true
-        if (name.includes('hasSubsystem') || name.includes('owl:imports') ||
-          name.includes('hasIRI')) {//get rdf:resource//todo:hard code for now
-          let text = attrs['rdf:resource']
-          if (text) {
-            console.log(text)
-            result.push(text)
-            if (me.buffer && !me.buffer.isPaused()) {
-              me.buffer.push(text + '@' + (level))
->>>>>>> 51a4c118
-            }
-            flag = false
-          }
-        }
-      }
-    })
-    parser.on('text', (text) => {
-      if (flag) {
-        if (text) {
-          result.push(text)
-          if (me.buffer && !me.buffer.isPaused()) {
-            me.buffer.push(text + '@' + (level))
-          }
-        }
-        flag = false
-      }
-
-    })
-
-    parser.on('closetag', (name) => {
-      if (me.OUTER && name === me.OUTER) {
-        flagOuter = false
-      }
-    })
-    parser.on('error', err => {
-      // Handle a parsing error
-      console.log('err in parsing file')
-      parser.end()
-      //todo: not valid
-      reject(err)
-    })
-
-    parser.on('finish', () => {
-      console.log('finished parsing file')
-      //todo: not valid
-      parser.end()
+            }
+        })
+        parser.on('error', err => {
+            // Handle a parsing error
+            console.log('err in parsing file')
+            parser.end()
+            //todo: not valid
+            reject(err)
+        });
+        
+        parser.on('finish', () => {
+            console.log('finished parsing file')
+            //todo: not valid
+            parser.end()
 
       resolve(result)
     })
