--- conflicted
+++ resolved
@@ -43,15 +43,4 @@
 
 
 
-<<<<<<< HEAD
-module.exports = getSemakauCoordi
-
-getSemakauCoordi((err, result)=>{
-    "use strict";
-    
-    console.log(result)
-})
-
-=======
-module.exports = getSemakauCoordi
->>>>>>> c502bf52
+module.exports = getSemakauCoordi