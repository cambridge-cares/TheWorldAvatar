--- conflicted
+++ resolved
@@ -174,13 +174,6 @@
 
         let y =  root.find("//owl:NamedIndividual[contains(@rdf:about, 'ValueOf_y_')]", {owl:'http://www.w3.org/2002/07/owl#', rdf:"http://www.w3.org/1999/02/22-rdf-syntax-ns#"});
 
-<<<<<<< HEAD
-        if(x && y && x.length > 0 && y.length > 0 ) {
-            return {x: x[0].text().trim(), y: y[0].text().trim()};
-        }
-        return null;
-	}
-=======
         if(x.length > 0 && y.length > 0) {
             console.log("#########################findcoordis:" + x[0].text().trim());
             console.log("converted coordi: " +  util.inspect(convertCoordinate(x[0].text().trim(), y[0].text().trim(), false)));
@@ -206,7 +199,6 @@
         }
 
     };
->>>>>>> 69e56272
 
     /**
      * return all services defined in the owl, service definition : contains "http://www.theworldavatar.com/Service.owl" in rdf:type
