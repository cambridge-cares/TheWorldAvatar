--- conflicted
+++ resolved
@@ -17,26 +17,6 @@
   <component name="CreatePatchCommitExecutor">
     <option name="PATCH_PATH" value="" />
   </component>
-  <component name="DockManager">
-    <window id="1">
-      <content type="file-editors">
-        <state>
-          <leaf>
-            <file leaf-file-name="visualizeRouterFact.js" pinned="false" current-in-tab="true">
-              <entry file="file://$PROJECT_DIR$/routes/visualizeRouterFact.js">
-                <provider selected="true" editor-type-id="text-editor">
-                  <state relative-caret-position="792">
-                    <caret line="64" column="0" lean-forward="false" selection-start-line="64" selection-start-column="0" selection-end-line="64" selection-end-column="0" />
-                    <folding />
-                  </state>
-                </provider>
-              </entry>
-            </file>
-          </leaf>
-        </state>
-      </content>
-    </window>
-  </component>
   <component name="ExecutionTargetManager" SELECTED_TARGET="default_target" />
   <component name="FavoritesManager">
     <favorites_list name="CO2WEB" />
@@ -46,13 +26,8 @@
       <file leaf-file-name="config.js" pinned="false" current-in-tab="false">
         <entry file="file://$PROJECT_DIR$/config.js">
           <provider selected="true" editor-type-id="text-editor">
-<<<<<<< HEAD
-            <state relative-caret-position="264">
-              <caret line="12" column="16" lean-forward="false" selection-start-line="12" selection-start-column="16" selection-end-line="12" selection-end-column="16" />
-=======
             <state relative-caret-position="242">
               <caret line="11" column="16" lean-forward="false" selection-start-line="11" selection-start-column="16" selection-end-line="11" selection-end-column="16" />
->>>>>>> 611181e8
               <folding />
             </state>
           </provider>
@@ -61,57 +36,10 @@
       <file leaf-file-name="fileConnection.js" pinned="false" current-in-tab="false">
         <entry file="file://$PROJECT_DIR$/util/fileConnection.js">
           <provider selected="true" editor-type-id="text-editor">
-<<<<<<< HEAD
-            <state relative-caret-position="1232">
-              <caret line="248" column="28" lean-forward="false" selection-start-line="248" selection-start-column="28" selection-end-line="248" selection-end-column="28" />
-              <folding>
-                <marker date="1499405053086" expanded="true" signature="6453:6689" ph="/** return all services defined in the owl, service definition : contains &quot;http://www.theworldavatar.com/Service.owl&quot; in rdf:type ...*/" />
-                <marker date="1499405053086" expanded="true" signature="6720:7519" ph="{...}" />
-                <marker date="1499405053086" expanded="true" signature="6736:6759" ph="{...}" />
-                <marker date="1499405053086" expanded="true" signature="7363:7487" ph="{...}" />
-                <marker date="1499405053086" expanded="true" signature="7580:12632" ph="{...}" />
-                <marker date="1499405053086" expanded="true" signature="7688:8196" ph="{...}" />
-                <marker date="1499405053086" expanded="true" signature="7924:7962" ph="{...}" />
-                <marker date="1499405053086" expanded="true" signature="8023:8187" ph="//..." />
-                <marker date="1499405053086" expanded="true" signature="8207:8241" ph="{...}" />
-                <marker date="1499405053086" expanded="true" signature="8521:8595" ph="{...}" />
-                <marker date="1499405053086" expanded="true" signature="8673:9156" ph="{...}" />
-                <marker date="1499405053086" expanded="true" signature="8694:9051" ph="{...}" />
-                <marker date="1499405053086" expanded="true" signature="8796:9012" ph="{...}" />
-                <marker date="1499405053086" expanded="true" signature="9064:9143" ph="{...}" />
-                <marker date="1499405053086" expanded="true" signature="9194:9445" ph="{...}" />
-                <marker date="1499405053086" expanded="true" signature="9543:9855" ph="{...}" />
-                <marker date="1499405053086" expanded="true" signature="9681:9837" ph="{...}" />
-                <marker date="1499405053086" expanded="true" signature="9862:10095" ph="{...}" />
-                <marker date="1499405053086" expanded="true" signature="9912:10078" ph="{...}" />
-                <marker date="1499405053086" expanded="true" signature="10123:10189" ph="{...}" />
-                <marker date="1499405053086" expanded="true" signature="10355:11807" ph="{...}" />
-                <marker date="1499405053086" expanded="true" signature="10385:10575" ph="{...}" />
-                <marker date="1499405053086" expanded="true" signature="10891:11511" ph="{...}" />
-                <marker date="1499405053086" expanded="true" signature="11039:11139" ph="//..." />
-                <marker date="1499405053086" expanded="true" signature="11787:11807" ph="{...}" />
-                <marker date="1499405053086" expanded="true" signature="11861:12617" ph="{...}" />
-                <marker date="1499405053086" expanded="true" signature="11988:12601" ph="{...}" />
-                <marker date="1499405053086" expanded="true" signature="12050:12222" ph="{...}" />
-                <marker date="1499405053086" expanded="true" signature="12276:12465" ph="{...}" />
-                <marker date="1499405053086" expanded="true" signature="12685:12884" ph="{...}" />
-                <marker date="1499405053086" expanded="true" signature="12733:12857" ph="{...}" />
-                <marker date="1499405053086" expanded="true" signature="12776:12847" ph="{...}" />
-                <marker date="1499405053086" expanded="true" signature="12890:13054" ph="/** @deprecated ...*/" />
-                <marker date="1499405053086" expanded="true" signature="13059:14543" ph="/** function walkThroughFolder2GetConns( callback) { ...*/" />
-                <marker date="1499405053086" expanded="true" signature="14548:16775" ph="/** function readConnectionsFromOwl(file, filepath, callback) { ...*/" />
-                <marker date="1499405053086" expanded="true" signature="16780:16922" ph="/** function readConnectionInChildren(iriList, callback){ ...*/" />
-                <marker date="1499405053086" expanded="true" signature="16927:17002" ph="/** @deprecated ...*/" />
-                <marker date="1499405053086" expanded="true" signature="17007:17910" ph="/** function readConnectionInSingleChild(iri, callback){ ...*/" />
-                <marker date="1499405053086" expanded="true" signature="17916:18121" ph="/** Utility function: Process href to be actual file uri ...*/" />
-                <marker date="1499405053086" expanded="true" signature="18153:18360" ph="{...}" />
-                <marker date="1499405053086" expanded="true" signature="18188:18333" ph="{...}" />
-=======
             <state relative-caret-position="421">
               <caret line="252" column="23" lean-forward="false" selection-start-line="252" selection-start-column="18" selection-end-line="252" selection-end-column="23" />
               <folding>
                 <marker date="1499406568980" expanded="true" signature="1984:2217" ph="{...}" />
->>>>>>> 611181e8
               </folding>
             </state>
           </provider>
@@ -133,13 +61,7 @@
             <state relative-caret-position="22">
               <caret line="1" column="20" lean-forward="false" selection-start-line="1" selection-start-column="0" selection-end-line="2" selection-end-column="0" />
               <folding>
-<<<<<<< HEAD
-                <marker date="1499404754102" expanded="true" signature="3138:4037" ph="{...}" />
-                <marker date="1499404754102" expanded="true" signature="3205:3281" ph="{...}" />
-                <marker date="1499404754102" expanded="true" signature="3685:3998" ph="{...}" />
-=======
                 <marker date="1499406568966" expanded="true" signature="3024:3923" ph="{...}" />
->>>>>>> 611181e8
               </folding>
             </state>
           </provider>
@@ -168,11 +90,7 @@
       <file leaf-file-name="visualize.js" pinned="false" current-in-tab="false">
         <entry file="file://$PROJECT_DIR$/routes/visualize.js">
           <provider selected="true" editor-type-id="text-editor">
-<<<<<<< HEAD
-            <state relative-caret-position="638">
-=======
             <state relative-caret-position="1166">
->>>>>>> 611181e8
               <caret line="53" column="3" lean-forward="true" selection-start-line="53" selection-start-column="3" selection-end-line="53" selection-end-column="3" />
               <folding />
             </state>
@@ -182,17 +100,11 @@
       <file leaf-file-name="app.js" pinned="false" current-in-tab="false">
         <entry file="file://$PROJECT_DIR$/app.js">
           <provider selected="true" editor-type-id="text-editor">
-<<<<<<< HEAD
-            <state relative-caret-position="352">
-              <caret line="58" column="36" lean-forward="false" selection-start-line="58" selection-start-column="36" selection-end-line="58" selection-end-column="36" />
-              <folding />
-=======
             <state relative-caret-position="176">
               <caret line="17" column="0" lean-forward="true" selection-start-line="17" selection-start-column="0" selection-end-line="17" selection-end-column="0" />
               <folding>
                 <marker date="1499406568970" expanded="true" signature="2684:2773" ph="{...}" />
               </folding>
->>>>>>> 611181e8
             </state>
           </provider>
         </entry>
@@ -210,20 +122,12 @@
       <file leaf-file-name="d3Bubble.js" pinned="false" current-in-tab="true">
         <entry file="file://$PROJECT_DIR$/public/javascripts/d3Bubble.js">
           <provider selected="true" editor-type-id="text-editor">
-<<<<<<< HEAD
-            <state relative-caret-position="44">
-              <caret line="458" column="18" lean-forward="false" selection-start-line="458" selection-start-column="18" selection-end-line="458" selection-end-column="18" />
-              <folding>
-                <element signature="e#23278#23493#0" expanded="false" />
-                <element signature="e#23591#23946#0" expanded="false" />
-=======
             <state relative-caret-position="564">
               <caret line="492" column="9" lean-forward="true" selection-start-line="492" selection-start-column="9" selection-end-line="492" selection-end-column="9" />
               <folding>
                 <element signature="e#13147#13305#0" expanded="false" />
                 <element signature="e#13348#13506#0" expanded="false" />
                 <element signature="e#13549#13707#0" expanded="false" />
->>>>>>> 611181e8
               </folding>
             </state>
           </provider>
@@ -243,11 +147,6 @@
   </component>
   <component name="FindInProjectRecents">
     <findStrings>
-<<<<<<< HEAD
-      <find>biodieselPlant3</find>
-      <find>B</find>
-=======
->>>>>>> 611181e8
       <find>legend</find>
       <find>strength</find>
       <find>map</find>
@@ -276,11 +175,8 @@
       <find>ajax</find>
       <find>setD</find>
       <find>drag</find>
-<<<<<<< HEAD
-=======
       <find>coord</find>
       <find>simulation</find>
->>>>>>> 611181e8
     </findStrings>
   </component>
   <component name="IdeDocumentHistory">
@@ -358,10 +254,10 @@
     <handled-path value="$PROJECT_DIR$/node_modules" />
   </component>
   <component name="ProjectFrameBounds">
-    <option name="x" value="-8" />
+    <option name="x" value="2552" />
     <option name="y" value="-8" />
     <option name="width" value="2576" />
-    <option name="height" value="1416" />
+    <option name="height" value="1456" />
   </component>
   <component name="ProjectView">
     <navigator currentView="ProjectPane" proportions="" version="1">
@@ -531,24 +427,12 @@
     <property name="list.type.of.created.stylesheet" value="CSS" />
   </component>
   <component name="RecentsManager">
-<<<<<<< HEAD
-    <key name="CopyFile.RECENT_KEYS">
-      <recent name="C:\Users\Shaocong\WORK\webJPSGit\irp3-WebJPS-git\CO2WEB\public\stylesheets" />
-      <recent name="C:\Users\Shaocong\WORK\CO2WEB\testFile" />
-      <recent name="C:\Users\Shaocong\WORK\CO2WEB" />
-      <recent name="C:\Users\Shaocong\WORK\CO2WEB\public\javascripts" />
-      <recent name="C:\Users\Shaocong\WORK\CO2WEB\ROOT" />
-    </key>
-=======
->>>>>>> 611181e8
     <key name="MoveFile.RECENT_KEYS">
       <recent name="C:\Users\Shaocong\WORK\webJPSGit\irp3-WebJPS-git\CO2WEB\util" />
       <recent name="C:\Users\Shaocong\WORK\webJPSGit\irp3-WebJPS-git\CO2WEB" />
       <recent name="C:\Users\Shaocong\WORK\webJPSGit\irp3-WebJPS-git\CO2WEB\TestROOT" />
       <recent name="C:\Users\Shaocong\WORK\CO2WEB\ROOT\JurongIsland" />
       <recent name="C:\Users\Shaocong\WORK\CO2WEB\test" />
-<<<<<<< HEAD
-=======
     </key>
     <key name="CopyFile.RECENT_KEYS">
       <recent name="C:\Users\Shaocong\WORK\webJPSGit\irp3-WebJPS-git\CO2WEB\public\stylesheets" />
@@ -556,7 +440,6 @@
       <recent name="C:\Users\Shaocong\WORK\CO2WEB" />
       <recent name="C:\Users\Shaocong\WORK\CO2WEB\public\javascripts" />
       <recent name="C:\Users\Shaocong\WORK\CO2WEB\ROOT" />
->>>>>>> 611181e8
     </key>
   </component>
   <component name="RunDashboard">
@@ -785,11 +668,8 @@
       <workItem from="1498558019387" duration="1295000" />
       <workItem from="1498615615473" duration="4503000" />
       <workItem from="1498629163070" duration="3069000" />
-<<<<<<< HEAD
-=======
       <workItem from="1499660582584" duration="1580000" />
       <workItem from="1499740902009" duration="4931000" />
->>>>>>> 611181e8
     </task>
     <servers />
   </component>
@@ -826,29 +706,17 @@
     </history-entry>
   </component>
   <component name="TimeTrackingManager">
-<<<<<<< HEAD
-    <option name="totallyTimeSpent" value="236014000" />
-  </component>
-  <component name="ToolWindowManager">
-    <frame x="-8" y="-8" width="2576" height="1416" extended-state="6" />
-=======
     <option name="totallyTimeSpent" value="242586000" />
   </component>
   <component name="ToolWindowManager">
     <frame x="2552" y="-8" width="2576" height="1456" extended-state="6" />
->>>>>>> 611181e8
     <editor active="true" />
     <layout>
       <window_info id="Project" active="false" anchor="left" auto_hide="false" internal_type="DOCKED" type="DOCKED" visible="true" show_stripe_button="true" weight="0.30859375" sideWeight="0.5" order="0" side_tool="false" content_ui="combo" />
       <window_info id="TODO" active="false" anchor="bottom" auto_hide="false" internal_type="DOCKED" type="DOCKED" visible="false" show_stripe_button="true" weight="0.33" sideWeight="0.5" order="6" side_tool="false" content_ui="tabs" />
       <window_info id="Event Log" active="false" anchor="bottom" auto_hide="false" internal_type="DOCKED" type="DOCKED" visible="false" show_stripe_button="true" weight="0.33" sideWeight="0.5" order="7" side_tool="true" content_ui="tabs" />
-<<<<<<< HEAD
-      <window_info id="Find" active="false" anchor="bottom" auto_hide="false" internal_type="DOCKED" type="DOCKED" visible="true" show_stripe_button="true" weight="0.2792655" sideWeight="0.5" order="1" side_tool="false" content_ui="tabs" />
-=======
       <window_info id="Find" active="false" anchor="bottom" auto_hide="false" internal_type="DOCKED" type="DOCKED" visible="true" show_stripe_button="true" weight="0.27913883" sideWeight="0.5" order="1" side_tool="false" content_ui="tabs" />
->>>>>>> 611181e8
       <window_info id="Version Control" active="false" anchor="bottom" auto_hide="false" internal_type="DOCKED" type="DOCKED" visible="false" show_stripe_button="false" weight="0.33" sideWeight="0.5" order="9" side_tool="false" content_ui="tabs" />
-      <window_info id="Run" active="false" anchor="bottom" auto_hide="false" internal_type="DOCKED" type="DOCKED" visible="false" show_stripe_button="true" weight="0.0" sideWeight="0.5" order="2" side_tool="false" content_ui="tabs" />
       <window_info id="npm" active="false" anchor="left" auto_hide="false" internal_type="DOCKED" type="DOCKED" visible="false" show_stripe_button="true" weight="0.33" sideWeight="0.5" order="2" side_tool="true" content_ui="tabs" />
       <window_info id="Run" active="false" anchor="bottom" auto_hide="false" internal_type="DOCKED" type="DOCKED" visible="false" show_stripe_button="true" weight="0.3452116" sideWeight="0.5" order="2" side_tool="false" content_ui="tabs" />
       <window_info id="Structure" active="false" anchor="left" auto_hide="false" internal_type="DOCKED" type="DOCKED" visible="false" show_stripe_button="true" weight="0.25" sideWeight="0.5" order="1" side_tool="false" content_ui="tabs" />
@@ -859,17 +727,7 @@
       <window_info id="Message" active="false" anchor="bottom" auto_hide="false" internal_type="DOCKED" type="DOCKED" visible="false" show_stripe_button="true" weight="0.33" sideWeight="0.5" order="0" side_tool="false" content_ui="tabs" />
       <window_info id="Commander" active="false" anchor="right" auto_hide="false" internal_type="DOCKED" type="DOCKED" visible="false" show_stripe_button="true" weight="0.4" sideWeight="0.5" order="0" side_tool="false" content_ui="tabs" />
       <window_info id="Inspection" active="false" anchor="bottom" auto_hide="false" internal_type="DOCKED" type="DOCKED" visible="false" show_stripe_button="true" weight="0.4" sideWeight="0.5" order="5" side_tool="false" content_ui="tabs" />
-<<<<<<< HEAD
-      <window_info id="Run" active="false" anchor="bottom" auto_hide="false" internal_type="DOCKED" type="DOCKED" visible="true" show_stripe_button="true" weight="0.3452116" sideWeight="0.5" order="2" side_tool="false" content_ui="tabs" />
-      <window_info id="Version Control" active="false" anchor="bottom" auto_hide="false" internal_type="DOCKED" type="DOCKED" visible="false" show_stripe_button="false" weight="0.33" sideWeight="0.5" order="9" side_tool="false" content_ui="tabs" />
-      <window_info id="npm" active="false" anchor="left" auto_hide="false" internal_type="DOCKED" type="DOCKED" visible="false" show_stripe_button="true" weight="0.33" sideWeight="0.5" order="2" side_tool="true" content_ui="tabs" />
-      <window_info id="Terminal" active="false" anchor="bottom" auto_hide="false" internal_type="DOCKED" type="DOCKED" visible="false" show_stripe_button="true" weight="0.33" sideWeight="0.5" order="8" side_tool="false" content_ui="tabs" />
       <window_info id="Hierarchy" active="false" anchor="right" auto_hide="false" internal_type="DOCKED" type="DOCKED" visible="false" show_stripe_button="true" weight="0.25" sideWeight="0.5" order="2" side_tool="false" content_ui="combo" />
-      <window_info id="Project" active="true" anchor="left" auto_hide="false" internal_type="DOCKED" type="DOCKED" visible="true" show_stripe_button="true" weight="0.30859375" sideWeight="0.5" order="0" side_tool="false" content_ui="combo" />
-      <window_info id="Structure" active="false" anchor="left" auto_hide="false" internal_type="DOCKED" type="DOCKED" visible="false" show_stripe_button="true" weight="0.25" sideWeight="0.5" order="1" side_tool="false" content_ui="tabs" />
-=======
-      <window_info id="Hierarchy" active="false" anchor="right" auto_hide="false" internal_type="DOCKED" type="DOCKED" visible="false" show_stripe_button="true" weight="0.25" sideWeight="0.5" order="2" side_tool="false" content_ui="combo" />
->>>>>>> 611181e8
       <window_info id="Ant Build" active="false" anchor="right" auto_hide="false" internal_type="DOCKED" type="DOCKED" visible="false" show_stripe_button="true" weight="0.25" sideWeight="0.5" order="1" side_tool="false" content_ui="tabs" />
     </layout>
     <layout-to-restore>
@@ -993,51 +851,7 @@
         <state relative-caret-position="22">
           <caret line="80" column="92" lean-forward="false" selection-start-line="80" selection-start-column="92" selection-end-line="80" selection-end-column="92" />
           <folding>
-<<<<<<< HEAD
-            <marker date="1499405053086" expanded="true" signature="6453:6689" ph="/** return all services defined in the owl, service definition : contains &quot;http://www.theworldavatar.com/Service.owl&quot; in rdf:type ...*/" />
-            <marker date="1499405053086" expanded="true" signature="6720:7519" ph="{...}" />
-            <marker date="1499405053086" expanded="true" signature="6736:6759" ph="{...}" />
-            <marker date="1499405053086" expanded="true" signature="7363:7487" ph="{...}" />
-            <marker date="1499405053086" expanded="true" signature="7580:12632" ph="{...}" />
-            <marker date="1499405053086" expanded="true" signature="7688:8196" ph="{...}" />
-            <marker date="1499405053086" expanded="true" signature="7924:7962" ph="{...}" />
-            <marker date="1499405053086" expanded="true" signature="8023:8187" ph="//..." />
-            <marker date="1499405053086" expanded="true" signature="8207:8241" ph="{...}" />
-            <marker date="1499405053086" expanded="true" signature="8521:8595" ph="{...}" />
-            <marker date="1499405053086" expanded="true" signature="8673:9156" ph="{...}" />
-            <marker date="1499405053086" expanded="true" signature="8694:9051" ph="{...}" />
-            <marker date="1499405053086" expanded="true" signature="8796:9012" ph="{...}" />
-            <marker date="1499405053086" expanded="true" signature="9064:9143" ph="{...}" />
-            <marker date="1499405053086" expanded="true" signature="9194:9445" ph="{...}" />
-            <marker date="1499405053086" expanded="true" signature="9543:9855" ph="{...}" />
-            <marker date="1499405053086" expanded="true" signature="9681:9837" ph="{...}" />
-            <marker date="1499405053086" expanded="true" signature="9862:10095" ph="{...}" />
-            <marker date="1499405053086" expanded="true" signature="9912:10078" ph="{...}" />
-            <marker date="1499405053086" expanded="true" signature="10123:10189" ph="{...}" />
-            <marker date="1499405053086" expanded="true" signature="10355:11807" ph="{...}" />
-            <marker date="1499405053086" expanded="true" signature="10385:10575" ph="{...}" />
-            <marker date="1499405053086" expanded="true" signature="10891:11511" ph="{...}" />
-            <marker date="1499405053086" expanded="true" signature="11039:11139" ph="//..." />
-            <marker date="1499405053086" expanded="true" signature="11787:11807" ph="{...}" />
-            <marker date="1499405053086" expanded="true" signature="11861:12617" ph="{...}" />
-            <marker date="1499405053086" expanded="true" signature="11988:12601" ph="{...}" />
-            <marker date="1499405053086" expanded="true" signature="12050:12222" ph="{...}" />
-            <marker date="1499405053086" expanded="true" signature="12276:12465" ph="{...}" />
-            <marker date="1499405053086" expanded="true" signature="12685:12884" ph="{...}" />
-            <marker date="1499405053086" expanded="true" signature="12733:12857" ph="{...}" />
-            <marker date="1499405053086" expanded="true" signature="12776:12847" ph="{...}" />
-            <marker date="1499405053086" expanded="true" signature="12890:13054" ph="/** @deprecated ...*/" />
-            <marker date="1499405053086" expanded="true" signature="13059:14543" ph="/** function walkThroughFolder2GetConns( callback) { ...*/" />
-            <marker date="1499405053086" expanded="true" signature="14548:16775" ph="/** function readConnectionsFromOwl(file, filepath, callback) { ...*/" />
-            <marker date="1499405053086" expanded="true" signature="16780:16922" ph="/** function readConnectionInChildren(iriList, callback){ ...*/" />
-            <marker date="1499405053086" expanded="true" signature="16927:17002" ph="/** @deprecated ...*/" />
-            <marker date="1499405053086" expanded="true" signature="17007:17910" ph="/** function readConnectionInSingleChild(iri, callback){ ...*/" />
-            <marker date="1499405053086" expanded="true" signature="17916:18121" ph="/** Utility function: Process href to be actual file uri ...*/" />
-            <marker date="1499405053086" expanded="true" signature="18153:18360" ph="{...}" />
-            <marker date="1499405053086" expanded="true" signature="18188:18333" ph="{...}" />
-=======
             <marker date="1499406568980" expanded="true" signature="1984:2217" ph="{...}" />
->>>>>>> 611181e8
           </folding>
         </state>
       </provider>
@@ -1082,7 +896,6 @@
       <provider selected="true" editor-type-id="text-editor">
         <state relative-caret-position="0">
           <caret line="0" column="0" lean-forward="false" selection-start-line="0" selection-start-column="0" selection-end-line="0" selection-end-column="0" />
-          <folding />
         </state>
       </provider>
     </entry>
@@ -1097,7 +910,6 @@
       <provider selected="true" editor-type-id="text-editor">
         <state relative-caret-position="0">
           <caret line="0" column="0" lean-forward="false" selection-start-line="0" selection-start-column="0" selection-end-line="0" selection-end-column="0" />
-<<<<<<< HEAD
         </state>
       </provider>
     </entry>
@@ -1124,139 +936,6 @@
     </entry>
     <entry file="file://$PROJECT_DIR$/views/co2.pug">
       <provider selected="true" editor-type-id="text-editor">
-        <state relative-caret-position="858">
-          <caret line="39" column="0" lean-forward="false" selection-start-line="39" selection-start-column="0" selection-end-line="39" selection-end-column="0" />
-=======
-        </state>
-      </provider>
-    </entry>
-    <entry file="file://$PROJECT_DIR$/routes/bmsNodeTemp.js">
-      <provider selected="true" editor-type-id="text-editor">
-        <state relative-caret-position="594">
-          <caret line="27" column="0" lean-forward="false" selection-start-line="27" selection-start-column="0" selection-end-line="27" selection-end-column="0" />
-        </state>
-      </provider>
-    </entry>
-    <entry file="file://$PROJECT_DIR$/routes/bmsplot.js">
-      <provider selected="true" editor-type-id="text-editor">
-        <state relative-caret-position="0">
-          <caret line="0" column="0" lean-forward="false" selection-start-line="0" selection-start-column="0" selection-end-line="0" selection-end-column="0" />
-        </state>
-      </provider>
-    </entry>
-    <entry file="file://$PROJECT_DIR$/views/bmsPlot.pug">
-      <provider selected="true" editor-type-id="text-editor">
-        <state relative-caret-position="330">
-          <caret line="15" column="89" lean-forward="false" selection-start-line="15" selection-start-column="0" selection-end-line="16" selection-end-column="0" />
->>>>>>> 611181e8
-        </state>
-      </provider>
-    </entry>
-    <entry file="file://$PROJECT_DIR$/views/visual.pug">
-      <provider selected="true" editor-type-id="text-editor">
-<<<<<<< HEAD
-        <state relative-caret-position="726">
-          <caret line="33" column="34" lean-forward="false" selection-start-line="33" selection-start-column="34" selection-end-line="33" selection-end-column="34" />
-        </state>
-      </provider>
-    </entry>
-    <entry file="file://$PROJECT_DIR$/util/bmsData.js" />
-    <entry file="file://$PROJECT_DIR$/public/stylesheets/bms.css">
-      <provider selected="true" editor-type-id="text-editor">
-        <state relative-caret-position="330">
-          <caret line="24" column="0" lean-forward="true" selection-start-line="24" selection-start-column="0" selection-end-line="24" selection-end-column="0" />
-        </state>
-      </provider>
-    </entry>
-    <entry file="file://$PROJECT_DIR$/util/data.json">
-      <provider selected="true" editor-type-id="text-editor">
-        <state relative-caret-position="0">
-          <caret line="0" column="82" lean-forward="false" selection-start-line="0" selection-start-column="82" selection-end-line="0" selection-end-column="82" />
-        </state>
-      </provider>
-    </entry>
-    <entry file="file://$PROJECT_DIR$/public/javascripts/bmsPlot.js">
-      <provider selected="true" editor-type-id="text-editor">
-        <state relative-caret-position="286">
-          <caret line="13" column="31" lean-forward="false" selection-start-line="13" selection-start-column="31" selection-end-line="13" selection-end-column="31" />
-          <folding />
-        </state>
-      </provider>
-    </entry>
-    <entry file="file://$PROJECT_DIR$/routes/index.js" />
-    <entry file="file://$PROJECT_DIR$/routes/visualizeSemakau.js">
-      <provider selected="true" editor-type-id="text-editor">
-        <state relative-caret-position="44">
-          <caret line="4" column="24" lean-forward="false" selection-start-line="4" selection-start-column="24" selection-end-line="4" selection-end-column="24" />
-        </state>
-      </provider>
-    </entry>
-    <entry file="file://$PROJECT_DIR$/routes/visualizeJurong.js">
-      <provider selected="true" editor-type-id="text-editor">
-        <state relative-caret-position="22">
-          <caret line="1" column="24" lean-forward="false" selection-start-line="1" selection-start-column="24" selection-end-line="1" selection-end-column="24" />
-        </state>
-      </provider>
-    </entry>
-    <entry file="file://$PROJECT_DIR$/routes/visualizeWorld.js">
-      <provider selected="true" editor-type-id="text-editor">
-        <state relative-caret-position="44">
-          <caret line="4" column="24" lean-forward="false" selection-start-line="4" selection-start-column="24" selection-end-line="4" selection-end-column="24" />
-        </state>
-      </provider>
-    </entry>
-    <entry file="file://$PROJECT_DIR$/TestVisualization/visualization_test.js" />
-    <entry file="file://$PROJECT_DIR$/util/fileConnection.js">
-      <provider selected="true" editor-type-id="text-editor">
-        <state relative-caret-position="1232">
-          <caret line="248" column="28" lean-forward="false" selection-start-line="248" selection-start-column="28" selection-end-line="248" selection-end-column="28" />
-          <folding>
-            <marker date="1499405053086" expanded="true" signature="6453:6689" ph="/** return all services defined in the owl, service definition : contains &quot;http://www.theworldavatar.com/Service.owl&quot; in rdf:type ...*/" />
-            <marker date="1499405053086" expanded="true" signature="6720:7519" ph="{...}" />
-            <marker date="1499405053086" expanded="true" signature="6736:6759" ph="{...}" />
-            <marker date="1499405053086" expanded="true" signature="7363:7487" ph="{...}" />
-            <marker date="1499405053086" expanded="true" signature="7580:12632" ph="{...}" />
-            <marker date="1499405053086" expanded="true" signature="7688:8196" ph="{...}" />
-            <marker date="1499405053086" expanded="true" signature="7924:7962" ph="{...}" />
-            <marker date="1499405053086" expanded="true" signature="8023:8187" ph="//..." />
-            <marker date="1499405053086" expanded="true" signature="8207:8241" ph="{...}" />
-            <marker date="1499405053086" expanded="true" signature="8521:8595" ph="{...}" />
-            <marker date="1499405053086" expanded="true" signature="8673:9156" ph="{...}" />
-            <marker date="1499405053086" expanded="true" signature="8694:9051" ph="{...}" />
-            <marker date="1499405053086" expanded="true" signature="8796:9012" ph="{...}" />
-            <marker date="1499405053086" expanded="true" signature="9064:9143" ph="{...}" />
-            <marker date="1499405053086" expanded="true" signature="9194:9445" ph="{...}" />
-            <marker date="1499405053086" expanded="true" signature="9543:9855" ph="{...}" />
-            <marker date="1499405053086" expanded="true" signature="9681:9837" ph="{...}" />
-            <marker date="1499405053086" expanded="true" signature="9862:10095" ph="{...}" />
-            <marker date="1499405053086" expanded="true" signature="9912:10078" ph="{...}" />
-            <marker date="1499405053086" expanded="true" signature="10123:10189" ph="{...}" />
-            <marker date="1499405053086" expanded="true" signature="10355:11807" ph="{...}" />
-            <marker date="1499405053086" expanded="true" signature="10385:10575" ph="{...}" />
-            <marker date="1499405053086" expanded="true" signature="10891:11511" ph="{...}" />
-            <marker date="1499405053086" expanded="true" signature="11039:11139" ph="//..." />
-            <marker date="1499405053086" expanded="true" signature="11787:11807" ph="{...}" />
-            <marker date="1499405053086" expanded="true" signature="11861:12617" ph="{...}" />
-            <marker date="1499405053086" expanded="true" signature="11988:12601" ph="{...}" />
-            <marker date="1499405053086" expanded="true" signature="12050:12222" ph="{...}" />
-            <marker date="1499405053086" expanded="true" signature="12276:12465" ph="{...}" />
-            <marker date="1499405053086" expanded="true" signature="12685:12884" ph="{...}" />
-            <marker date="1499405053086" expanded="true" signature="12733:12857" ph="{...}" />
-            <marker date="1499405053086" expanded="true" signature="12776:12847" ph="{...}" />
-            <marker date="1499405053086" expanded="true" signature="12890:13054" ph="/** @deprecated ...*/" />
-            <marker date="1499405053086" expanded="true" signature="13059:14543" ph="/** function walkThroughFolder2GetConns( callback) { ...*/" />
-            <marker date="1499405053086" expanded="true" signature="14548:16775" ph="/** function readConnectionsFromOwl(file, filepath, callback) { ...*/" />
-            <marker date="1499405053086" expanded="true" signature="16780:16922" ph="/** function readConnectionInChildren(iriList, callback){ ...*/" />
-            <marker date="1499405053086" expanded="true" signature="16927:17002" ph="/** @deprecated ...*/" />
-            <marker date="1499405053086" expanded="true" signature="17007:17910" ph="/** function readConnectionInSingleChild(iri, callback){ ...*/" />
-            <marker date="1499405053086" expanded="true" signature="17916:18121" ph="/** Utility function: Process href to be actual file uri ...*/" />
-            <marker date="1499405053086" expanded="true" signature="18153:18360" ph="{...}" />
-            <marker date="1499405053086" expanded="true" signature="18188:18333" ph="{...}" />
-          </folding>
-        </state>
-      </provider>
-    </entry>
-=======
         <state relative-caret-position="858">
           <caret line="39" column="0" lean-forward="false" selection-start-line="39" selection-start-column="0" selection-end-line="39" selection-end-column="0" />
         </state>
@@ -1291,7 +970,6 @@
     <entry file="file://$PROJECT_DIR$/routes/visualizeJurong.js" />
     <entry file="file://$PROJECT_DIR$/routes/visualizeWorld.js" />
     <entry file="file://$PROJECT_DIR$/TestVisualization/visualization_test.js" />
->>>>>>> 611181e8
     <entry file="file://$PROJECT_DIR$/TestVisualization/change_data_test.js">
       <provider selected="true" editor-type-id="text-editor">
         <state relative-caret-position="44">
@@ -1305,19 +983,12 @@
         <state relative-caret-position="22">
           <caret line="1" column="20" lean-forward="false" selection-start-line="1" selection-start-column="0" selection-end-line="2" selection-end-column="0" />
           <folding>
-<<<<<<< HEAD
-            <marker date="1499404754102" expanded="true" signature="3138:4037" ph="{...}" />
-            <marker date="1499404754102" expanded="true" signature="3205:3281" ph="{...}" />
-            <marker date="1499404754102" expanded="true" signature="3685:3998" ph="{...}" />
-=======
             <marker date="1499406568966" expanded="true" signature="3024:3923" ph="{...}" />
->>>>>>> 611181e8
           </folding>
         </state>
       </provider>
     </entry>
     <entry file="file://$PROJECT_DIR$/TestVisualization/rdfParser_test.js">
-<<<<<<< HEAD
       <provider selected="true" editor-type-id="text-editor">
         <state relative-caret-position="22">
           <caret line="1" column="26" lean-forward="false" selection-start-line="1" selection-start-column="0" selection-end-line="2" selection-end-column="0" />
@@ -1329,42 +1000,10 @@
       <provider selected="true" editor-type-id="text-editor">
         <state relative-caret-position="704">
           <caret line="32" column="21" lean-forward="false" selection-start-line="32" selection-start-column="21" selection-end-line="32" selection-end-column="21" />
-=======
-      <provider selected="true" editor-type-id="text-editor">
-        <state relative-caret-position="22">
-          <caret line="1" column="26" lean-forward="false" selection-start-line="1" selection-start-column="0" selection-end-line="2" selection-end-column="0" />
->>>>>>> 611181e8
           <folding />
         </state>
       </provider>
     </entry>
-<<<<<<< HEAD
-    <entry file="file://$PROJECT_DIR$/config.js">
-      <provider selected="true" editor-type-id="text-editor">
-        <state relative-caret-position="264">
-          <caret line="12" column="16" lean-forward="false" selection-start-line="12" selection-start-column="16" selection-end-line="12" selection-end-column="16" />
-=======
-    <entry file="file://$PROJECT_DIR$/routes/showCO2.js">
-      <provider selected="true" editor-type-id="text-editor">
-        <state relative-caret-position="704">
-          <caret line="32" column="21" lean-forward="false" selection-start-line="32" selection-start-column="21" selection-end-line="32" selection-end-column="21" />
->>>>>>> 611181e8
-          <folding />
-        </state>
-      </provider>
-    </entry>
-<<<<<<< HEAD
-    <entry file="file://$PROJECT_DIR$/routes/visualizeBms.js">
-      <provider selected="true" editor-type-id="text-editor">
-        <state relative-caret-position="22">
-          <caret line="3" column="43" lean-forward="false" selection-start-line="3" selection-start-column="43" selection-end-line="3" selection-end-column="43" />
-          <folding>
-            <element signature="e#0#44#0" expanded="false" />
-          </folding>
-        </state>
-      </provider>
-    </entry>
-=======
     <entry file="file://$PROJECT_DIR$/config.js">
       <provider selected="true" editor-type-id="text-editor">
         <state relative-caret-position="242">
@@ -1374,7 +1013,6 @@
       </provider>
     </entry>
     <entry file="file://$PROJECT_DIR$/routes/visualizeBms.js" />
->>>>>>> 611181e8
     <entry file="file://$PROJECT_DIR$/TestVisualization/routes_test.js">
       <provider selected="true" editor-type-id="text-editor">
         <state relative-caret-position="22">
@@ -1385,31 +1023,12 @@
     </entry>
     <entry file="file://$PROJECT_DIR$/routes/visualize.js">
       <provider selected="true" editor-type-id="text-editor">
-<<<<<<< HEAD
-        <state relative-caret-position="638">
-=======
         <state relative-caret-position="1166">
->>>>>>> 611181e8
           <caret line="53" column="3" lean-forward="true" selection-start-line="53" selection-start-column="3" selection-end-line="53" selection-end-column="3" />
           <folding />
         </state>
       </provider>
     </entry>
-<<<<<<< HEAD
-    <entry file="file://$PROJECT_DIR$/app.js">
-      <provider selected="true" editor-type-id="text-editor">
-        <state relative-caret-position="352">
-          <caret line="58" column="36" lean-forward="false" selection-start-line="58" selection-start-column="36" selection-end-line="58" selection-end-column="36" />
-          <folding />
-        </state>
-      </provider>
-    </entry>
-    <entry file="file://$PROJECT_DIR$/routes/visualizeRouterFact.js">
-      <provider selected="true" editor-type-id="text-editor">
-        <state relative-caret-position="792">
-          <caret line="64" column="0" lean-forward="false" selection-start-line="64" selection-start-column="0" selection-end-line="64" selection-end-column="0" />
-          <folding />
-=======
     <entry file="file://$PROJECT_DIR$/routes/visualizeRouterFact.js" />
     <entry file="file://$PROJECT_DIR$/app.js">
       <provider selected="true" editor-type-id="text-editor">
@@ -1428,26 +1047,17 @@
           <folding>
             <marker date="1499406568980" expanded="true" signature="1984:2217" ph="{...}" />
           </folding>
->>>>>>> 611181e8
         </state>
       </provider>
     </entry>
     <entry file="file://$PROJECT_DIR$/public/javascripts/d3Bubble.js">
       <provider selected="true" editor-type-id="text-editor">
-<<<<<<< HEAD
-        <state relative-caret-position="44">
-          <caret line="458" column="18" lean-forward="false" selection-start-line="458" selection-start-column="18" selection-end-line="458" selection-end-column="18" />
-          <folding>
-            <element signature="e#23278#23493#0" expanded="false" />
-            <element signature="e#23591#23946#0" expanded="false" />
-=======
         <state relative-caret-position="564">
           <caret line="492" column="9" lean-forward="true" selection-start-line="492" selection-start-column="9" selection-end-line="492" selection-end-column="9" />
           <folding>
             <element signature="e#13147#13305#0" expanded="false" />
             <element signature="e#13348#13506#0" expanded="false" />
             <element signature="e#13549#13707#0" expanded="false" />
->>>>>>> 611181e8
           </folding>
         </state>
       </provider>
