--- conflicted
+++ resolved
@@ -15,86 +15,6 @@
  * Factory to create a router with file-connection-reader module.
  * @param opts - topNodeAddress  address of top node file
  */
-<<<<<<< HEAD
-var visualizationRouterFactory = function (opts) {
-    var router = express.Router();
-    var viewName = opts.viewName?opts.viewName:'visual';
-    router.get('/', function(req, res, next) {
-                res.render(viewName); //render the view with this value, { result: JSON.stringify(results)
-    });
-    
-    router.get('/links', function(req, res, next) {
-    
-    
-        connectionsReader.process(opts).then((results)=>{
-
-            
-            console.log("read connections");
-            
-            //res.setHeader('Content-Type', 'application/json');
-            //res.json(results);//for testing
-            console.log(results)
-            conns = results;
-            results.topnode = opts.topnode;
-    
-    
-            res.json(results); //render the view with this value
-            
-        });
-        
-    });
-    
-    router.get('/includeImport', function(req, res, next) {
-
-        opts['showImport'] = true;
-    
-        connectionsReader.process(opts).then((results)=>{
-
-            
-            console.log("read connections");
-            
-            //res.setHeader('Content-Type', 'application/json');
-            //res.json(results);//for testing
-            //console.log(results)
-            conns = results;
-            results.topnode = opts.topnode;
-
-            //res.setHeader('Content-Type', 'application/json');
-            // res.json(results);
-            res.json(results); //render the view with this value
-        opts['showImport'] = false;
-
-
-        });
-    });
-
-/**
-    router.get('/showServiceOnly', function(req, res, next) {
-
-        connectionsReader.getChildrenRecur({ showServiceOnly : true, showServiceUrl: true, topnode : topNodeAddress}, function (err, results) {
-
-            if(err){
-                res.status(500).send(err);
-            }
-
-            console.log("read connections");
-
-            //res.setHeader('Content-Type', 'application/json');
-            // res.json(results);
-            res.json(results); //render the view with this value
-
-
-        });
-
-
-    });
-***/
-    return router;
-};
-
-
-module.exports = visualizationRouterFactory;
-=======
 const visualizationRouterFactory = function (opts) {
   let router = express.Router()
   let viewName = opts.viewName ? opts.viewName : 'visual'
@@ -125,17 +45,46 @@
 
     connectionsReader.process(opts).then((results) => {
 
-      console.log('read connections')
+            
+            console.log("read connections");
+            
+            //res.setHeader('Content-Type', 'application/json');
+            //res.json(results);//for testing
+            //console.log(results)
+            conns = results;
+            results.topnode = opts.topnode;
 
-      results.topnode = opts.topnode
+            //res.setHeader('Content-Type', 'application/json');
+            // res.json(results);
+            res.json(results); //render the view with this value
+        opts['showImport'] = false;
 
-      res.json(results) //render the view with this value
 
-    })
-  })
+        });
+    });
+
+/**
+    router.get('/showServiceOnly', function(req, res, next) {
+
+        connectionsReader.getChildrenRecur({ showServiceOnly : true, showServiceUrl: true, topnode : topNodeAddress}, function (err, results) {
 
   return router
 }
 
-module.exports = visualizationRouterFactory
->>>>>>> 51a4c118
+            console.log("read connections");
+
+            //res.setHeader('Content-Type', 'application/json');
+            // res.json(results);
+            res.json(results); //render the view with this value
+
+
+        });
+
+
+    });
+***/
+    return router;
+};
+
+
+module.exports = visualizationRouterFactory;