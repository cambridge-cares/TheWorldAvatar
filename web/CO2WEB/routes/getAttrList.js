/**
 * Created by Shaocong on 9/15/2017.
 */
/**
 * Created by Shaocong on 6/15/2017.
 */
var log4js = require('log4js');
var logger = log4js.getLogger();
logger.level = 'debug';

var express = require('express');
var router = express.Router();

var config = require("../config");

var LiteralData = require("../agents/GetLiteralData");

<<<<<<< HEAD

=======
router.use(function(req, res, next) {
  res.header("Access-Control-Allow-Origin", "*");
  res.header("Access-Control-Allow-Headers", "Origin, X-Requested-With, Content-Type, Accept");
  next();
});
>>>>>>> 130c96b1

router.post('/', function (req, res, next) {
        if(!req.body) {
            next(new Error("Can not find req body"));
        }
        console.log(req.body);
        let parsedBody = JSON.parse(req.body);
    console.log(parsedBody);

    let uri = parsedBody.uri;

        if(!uri){
            console.log("Can not find uri")
            next(new Error("Can not find uri in req body"))
         return;
         }
        LiteralData(uri, function (err, result) {
        if(err){
            next(err);
            return;
        }
            res.json(result); //render the view with this value

        })
});

module.exports = router;<|MERGE_RESOLUTION|>--- conflicted
+++ resolved
@@ -15,15 +15,11 @@
 
 var LiteralData = require("../agents/GetLiteralData");
 
-<<<<<<< HEAD
-
-=======
 router.use(function(req, res, next) {
   res.header("Access-Control-Allow-Origin", "*");
   res.header("Access-Control-Allow-Headers", "Origin, X-Requested-With, Content-Type, Accept");
   next();
 });
->>>>>>> 130c96b1
 
 router.post('/', function (req, res, next) {
         if(!req.body) {
