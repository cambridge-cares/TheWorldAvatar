--- conflicted
+++ resolved
@@ -12,7 +12,7 @@
 
     `
  PREFIX rdf: <http://www.w3.org/1999/02/22-rdf-syntax-ns#>
-PREFIX ontocompchem: <http://www.theworldavatar.com/ontology/ontocompchem/ontocompchem.owl#> 
+PREFIX ontocompchem: <http://www.theworldavatar.com/ontology/ontocompchem/ontocompchem.owl#>
 
 
 SELECT distinct ?uri ?label
@@ -120,21 +120,3 @@
 
 module.exports = router;
 
-<<<<<<< HEAD
-
-
-
-let q = `
-PREFIX ontocompchem: <http://www.theworldavatar.com/ontology/ontocompchem/ontocompchem.owl#> 
-
-SELECT distinct  ?uri
-    WHERE {{
-?s ontocompchem:hasUniqueSpecies  ?uri
-    }}`
-
-let optst = {useSharp:true, topnode:topNode,viewName:'visualizeExUpdate', supQuery:q}
-connectionsReader.processSingle(opts).then((resultst)=> {
-console.log(resultst)
-})
-=======
->>>>>>> 088695e3
