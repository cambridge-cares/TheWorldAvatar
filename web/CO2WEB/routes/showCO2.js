/**
 * Created by Shaocong on 5/25/2017.
 */
var express = require('express');
var router = express.Router();
var rdfParser = require("../rdfParser.js");

let fileFolder = require("../config.js").root;

let fileUrl = fileFolder + "/JurongIsland.owl";

router.get('/', function (req, res) {
<<<<<<< HEAD
    console.log(fileUrl);
=======
console.log(fileUrl);
>>>>>>> 8835f6a4

    let opts = {//format opts to feed in rdfParser
        fileUrl : fileUrl,
        uri :'http://www.theworldavatar.com/JurongIsland.owl'


    };

    let node ="http://www.jparksimulator.com/JurongIsland.owl#V_CO2_Jurong"; // individual
    let property = "http://www.theworldavatar.com/OntoCAPE/OntoCAPE/upper_level/system.owl#numericalValue";//property

    let parser = rdfParser(opts);
        let result = parser.search(node, property);//search in parsed graph for this property of this note
        console.log(result);
        result = parseFloat(result).toFixed(4);//format result into float like 1.0000
        res.render('co2', { co2Value: result }); //render the view with this value


});

module.exports = router;<|MERGE_RESOLUTION|>--- conflicted
+++ resolved
@@ -10,11 +10,8 @@
 let fileUrl = fileFolder + "/JurongIsland.owl";
 
 router.get('/', function (req, res) {
-<<<<<<< HEAD
+console.log(fileUrl);
     console.log(fileUrl);
-=======
-console.log(fileUrl);
->>>>>>> 8835f6a4
 
     let opts = {//format opts to feed in rdfParser
         fileUrl : fileUrl,
