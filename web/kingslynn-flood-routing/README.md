--- conflicted
+++ resolved
@@ -1,16 +1,4 @@
 # Kings Lynn Flood Routing Digital Twin Visualisation Framework (TWA-VF)
-<<<<<<< HEAD
-
-This visualization serves as a proof of concept, leveraging knowledge graph technology for:
-
-1) Flood routing for vehicles with various water depth wading capability.
-2) Isochrone mapping from points of interest, highlighting unreachable area and population.
-3) Travelling Salesman Problem for fastest route to restore flooded power stations.
-4) Road network sensitivity analysis - before and after flood.
-
-This visualisation uses result of
-
-=======
 
 This visualisation serves as a proof of concept, leveraging knowledge graph technology for:
 
@@ -21,36 +9,15 @@
 
 This visualisation uses result of
 
->>>>>>> 24b8ffac
 1) [IsochroneAgent](https://github.com/cambridge-cares/TheWorldAvatar/tree/main/Agents/IsochroneAgent)
 2) [TravellingSalesmanAgent](https://github.com/cambridge-cares/TheWorldAvatar/tree/main/Agents/TravellingSalesmanAgent)
 3) [NetworkAnalysisAgent](https://github.com/cambridge-cares/TheWorldAvatar/tree/main/Agents/NetworkAnalysisAgent)
 
-<<<<<<< HEAD
-The instantiated data is visualised using the TWA Visualisation Framework [TWA-VF](../twa-vis-framework) version `4.1.2`.
-
-![Mapbox visualisation](TSP.png)
-
-## Deployment
-
-### Replacing the agent configuration file
-
-On this same directory run, replace `STACK-NAME` with your stack-manager name.
-
-```bash
-./copy.sh start <STACK-NAME>
-```
-
-### Spinning up stack-manager
-
-Copy all relevant [config](stack-manager-inputs/config/) and [data](stack-manager-inputs/data) files into the stack's [input](https://github.com/cambridge-cares/TheWorldAvatar/tree/main/Deploy/stacks/dynamic/stack-manager/inputs) folder. Spin up the stack-manager.
-=======
 The instantiated data is visualised using the TWA Visualisation Framework [TWA-VF](../twa-vis-framework) version `4`.
 
 ![Screenshot](TSP.png "Flood Routing Tool")
 
 ## Deployment
->>>>>>> 24b8ffac
 
 1. Create and/or copy files according to instructions stated in `stack-manager-inputs` and `stack-data-uploader-inputs`.
 2. Define environment variables in `.env` file:
@@ -58,23 +25,6 @@
    - `PUBLIC_URL`: the URL users use to access the visualisation. No / at the end.
    - `STACK_NAME`: the name of the stack.
 
-<<<<<<< HEAD
-### Uploading the data
-
-Upload data following [stack-data-uploader-inputs](stack-data-uploader-inputs) using [stack-data-uploader](https://github.com/cambridge-cares/TheWorldAvatar/tree/main/Deploy/stacks/dynamic/stack-data-uploader). Relevant files need to be placed in each of the folders, with the source to retrieve detailed in the [README](stack-data-uploader-inputs/data/kingslynn/README.md).
-
-### Running the agent
-
-To begin running the agents, on this same directory, run the command below while replacing `STACK_PORT_NUMBER` with the port running number where your stack is running. Leave `STACK_PORT_NUMBER` blank to default to port 3838.
-
-```bash
-./start-agents.sh start <STACK_PORT_NUMBER>
-```
-
-## Accessing the visualisation
-
-Visualization can be seen at [http://localhost:<STACK_PORT_NUMBER>/visualisation](http://localhost:3838/visualisation)
-=======
 3. Execute `deploy.sh` in commandline, which calls the following three scripts:
 
 - `update_input_config.sh`: updates configuration files of the stack and agents. Be aware that this will replace the current configuration files.
@@ -83,5 +33,4 @@
 
 ## Accessing the visualisation
 
-Visualisation can be seen at [http://localhost:3838/visualisation](http://localhost:3838/visualisation) when deployed locally.
->>>>>>> 24b8ffac
+Visualisation can be seen at [http://localhost:3838/visualisation](http://localhost:3838/visualisation) when deployed locally.