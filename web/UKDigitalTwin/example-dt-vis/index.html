<!DOCTYPE html>
<html>

<head>
	<title>Digital Twin Example</title>
	<meta charset="utf-8">

	<!-- External CSS -->
	<link href='https://api.tiles.mapbox.com/mapbox-gl-js/v2.3.0/mapbox-gl.css' rel='stylesheet' />
	<link rel="stylesheet" href="//code.jquery.com/ui/1.13.0/themes/base/jquery-ui.css">

	<!-- External JS -->
	<script src="https://code.jquery.com/jquery-3.6.0.js"></script>
  	<script src="https://code.jquery.com/ui/1.13.0/jquery-ui.js"></script>

	<script src='https://api.mapbox.com/mapbox-gl-js/v2.3.0/mapbox-gl.js'></script>
	<script src="https://cdn.jsdelivr.net/npm/moment@2.29.1"></script>
	<script src="https://cdnjs.cloudflare.com/ajax/libs/Chart.js/3.5.1/chart.js"></script>
	<script src="https://cdn.jsdelivr.net/npm/chartjs-adapter-moment@1.0.0"></script>
	<script src='https://unpkg.com/@turf/turf@6/turf.min.js'></script>
	<script src="https://cdnjs.cloudflare.com/ajax/libs/suncalc/1.8.0/suncalc.min.js"></script>

	<!--
		The following visualisiation framework files are currently stored locally (as
		this is	easier during development and initial testing. Once it's ready for
		release, these files will be hosted remotely).  
	-->

	<!-- Framework CSS -->
	<link href='./css/dtvf.css' rel='stylesheet' />
	<link href="./css/jsonview.bundle.css" rel="stylesheet">

	<!-- Framework JS -->
	<script src='./js/manager.js'></script>
	<script src='./js/data_registry.js'></script>
	<script src='./js/source_handler.js'></script>
	<script src='./js/layer_handler.js'></script>
	<script src='./js/control_handler.js'></script>
	<script src='./js/panel_handler.js'></script>
	<script src='./js/interaction_handler.js'></script>
	<script src='./js/timeseries_handler.js'></script>
	<script src='./js/icon_handler.js'></script>
	<script src='./js/jsonview.bundle.js'></script>

	<!-- Implementation specific -->
	<script src='./local_icons.js'></script>
	<script src='./camera.js'></script>
</head>

<body>
	<!-- Overlay to show loading icon -->
	<div id='loadingOverlay'>
		<div id="loadingInner">
			<img src="img/loading.gif" width="200px" height="200px"/>
			<h3>Loading data, please wait...</h3>
		</div>
	</div>
		
	<!-- Element the MapBox map will be added to -->
	<div id='map'></div>
	
	<!-- Element for depth of field overlay -->
	<div id="tiltShift"></div>
	
	<!-- Element the map controls will be added to (normally on the left) -->
	<div id="controlsContainer"></div>
	
	<!-- Popup element for developer only animation controls -->
	<div id="animationDialog" style="display: none;"></div>


	<!-- Non-module JS block, variables in here are global -->
	<script>
		// This ensures that the "manager" variable can be accessed from 
		// HTMLElements for interaction events.
		let manager = null;

		// Enter your MapBox API here.
		// This will be visible by inspecting the webpage anyway (either by looking at the source code,
		// or inspecting the network packets). If it needs protection, limit it's usage to certain source
		// domains via your MapBox account settings.
		let mapboxAPI = "pk.eyJ1IjoiY21jbGlubm92YXRpb25zIiwiYSI6ImNrbGdqa3RoNDFnanIyem1nZXR3YzVhcmwifQ.hVk983r6YYlmFE8kSMbzhA";

	</script>

	<!-- Module JS block, variables are local (i.e. cannot access from HTML elements) -->
	<script type="module">
		// Initialise a DigitalTwinManager (and store as a global variable)
		manager = new DigitalTwinManager();

		// We could have wholesale data packages, so register multiple possible root directories
		let rootDirectories = {
			"Churchill": "./data/set-0",
			"Mixed": "./data/set-1",
			"Zoom Limited": "./data/set-2",
			"Clustered": "./data/set-3"
		};
		manager.registerDirectories(rootDirectories);

		// Load all the metadata
<<<<<<< HEAD
		manager.readMetadata("Clustered", function() {
=======
		manager.readMetadata("Mixed", function() {
>>>>>>> 1ef4f395
			// Run start-up function only AFTER metadata is loaded
			startUp();
		});
		
		// Display the loading overlay
		function showLoadingOverlay() {
			let loadingOverlay = document.getElementById("loadingOverlay");

			if(document.getElementById("sidePanel").classList.contains("expanded")) {
				loadingOverlay.style.right = "500px";
			} else {
				loadingOverlay.style.right = "28px";
			}
			loadingOverlay.style.display = "flex";
		}


		// Get the base URL of the visualisation
		function getURL() {
			let winURL = window.location;
			let baseURL = winURL.origin + window.location.pathname;
			if(baseURL.includes(".html")) {
				baseURL = baseURL.substring(0, baseURL.lastIndexOf('/'));
			}
			return baseURL;
		}

		// Will run once metadata is loaded asynchronously
		function startUp() {
			// Create the MapBox map
			mapboxgl.accessToken = mapboxAPI;
			let map = new mapboxgl.Map({
				container: "map",
				style: "mapbox://styles/mapbox/light-v10?optimize=true",
			});
			manager.initialiseMap(map);
			var iconHandler = new IconHandler(map);

			// Provide some default content for the side panel
			let title = `<h1>Example Visualisation</h1>`;
			let content = `
					This section of default text should be used to give a brief introduction on the purpose of the
					visualisation, and to detail how the user can interact with it. For the purpose of this example,
					some junk content to pad it out has been added.
					<br/><br/>
					Lorem ipsum dolor sit amet, consectetur adipiscing elit. Integer mi turpis, posuere a nibh in, tincidunt
					mollis eros. Cras imperdiet ornare enim, et luctus augue iaculis at. Ut tellus ex, auctor non sagittis quis,
					feugiat vitae turpis. Cras efficitur, arcu sed condimentum mattis, quam est tempus lectus, eu faucibus.
					<br/><br/>
					<div id="linkedFilesContainer"></div>
				`;
			let legend = `	
					<b>Example Legend:</b>
					<br/>
					<div style="display: flex; justify-content: center;">
						<img src="./img/sample-legend.png" width="350px"/>
					</div>
				`;
			let footer = `Here is an example footer.`;

			// Show content and store as default (so it can be returned to later)
			manager.setPanelContent(title, content, legend, footer);

			// Every time a MapBox changes style (i.e. Terrain), it will remove all data sources, layers, and icons.
			// This means that we have to listen for this event (below) and re-add everything.
			// Note: There does not seem to be a nice way to preverse the sources and layers when changing
			// styles, but there is an open feature request for MapBox to implement this.
			var loadedOnce = false;

			map.on('style.load', function () {
				console.log("INFO: A new style has been loaded.");
				
				// Show loading icon
				showLoadingOverlay();
					
				var imagePromises = [];
				if(!loadedOnce) {
					// Load and cache icon images used by this visualisation
					let baseURL = getURL();
					
					EXAMPLE_ICONS.forEach(relativeURL => {
						let imageURL = (baseURL.endsWith("/")) ? (baseURL + relativeURL) : (baseURL + "/" + relativeURL);
						imagePromises.push(iconHandler.loadIcon(imageURL));
					});

					// This callback will be fired when a final group is selected in the dropdowns
					let selectCallback = function(selectedGroups) {
						// Show loading icon
						showLoadingOverlay();
							
						manager.plotGroup(selectedGroups, false, function() {
							// Hide the loading overlay
							document.getElementById("loadingOverlay").style.display = "none";
						});
					};

					// Build and show the layer tree based on the metadata
					manager.showControls(null, selectCallback);

					// Set up a callback that hides all connections whenever the user
					// returns to the default side panel.
					manager.setDefaultPanelCallback();

					// Show mouse position
					manager.showDeveloperControls();
					loadedOnce = true;
				}

				// Add all cached icons to the new style. Using promises here
				// ensures we only do this AFTER all images are loaded.
				Promise.all(imagePromises).then(() => {
					iconHandler.addAllIcons();

					// Promise for loading data as sources and layers
					var dataPromise;

					// Re-plot the previously selected group
					if (DT.currentGroup != null && DT.currentGroup.length > 0) {
						dataPromise = manager.plotGroup(DT.currentGroup, false);
					} else {
						dataPromise = manager.plotFirstGroup();
					}

					if (dataPromise != null) {
						dataPromise.then(() => {
							// Re-add the sky and (optionally) 3D terrain
							manager.addSkyAndTerrain();
							manager.set3DTerrain();
							manager.setPlacenames();
							
							// Hide the loading overlay
							document.getElementById("loadingOverlay").style.display = "none";
						});
					}
				});

			});
		}
	</script>

</body>

</html><|MERGE_RESOLUTION|>--- conflicted
+++ resolved
@@ -93,16 +93,13 @@
 			"Churchill": "./data/set-0",
 			"Mixed": "./data/set-1",
 			"Zoom Limited": "./data/set-2",
-			"Clustered": "./data/set-3"
+			"Clustered": "./data/set-3",
+			"Buildings": "./data/set-4"
 		};
 		manager.registerDirectories(rootDirectories);
 
 		// Load all the metadata
-<<<<<<< HEAD
-		manager.readMetadata("Clustered", function() {
-=======
 		manager.readMetadata("Mixed", function() {
->>>>>>> 1ef4f395
 			// Run start-up function only AFTER metadata is loaded
 			startUp();
 		});
