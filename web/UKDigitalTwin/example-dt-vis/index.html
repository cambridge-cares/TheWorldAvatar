<!DOCTYPE html>
<html>

<head>
	<title>Digital Twin Example</title>
	<meta charset="utf-8">

	<!-- External CSS -->
	<link href='https://api.tiles.mapbox.com/mapbox-gl-js/v2.3.0/mapbox-gl.css' rel='stylesheet' />

	<!-- External JS -->
	<script src='https://ajax.googleapis.com/ajax/libs/jquery/3.5.1/jquery.min.js'></script>
	<script src='https://api.mapbox.com/mapbox-gl-js/v2.3.0/mapbox-gl.js'></script>
	<script src="https://cdn.jsdelivr.net/npm/moment@2.29.1"></script>
	<script src="https://cdnjs.cloudflare.com/ajax/libs/Chart.js/3.5.1/chart.js"></script>
	<script src="https://cdn.jsdelivr.net/npm/chartjs-adapter-moment@1.0.0"></script>
	<script src='https://unpkg.com/@turf/turf@6/turf.min.js'></script>
	<script src="https://cdnjs.cloudflare.com/ajax/libs/suncalc/1.8.0/suncalc.min.js"></script>

	<!--
		The following visualisiation framework files are currently stored locally (as
		this is	easier during development and initial testing. Once it's ready for
		release, these files will be hosted remotely).  
	-->
	
	<!-- Framework CSS -->
	<link href='./css/dtvf.css' rel='stylesheet' />
	<link href="./css/jsonview.bundle.css" rel="stylesheet"> 

	<!-- Framework JS -->
	<script src='./js/manager.js'></script>
	<script src='./js/data_registry.js'></script>
	<script src='./js/source_handler.js'></script>
	<script src='./js/layer_handler.js'></script>
	<script src='./js/control_handler.js'></script>
	<script src='./js/panel_handler.js'></script>
	<script src='./js/interaction_handler.js'></script>
	<script src='./js/timeseries_handler.js'></script>
	<script src='./js/icon_handler.js'></script>
	<script src='./js/jsonview.bundle.js'></script>

	<!-- Implementation specific -->
	<script src='./local_icons.js'></script>
</head>
</head>

<body>
	<!-- Element the MapBox map will be added to -->
	<div id='map'></div>
	<div id="tiltShift"></div>
	
	<!-- Element the map controls will be added to (normally on the left) -->
	<div id="controlsContainer"></div>

	<!-- Non-module JS block, variables in here are global -->
	<script>
		// This ensures that the "manager" variable can be accessed from 
		// HTMLElements for interaction events.
		let manager = null;

		// Enter your MapBox API here.
		// This will be visible by inspecting the webpage anyway (either by looking at the source code,
		// or inspecting the network packets). If it needs protection, limit it's usage to certain source
		// domains via your MapBox account settings.
		let mapboxAPI = "pk.eyJ1IjoiY21jbGlubm92YXRpb25zIiwiYSI6ImNrbGdqa3RoNDFnanIyem1nZXR3YzVhcmwifQ.hVk983r6YYlmFE8kSMbzhA";

	</script>

	<!-- Module JS block, variables are local (i.e. cannot access from HTML elements) -->
	<script type="module">
		// Initialise a DigitalTwinManager (and store as a global variable)
		manager = new DigitalTwinManager();

		// We could have wholesale data packages, so register multiple possible root directories
		let rootDirectories = {
			"Churchill": "./data/set-0",
			"Mixed": "./data/set-1",
			"Zoom Limited": "./data/set-2",
			"Clustered": "./data/set-3"
		};
		manager.registerDirectories(rootDirectories);

		// Load all the metadata
<<<<<<< HEAD
		manager.readMetadata("Churchill", function() {
=======
		manager.readMetadata("Clustered", function() {
>>>>>>> 387f5d09
			// Run start-up function only AFTER metadata is loaded
			startUp();
		});

		// Will run once metadata is loaded asynchronously
		function startUp() {
			// Create the MapBox map
			mapboxgl.accessToken = mapboxAPI;
			let map = new mapboxgl.Map({container: "map"});
			manager.initialiseMap(map);
			var iconHandler = new IconHandler(map);

			// Provide some default content for the side panel
			let title = `<h1>Example Visualisation</h1>`;
			let content = `
					This section of default text should be used to give a brief introduction on the purpose of the
					visualisation, and to detail how the user can interact with it. For the purpose of this example,
					some junk content to pad it out has been added.
					<br/><br/>
					Lorem ipsum dolor sit amet, consectetur adipiscing elit. Integer mi turpis, posuere a nibh in, tincidunt
					mollis eros. Cras imperdiet ornare enim, et luctus augue iaculis at. Ut tellus ex, auctor non sagittis quis,
					feugiat vitae turpis. Cras efficitur, arcu sed condimentum mattis, quam est tempus lectus, eu faucibus.
					<br/><br/>
					<div id="linkedFilesContainer"></div>
				`;
			let legend = `	
					<b>Example Legend:</b>
					<br/>
					<div style="display: flex; justify-content: center;">
						<img src="./img/sample-legend.png" width="350px"/>
					</div>
				`;
			let footer = `Here is an example footer.`;

			// Show content and store as default (so it can be returned to later)
			manager.setPanelContent(title, content,	legend,	footer);

			// Every time a MapBox changes style (i.e. Terrain), it will remove all data sources, layers, and icons.
			// This means that we have to listen for this event (below) and re-add everything.
			// Note: There does not seem to be a nice way to preverse the sources and layers when changing
			// styles, but there is an open feature request for MapBox to implement this.
			var loadedOnce = false;

			map.on('style.load', function() {
				console.log("INFO: A new style has been loaded.");
				var imagePromises = [];

				if(!loadedOnce) {
					// Load and cache icon images used by this visualisation
					let winURL = window.location;
					let baseURL = winURL.protocol + "//" + winURL.host;
					EXAMPLE_ICONS.forEach(relativeURL => {
						let imageURL = (baseURL.endsWith("/")) ? (baseURL + relativeURL) : (baseURL + "/" + relativeURL);
						imagePromises.push(iconHandler.loadIcon(imageURL));
					});

					// This callback will be fired when a final group is selected in the dropdowns
					let selectCallback = function(selectedGroups) {
						manager.plotGroup(selectedGroups, false);
					};

					// Build and show the layer tree based on the metadata
					manager.showControls(null, selectCallback);

					// Set up a callback that hides all connections whenever the user
					// returns to the default side panel.
					manager.setDefaultPanelCallback();
					
					// Show mouse position
					manager.showDeveloperControls();

					loadedOnce = true;
				}
				
				// Add all cached icons to the new style. Using promises here
				// ensures we only do this AFTER all images are loaded.
				Promise.all(imagePromises).then(() => {
					iconHandler.addAllIcons();

					// Promise for loading data as sources and layers
					var dataPromise;

					// Re-plot the previously selected group
					if(DT.currentGroup != null && DT.currentGroup.length > 0) {
						dataPromise = manager.plotGroup(DT.currentGroup, false);
					} else {
						dataPromise = manager.plotFirstGroup();
					}

					if(dataPromise != null) {
						dataPromise.then(() => {
							// Re-add the sky and (optionally) 3D terrain
							manager.addSkyAndTerrain();
							manager.set3DTerrain();
							manager.setPlacenames();
						});
					}
				});
				
			});
		}
	</script>

</body>

</html><|MERGE_RESOLUTION|>--- conflicted
+++ resolved
@@ -81,11 +81,7 @@
 		manager.registerDirectories(rootDirectories);
 
 		// Load all the metadata
-<<<<<<< HEAD
 		manager.readMetadata("Churchill", function() {
-=======
-		manager.readMetadata("Clustered", function() {
->>>>>>> 387f5d09
 			// Run start-up function only AFTER metadata is loaded
 			startUp();
 		});
