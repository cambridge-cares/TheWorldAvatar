<!DOCTYPE html>
<html>

<head>
	<title>Digital Twin Example</title>
	<meta charset="utf-8">

	<!-- External CSS -->
	<link href='https://api.tiles.mapbox.com/mapbox-gl-js/v2.3.0/mapbox-gl.css' rel='stylesheet' />
	<link rel="stylesheet" href="//code.jquery.com/ui/1.13.0/themes/base/jquery-ui.css">

	<!-- External JS -->
	<script src="https://code.jquery.com/jquery-3.6.0.js"></script>
  	<script src="https://code.jquery.com/ui/1.13.0/jquery-ui.js"></script>

	<script src='https://api.mapbox.com/mapbox-gl-js/v2.3.0/mapbox-gl.js'></script>
	<script src="https://cdn.jsdelivr.net/npm/moment@2.29.1"></script>
	<script src="https://cdnjs.cloudflare.com/ajax/libs/Chart.js/3.5.1/chart.js"></script>
	<script src="https://cdn.jsdelivr.net/npm/chartjs-adapter-moment@1.0.0"></script>
	<script src='https://unpkg.com/@turf/turf@6/turf.min.js'></script>
	<script src="https://cdnjs.cloudflare.com/ajax/libs/suncalc/1.8.0/suncalc.min.js"></script>

	<!--
		The following visualisiation framework files are currently stored locally (as
		this is	easier during development and initial testing. Once it's ready for
		release, these files will be hosted remotely).  
	-->

	<!-- Framework CSS -->
	<link href='./css/dtvf.css' rel='stylesheet' />
	<link href="./css/jsonview.bundle.css" rel="stylesheet">

	<!-- Framework JS -->
	<script src='./js/manager.js'></script>
	<script src='./js/data_registry.js'></script>
	<script src='./js/source_handler.js'></script>
	<script src='./js/layer_handler.js'></script>
	<script src='./js/control_handler.js'></script>
	<script src='./js/panel_handler.js'></script>
	<script src='./js/interaction_handler.js'></script>
	<script src='./js/timeseries_handler.js'></script>
	<script src='./js/icon_handler.js'></script>
	<script src='./js/jsonview.bundle.js'></script>

	<!-- Implementation specific -->
	<script src='./local_icons.js'></script>
	<script src='./camera.js'></script>
</head>

<body>
	<!-- Element the MapBox map will be added to -->
	<div id='map'></div>
	<div id="tiltShift"></div>
<<<<<<< HEAD
=======
	
	<!-- Popup element for developer only animation controls -->
	<div id="animationDialog" style="display: none;">
		<p>I am a dialog!</p>
	</div>
>>>>>>> b891ecc9

	<!-- Element the map controls will be added to (normally on the left) -->
	<div id="controlsContainer"></div>

	<!-- Non-module JS block, variables in here are global -->
	<script>
		// This ensures that the "manager" variable can be accessed from 
		// HTMLElements for interaction events.
		let manager = null;

		// Enter your MapBox API here.
		// This will be visible by inspecting the webpage anyway (either by looking at the source code,
		// or inspecting the network packets). If it needs protection, limit it's usage to certain source
		// domains via your MapBox account settings.
		let mapboxAPI = "pk.eyJ1IjoiY21jbGlubm92YXRpb25zIiwiYSI6ImNrbGdqa3RoNDFnanIyem1nZXR3YzVhcmwifQ.hVk983r6YYlmFE8kSMbzhA";

	</script>

	<!-- Module JS block, variables are local (i.e. cannot access from HTML elements) -->
	<script type="module">
		// Initialise a DigitalTwinManager (and store as a global variable)
		manager = new DigitalTwinManager();

		// We could have wholesale data packages, so register multiple possible root directories
		let rootDirectories = {
			"Churchill": "./data/set-0",
			"Mixed": "./data/set-1",
			"Zoom Limited": "./data/set-2",
			"Clustered": "./data/set-3"
		};
		manager.registerDirectories(rootDirectories);

		// Load all the metadata
		manager.readMetadata("Clustered", function () {
			// Run start-up function only AFTER metadata is loaded
			startUp();
		});

		// Will run once metadata is loaded asynchronously
		function startUp() {
			// Create the MapBox map
			mapboxgl.accessToken = mapboxAPI;
			let map = new mapboxgl.Map({ container: "map" });
			manager.initialiseMap(map);
			var iconHandler = new IconHandler(map);

			// TEST
			setupDetection(map);
			// TEST

			// Provide some default content for the side panel
			let title = `<h1>Example Visualisation</h1>`;
			let content = `
					This section of default text should be used to give a brief introduction on the purpose of the
					visualisation, and to detail how the user can interact with it. For the purpose of this example,
					some junk content to pad it out has been added.
					<br/><br/>
					Lorem ipsum dolor sit amet, consectetur adipiscing elit. Integer mi turpis, posuere a nibh in, tincidunt
					mollis eros. Cras imperdiet ornare enim, et luctus augue iaculis at. Ut tellus ex, auctor non sagittis quis,
					feugiat vitae turpis. Cras efficitur, arcu sed condimentum mattis, quam est tempus lectus, eu faucibus.
					<br/><br/>
					<div id="linkedFilesContainer"></div>
				`;
			let legend = `	
					<b>Example Legend:</b>
					<br/>
					<div style="display: flex; justify-content: center;">
						<img src="./img/sample-legend.png" width="350px"/>
					</div>
				`;
			let footer = `Here is an example footer.`;

			// Show content and store as default (so it can be returned to later)
			manager.setPanelContent(title, content, legend, footer);

			// Every time a MapBox changes style (i.e. Terrain), it will remove all data sources, layers, and icons.
			// This means that we have to listen for this event (below) and re-add everything.
			// Note: There does not seem to be a nice way to preverse the sources and layers when changing
			// styles, but there is an open feature request for MapBox to implement this.
			var loadedOnce = false;

			map.on('style.load', function () {
				console.log("INFO: A new style has been loaded.");
				var imagePromises = [];

				if (!loadedOnce) {
					// Load and cache icon images used by this visualisation
					let winURL = window.location;
					let baseURL = winURL.protocol + "//" + winURL.host;
					EXAMPLE_ICONS.forEach(relativeURL => {
						let imageURL = (baseURL.endsWith("/")) ? (baseURL + relativeURL) : (baseURL + "/" + relativeURL);
						imagePromises.push(iconHandler.loadIcon(imageURL));
					});

					// This callback will be fired when a final group is selected in the dropdowns
					let selectCallback = function (selectedGroups) {
						manager.plotGroup(selectedGroups, false);
					};

					// Build and show the layer tree based on the metadata
					manager.showControls(null, selectCallback);

					// Set up a callback that hides all connections whenever the user
					// returns to the default side panel.
					manager.setDefaultPanelCallback();

					// Show mouse position
					manager.showDeveloperControls();

					loadedOnce = true;
				}

				// Add all cached icons to the new style. Using promises here
				// ensures we only do this AFTER all images are loaded.
				Promise.all(imagePromises).then(() => {
					iconHandler.addAllIcons();

					// Promise for loading data as sources and layers
					var dataPromise;

					// Re-plot the previously selected group
					if (DT.currentGroup != null && DT.currentGroup.length > 0) {
						dataPromise = manager.plotGroup(DT.currentGroup, false);
					} else {
						dataPromise = manager.plotFirstGroup();
					}

					if (dataPromise != null) {
						dataPromise.then(() => {
							// Re-add the sky and (optionally) 3D terrain
							manager.addSkyAndTerrain();
							manager.set3DTerrain();
							manager.setPlacenames();
						});
					}
				});

			});
		}
	</script>

</body>

</html><|MERGE_RESOLUTION|>--- conflicted
+++ resolved
@@ -51,14 +51,11 @@
 	<!-- Element the MapBox map will be added to -->
 	<div id='map'></div>
 	<div id="tiltShift"></div>
-<<<<<<< HEAD
-=======
 	
 	<!-- Popup element for developer only animation controls -->
 	<div id="animationDialog" style="display: none;">
 		<p>I am a dialog!</p>
 	</div>
->>>>>>> b891ecc9
 
 	<!-- Element the map controls will be added to (normally on the left) -->
 	<div id="controlsContainer"></div>
