--- conflicted
+++ resolved
@@ -234,14 +234,16 @@
      * @param {Function} callback to fire with selected individual feature.
      */
     #handleMultipleFeatures(features, callback) {
-        // Base HTML for control
         let html = `
-            <div id="first-feature-select" style="margin-bottom: 10px;">
-                <select name="features" id="select-feature" style="width: 90%;">
-                    <option value="" disabled selected>Select a feature...</option>
+            <div style="padding: 15px">
+                <p>Multiple features are located at these coordinates, please choose which
+                feature you'd like to select using the drop-down boxes below.</p>
+                <br/><br/>
+                <label for="select-feature">Feature:</label>
+                <select name="features" id="select-feature" style>
+                <option value="" disabled selected>Select a feature...</option>
         `;
 
-<<<<<<< HEAD
         for (var i = 0; i < features.length; i++) {
             let displayName;
             if (features[i].layer.id.endsWith("_cluster")) {
@@ -249,35 +251,11 @@
                 displayName += features[i]["layer"]["id"].replace("_cluster", "") + "' layer."
             } else {
                 displayName = features[i]["properties"]["displayName"];
-=======
-        // Loop over features/clusters to build options for the dropdown.
-        for(var i = 0; i < features.length; i++) {
-
-            // Get (or construct) the feature's display name
-            let displayName = features[i]["properties"]["displayName"];
-
-            if(displayName == null) {
-                // No display name, this will be a cluster then
-                displayName = features[i]["properties"]["point_count_abbreviated"] + " features from '";
-
-                // Get the internal layer ID and use the tree to determine the user facing name
-                let layerID = features[i]["layer"]["id"].replace("_cluster", "");
-                let layerName = null;
-
-                for (const [key, value] of Object.entries(DT.treeDictionary)) {
-                    if(value.includes(layerID)) {
-                        layerName = key;
-                    }
-                }
-                
-                // Append layer name
-                if(layerName == null) layerName = layerID;
-                displayName += layerName + "' layer."
->>>>>>> 1ef4f395
-            }
-
-            // The DT.selectColorer is an optional function (set externally) that when passed a feature
-            // will return a CSS color string to use for any select options representing that feature.
+            }
+
+            // The DT.selectColorer is an optional function (set externally) that 
+            // when passed a feature will return a CSS color string to use for any
+            // select options representing that feature.
             let color = "black";
             if(DT.selectColorer != null) {
                 color = DT.selectColorer(features[i]);
@@ -287,58 +265,21 @@
             html += `
                 <option style="color: ` + color + `;" value="` + i + `">` + displayName + `</option>
             `;
+           
         };
-
-        // Finish HTML
-        html += `
-                </select>
-            </div>
-            <div id="second-feature-select">
-            </div>
-        `;
-
-        // Add the select option to the side panel
-        this._panelHandler.setTitle("<h3>Multiple Features Selected</h3>");
+        html += `</select></div>`;
+
+        this._panelHandler.setTitle("<h3>Multiple Features</h3>");
+        this._panelHandler.setContent(html);
         this._panelHandler.toggleLegend(false);
-
-        let selectElement = document.querySelector("#first-feature-select select");
-        if(selectElement === null) {
-            this._panelHandler.setContent(`
-                <p>Multiple features (or multiple clusters of features) are located at these coordinates,
-                please choose which individual feature you'd like to select using the drop-down boxes below.</p>
-                <br/><br/>`
-                + html
-            );
-
-            selectElement = document.querySelector("#first-feature-select select");
-        } else {
-            let sidePanel = document.getElementById("contentContainer");
-            let container = sidePanel.querySelector("#second-feature-select");
-            container.innerHTML = html;
-
-            selectElement = document.querySelector("#second-feature-select select");
-        }
-
-        // Show the return option
         document.getElementById("footerContainer").style.display = "block";
 
-<<<<<<< HEAD
         let selectElement = document.getElementById("select-feature");
         selectElement.addEventListener("click", function () {
             if (callback != null) {
                 callback(features[selectElement.value]);
             }
         });
-=======
-        if(selectElement != null) {
-            selectElement.addEventListener("click", function() {
-                if(callback != null) {
-                    // Fire callback on option select
-                    callback(features[selectElement.value]);
-                }
-            });
-        }
->>>>>>> 1ef4f395
     }
 
     /**
@@ -353,21 +294,12 @@
 
         if (layerName.endsWith("_cluster")) {
             // If a cluster feature, let the user pick the leaf feature
-<<<<<<< HEAD
             this.#handleClusterClick(feature, (newFeature) => this.mouseClick(newFeature));
         }
 
         // Clear existing side panel content
         this._panelHandler.setContent("");
 
-=======
-            this.#handleClusterClick(feature, function(newFeature) {
-                self.mouseClick(layerName.replace("_cluster", ""), newFeature);
-            });
-            return;
-        } 
-        
->>>>>>> 1ef4f395
         // Hide the legend
         this._panelHandler.toggleLegend(false);
 
