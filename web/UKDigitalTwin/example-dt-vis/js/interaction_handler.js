/**
 * Registers and handles interactions with the MapBox map (e.g. mouse overs, 
 * location clicks, keyboard events).
 */
class InteractionHandler {

    _map;

    _registry;

    _panelHandler;

    _popup;

    _previousTab = "meta-tree-button";

    _timeseriesHandler;

<<<<<<< HEAD
    _hoveredFeature = null;
=======
    _layerHander;

    _hoveredStateId = null;
>>>>>>> 387f5d09

    _lastClick;

    _selectionCallbacks = {};

    /**
     * Initialise a new interaction handler.
     * 
     * @param {*} map 
     * @param {*} dataRegistry 
     */
    constructor(map, dataRegistry, panelHandler, timeseriesHandler, layerHandler) {
        this._map = map;
        this._registry = dataRegistry;
        this._panelHandler = panelHandler;
        this._timeseriesHandler = timeseriesHandler;
        this._layerHander = layerHandler;
        this._popup = DT.popup;

        this.registerInteractions();
    }

    /**
     * Add a callback what will fire after a feature within the 
     * input MapBox layer has been selected.
     * 
     * @param {String} layerName MapBox layerID
     * @param {Function} callback function to execute 
     */
    addSelectionCallback(layerName, callback) {
        this._selectionCallbacks[layerName] = callback;
    }

    /**
     * Register default mouse interactions with the input layer.
     * 
     * @param {string[]} layer [layer name, layer type]
     */
<<<<<<< HEAD
    registerInteractions() {

        // Mouse click
        this._map.on("click", (event) => {

            let features = this._map.queryRenderedFeatures(event.point);
            let feature = features.find(hit => manager._sourceHandler._currentSources.includes(hit.layer.source));
            if (feature) this.mouseClick(feature);

            // Filter to determine how many non-default, circle/symbol features are present
            let self = this;
            let siteFeatures = features.filter(feature => {
                let featureLayer = feature["layer"]["id"];
                if(featureLayer.includes("_clickable")) return false;
                if(featureLayer.includes("_arrows")) return false;

                let layer = self._map.getLayer(featureLayer);
                if(layer["type"] !== "circle" && layer["type"] !== "symbol") return false;
                return layer["metadata"]["provider"] === "cmcl";
            });

            if(siteFeatures.length == 1 && layerName.endsWith("_cluster")) {
                // If a cluster feature, let the user pick the leaf feature
                this.#handleClusterClick(siteFeatures[0], function(newFeature) {
                    self.mouseClick(layerName.replace("_cluster", ""), newFeature);
                });
            } else {
                // If more than one, let the use pick
                if(siteFeatures.length > 1) {
                    feature = this.#handleMultipleFeatures(siteFeatures, function(newFeature) {
                        // Trigger on chosen feature
                        if(newFeature != null) {    
                            self.mouseClick(newFeature["layer"]["id"], newFeature);
                        }
                    });
                } else {
                    self.mouseClick(layerName, feature);
                }
            }
        });
=======
    registerInteractions(layer) {
        let layerName = layer[0];
        let layerType = layer[1];
        let sourceName = this._map.getLayer(layerName).source;
>>>>>>> 387f5d09

        this._map.on("mousemove", (event) => {

<<<<<<< HEAD
            let feature = this._map.queryRenderedFeatures(event.point)
                .find(hit => manager._sourceHandler._currentSources.includes(hit.layer.source));

            // Remove old feature's hover state
            if (this._hoveredFeature != null && (!feature || feature.id != this._hoveredFeature.id)) {
                // This can be false if we've just switched groups.
                if (manager._sourceHandler._currentSources.includes(this._hoveredFeature.layer.source)) {
                    this._map.setFeatureState(
                        { source: this._hoveredFeature.layer.source, id: this._hoveredFeature.id },
                        { hover: false }
                    );
=======
        // Mouse click
        this._map.on("click", layerName, (event) => {
            if(!DT.clickEvents) return;
            if(layerName.endsWith("_arrows")) {
                return;
            }

             // Fudge to ensure that only one click per 500ms
            let thisClick = Date.now();
            if(this._lastClick != null) {
                if(Math.abs(thisClick - this._lastClick) < 500) {
                    return;
>>>>>>> 387f5d09
                }
                this._hoveredFeature = null;
            }

<<<<<<< HEAD
            if (!feature) {
                this._map.getCanvas().style.cursor = 'default';
                this._popup.remove();
                return;
            }
=======
            // Get all visible features under the mouse click
            let features = this._map.queryRenderedFeatures(event.point);
            let feature = features[0];

            // Filter to determine how many non-default, circle/symbol features are present
            let self = this;
            let siteFeatures = features.filter(feature => {
                let featureLayer = feature["layer"]["id"];
                if(featureLayer.includes("_clickable")) return false;
                if(featureLayer.includes("_arrows")) return false;

                let layer = self._map.getLayer(featureLayer);
                if(layer["type"] !== "circle" && layer["type"] !== "symbol") return false;
                return layer["metadata"]["provider"] === "cmcl";
            });

            if(siteFeatures.length == 1 && layerName.endsWith("_cluster")) {
                // If a cluster feature, let the user pick the leaf feature
                this.#handleClusterClick(siteFeatures[0], function(newFeature) {
                    self.mouseClick(layerName.replace("_cluster", ""), newFeature);
                });
            } else {
                // If more than one, let the use pick
                if(siteFeatures.length > 1) {
                    feature = this.#handleMultipleFeatures(siteFeatures, function(newFeature) {
                        // Trigger on chosen feature
                        if(newFeature != null) {    
                            self.mouseClick(newFeature["layer"]["id"], newFeature);
                        }
                    });
                } else {
                    self.mouseClick(layerName, feature);
                }
            }
        });
>>>>>>> 387f5d09

            let html = "";
            let name = feature.properties["displayName"] ?? feature.properties["name"];
            this._map.getCanvas().style.cursor = "pointer";

<<<<<<< HEAD
            switch (feature.layer.type) {

                case "line":
                case "point":
                case "symbol":
                case "circle":

                    if (feature.layer.id.endsWith("_arrows")) return;
=======
            case "line":
            case "point":
            case "symbol":
                // Mouse enter
                this._map.on("mouseenter", layerName, (event) => {
                    if(layerName.endsWith("_arrows")) {
                        return;
                    }

                    let feature = this._map.queryRenderedFeatures(event.point)[0];
                    if(feature == null || feature.geometry == null) return;

                    // Change cursor
                    if(DT.clickEvents) this._map.getCanvas().style.cursor = 'pointer';
>>>>>>> 387f5d09

                    // Get correct co-ords
                    let coordinates = feature.geometry.coordinates.slice();
                    while (Math.abs(event.lngLat.lng - coordinates[0]) > 180) {
                        coordinates[0] += event.lngLat.lng > coordinates[0] ? 360 : -360;
                    }

<<<<<<< HEAD
                    if (feature.layer.id.endsWith("_cluster")) {
                        html = "<h3>Multiple features</h3>";

                        let count = feature["properties"]["point_count_abbreviated"];
                        html += `There are a number of features (` + count + `) at this location. `;
                        html += "Click to show a list features and select an individual."
                    } else {
                        if (name == null) return;
                        // Build HTML for popup
                        html = "<h3>" + name + "</h3>";
                        if (feature.properties["description"]) {
=======
                    let html = "";
                    if(layerName.endsWith("_cluster")) {
                        html = "<h3>Multiple features</h3>";

                        let count = feature["properties"]["point_count_abbreviated"];
                        html += `There are a number of features (`+ count + `) at this location. `;
                        html += "Click to show a list features and select an individual."
                    } else {
                        // Get appropriate description for feature
                        var name = feature.properties["displayName"];
                        if(name == null) name = feature.properties["name"];
                        if(name == null) return;

                        // Build HTML for popup
                        html = "<h3>" + name + "</h3>";
                        if(feature.properties["description"]) {
>>>>>>> 387f5d09
                            html += feature.properties["description"] + "</br></br>"
                        }
                    }

                    if (coordinates.length == 2 && this.#isNumber(coordinates[0])) {
                        // Add coordinate details if a point
                        this._popup.setLngLat(coordinates).setHTML(html).addTo(this._map);
<<<<<<< HEAD
                    } else if (coordinates.length >= 2) {
                        let center = turf.centroid(feature)["geometry"]["coordinates"];
                        this._popup.setLngLat(center).setHTML(html).addTo(this._map);
=======

                    } else if(coordinates.length >= 2) {
                        // Not a point, determine center then show popup
                        // let centroid = turf.centroid(feature);
                        // let popupLoc = centroid["geometry"]["coordinates"];
                        this._popup.setLngLat(event.lngLat).setHTML(html).addTo(this._map);
>>>>>>> 387f5d09
                    }

                    break;

                case "fill":
                case "extrusion":
                case "fill-extrusion":
                case "polygon":

<<<<<<< HEAD
                    // Set hover state for this feature
                    this._hoveredFeature = feature;
                    this._map.setFeatureState(
                        { source: feature.layer.source, id: feature.id },
                        { hover: true }
                    );

                    if (name == null) return;
=======
                    // Mouse enter
                    this._map.on("mouseenter", layerName, (event) => {
                        // Change cursor
                        if(!DT.clickEvents) return;
                        if(layerName.endsWith("_arrows")) {
                            return;
                        }
                        this._map.getCanvas().style.cursor = 'pointer';
                    });

                    // When the user moves their mouse over the fill area
                    this._map.on('mousemove', layerName, (e) => {
                        if(layerName.endsWith("_arrows")) {
                            return;
                        }

                        var thisFeature = this._map.queryRenderedFeatures(e.point)[0];
>>>>>>> 387f5d09

                    // Build HTML for popup
                    html = "<b>" + name + "</b></br>";
                    if (feature.properties["description"]) {
                        html += feature.properties["description"] + "</br></br>"
                    }

                    // Get coords for the center of the polygon
                    let center = turf.centroid(feature)["geometry"]["coordinates"];
                    this._popup.setLngLat(center).setHTML(html).addTo(this._map);

            }

        });

        console.log("INFO: Interactions have been registered.");
    }

    /**
     * Given a cluster feature, this method extracts its leaf features and passes
     * their details onto the handleMultipleFeatures() method.
     *  
     * @param {JSONObject} feature 
     * @param {Function} callback 
     */
    #handleClusterClick(feature, callback) {
        let sourceName = feature["layer"]["source"];
        let source = this._map.getSource(sourceName);

        source.getClusterLeaves(feature.id, 999, 0, (error, features) => {
            if(error) {
                console.log("ERROR: Could not determine leaf features within cluster.");
                console.log(error);

            } else if(features != null) {
                features.forEach(leaf => {
                    leaf["layer"] = [];
                    leaf["source"] = sourceName;
                    leaf["layer"]["id"] = feature["layer"]["id"].replace("_cluster", "");
                });
                this.#handleMultipleFeatures(features, callback);
            }
        });
    }

    /**
     * Given an array of possible GeoJSON features, create controls to allow the user
     * to selet an individual feature, then return it.
     * 
     * @param {JSONObject[]} features array of possible features. 
     * 
     * @returns selected GeoJSON feature
     */
    #handleMultipleFeatures(features, callback) {
        let html = `
            <div style="padding: 15px">
                <p>Multiple features are located at these coordinates, please choose which
                feature you'd like to select using the drop-down boxes below.</p>
                <br/><br/>
                <label for="select-feature">Feature:</label>
                <select name="features" id="select-feature" style>
                <option value="" disabled selected>Select a feature...</option>
        `;

        for(var i = 0; i < features.length; i++) {
            let displayName = features[i]["properties"]["displayName"];
            if(displayName == null) {
                displayName = "Cluster of " + features[i]["properties"]["point_count_abbreviated"] + " features from '";
                displayName += features[i]["layer"]["id"].replace("_cluster", "") + "' layer."
            }

            html += `
                <option value="` + i + `">` + displayName + `</option>
            `;
        };
        html += `</select></div>`;

        this._panelHandler.setTitle("<h3>Multiple Features</h3>");
        this._panelHandler.setContent(html);
        this._panelHandler.toggleLegend(false);
        document.getElementById("footerContainer").style.display = "block";

        let selectElement = document.getElementById("select-feature");
        selectElement.addEventListener("click", function() {
            if(callback != null) {
                callback(features[selectElement.value]);
            }
        });
    }

    /**
     * 
     * @param {*} feature 
     */
    mouseClick(layerName, feature) {
        if(feature == null) return;

        if(layerName.endsWith("_cluster")) {
            // If a cluster feature, let the user pick the leaf feature
            this.#handleClusterClick(feature, function(newFeature) {
                self.mouseClick(layerName.replace("_cluster", ""), newFeature);
            });
        } 
        
        // Clear existing side panel content
        this._panelHandler.setContent("");

        // Hide the legend
        this._panelHandler.toggleLegend(false);

        // Show the title
        var title = feature.properties["displayName"];
<<<<<<< HEAD
        if (title == null) title = feature.properties["name"];
        if (title == null) title = "ID " + feature.id;
=======
        if(title == null) title = feature.properties["name"];
        if(title == null) title = "ID " + feature.id;
        title = "<h3>" + title + "</h3>";
>>>>>>> 387f5d09

        if (feature["geometry"]["type"] === "Point") {
            var coordinates = feature.geometry.coordinates;
            var html = `
                <table width="100%">
                    <tr>
                        <td width="90%">` + title + `</td>
                        <td width="10%">
                            <div class="tooltip">
                                <img src="./img/target.png" onclick="manager.zoomTo(` + coordinates + `);"/>
                                <span class="tooltiptext">Zoom to this location</span>
                            </div>
                        </td>
                    </tr>
                </table>
            `;
            this._panelHandler.setTitle(html);
        } else {
            this._panelHandler.setTitle(title);
        }

        // Handle the metadata
        this.#handleMetadata(feature, layerName);

        // Handle the timeseries data
        this.#handleTimeseries(feature, layerName);

        // Ensure the previously opened tab is open
        document.getElementById(this._previousTab).click();

        // Expand the side panel if it's collapsed
        var sidePanel = document.getElementById("sidePanel");
        if (sidePanel.classList.contains("collapsed")) {
            this._panelHandler.toggleExpansion();
        }
        document.getElementById("footerContainer").style.display = "block";
        document.getElementById("contentContainer").style.flexGrow = 1;

        DT.currentFeature = feature;

        // Fire optional selection callback
        let callback = this._selectionCallbacks[layerName];
        if(callback != null) {
            callback(feature);
        } else {
            callback = this._selectionCallbacks["*"];
            if(callback != null) callback(feature);
        }
    }

    /**
     * Finds and displays the correct metadata for the input GeoJSON feature.
     * 
     * @param {JSONObject} feature selected GeoJSON feature.
     */
    #handleMetadata(feature, layerName) {
        // Build containers for metadata trees
        this.#buildMetadataContainers();

        var beforeContainer = document.getElementById("content-before");
        if (feature.properties["description"]) {
            beforeContainer.style.display = "block";
            beforeContainer.innerHTML = `<p>` + feature.properties["description"] + `</p>`;
        } else {
            beforeContainer.style.display = "none";
        }

        // Get the metadata
        var metaPromises = this.#findMeta(feature, layerName);

        // Build tree once all metadata is added
        Promise.all(metaPromises).then((values) => {
            // Combine all meta entries into single tree
            var combinedMeta = [];
            values.forEach(jsonEntry => {
                Object.keys(jsonEntry).forEach(function (key) {
                    if (key !== "id") combinedMeta[key] = jsonEntry[key];
                });
            });

            // Show the metadata
            if (Object.keys(combinedMeta).length == 0) {
                // No metadata
                document.getElementById("meta-tree").innerHTML = `
                    <div id="no-meta-container">
                        <p>No metadata available for this location.</p>
                    </div>
                `;
            } else {
                document.getElementById("meta-tree").innerHTML = "";
                var metaTree = JsonView.renderJSON(combinedMeta, document.getElementById("meta-tree"));
                JsonView.expandChildren(metaTree);
            }
        });
    }

    /**
     * Finds and displays the correct timeseries data for the input GeoJSON feature.
     * 
     * @param {JSONObject} feature selected GeoJSON feature.
     */
    #handleTimeseries(feature, layerName) {
        var timePromises = this.#findTimeSeries(feature, layerName);

        var self = this;
        Promise.all(timePromises).then((values) => {
<<<<<<< HEAD

            if (values == null || values.length == 0 || values[0] == null) {
=======
            if(values == null || values.length == 0 || values[0] == null) {
>>>>>>> 387f5d09
                // No time series data
                document.getElementById("time-series-container").innerHTML = `
                    <div id="no-meta-container">
                        <p>No timeseries available for this location.</p>
                    </div>
                `;
            } else {
                // Data present, show it
                var flatEntries = [].concat(...values);
                document.getElementById("time-series-container").innerHTML = "";
                self._timeseriesHandler.parseData(flatEntries);
                self._timeseriesHandler.showData("time-series-container");
            }
        });
    }

    #buildMetadataContainers() {
        var html = `
            <div id="content-before"></div>
            <div class="json-tree-tabs">
                <button id="meta-tree-button" class="tablinks" onclick="manager.openTreeTab(this.id, 'meta-tree')">Metadata</button>
                <button id="time-series-button" class="tablinks" onclick="manager.openTreeTab(this.id, 'time-series-container')">Time Series</button>
            </div>
            <div id="meta-tree" style="margin-top: 10px;" class="tabcontent"></div>
            <div id="time-series-container" style="margin-top: 10px;" class="tabcontent"></div>
        `;
        this._panelHandler.setContent(html);
    }

    openTreeTab(tabButtonName, tabName) {
        // Declare all variables
        var i, tabcontent, tablinks;

        // Get all elements with class="tabcontent" and hide them
        tabcontent = document.getElementsByClassName("tabcontent");
        for (i = 0; i < tabcontent.length; i++) {
            tabcontent[i].style.display = "none";
        }

        // Get all elements with class="tablinks" and remove the class "active"
        tablinks = document.getElementsByClassName("tablinks");
        for (i = 0; i < tablinks.length; i++) {
            tablinks[i].className = tablinks[i].className.replace(" active", "");
        }

        // Show the current tab, and add an "active" class to the button that opened the tab
        document.getElementById(tabName).style.display = "block";
        document.getElementById(tabButtonName).className += " active";

        this._previousTab = tabButtonName;
    }

    /**
     * Finds the metadata for the input map feature.
     * 
     * @param {JSONObject} feature selected map feature 
     */
    #findMeta(feature, layerName) {
        var metaGroup = this._registry.getGroup(DT.currentGroup);
        if (metaGroup == null) return;

        var allPromises = [];

        metaGroup["dataSets"].forEach(dataSet => {
            // Check if the layer name is the same
            layerName = layerName.replace("_clickable", "");

            if (dataSet["name"] === layerName) {
                let metaFiles = dataSet["metaFiles"];

                if (metaFiles != null) {

                    // Load each listed meta file
                    for (var j = 0; j < metaFiles.length; j++) {
                        let metaDir = metaGroup["thisDirectory"];
                        let metaFile = metaDir + "/" + metaFiles[j];
                        console.log("INFO: Reading metadata JSON at " + metaFile);

                        // Load file asynchronously
                        var promise = $.getJSON(metaFile).then(json => {
                            // Once read, only return the node with the matching feature id
                            for (var i = 0; i < json.length; i++) {
                                if (json[i]["id"] == feature.id) {
                                    return json[i];
                                }
                            }
                        });

                        // Pool promises
                        allPromises.push(promise);
                    }
                }
            }
        });

        return allPromises;
    }

    /**
     * 
     * @param {*} layerName 
     * @param {*} feature 
     * @param {*} callback 
     */
<<<<<<< HEAD
    #findTimeSeries(feature) {
=======
    #findTimeSeries(feature, layerName) {
>>>>>>> 387f5d09
        // For each currently selected leaf group
        let metaGroup = this._registry.getGroup(DT.currentGroup);
        if (metaGroup == null) return;

        var allPromises = [];

        metaGroup["dataSets"].forEach(dataSet => {
            // Check if the layer name is the same
<<<<<<< HEAD
            if (dataSet["name"] === feature.layer["id"]) {
=======
            if(dataSet["name"] === layerName) {
>>>>>>> 387f5d09
                let timeFiles = dataSet["timeseriesFiles"];

                if (timeFiles != null) {

                    // Read each time file
                    for (var j = 0; j < timeFiles.length; j++) {
                        let metaDir = metaGroup["thisDirectory"];
                        let timeFile = metaDir + "/" + timeFiles[j];
                        console.log("INFO: Reading Additional timeseries JSON at " + timeFile);

                        // Load file asynchronously
                        var promise = $.getJSON(timeFile).then(json => {
                            var timeSeriesNodes = [];

                            // Once read, only return the node with the matching feature id
<<<<<<< HEAD
                            for (var i = 0; i < json.length; i++) {
                                if (json[i]["id"] == feature.id) {
                                    return json[i];
=======
                            for(var i = 0; i < json.length; i++) {
                                if(json[i]["id"] == feature.id) {
                                    timeSeriesNodes.push(json[i]);
>>>>>>> 387f5d09
                                }
                            }
                            return timeSeriesNodes;
                        });

                        // Pool promises
                        allPromises.push(promise);
                    }
                }
            }
        });
        return allPromises;
    }

    /**
     * 
     * @param {*} n 
     * @returns 
     */
    #isNumber(n) {
        return !isNaN(parseFloat(n)) && !isNaN(n - 0);
    }


}
// End of class.<|MERGE_RESOLUTION|>--- conflicted
+++ resolved
@@ -16,13 +16,9 @@
 
     _timeseriesHandler;
 
-<<<<<<< HEAD
-    _hoveredFeature = null;
-=======
     _layerHander;
 
     _hoveredStateId = null;
->>>>>>> 387f5d09
 
     _lastClick;
 
@@ -61,7 +57,6 @@
      * 
      * @param {string[]} layer [layer name, layer type]
      */
-<<<<<<< HEAD
     registerInteractions() {
 
         // Mouse click
@@ -102,16 +97,9 @@
                 }
             }
         });
-=======
-    registerInteractions(layer) {
-        let layerName = layer[0];
-        let layerType = layer[1];
-        let sourceName = this._map.getLayer(layerName).source;
->>>>>>> 387f5d09
 
         this._map.on("mousemove", (event) => {
 
-<<<<<<< HEAD
             let feature = this._map.queryRenderedFeatures(event.point)
                 .find(hit => manager._sourceHandler._currentSources.includes(hit.layer.source));
 
@@ -123,73 +111,20 @@
                         { source: this._hoveredFeature.layer.source, id: this._hoveredFeature.id },
                         { hover: false }
                     );
-=======
-        // Mouse click
-        this._map.on("click", layerName, (event) => {
-            if(!DT.clickEvents) return;
-            if(layerName.endsWith("_arrows")) {
-                return;
-            }
-
-             // Fudge to ensure that only one click per 500ms
-            let thisClick = Date.now();
-            if(this._lastClick != null) {
-                if(Math.abs(thisClick - this._lastClick) < 500) {
-                    return;
->>>>>>> 387f5d09
                 }
                 this._hoveredFeature = null;
             }
 
-<<<<<<< HEAD
             if (!feature) {
                 this._map.getCanvas().style.cursor = 'default';
                 this._popup.remove();
                 return;
             }
-=======
-            // Get all visible features under the mouse click
-            let features = this._map.queryRenderedFeatures(event.point);
-            let feature = features[0];
-
-            // Filter to determine how many non-default, circle/symbol features are present
-            let self = this;
-            let siteFeatures = features.filter(feature => {
-                let featureLayer = feature["layer"]["id"];
-                if(featureLayer.includes("_clickable")) return false;
-                if(featureLayer.includes("_arrows")) return false;
-
-                let layer = self._map.getLayer(featureLayer);
-                if(layer["type"] !== "circle" && layer["type"] !== "symbol") return false;
-                return layer["metadata"]["provider"] === "cmcl";
-            });
-
-            if(siteFeatures.length == 1 && layerName.endsWith("_cluster")) {
-                // If a cluster feature, let the user pick the leaf feature
-                this.#handleClusterClick(siteFeatures[0], function(newFeature) {
-                    self.mouseClick(layerName.replace("_cluster", ""), newFeature);
-                });
-            } else {
-                // If more than one, let the use pick
-                if(siteFeatures.length > 1) {
-                    feature = this.#handleMultipleFeatures(siteFeatures, function(newFeature) {
-                        // Trigger on chosen feature
-                        if(newFeature != null) {    
-                            self.mouseClick(newFeature["layer"]["id"], newFeature);
-                        }
-                    });
-                } else {
-                    self.mouseClick(layerName, feature);
-                }
-            }
-        });
->>>>>>> 387f5d09
 
             let html = "";
             let name = feature.properties["displayName"] ?? feature.properties["name"];
             this._map.getCanvas().style.cursor = "pointer";
 
-<<<<<<< HEAD
             switch (feature.layer.type) {
 
                 case "line":
@@ -198,22 +133,6 @@
                 case "circle":
 
                     if (feature.layer.id.endsWith("_arrows")) return;
-=======
-            case "line":
-            case "point":
-            case "symbol":
-                // Mouse enter
-                this._map.on("mouseenter", layerName, (event) => {
-                    if(layerName.endsWith("_arrows")) {
-                        return;
-                    }
-
-                    let feature = this._map.queryRenderedFeatures(event.point)[0];
-                    if(feature == null || feature.geometry == null) return;
-
-                    // Change cursor
-                    if(DT.clickEvents) this._map.getCanvas().style.cursor = 'pointer';
->>>>>>> 387f5d09
 
                     // Get correct co-ords
                     let coordinates = feature.geometry.coordinates.slice();
@@ -221,7 +140,6 @@
                         coordinates[0] += event.lngLat.lng > coordinates[0] ? 360 : -360;
                     }
 
-<<<<<<< HEAD
                     if (feature.layer.id.endsWith("_cluster")) {
                         html = "<h3>Multiple features</h3>";
 
@@ -233,24 +151,6 @@
                         // Build HTML for popup
                         html = "<h3>" + name + "</h3>";
                         if (feature.properties["description"]) {
-=======
-                    let html = "";
-                    if(layerName.endsWith("_cluster")) {
-                        html = "<h3>Multiple features</h3>";
-
-                        let count = feature["properties"]["point_count_abbreviated"];
-                        html += `There are a number of features (`+ count + `) at this location. `;
-                        html += "Click to show a list features and select an individual."
-                    } else {
-                        // Get appropriate description for feature
-                        var name = feature.properties["displayName"];
-                        if(name == null) name = feature.properties["name"];
-                        if(name == null) return;
-
-                        // Build HTML for popup
-                        html = "<h3>" + name + "</h3>";
-                        if(feature.properties["description"]) {
->>>>>>> 387f5d09
                             html += feature.properties["description"] + "</br></br>"
                         }
                     }
@@ -258,18 +158,9 @@
                     if (coordinates.length == 2 && this.#isNumber(coordinates[0])) {
                         // Add coordinate details if a point
                         this._popup.setLngLat(coordinates).setHTML(html).addTo(this._map);
-<<<<<<< HEAD
                     } else if (coordinates.length >= 2) {
                         let center = turf.centroid(feature)["geometry"]["coordinates"];
                         this._popup.setLngLat(center).setHTML(html).addTo(this._map);
-=======
-
-                    } else if(coordinates.length >= 2) {
-                        // Not a point, determine center then show popup
-                        // let centroid = turf.centroid(feature);
-                        // let popupLoc = centroid["geometry"]["coordinates"];
-                        this._popup.setLngLat(event.lngLat).setHTML(html).addTo(this._map);
->>>>>>> 387f5d09
                     }
 
                     break;
@@ -279,7 +170,6 @@
                 case "fill-extrusion":
                 case "polygon":
 
-<<<<<<< HEAD
                     // Set hover state for this feature
                     this._hoveredFeature = feature;
                     this._map.setFeatureState(
@@ -288,25 +178,6 @@
                     );
 
                     if (name == null) return;
-=======
-                    // Mouse enter
-                    this._map.on("mouseenter", layerName, (event) => {
-                        // Change cursor
-                        if(!DT.clickEvents) return;
-                        if(layerName.endsWith("_arrows")) {
-                            return;
-                        }
-                        this._map.getCanvas().style.cursor = 'pointer';
-                    });
-
-                    // When the user moves their mouse over the fill area
-                    this._map.on('mousemove', layerName, (e) => {
-                        if(layerName.endsWith("_arrows")) {
-                            return;
-                        }
-
-                        var thisFeature = this._map.queryRenderedFeatures(e.point)[0];
->>>>>>> 387f5d09
 
                     // Build HTML for popup
                     html = "<b>" + name + "</b></br>";
@@ -419,14 +290,9 @@
 
         // Show the title
         var title = feature.properties["displayName"];
-<<<<<<< HEAD
-        if (title == null) title = feature.properties["name"];
-        if (title == null) title = "ID " + feature.id;
-=======
         if(title == null) title = feature.properties["name"];
         if(title == null) title = "ID " + feature.id;
         title = "<h3>" + title + "</h3>";
->>>>>>> 387f5d09
 
         if (feature["geometry"]["type"] === "Point") {
             var coordinates = feature.geometry.coordinates;
@@ -533,12 +399,7 @@
 
         var self = this;
         Promise.all(timePromises).then((values) => {
-<<<<<<< HEAD
-
-            if (values == null || values.length == 0 || values[0] == null) {
-=======
             if(values == null || values.length == 0 || values[0] == null) {
->>>>>>> 387f5d09
                 // No time series data
                 document.getElementById("time-series-container").innerHTML = `
                     <div id="no-meta-container">
@@ -643,11 +504,7 @@
      * @param {*} feature 
      * @param {*} callback 
      */
-<<<<<<< HEAD
-    #findTimeSeries(feature) {
-=======
     #findTimeSeries(feature, layerName) {
->>>>>>> 387f5d09
         // For each currently selected leaf group
         let metaGroup = this._registry.getGroup(DT.currentGroup);
         if (metaGroup == null) return;
@@ -656,11 +513,7 @@
 
         metaGroup["dataSets"].forEach(dataSet => {
             // Check if the layer name is the same
-<<<<<<< HEAD
-            if (dataSet["name"] === feature.layer["id"]) {
-=======
             if(dataSet["name"] === layerName) {
->>>>>>> 387f5d09
                 let timeFiles = dataSet["timeseriesFiles"];
 
                 if (timeFiles != null) {
@@ -676,15 +529,9 @@
                             var timeSeriesNodes = [];
 
                             // Once read, only return the node with the matching feature id
-<<<<<<< HEAD
-                            for (var i = 0; i < json.length; i++) {
-                                if (json[i]["id"] == feature.id) {
-                                    return json[i];
-=======
                             for(var i = 0; i < json.length; i++) {
                                 if(json[i]["id"] == feature.id) {
                                     timeSeriesNodes.push(json[i]);
->>>>>>> 387f5d09
                                 }
                             }
                             return timeSeriesNodes;
