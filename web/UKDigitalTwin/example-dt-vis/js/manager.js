--- conflicted
+++ resolved
@@ -73,18 +73,20 @@
 		return this._layerHandler;
 	}
 
-<<<<<<< HEAD
+	/**
+	 * Returns the current SourceHandler instance.
+	 * 
+	 * @returns SourceHandler instance.
+	 */
 	getSourceHandler() {
 		return this._sourceHandler;
 	}
 
-=======
 	/**
 	 * Returns the current Registry instance.
 	 * 
 	 * @returns Registry instance.
 	 */
->>>>>>> fb20a3e8
 	getRegistry() {
 		return this._registry;
 	}
