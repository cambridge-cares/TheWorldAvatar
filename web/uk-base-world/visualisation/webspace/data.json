--- conflicted
+++ resolved
@@ -1,5 +1,4 @@
 {
-<<<<<<< HEAD
     "name": "UK Base World",
     "groups": [
         {
@@ -205,238 +204,232 @@
             ]
         },
         {
-            "name": "Electrical infrastructure",
-            "stack": "http://localhost:38383/",
+            "name": "Forestry",
+            "stack": "http://localhost:38383",
             "sources": [
                 {
-                    "id": "uk-power-source",  
+                    "id": "forestry",
                     "type": "vector",
                     "tiles": [
-                        "http://localhost:38383/geoserver/twa/wms?service=WMS&version=1.1.0&request=GetMap&layers=twa:dukes_2023&bbox={bbox-epsg-3857}&width=256&height=256&srs=EPSG:3857&format=application/vnd.mapbox-vector-tile"
-                    ]
-                },
-                {
-                    "id": "uk-power-radius-source",  
-                    "type": "vector",
-                    "tiles": [
-                        "http://localhost:38383/geoserver/twa/wms?service=WMS&version=1.1.0&request=GetMap&layers=twa:dukes_2023_pop&bbox={bbox-epsg-3857}&width=256&height=256&srs=EPSG:3857&format=application/vnd.mapbox-vector-tile"
+                        "http://localhost:38383/geoserver/ows?service=WMS&version=1.1.0&request=GetMap&layers=twa:forestry&bbox={bbox-epsg-3857}&width=256&height=256&srs=EPSG:3857&format=application/vnd.mapbox-vector-tile"
                     ]
                 }
-                
-            ], 
+            ],
             "layers": [
                 {
-                    "id": "power_renewable_layer",
-                    "name": "Power generation (renewable)",
-                    "source": "uk-power-source",
-                    "source-layer": "dukes_2023",
-                    "type": "circle",
-                    "filter": [
-                        "!",
-                        [
-                            "in",
-                            ["get", "type"],
-                            ["literal", ["Fossil Fuel", "Nuclear"]]
-                        ]
-                    ],
-                    "layout": {
-                        "visibility": "visible",
-                        "circle-sort-key": [
-                            "*", -1.0, ["get", "capacity"]
-                        ]
-                    },
-                    "paint": {
-                        "circle-stroke-color": "#000000",
-                        "circle-stroke-width": 1,
-                        "circle-opacity": [
-                            "case",
-                            ["==", ["get", "iri"], "[HOVERED-IRI]"],
-                            1.0,
-                            0.65
-                        ],
-                        "circle-radius": [
-                            "interpolate",
-                            ["linear"],
-                            ["get", "capacity"],
-                            0, 4,
-                            100, 8,
-                            1000, 14,
-                            2250, 28
-                        ],
-                        "circle-color": [
-                            "case",
-                            ["==", ["get", "primary_fuel"], "Biomass"], "#66ff66",
-                            ["==", ["get", "primary_fuel"], "MSW"], "#006600",
-                            ["==", ["get", "primary_fuel"], "Wind"], "#99ccff",
-                            ["==", ["get", "primary_fuel"], "Hydro"], "#006699",
-                            ["==", ["get", "primary_fuel"], "Pumped hydro"], "#006699",
-                            ["==", ["get", "primary_fuel"], "Solar"], "#ffff99",
-                            "#FFFFFF"
-                        ]
-                    }
-                },
-                {
-                    "id": "power_fossil_layer",
-                    "name": "Power generation (non-renewable)",
-                    "source": "uk-power-source",
-                    "source-layer": "dukes_2023",
-                    "type": "circle",
-                    "filter": [
-                        "in",
-                        ["get", "type"],
-                        ["literal", ["Fossil Fuel", "Nuclear"]]
-                    ],
-                    "layout": {
-                        "visibility": "visible",
-                        "circle-sort-key": [
-                            "*", -1.0, ["get", "capacity"]
-                        ]
-                    },
-                    "paint": {
-                        "circle-stroke-color": "#000000",
-                        "circle-stroke-width": 1,
-                        "circle-opacity": [
-                            "case",
-                            ["==", ["get", "iri"], "[HOVERED-IRI]"],
-                            1.0,
-                            0.65
-                        ],
-                        "circle-radius": [
-                            "interpolate",
-                            ["linear"],
-                            ["get", "capacity"],
-                            0, 4,
-                            100, 8,
-                            1000, 14,
-                            2250, 28
-                        ],
-                        "circle-color": [
-                            "case",
-                            ["==", ["get", "primary_fuel"], "Diesel/Gas Oil"], "#cccccc",
-                            ["==", ["get", "primary_fuel"], "Coal"], "#333333",
-                            ["==", ["get", "primary_fuel"], "Sour Gas"], "#ff9999",
-                            ["==", ["get", "primary_fuel"], "Natural Gas"], "#660000",
-                            ["==", ["get", "primary_fuel"], "Nuclear"], "#999900",
-                            "#FFFFFF"
-                        ]
-                    }
-                },
-                {
-                    "id": "power_renewable_radius_layer",
-                    "name": "Power generation (renewable)",
-                    "source": "uk-power-radius-source",
-                    "source-layer": "dukes_2023_pop",
-                    "order": -1,
-                    "minzoom": 9,
-                    "treeable": false,
-                    "clickable": false,
+                    "id": "forestry-woodland",
                     "type": "fill",
-                    "filter": [
-                        "all", 
-                        ["==", ["get", "iri"], "[SELECTED-IRI]"],
-                        [
-                            "!", [
+                    "name": "Woodland",
+                    "source": "forestry",
+                    "source-layer": "forestry",
+                    "filter": ["==", "category", "Woodland"],
+                    "minzoom": 5,
+                    "paint": {
+                        "fill-color": ["get", "colour"]
+                    },
+                    "layout": {
+                        "visibility": "none"
+                    }
+                },
+                {
+                    "id": "forestry-non-woodland",
+                    "type": "fill",
+                    "name": "Non-Woodland",
+                    "source": "forestry",
+                    "source-layer": "forestry",
+                    "filter": ["==", "category", "Non woodland"],
+                    "minzoom": 5,
+                    "paint": {
+                        "fill-color": ["get", "colour"]
+                    },
+                    "layout": {
+                        "visibility": "none"
+                    }
+                }
+            ]
+        },
+        {
+            "name": "Power network",
+            "stack": "http://localhost:38383",
+            "groups": [
+                {
+                    "name": "Generation",
+                    "stack": "http://localhost:38383",
+                    "sources": [
+                        {
+                            "id": "uk-power-source",  
+                            "type": "vector",
+                            "tiles": [
+                                "http://localhost:38383/geoserver/twa/wms?service=WMS&version=1.1.0&request=GetMap&layers=twa:dukes_2023&bbox={bbox-epsg-3857}&width=256&height=256&srs=EPSG:3857&format=application/vnd.mapbox-vector-tile"
+                            ]
+                        },
+                        {
+                            "id": "uk-power-radius-source",  
+                            "type": "vector",
+                            "tiles": [
+                                "http://localhost:38383/geoserver/twa/wms?service=WMS&version=1.1.0&request=GetMap&layers=twa:dukes_2023_pop&bbox={bbox-epsg-3857}&width=256&height=256&srs=EPSG:3857&format=application/vnd.mapbox-vector-tile"
+                            ]
+                        }
+                        
+                    ], 
+                    "layers": [
+                        {
+                            "id": "power_renewable_layer",
+                            "name": "Renewable",
+                            "source": "uk-power-source",
+                            "source-layer": "dukes_2023",
+                            "type": "circle",
+                            "filter": [
+                                "!",
+                                [
+                                    "in",
+                                    ["get", "type"],
+                                    ["literal", ["Fossil Fuel", "Nuclear"]]
+                                ]
+                            ],
+                            "layout": {
+                                "visibility": "visible",
+                                "circle-sort-key": [
+                                    "*", -1.0, ["get", "capacity"]
+                                ]
+                            },
+                            "paint": {
+                                "circle-stroke-color": "#000000",
+                                "circle-stroke-width": 1,
+                                "circle-opacity": [
+                                    "case",
+                                    ["==", ["get", "iri"], "[HOVERED-IRI]"],
+                                    1.0,
+                                    0.65
+                                ],
+                                "circle-radius": [
+                                    "interpolate",
+                                    ["linear"],
+                                    ["get", "capacity"],
+                                    0, 4,
+                                    100, 8,
+                                    1000, 14,
+                                    2250, 28
+                                ],
+                                "circle-color": [
+                                    "case",
+                                    ["==", ["get", "primary_fuel"], "Biomass"], "#66ff66",
+                                    ["==", ["get", "primary_fuel"], "MSW"], "#006600",
+                                    ["==", ["get", "primary_fuel"], "Wind"], "#99ccff",
+                                    ["==", ["get", "primary_fuel"], "Hydro"], "#006699",
+                                    ["==", ["get", "primary_fuel"], "Pumped hydro"], "#006699",
+                                    ["==", ["get", "primary_fuel"], "Solar"], "#ffff99",
+                                    "#FFFFFF"
+                                ]
+                            }
+                        },
+                        {
+                            "id": "power_fossil_layer",
+                            "name": "Non-renewable",
+                            "source": "uk-power-source",
+                            "source-layer": "dukes_2023",
+                            "type": "circle",
+                            "filter": [
                                 "in",
                                 ["get", "type"],
                                 ["literal", ["Fossil Fuel", "Nuclear"]]
-                            ]
-                        ]
-                    ],
-                    "layout": {
-                        "visibility": "visible"
-                    },
-                    "paint": {
-                        "fill-outline-color": "#000000",
-                        "fill-color": "#000000",
-                        "fill-opacity": 0.10
-                    }
-                },
-                {
-                    "id": "power_fossil_radius_layer",
-                    "name": "Power generation (non-renewable)",
-                    "source": "uk-power-radius-source",
-                    "source-layer": "dukes_2023_pop",
-                    "order": -1,
-                    "minzoom": 9,
-                    "treeable": false,
-                    "clickable": false,
-                    "type": "fill",
-                    "filter": [
-                        "all", 
-                        ["==", ["get", "iri"], "[SELECTED-IRI]"],
-                        [
-                            "in",
-                            ["get", "type"],
-                            ["literal", ["Fossil Fuel", "Nuclear"]]
-                        ]
-                    ],
-                    "layout": {
-                        "visibility": "visible"
-                    },
-                    "paint": {
-                        "fill-outline-color": "#000000",
-                        "fill-color": "#000000",
-                        "fill-opacity": 0.10
-                    }
-                }
-=======
-	"name": "All Layers",
-	"groups": [
-		{
-			"name": "Environment",
-			"groups": [
-				{
-					"name": "Forestry",
-					"stack": "http://localhost:38383",
-					"sources": [
-						{
-							"id": "forestry",
-							"type": "vector",
-							"tiles": [
-								"http://localhost:38383/geoserver/ows?service=WMS&version=1.1.0&request=GetMap&layers=twa:forestry&bbox={bbox-epsg-3857}&width=256&height=256&srs=EPSG:3857&format=application/vnd.mapbox-vector-tile"
-							]
-						}
-					],
-                    "layers": [
-                        {
-                            "id": "forestry-woodland",
-                            "type": "fill",
-                            "name": "Woodland",
-                            "source": "forestry",
-                            "source-layer": "forestry",
-                            "filter": ["==", "category", "Woodland"],
-                            "minzoom": 5,
+                            ],
+                            "layout": {
+                                "visibility": "visible",
+                                "circle-sort-key": [
+                                    "*", -1.0, ["get", "capacity"]
+                                ]
+                            },
                             "paint": {
-                                "fill-color": ["get", "colour"]
-                            },
-                            "layout": {
-                                "visibility": "none"
+                                "circle-stroke-color": "#000000",
+                                "circle-stroke-width": 1,
+                                "circle-opacity": [
+                                    "case",
+                                    ["==", ["get", "iri"], "[HOVERED-IRI]"],
+                                    1.0,
+                                    0.65
+                                ],
+                                "circle-radius": [
+                                    "interpolate",
+                                    ["linear"],
+                                    ["get", "capacity"],
+                                    0, 4,
+                                    100, 8,
+                                    1000, 14,
+                                    2250, 28
+                                ],
+                                "circle-color": [
+                                    "case",
+                                    ["==", ["get", "primary_fuel"], "Diesel/Gas Oil"], "#cccccc",
+                                    ["==", ["get", "primary_fuel"], "Coal"], "#333333",
+                                    ["==", ["get", "primary_fuel"], "Sour Gas"], "#ff9999",
+                                    ["==", ["get", "primary_fuel"], "Natural Gas"], "#660000",
+                                    ["==", ["get", "primary_fuel"], "Nuclear"], "#999900",
+                                    "#FFFFFF"
+                                ]
                             }
                         },
                         {
-                            "id": "forestry-non-woodland",
+                            "id": "power_renewable_radius_layer",
+                            "name": "Renewable",
+                            "source": "uk-power-radius-source",
+                            "source-layer": "dukes_2023_pop",
+                            "order": -1,
+                            "minzoom": 9,
+                            "treeable": false,
+                            "clickable": false,
                             "type": "fill",
-                            "name": "Non-Woodland",
-                            "source": "forestry",
-                            "source-layer": "forestry",
-                            "filter": ["==", "category", "Non woodland"],
-                            "minzoom": 5,
+                            "filter": [
+                                "all", 
+                                ["==", ["get", "iri"], "[SELECTED-IRI]"],
+                                [
+                                    "!", [
+                                        "in",
+                                        ["get", "type"],
+                                        ["literal", ["Fossil Fuel", "Nuclear"]]
+                                    ]
+                                ]
+                            ],
+                            "layout": {
+                                "visibility": "visible"
+                            },
                             "paint": {
-                                "fill-color": ["get", "colour"]
+                                "fill-outline-color": "#000000",
+                                "fill-color": "#000000",
+                                "fill-opacity": 0.10
+                            }
+                        },
+                        {
+                            "id": "power_fossil_radius_layer",
+                            "name": "Non-renewable",
+                            "source": "uk-power-radius-source",
+                            "source-layer": "dukes_2023_pop",
+                            "order": -1,
+                            "minzoom": 9,
+                            "treeable": false,
+                            "clickable": false,
+                            "type": "fill",
+                            "filter": [
+                                "all", 
+                                ["==", ["get", "iri"], "[SELECTED-IRI]"],
+                                [
+                                    "in",
+                                    ["get", "type"],
+                                    ["literal", ["Fossil Fuel", "Nuclear"]]
+                                ]
+                            ],
+                            "layout": {
+                                "visibility": "visible"
                             },
-                            "layout": {
-                                "visibility": "none"
+                            "paint": {
+                                "fill-outline-color": "#000000",
+                                "fill-color": "#000000",
+                                "fill-opacity": 0.10
                             }
                         }
                     ]
-				}
->>>>>>> c13fc79f
-            ]
-		},
-		{
-			"name": "Power Network",
-			"groups": [
-				{
+                },
+                {
 					"name": "National Grid",
 					"stack": "http://localhost:38383",
 					"sources": [
@@ -484,7 +477,7 @@
 							"source": "national-grid-poles",
 							"source-layer": "ng_poles",
 							"treeable": true,
-							"minzoom": 10,
+							"minzoom": 8,
 							"layout": {
 								"icon-allow-overlap": true,
 								"icon-ignore-placement": true,
@@ -551,7 +544,7 @@
 						{
 							"id": "national-grid-overhead-lines",
 							"type": "line",
-							"name": "Overhead Lines",
+							"name": "Overhead lines",
 							"source": "national-grid-overhead-lines",
 							"minzoom": 8,
 							"source-layer": "ng_overhead_lines",
@@ -572,7 +565,7 @@
 						{
 							"id": "national-grid-cables-outline",
 							"type": "line",
-							"name": "Underground Cables",
+							"name": "Underground cables",
 							"source": "national-grid-cables",
 							"minzoom": 8,
 							"source-layer": "ng_underground_cables",
@@ -643,7 +636,7 @@
 						{
 							"id": "high-overhead-lines",
 							"type": "line",
-							"name": "High Voltage OHL",
+							"name": "High voltage OHL",
 							"source": "high-overhead-lines",
 							"source-layer": "ukpn_overhead_lines_high",
 							"treeable": true,
@@ -664,7 +657,7 @@
 						{
 							"id": "medium-overhead-lines",
 							"type": "line",
-							"name": "Medium Voltage OHL",
+							"name": "Medium voltage OHL",
 							"source": "medium-overhead-lines",
 							"source-layer": "ukpn_overhead_lines_medium",
 							"treeable": true,
@@ -685,7 +678,7 @@
 						{
 							"id": "high-distribution-overhead-lines",
 							"type": "line",
-							"name": "High Distribution Voltage OHL",
+							"name": "High distribution voltage OHL",
 							"source": "high-distribution-overhead-lines",
 							"source-layer": "ukpn_overhead_lines_high_distribution",
 							"treeable": true,
@@ -706,7 +699,7 @@
 						{
 							"id": "low-distribution-overhead-lines",
 							"type": "line",
-							"name": "Low Distribution Voltage OHL",
+							"name": "Low distribution voltage OHL",
 							"source": "low-distribution-overhead-lines",
 							"source-layer": "ukpn_overhead_lines_low_distribution",
 							"treeable": true,
@@ -727,11 +720,11 @@
 						{
 							"id": "high-poles-towers",
 							"type": "symbol",
-							"name": "High Voltage Pole Towers",
+							"name": "High voltage pole towers",
 							"source": "high-poles-towers",
 							"source-layer": "ukpn_poles_towers_high",
 							"treeable": true,
-							"minzoom": 12,
+							"minzoom": 8,
 							"layout": {
 								"icon-allow-overlap": true,
 								"icon-ignore-placement": true,
@@ -752,11 +745,11 @@
 						{
 							"id": "medium-poles-towers",
 							"type": "symbol",
-							"name": "Medium Pole Towers",
+							"name": "Medium pole towers",
 							"source": "medium-poles-towers",
 							"source-layer": "ukpn_poles_towers_medium",
 							"treeable": true,
-							"minzoom": 13,
+							"minzoom": 8,
 							"layout": {
 								"icon-allow-overlap": true,
 								"icon-ignore-placement": true,
@@ -775,109 +768,9 @@
 							}
 						}
 					]
-				},
-				{
-					"name": "Power Generation",
-					"stack": "http://localhost:38383/",
-					"sources": [
-						{
-							"id": "uk-power-source",
-							"type": "vector",
-							"tiles": [
-								"http://localhost:38383/geoserver/twa/wms?service=WMS&version=1.1.0&request=GetMap&layers=twa:dukes_2023&bbox={bbox-epsg-3857}&width=256&height=256&srs=EPSG:3857&format=application/vnd.mapbox-vector-tile"
-							]
-						}
-					],
-					"layers": [
-						{
-							"id": "power_renewable_layer",
-							"name": "Renewable Sites",
-							"source": "uk-power-source",
-							"source-layer": "dukes_2023",
-							"type": "circle",
-							"filter": [
-								"!",
-								[
-									"in",
-									["get", "type"],
-									["literal", ["Fossil Fuel", "Nuclear"]]
-								]
-							],
-							"layout": {
-								"visibility": "visible",
-								"circle-sort-key": [
-									"*", -1.0, ["get", "capacity"]
-								]
-							},
-							"paint": {
-								"circle-stroke-color": "#000000",
-								"circle-stroke-width": 1,
-								"circle-opacity": 0.65,
-								"circle-radius": [
-									"interpolate",
-									["linear"],
-									["get", "capacity"],
-									0, 4,
-									100, 8,
-									1000, 14,
-									2250, 28
-								],
-								"circle-color": [
-									"case",
-									["==", ["get", "primary_fuel"], "Biomass"], "#66ff66",
-									["==", ["get", "primary_fuel"], "MSW"], "#006600",
-									["==", ["get", "primary_fuel"], "Wind"], "#99ccff",
-									["==", ["get", "primary_fuel"], "Hydro"], "#006699",
-									["==", ["get", "primary_fuel"], "Pumped hydro"], "#006699",
-									["==", ["get", "primary_fuel"], "Solar"], "#ffff99",
-									"#FFFFFF"
-								]
-							}
-						},
-						{
-							"id": "power_fossil_layer",
-							"name": "Non-renewable Sites",
-							"source": "uk-power-source",
-							"source-layer": "dukes_2023",
-							"type": "circle",
-							"filter": [
-								"in",
-								["get", "type"],
-								["literal", ["Fossil Fuel", "Nuclear"]]
-							],
-							"layout": {
-								"visibility": "visible",
-								"circle-sort-key": [
-									"*", -1.0, ["get", "capacity"]
-								]
-							},
-							"paint": {
-								"circle-stroke-color": "#000000",
-								"circle-stroke-width": 1,
-								"circle-opacity": 0.65,
-								"circle-radius": [
-									"interpolate",
-									["linear"],
-									["get", "capacity"],
-									0, 4,
-									100, 8,
-									1000, 14,
-									2250, 28
-								],
-								"circle-color": [
-									"case",
-									["==", ["get", "primary_fuel"], "Diesel/Gas Oil"], "#cccccc",
-									["==", ["get", "primary_fuel"], "Coal"], "#333333",
-									["==", ["get", "primary_fuel"], "Sour Gas"], "#ff9999",
-									["==", ["get", "primary_fuel"], "Natural Gas"], "#660000",
-									["==", ["get", "primary_fuel"], "Nuclear"], "#999900",
-									"#FFFFFF"
-								]
-							}
-						}
-					]
 				}
-			]
-		}	
-	]
+            ]
+        }
+        
+    ]
 }