--- conflicted
+++ resolved
@@ -63,16 +63,11 @@
     # Copy the FIA files into the special volume populator folder
     mkdir -p "$ROOT/Deploy/stacks/dynamic/stack-manager/inputs/data/fia-queries"
     rm -rf "$ROOT/Deploy/stacks/dynamic/stack-manager/inputs/data/fia-queries/*"
-<<<<<<< HEAD
-    cp "./inputs/config/manager/fia-config.json" "$ROOT/Deploy/stacks/dynamic/stack-manager/inputs/data/fia-queries/"
-    cp "./inputs/config/manager/fia_dukes_query.sparql" "$ROOT/Deploy/stacks/dynamic/stack-manager/inputs/data/fia-queries/"
-=======
-    cp "./inputs/config/fia-config.json" "$ROOT/Deploy/stacks/dynamic/stack-manager/inputs/data/fia-queries/"
-    cp "./inputs/config/dukes_query.sparql" "$ROOT/Deploy/stacks/dynamic/stack-manager/inputs/data/fia-queries/"
-    cp "./inputs/config/woodland_query.sparql" "$ROOT/Deploy/stacks/dynamic/stack-manager/inputs/data/fia-queries/"
-    cp "./inputs/config/substation_query.sparql" "$ROOT/Deploy/stacks/dynamic/stack-manager/inputs/data/fia-queries/"
-    cp "./inputs/config/power_line_query.sparql" "$ROOT/Deploy/stacks/dynamic/stack-manager/inputs/data/fia-queries/"
->>>>>>> c13fc79f
+    cp "./inputs/config/manager/fia/fia-config.json" "$ROOT/Deploy/stacks/dynamic/stack-manager/inputs/data/fia-queries/"
+    cp "./inputs/config/manager/fia/fia_dukes_query.sparql" "$ROOT/Deploy/stacks/dynamic/stack-manager/inputs/data/fia-queries/"
+    cp "./inputs/config/manager/fia/woodland_query.sparql" "$ROOT/Deploy/stacks/dynamic/stack-manager/inputs/data/fia-queries/"
+    cp "./inputs/config/manager/fia/substation_query.sparql" "$ROOT/Deploy/stacks/dynamic/stack-manager/inputs/data/fia-queries/"
+    cp "./inputs/config/manager/fia/power_line_query.sparql" "$ROOT/Deploy/stacks/dynamic/stack-manager/inputs/data/fia-queries/"
 
     # Copy the visualisation files into the special volume populator folder
     mkdir -p "$ROOT/Deploy/stacks/dynamic/stack-manager/inputs/data/vis-files/"
@@ -105,69 +100,47 @@
     rm -rf "${UPLOAD_DATA:?}"/*
 
     # Copy in the stack uploader config(s)
-<<<<<<< HEAD
-    cp "./inputs/config/uploader"/* "$UPLOAD_CONFIG/"
-
-    # Copy in the data for upload
-    UPLOAD_DATA="$ROOT/Deploy/stacks/dynamic/stack-data-uploader/inputs/data"
-    cp -r "./inputs/data/." "$UPLOAD_DATA/" 
-=======
-    cp "./inputs/config/dukes_2023.json" "$UPLOAD_CONFIG/"
-    cp -r ./inputs/config/pylons-and-veg/* "$UPLOAD_CONFIG/"
->>>>>>> c13fc79f
+    cp -r "./inputs/config/uploader"/* "$UPLOAD_CONFIG/"
 
     # Run the stack manager to start a new stack
     cd "$ROOT/Deploy/stacks/dynamic/stack-manager" || exit
     echo "Running the stack start up script..."
     ./stack.sh start UKBASEWORLD 38383
 
-<<<<<<< HEAD
-    # Wait for the stack to start
-    echo 
-    read -p "Press enter to continue once the stack is up and running..."
+    # Wait for the stack manager container to exit
     sleep 5
-    
-    # Run the uploader to upload data
-    cd "$ROOT/Deploy/stacks/dynamic/stack-data-uploader"
-    echo "Running the stack uploader script, this may take some time..."
-=======
+    while docker ps --format '{{.Names}}' | grep -qE 'stack-manager'; do
+        sleep 1
+    done
+        sleep 5
+
     # Copy in the data for upload
     UPLOAD_DATA="$ROOT/Deploy/stacks/dynamic/stack-data-uploader/inputs/data"
     echo "Copying data..." 
     cp -r "$START/inputs/data/." "$UPLOAD_DATA/" 
 
-    # Wait for the stack manager container to exit
-while docker ps --format '{{.Names}}' | grep -qE 'stack-manager'; do
-    sleep 1
-done
-    sleep 5
-
     # Run the uploader to upload data
     cd "$ROOT/Deploy/stacks/dynamic/stack-data-uploader" || exit
-    echo "Running the stack uploader script..."
->>>>>>> c13fc79f
+    echo "Running the stack uploader script, this may take some time..."
     ./stack.sh start UKBASEWORLD 
+
+    # Wait for the stack uploader container to exit
+    sleep 5
+    while docker ps --format '{{.Names}}' | grep -qE 'stack-data-uploader'; do
+        sleep 1
+    done
+        sleep 5
 
     # Get the name of the grafana container
     GRAFANA=$(docker ps --format '{{.Names}}' | grep 'UKBASEWORLD-grafana' | head -n 1)
 
-
     # Copy in the custom grafana images
-<<<<<<< HEAD
-    cd "$START"
+    cd "$START" || exit
     docker cp "./inputs/images/twa-logo.svg" $GRAFANA:"/usr/share/grafana/public/img/grafana_icon.svg"
     docker cp "./inputs/images/twa-favicon.png" $GRAFANA:"/usr/share/grafana/public/img/fav32.png"
     docker cp "./inputs/images/twa-favicon.png" $GRAFANA:"/usr/share/grafana/public/img/apple-touch-icon.png"
     docker cp "./inputs/images/twa-background-light.svg" $GRAFANA:"/usr/share/grafana/public/img/g8_login_light.svg"
     docker cp "./inputs/images/twa-background-dark.svg" $GRAFANA:"/usr/share/grafana/public/img/g8_login_dark.svg"
-=======
-    cd "$START" || exit
-    docker cp "./inputs/twa-logo.svg" $GRAFANA:"/usr/share/grafana/public/img/grafana_icon.svg"
-    docker cp "./inputs/twa-favicon.png" $GRAFANA:"/usr/share/grafana/public/img/fav32.png"
-    docker cp "./inputs/twa-favicon.png" $GRAFANA:"/usr/share/grafana/public/img/apple-touch-icon.png"
-    docker cp "./inputs/twa-background-light.svg" $GRAFANA:"/usr/share/grafana/public/img/g8_login_light.svg"
-    docker cp "./inputs/twa-background-dark.svg" $GRAFANA:"/usr/share/grafana/public/img/g8_login_dark.svg"
->>>>>>> c13fc79f
 
     # Create a new Grafana organisation via HTTP API
     echo "Using Grafana API to create a new organisation..."
@@ -208,8 +181,8 @@
 
     printf "\n"
     echo "----------"
-    echo "Script completed, may need to wait a few minutes (up to 10) for the stack-data-uploader to finish."
-    echo "Visualisation should be available at http://localhost:38383/visualisation/"
+    echo "Script completed, may need to wait up to 15 minutes for the uploader to finish."
+    echo "Once upload complete, visualisation should be available at http://localhost:38383/visualisation/"
     echo "----------"
 else
     echo "Please copy in the data sets as described in the README before re-running this script."
