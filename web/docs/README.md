--- conflicted
+++ resolved
@@ -61,15 +61,12 @@
 
 The committed `docker-compose.yml` file also spins up a simple web server in its own container hosting some static content to display an example of which URL types will and won't work. You can access this container directly from `http://localhost:3000` or via the provided redirect at `https://localhost/example`; switching between to two should showcases the difference in URLs.
 
-## Redirect scope
-
-<<<<<<< HEAD
-The committed `docker-compose.yml` file also spins up a simple web server in it's own container hosting some static content to display an example of which URL types will and won't work. You can access this container directly from `http://localhost:3000` or via the provided redirect at `https://localhost/example`.
-
 Accessed directly         |  Accessed vis redirect
 :-------------------------:|:-------------------------:
 ![](./direct.JPG)  |  ![](redirect.JPG)
-=======
+
+## Redirect scope
+
 It's worth noting here that as we have an easily editable, nice-looking CMS for the website (Wordpress), we expect all static content to be added directly to the website so it's well integrated and managed. We do not recommmend that people host static web content (i.e. unchanging text & images) within their containers we redirect to. The containers should ideally just host the interactive demo/agent/data endpoint. In the few cases were static content _must_ be added to the container, effort should be made to ensure it fits within the visual theme of the main website.,
 
 ## Redirect persistance
@@ -78,4 +75,4 @@
 
 > [!CAUTION]
 > Redirects may be changed, or go offline, at any time. Whilst we endevour not to change them, no guarantees are made. 
->>>>>>> a4e83671
+The committed `docker-compose.yml` file also spins up a simple web server in it's own container hosting some static content to display an example of which URL types will and won't work. You can access this container directly from `http://localhost:3000` or via the provided redirect at `https://localhost/example`.