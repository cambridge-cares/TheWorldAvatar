# The World Avatar (TWA) Visualisation Platform

A central framework for The World Avatar (TWA) Visualisations (the TWA Visualisation Platform, or TWA-ViP) has been created to standardise and simplify the visualisation process. The goal is that a developer does not have to worry about web design, and can set up a reasonable web visualisation displaying landing pages, descriptions, dashboards, and geospatial maps, with some basic configuration files. The platform is the next stage of the Visualisation Framework, and can be almost deployed following the same steps.

The contents of this repository have been structured into Development and Production. If you are a developer who is adding a new feature, fixing an existing bug, or just interested in finding out more, please read the [Development](#1-development) section. If you are setting up a visualisation for your use cases, please read the [Production](#2-production) section. When releasing the platform, please read the [Releasing](#3-release) section.

A tutorial including a sample directory setup has been included in the [example](./example/) directory. Please have a look if you are looking to setup on this new platform.

## Table of Contents
- [The World Avatar (TWA) Visualisation Platform](#the-world-avatar-twa-visualisation-platform)
  - [Table of Contents](#table-of-contents)
  - [1. Development](#1-development)
  - [2. Production](#2-production)
    - [2.1 Docker Deployment](#21-docker-deployment)
    - [2.2 Stack Deployment](#22-stack-deployment)
  - [3. Release](#3-release)

## 1. Development

Information on the source code and its architecture can be found in the [code](https://github.com/cambridge-cares/TheWorldAvatar/tree/main/web/twa-vis-platform/code) directory. Briefly, the TWA Visualisation Platform takes the form of a [Next.js](https://nextjs.org/) project written using [TypeScript](https://www.typescriptlang.org/), utilising both client and server-side codes.

The development process can occur locally or in a Docker container. Please do note that it is faster to develop the platform locally, and instructions are available in the [code](./code#3-local-development-workflow) directory.

On the other hand, Docker deployment is simplified and requires minimal setup. In order to start a Docker container, please ensure the following:

1. Docker is installed
2. Create files within this directory (containing the docker configurations) for `mapbox_username` and `mapbox_api_key` according to your [Mapbox](https://www.mapbox.com/) credentials. This will be passed as Docker secrets when the container is started.

Once the above steps have been completed, run the command `docker compose -f 'docker-compose.dev.yml' up -d` in this directory. The development server will be set up at `port 3000` on your local machine at `localhost:3000`. Any code changes will be propagated, but may require a browser refresh from time to time.

<<<<<<< HEAD
=======
### 1.1 Authorisation

To secure your viz app with a Keycloak authentication server, set the relevant environment variables in the [local node environment file](.code/.env.local) or the relevant compose file in this directory. If running in a stack, the variables will be set in the service spec file. The relevant variables are:

```sh
KEYCLOAK=true|false ## whether or not to use kc authentication on the server
PROTECTED_PAGES=/page,/otherpage ## pages that a user must be logged in to see
ROLE_PROTECTED_PAGES=/role,/protected,/pages ## pages that require a user to have a given REALM or CLIENT role
ROLE=viz:protected ## the role required for the above list
```

alternatively, in the docker `docker-compose.yml` or `docker-compose.dev.yml`

```yml
      KEYCLOAK: true|false ## whether or not to use kc authentication on the server
      PROTECTED_PAGES: page,/otherpage ## pages that a user must be logged in to see
      ROLE_PROTECTED_PAGES: /role,/protected,/pages ## pages that require a user to have a given REALM or CLIENT role
      ROLE: viz:protected ## the role required for the above list
```

The [`keycloak.json` file](./code/keycloak.json) must also be correctly configured with the realm name, its address, and the client used for this app. By default, it is configured for the sample auth server committed in [auth](/auth/), but it should be edited if another auth server is in use.

**NB:** The most important thing is that the Keycloak server IP address is routable from inside the viz docker container, and outside. The safest way to do this is to specify the IP directly. Sometimes `host.docker.internal` works, but it is often not set in the DNS hosts file of the host machine.

**NB:** Client roles work better for API-protecting resources than the realm roles. As in the example above, use a role like `<client>:<role>`
See the [documentation in the auth folder](./auth/README.md) to spin up a dev Keycloak server for testing.

>>>>>>> c62fbd45
## 2. Production

The platform is intended to be run on Docker as part of the [TWA stack](https://github.com/cambridge-cares/TheWorldAvatar/tree/main/Deploy/stacks/dynamic/stack-manager), and other production workflows are out of the scope of this document. Developers will need to set up several configurations in the `upload` directory to get a minimal visualisation - namely, `landing-page.md`, `data.json`, `map-settings.json`, and `ui-settings.json`. Please read the documentation in the `upload` directory for the specific configuration syntax.

In order to modify the uploaded documents, the container will build the app after the container has started. Thus, users should expect to wait for a few minutes before the visualisation appears on the webpage.

Do note to pass a `BASE_PATH` environment variable if you are using any subpaths. Read [this section](./code#16-reverse-proxy-urls) for more details.

### 2.1 Docker Deployment

For a standalone deployment, first create files within this directory (containing the docker configurations) for `mapbox_username` and `mapbox_api_key` according to your [Mapbox](https://www.mapbox.com/) credentials. This will be passed as Docker secrets when the container is started. Start the container by running the command `docker compose up -d`. The container will be running on your local machine at `localhost:80`.

### 2.2 Stack Deployment

For deployment on the [TWA stack](https://github.com/cambridge-cares/TheWorldAvatar/tree/main/Deploy/stacks/dynamic/stack-manager), please spin up the stack with the `visualisation` service as documented [here](https://github.com/cambridge-cares/TheWorldAvatar/tree/main/Deploy/stacks/dynamic/stack-manager#example---including-a-visualisation). The key steps are as follows:

1. The `mapbox_username` and `mapbox_api_key` are available as Docker secrets
2. In the stack config file, `visualisation` is included as part of the `services` `includes` list
3. Specify the directory holding the configuration files that should be mapped to a volume called `webspace` or your preference
4. Populate this directory with your require visualisation configuration files
5. Start the stack as per usual

> Custom Service

At the moment, the `visualisation` service defaults to the [Visualisation Framework](https://github.com/cambridge-cares/TheWorldAvatar/tree/main/web/twa-vis-framework). To deploy the TWA ViP, please set up a custom service. A minimal example is available in the [tutorial](./example/), specifically `example/vip.json`.

If you wish to use other subpaths, please note to update the `BASE_PATH` environment variable to match the external path property.

## 3. Release

Github Actions has been configured to automatically compile, build, and release the platform when the pull request has been merged. However, before merging the pull request, update the `CHANGELOG.md` and `VERSION` accordingly. Look at the [Wiki](https://github.com/cambridge-cares/TheWorldAvatar/wiki/Versioning) for the versioning format.

Once merged, a release email will be sent to the mailing list based on the `CHANGELOG.md`. <|MERGE_RESOLUTION|>--- conflicted
+++ resolved
@@ -10,6 +10,7 @@
 - [The World Avatar (TWA) Visualisation Platform](#the-world-avatar-twa-visualisation-platform)
   - [Table of Contents](#table-of-contents)
   - [1. Development](#1-development)
+    - [1.1 Authorisation](#11-authorisation)
   - [2. Production](#2-production)
     - [2.1 Docker Deployment](#21-docker-deployment)
     - [2.2 Stack Deployment](#22-stack-deployment)
@@ -28,8 +29,6 @@
 
 Once the above steps have been completed, run the command `docker compose -f 'docker-compose.dev.yml' up -d` in this directory. The development server will be set up at `port 3000` on your local machine at `localhost:3000`. Any code changes will be propagated, but may require a browser refresh from time to time.
 
-<<<<<<< HEAD
-=======
 ### 1.1 Authorisation
 
 To secure your viz app with a Keycloak authentication server, set the relevant environment variables in the [local node environment file](.code/.env.local) or the relevant compose file in this directory. If running in a stack, the variables will be set in the service spec file. The relevant variables are:
@@ -57,7 +56,6 @@
 **NB:** Client roles work better for API-protecting resources than the realm roles. As in the example above, use a role like `<client>:<role>`
 See the [documentation in the auth folder](./auth/README.md) to spin up a dev Keycloak server for testing.
 
->>>>>>> c62fbd45
 ## 2. Production
 
 The platform is intended to be run on Docker as part of the [TWA stack](https://github.com/cambridge-cares/TheWorldAvatar/tree/main/Deploy/stacks/dynamic/stack-manager), and other production workflows are out of the scope of this document. Developers will need to set up several configurations in the `upload` directory to get a minimal visualisation - namely, `landing-page.md`, `data.json`, `map-settings.json`, and `ui-settings.json`. Please read the documentation in the `upload` directory for the specific configuration syntax.
