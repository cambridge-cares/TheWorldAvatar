
# TWA-VF Change Log

[//]: # (Note that version headers need to start with "## " characters to be picked up by some automated scripts)

<<<<<<< HEAD
=======
## 5.9.1

### Features

* Added CMCL logo to default icons library

## 5.9.0

### Bug Fixes

* Read in `ASSET_PREFIX` environment variable and write it to next.js asset prefix and basepath to fix static resources behind double nginx

## 5.8.1

### Bug Fixes

* Fix production build issues

>>>>>>> e9da0e2e
## 5.8.0

### Features

* Added sorting, filters and other functions to the registry table
* Improve user interactions and experience in the registry table
* Improve user interactions with the schedule form sections and the form in general

## 5.7.0

### Bug Fixes

* Random logouts when keycloak authentication is enabled
* Role based authorisation was broken behind docker

### Changes

* Updated various package dependencies to latest versions

## 5.6.0

### Features

* Extension of the form UI for search capabilities
* Addition of initial search capabilities for the map visualisation* Addition of time slots for the form schedule section
* Modify the registry to work with the new vis backend agent
* Consolidation of the urls of assets as constants in one file

### Bug Fixes

* Fix the form's css

## 5.5.0

### Features

* Addition of the registry pages, enabling users to view, create, edit, and remove records from the knowledge graph
* Addition of scheduling capabilities for the specific registry pages
* Users can deploy multiple navbar logos
* Improvements to the handling and structure of configuration settings and pages
* Improvements to the documentation and tutorial

### Bug Fixes

* Fix the development mode in a Docker container
* Improve user experience if modules are disabled by redirecting back to homepage

## 5.4.0

### Features

* Viz app can now be secured behind a Keycloak authentication server by configuring some environment variables. See main documentation of the project 1.1
* Dependency management and build process optimised by using pnpm over npm for the project.
* Docker build optimised with multi stage building and module caching
* Rebuild should only occur if a change in a config file is detected
* Some dependency updating and trimming down
* NB there no longer two places to mount config files and media. All config files should go in `web/twa-vis-platform/code/public` and NOT `web/twa-vis-platform/uploads`

## 5.3.3

### Bug Fixes

* Fix tooltips in ribbon

## 5.3.2

### Bug Fixes

* Fix bug where sidepanel info did not show the correctly time indexed data
* Side panel now re-queries when dimension is changed
* Minor styling changes on scenario selector to fix weird icon scaling
* Better layer tree and ribbon display on mobile

## 5.3.1

### Features

* Scenario selection button now displays current scenario

### Bug Fixes and Improvements

* Several major updates in dependencies
* Dev dependencies no longer shipped with production, reducing number of node packages installed inside the container by ~66%

## 5.3.0

### Features

* Mostly CReDo focused features including:
* Dimension slider displayed in scenario if dimensions are returned from central stack
* Added order and clickable configuration and functionality from TWA-VF 4
* Added ability to perform subqueries for feature information in parts
* RTK query for central stack
* Redesigned controls ribbon
* Customisable landing page image
* Customisable toolbar logo
* Improvements to info and layer tree

### Bug Fixes

* Map events and data are now registered and removed when changing scenarios
* Added a placeholder for the feature selector's dropdown options so that the first option can now be selected as well
* Redirects correctly to the map page when landing page is disabled
* Improved page routing with more robust relative paths in routes
* Various issues and improvements listed in [#1246](https://github.com/cambridge-cares/TheWorldAvatar/issues/1246)

## 5.2.0

### Features

* Embedding of dashboard using the "dashboard" parameter in settings.json
* Multiple data.json can be ingested using the new data-setting.json
* Improve dark mode design for some features
* Addition of "grouping" parameter within data.json to allow alternate views of the same source layer
* Addition of "hover" parameter within data.json to create hovering effect for the specified layer if enabled
* Added feature selector to manage multiple closely-positioned features

### Bug Fixes

* Fix missing metadata display
* Fix error when layers use expressions to retrieve their icon image or line colors
* Fix the parsing of RDF literals returned by Feature Info Agent

## 5.1.1

### Bug Fixes

* Minor config file fixes for development environment

## 5.1.0

### Features

* Added a developer tutorial for deploying the platform
* Added a help center for web platform usage
* Added a style guide for developers
* Redesign landing page buttons for coherency and added mapbox controls

## 5.0.2

### Bug Fixes

* Removed dependecy on vulnerable `requests` package

## 5.0.1

### Features

* _No features present._

### Bug Fixes

* As intended, map layers retain current state even as users switch away from the layer tree
* As intended, map layers will reset to default when switching pages

## 5.0.0

### Features

* Release of The World Avatar Visualisation Platform
* New directory for this framework at /web/twa-vis-platform
* Old version is available and supported during the transition

### Bug Fixes

* _No bug fixes present.<|MERGE_RESOLUTION|>--- conflicted
+++ resolved
@@ -3,8 +3,6 @@
 
 [//]: # (Note that version headers need to start with "## " characters to be picked up by some automated scripts)
 
-<<<<<<< HEAD
-=======
 ## 5.9.1
 
 ### Features
@@ -23,7 +21,6 @@
 
 * Fix production build issues
 
->>>>>>> e9da0e2e
 ## 5.8.0
 
 ### Features
