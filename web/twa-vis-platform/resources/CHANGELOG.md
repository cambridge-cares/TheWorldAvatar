--- conflicted
+++ resolved
@@ -3,13 +3,6 @@
 
 [//]: # (Note that version headers need to start with "## " characters to be picked up by some automated scripts)
 
-<<<<<<< HEAD
-## 5.8.0
-
-### Feature
-
-* Added ability to add the 'Authorization' header to GetMap requests
-=======
 ## 5.10.0
 
 ### Features
@@ -59,7 +52,6 @@
 * Added sorting, filters and other functions to the registry table
 * Improve user interactions and experience in the registry table
 * Improve user interactions with the schedule form sections and the form in general
->>>>>>> 01b027c2
 
 ## 5.7.0
 
