--- conflicted
+++ resolved
@@ -99,15 +99,9 @@
               activeTab={{
                 index: props.activeTab.index,
                 setActiveTab: props.activeTab.setActiveTab,
-<<<<<<< HEAD
-              }} />)}
-        {props.features.length === 0 && props.featureName &&
-          (<div className={styles["feature-name-header"]}>{props.featureName}</div>)
-=======
               }} />) : <div> </div>}
         {props.features.length === 0 &&
           (<div className={styles["feature-name-header"]}>{props.featureName ?? ""}</div>)
->>>>>>> 1e8aa8be
         }
       </div>
       <div ref={scrollRef} className={styles.infoSection}>
