<<<<<<< HEAD
import { PathNames } from "io/config/routes";
import { escape } from "querystring";
=======
>>>>>>> 9743482f
import { FieldValues, RegisterOptions } from "react-hook-form";

import { PropertyShape, VALUE_KEY } from "types/form";
import { PathNames } from "io/config/routes";

export const FORM_STATES: Record<string, string> = {
  ID: "id",
  FORM_TYPE: "formType",
  RECURRENCE: "recurrence",
  MON: "monday",
  TUES: "tuesday",
  WED: "wednesday",
  THURS: "thursday",
  FRI: "friday",
  SAT: "saturday",
  SUN: "sunday",
};

/**
 * Initialises a form field based on the property shape. This function will retrieve the default value
 * as well as append the field ID based on the input.
 * 
 * @param {PropertyShape} field The data model for the field of interest.
 * @param {FieldValues} outputState The current state storing existing form values.
 * @param {string} fieldId The field ID that should be generated.
 */
export function initFormField(field: PropertyShape, outputState: FieldValues, fieldId: string): PropertyShape {
  // If no default value is available, value will default to null
  outputState[fieldId] = getDefaultVal(fieldId, field.defaultValue, outputState.formType);
  // Update property shape with field ID property
  return {
    ...field,
    fieldId
  };
}

/**
 * Get the default value based on the inputs. If default value is given, this will be return, otherwise,
 * it depends on the field name.
 * 
 * @param {string} field The field of interest.
 * @param {string} defaultValue Default value retrieved from the backend, if any.
 * @param {string} formType The type of form.
 */
export function getDefaultVal(field: string, defaultValue: string, formType: string): boolean | number | string {
  if (field == FORM_STATES.ID) {
    // ID property should only be randomised for the add form type, else, use the default value
    if (formType == PathNames.REGISTRY_ADD) {
      return Math.random().toString(16).slice(2);
    }
    // Retrieve only the ID without any prefix
    return defaultValue.split("/").pop();
  }

  if (field == FORM_STATES.RECURRENCE) {
    // Recurrence property should have a value of 1 for the add form type, else, use the default value
    if (formType == PathNames.REGISTRY_ADD) {
      return 1;
    }
    // Retrieve and parse the recurrent digit based on default value
    const match: RegExpMatchArray = /P(\d+)D/.exec(defaultValue);
    if (match) {
      return parseInt(match[1], 10) / 7; // The recurrence interval should be divided by 7
    }
  }

  if ([FORM_STATES.SUN, FORM_STATES.MON, FORM_STATES.TUES, FORM_STATES.WED, FORM_STATES.THURS, FORM_STATES.FRI, FORM_STATES.SAT].includes(field)) {
    // Any day of week property should default to false for add form type, else, use the default value
    if (formType == PathNames.REGISTRY_ADD) {
      return false;
    }
    // Default value can be null, and should return false if null
    return !!defaultValue;
  }

  // WIP: Set default value Singapore for any City Field temporarily
  // Default values should not be hardcoded here but retrieved in a config instead
  const defaultVal: string = field.includes("city") ? "Singapore" : "";
  // Returns the default value if passed, or else, nothing
  return defaultValue ?? defaultVal;
}

/**
 * Generate the RegisterOptions required for react-hook-form inputs based on user requirements.
 * 
 * @param {PropertyShape} field The SHACL restrictions for the specific property
 */
export function getRegisterOptions(field: PropertyShape): RegisterOptions {
  const options: RegisterOptions = {};

  // Add options if the field is required
  if (Number(field.minCount?.[VALUE_KEY]) === 1 && Number(field.maxCount?.[VALUE_KEY]) === 1) {
    options.required = "Required";
  }

  // For numerical values which must have least meet the min inclusive target
  if (field.minInclusive) {
    options.min = {
      value: Number(field.minInclusive[VALUE_KEY]),
      message: `Please enter a number that is ${field.minInclusive[VALUE_KEY]} or greater!`,
    };
  } else if (field.minExclusive) {
    options.min = {
      value: Number(field.minExclusive[VALUE_KEY]) + 0.1,
      message: `Please enter a number greater than ${field.minExclusive[VALUE_KEY]}!`,
    };
  }

  // For numerical values which must have least meet the max inclusive target
  if (field.maxInclusive) {
    options.max = {
      value: Number(field.maxInclusive[VALUE_KEY]),
      message: `Please enter a number that is ${field.maxInclusive[VALUE_KEY]} or smaller!`,
    };
  } else if (field.maxExclusive) {
    options.max = {
      value: Number(field.maxExclusive[VALUE_KEY]) + 0.1,
      message: `Please enter a number less than  ${field.maxExclusive[VALUE_KEY]}!`,
    };
  }

  if (field.minLength) {
    options.minLength = {
      value: Number(field.minLength[VALUE_KEY]),
      message: `Input requires at least ${field.minLength[VALUE_KEY]} letters!`,
    };
  }
  if (field.maxLength) {
    options.maxLength = {
      value: Number(field.maxLength[VALUE_KEY]),
      message: `Input has exceeded maximum length of ${field.maxLength[VALUE_KEY]} letters!`,
    };
  }

  // For any custom patterns
  if (field.pattern) {
    // Change message if only digits are allowed
<<<<<<< HEAD
    const msg: string = field.pattern[VALUE_KEY] = "\\d+" ? `Only numerical inputs are allowed!` :
=======
    const msg: string = field.pattern[VALUE_KEY] === "^\\d+$" ? `Only numerical inputs are allowed!` :
>>>>>>> 9743482f
      `This field must follow the pattern ${field.pattern[VALUE_KEY]}`;
    options.pattern = {
      value: new RegExp(field.pattern[VALUE_KEY]),
      message: msg,
    };
  }
  return options;
}

/**
 * Searches for the required field based on the existing fields in the form.
 * 
 * @param {FieldValues} fields Mapping of all form fields.
 * @param {string} targetKey Substring for searching the required field.
 */
export function searchField(fields: FieldValues, targetKey: string): string {
  const targetField: string[] = Object.keys(fields)
    .filter(field => field.toLowerCase().replace(/\s+/g, "").includes(targetKey.toLowerCase().replace(/\s+/g, "")));
  if (targetField.length != 1) {
    console.warn(`There is no field containing the target key: ${targetKey}!`);
  }
  return targetField[0];
}<|MERGE_RESOLUTION|>--- conflicted
+++ resolved
@@ -1,8 +1,3 @@
-<<<<<<< HEAD
-import { PathNames } from "io/config/routes";
-import { escape } from "querystring";
-=======
->>>>>>> 9743482f
 import { FieldValues, RegisterOptions } from "react-hook-form";
 
 import { PropertyShape, VALUE_KEY } from "types/form";
@@ -140,11 +135,7 @@
   // For any custom patterns
   if (field.pattern) {
     // Change message if only digits are allowed
-<<<<<<< HEAD
-    const msg: string = field.pattern[VALUE_KEY] = "\\d+" ? `Only numerical inputs are allowed!` :
-=======
     const msg: string = field.pattern[VALUE_KEY] === "^\\d+$" ? `Only numerical inputs are allowed!` :
->>>>>>> 9743482f
       `This field must follow the pattern ${field.pattern[VALUE_KEY]}`;
     options.pattern = {
       value: new RegExp(field.pattern[VALUE_KEY]),
