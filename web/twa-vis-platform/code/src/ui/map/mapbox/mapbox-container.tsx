--- conflicted
+++ resolved
@@ -30,13 +30,9 @@
  * @returns React component for display.
  */
 export default function MapboxMapComponent(props: MapProperties) {
-<<<<<<< HEAD
-    const mapContainer = useRef(null);
-    const { useProxy } = useGeoServerProxy()
-=======
   const mapRef = useRef();
   const mapContainerRef = useRef();
->>>>>>> 1d7b0634
+    const { useProxy } = useGeoServerProxy()
 
     // Run when component loaded
     useEffect(() => {
@@ -60,17 +56,10 @@
             "time": "dusk"
         };
 
-<<<<<<< HEAD
-        const response = await fetch((Apis.MAP_SETTINGS), {
-            method: "GET",
-            headers: { "Content-Type": "application/json" },
-        });
-        const respJson = await response.json();
-        // Set credentials
-        mapboxgl.accessToken = respJson.token;
+    mapboxgl.accessToken = process.env.MAPBOX_API_KEY;
 
         const map: Map = new mapboxgl.Map({
-            container: mapContainer.current,
+      container: mapContainerRef.current,
             style: defaultImagery.url,
             center: props.defaultPosition.center,
             zoom: props.defaultPosition.zoom,
@@ -95,18 +84,6 @@
                 }
             }
         });
-=======
-    mapboxgl.accessToken = process.env.MAPBOX_API_KEY;
-
-    const map: Map = new mapboxgl.Map({
-      container: mapContainerRef.current,
-      style: defaultImagery.url,
-      center: props.defaultPosition.center,
-      zoom: props.defaultPosition.zoom,
-      bearing: props.defaultPosition.bearing,
-      pitch: props.defaultPosition.pitch,
-    });
->>>>>>> 1d7b0634
 
         map.addControl(new mapboxgl.ScaleControl() as mapboxgl.IControl, "bottom-right");
         map.addControl(new mapboxgl.NavigationControl(), "bottom-right");
@@ -128,19 +105,11 @@
         });
     };
 
-<<<<<<< HEAD
     return (
-        <div id="mapContainer" ref={mapContainer} className={props.styles}>
-            {/* Map will be generated here. */}
-        </div>
-    );
-=======
-  return (
     <>
       <div id="mapContainer" ref={mapContainerRef} className={props.styles} />
     </>
-  );
->>>>>>> 1d7b0634
+    );
 }
 
 MapboxMapComponent.displayName = "MapboxMapComponent";