"use client"

import { useEffect, useState } from 'react';

import { Assets } from 'io/config/assets';

/**
 * An image component that sets the background image depending on the current theme.
  */
export default function BackgroundImage() {
<<<<<<< HEAD
  const lightBackgroundUrl: string = "/images/defaults/background-light.svg";
  const darkBackgroundUrl: string = "/images/defaults/background-dark.svg";
=======
  const lightBackgroundUrl: string = Assets.BACKGROUND_LIGHT;
  const darkBackgroundUrl: string = Assets.BACKGROUND_DARK;
>>>>>>> 4a8e79ab
  const [backgroundImageUrl, setBackgroundImageUrl] = useState(lightBackgroundUrl);

  useEffect(() => {
    const prefersDarkMode: boolean = window.matchMedia && window.matchMedia('(prefers-color-scheme: dark)').matches;
    if (typeof window !== "undefined" && prefersDarkMode) {
      setBackgroundImageUrl(darkBackgroundUrl);
    } else {
      setBackgroundImageUrl(lightBackgroundUrl);
    }
  }, []);

  return (
    // eslint-disable-next-line
    <style jsx global>{`
      body {
        background-image: url('${backgroundImageUrl}');
      }
    `}</style>
  );
}<|MERGE_RESOLUTION|>--- conflicted
+++ resolved
@@ -8,13 +8,8 @@
  * An image component that sets the background image depending on the current theme.
   */
 export default function BackgroundImage() {
-<<<<<<< HEAD
-  const lightBackgroundUrl: string = "/images/defaults/background-light.svg";
-  const darkBackgroundUrl: string = "/images/defaults/background-dark.svg";
-=======
   const lightBackgroundUrl: string = Assets.BACKGROUND_LIGHT;
   const darkBackgroundUrl: string = Assets.BACKGROUND_DARK;
->>>>>>> 4a8e79ab
   const [backgroundImageUrl, setBackgroundImageUrl] = useState(lightBackgroundUrl);
 
   useEffect(() => {
