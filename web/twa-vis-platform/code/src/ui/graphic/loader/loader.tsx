import React from 'react';

import styles from './loader.module.css';
import { Assets } from 'io/config/assets';
import AppImage from 'ui/graphic/image/image';

export default function Loader() {
  return <div className={styles.loadingContainer}>
<<<<<<< HEAD
    <AppImage url="/images/defaults/loading.gif"
=======
    <AppImage url= {Assets.LOADING}
>>>>>>> 4a8e79ab
      width={500}
      height={500} 
      alt ="Loading animation"/>
    <h1>Loading, please wait...</h1>
  </div>
}<|MERGE_RESOLUTION|>--- conflicted
+++ resolved
@@ -6,11 +6,7 @@
 
 export default function Loader() {
   return <div className={styles.loadingContainer}>
-<<<<<<< HEAD
-    <AppImage url="/images/defaults/loading.gif"
-=======
     <AppImage url= {Assets.LOADING}
->>>>>>> 4a8e79ab
       width={500}
       height={500} 
       alt ="Loading animation"/>
