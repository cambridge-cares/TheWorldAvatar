--- conflicted
+++ resolved
@@ -61,17 +61,7 @@
         )}
 
         <Navbar
-<<<<<<< HEAD
-          showLanding={modules.landing}
-          showMap={modules.map}
-          showDash={modules.dashboard}
-          showHelp={modules.help}
-          showRegistry={modules.registry}
-          showScheduler={modules.scheduler}
-          logos={branding.navbar}
-=======
           settings={props.settings}
->>>>>>> e9da0e2e
         />
 
         <div id="contentContainer">{props.children}</div>
