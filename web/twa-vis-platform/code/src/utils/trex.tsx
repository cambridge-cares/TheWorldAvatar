--- conflicted
+++ resolved
@@ -18,11 +18,7 @@
 export default class Trex extends PureComponent<Props> {
 
     // Audio player
-<<<<<<< HEAD
-    audio = new Audio("/images/utils/trex.wav");
-=======
     audio = new Audio(Assets.UTILS);
->>>>>>> 4a8e79ab
 
     // Runs once component is added
     componentDidMount() {
