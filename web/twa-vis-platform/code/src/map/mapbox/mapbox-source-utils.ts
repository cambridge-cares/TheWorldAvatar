import { AnySourceData, CanvasSourceRaw, GeoJSONSourceRaw, ImageSourceRaw, Map, RasterSource, VectorSource, VideoSourceRaw } from 'mapbox-gl';
import { LayerSource } from 'io/data/layer-source';
import { DataStore } from 'io/data/data-store';
import { JsonObject } from 'types/json';
import { formatAppUrl } from 'utils/client-utils';

/**
 * Given a DataStore instance housing parsed LayerSource instances,
 * this function adds them all to the Mapbox map object.
 * 
 * @param {Map} map the Mapbox map instance.
 * @param {LayerSource} dataStore Store containing parsed LayerSource instances.
 */
export function addAllSources(map: Map, dataStore: DataStore) {
<<<<<<< HEAD
    const sourceArray: DataSource[] = dataStore?.getSourceList();
=======
    const sourceArray: LayerSource[] = dataStore.getSourceList();
>>>>>>> 29fa132b
    sourceArray.forEach((source) => addSource(map, source));
    console.log("Added all registered sources to the map object.");
}

/**
 * Adds the input data source to the Mapbox map object.
 * 
 * @param {Map} map the Mapbox map instance.
 * @param {LayerSource} source data source to add.
 */
export function addSource(map: Map, source: LayerSource) {
    const collision = map?.getSource(source.id);
    if(collision != null) {
        console.warn("Attempting to add a source that's already on map: '" + source.id + "'.");
        return;
    }

    // Clone the original source definition
    const options: JsonObject = {...source.definition};
    // Remove properties not expected by Mapbox
    if(options["id"] != null) delete options["id"];
    if(options["metaFiles"] != null) delete options["metaFiles"];
    if(options["timeseriesFiles"] != null) delete options["timeseriesFiles"];

    // Ensure data have been formatted for the app
    if (options["data"]) {
        const dataUrl: string = options["data"] as string;
        options["data"] = formatAppUrl(dataUrl);
    }

    // Add attributions if missing
    if (!options["attribution"]) {
        options["attribution"] = "CMCL";
    }
    options["attribution"] = 'Powered by <a style="text-color:rgba(0,0,0,.5)" href="https://theworldavatar.io/" target = "_blank" title = "TWA" aria - label="TheWorldAvatar">The World Avatar&#8482;</a> | <a href="https://cmcl.io/" target = "_blank" title = "CMCL" aria - label="CMCL">'  + (options["attribution"] + " </a>" as string);

    // Have to cast to type specific object to meet Mapbox's API
    let mapboxObj: AnySourceData;
    switch(source.type) {
        case "canvas":
            mapboxObj = ((options as unknown) as CanvasSourceRaw);
        break;
        case "geojson":
            mapboxObj = ((options as unknown) as GeoJSONSourceRaw);
        break;
        case "image":
            mapboxObj = ((options as unknown) as ImageSourceRaw);
        break;
        case "raster":
            mapboxObj = ((options as unknown) as RasterSource);
        break;
        case "vector":
            mapboxObj = ((options as unknown) as VectorSource);
        break;
        case "video":
            mapboxObj = ((options as unknown) as VideoSourceRaw);
        break;
    }

    // Add to the map
    map?.addSource(source.id, mapboxObj);
    console.info("Pushed data source to map '" + source.id + "'.");
}<|MERGE_RESOLUTION|>--- conflicted
+++ resolved
@@ -12,11 +12,7 @@
  * @param {LayerSource} dataStore Store containing parsed LayerSource instances.
  */
 export function addAllSources(map: Map, dataStore: DataStore) {
-<<<<<<< HEAD
     const sourceArray: DataSource[] = dataStore?.getSourceList();
-=======
-    const sourceArray: LayerSource[] = dataStore.getSourceList();
->>>>>>> 29fa132b
     sourceArray.forEach((source) => addSource(map, source));
     console.log("Added all registered sources to the map object.");
 }
