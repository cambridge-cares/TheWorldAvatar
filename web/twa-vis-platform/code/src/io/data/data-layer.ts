<<<<<<< HEAD
import { DataSource } from './data-source';
import { Interactions } from 'io/config/interactions';
import { InjectableMapProperties, InjectableProperty, MapboxClickableProperty, MapboxHoverProperty } from 'types/map-properties';
import { JsonArray, JsonObject } from 'types/json';
=======
import { JsonObject } from 'types/json';
import { LayerSource } from './layer-source';
>>>>>>> 29fa132b

/**
 * Represents a single visual layer of data. Will have concrete classes for each 
 * map provider type (i.e. MapboxDataLayer, CesiumDataLayer).
 */
export abstract class DataLayer {
    /**
     * Unique ID of layer.
     */
    public readonly id: string;

    /**
     * Public facing name of layer.
     */
    public readonly name: string;

    /**
     * Source of the layer's data.
     */
    public readonly source: LayerSource;

    /**
     * The JSON object that originally defined this layer (unadjusted).
     */
    public readonly definition: JsonObject;

    /**
     * Zero-based display order.
     */
    public order: number = 0;

    /**
     * Type of interactions that are allowed ("all"|"hover-only"|"click-only"|"none")
     */
    public interactions: string = "all";

    // Stores all the injectable map properties as a mapping for ease of access
    public injectableProperties?: InjectableMapProperties = {};

    // Field for indicating their groupings
    public grouping?: string;

    /**
     * A cached visibility state that persists across map terrain
     * changes. Should be updated whenever visibility is changed
     * via the mapping API
     */
    public cachedVisibility: boolean = true;

    // Indicates if the parent is visible
    public isGroupExpanded: boolean;

    /**
     * Initialise a new DataLayer instance.
     * 
     * @param id Unique ID of layer.
     * @param isGroupExpanded Indicates if the layer's group is expanded.
     * @param source Source of the layer's data.
     * @param definition The JSON object that originally defined this layer.
     */
<<<<<<< HEAD
    constructor(id: string, isGroupExpanded: boolean, source: DataSource, definition: object) {
=======
    constructor(id: string, name: string, source: LayerSource, definition: object) {
>>>>>>> 29fa132b
        this.id = id;
        this.source = source;
        this.isGroupExpanded = isGroupExpanded;
        this.definition = definition as JsonObject;
        this.name = this.definition["name"] as string;

        if (this.definition["order"]) {
            this.order = this.definition["order"] as number;
        }

        if (this.definition["grouping"]) {
            this.grouping = this.definition["grouping"] as string;
        }
        // Inject clickable state if indicated
        const clickableState: boolean = (this.definition[Interactions.CLICKABLE] ?? true) as boolean;
        const clickableProperty: MapboxClickableProperty = { style: [clickableState] };
        this.updateInjectableProperty(Interactions.CLICKABLE, clickableProperty)

        // Inject hover state if indicated
        if (this.definition[Interactions.HOVER]) {
            const hoverJsonArray: JsonArray = this.definition[Interactions.HOVER] as JsonArray;
            if (hoverJsonArray.length !== 2) {
                throw new Error(`Invalid hover property detected for layer: ${this.id}. The hover property should have two values.`);
            }
            const hoverProperty: MapboxHoverProperty = { style: ["case", ["==", ["get", "iri"], "[HOVERED-IRI]"], Number(hoverJsonArray[0]), Number(hoverJsonArray[1])] };
            this.updateInjectableProperty(Interactions.HOVER, hoverProperty)
        }
        console.info("Created DataLayer instance '" + this.id + "'.");
    }

    /**
     * Retrieves the injectable property associated with the specific interaction type.
     * 
     * @param {string} interactionType The type of interaction ("hover")
     */
    public getInjectableProperty(interactionType: string): InjectableProperty {
        return this.injectableProperties[interactionType];
    }

    /**
    * Check if the specific interaction type exists in this layer.
    * 
    * @param {string} interactionType The type of interaction ("hover")
    */
    public hasInjectableProperty(interactionType: string): boolean {
        return interactionType in this.injectableProperties;
    }

    /**
     * Update an injectable property for a specific interaction type and map type.
     * 
     * @param {string} interactionType The type of interaction ("hover")
     * @param {InjectableProperty} property An injectable property to add
     */
    public updateInjectableProperty(interactionType: string, property: InjectableProperty): void {
        this.injectableProperties[interactionType] = property;
    }
}
// End of class.<|MERGE_RESOLUTION|>--- conflicted
+++ resolved
@@ -1,12 +1,7 @@
-<<<<<<< HEAD
-import { DataSource } from './data-source';
+import { LayerSource } from './layer-source';
 import { Interactions } from 'io/config/interactions';
 import { InjectableMapProperties, InjectableProperty, MapboxClickableProperty, MapboxHoverProperty } from 'types/map-properties';
 import { JsonArray, JsonObject } from 'types/json';
-=======
-import { JsonObject } from 'types/json';
-import { LayerSource } from './layer-source';
->>>>>>> 29fa132b
 
 /**
  * Represents a single visual layer of data. Will have concrete classes for each 
@@ -67,11 +62,7 @@
      * @param source Source of the layer's data.
      * @param definition The JSON object that originally defined this layer.
      */
-<<<<<<< HEAD
-    constructor(id: string, isGroupExpanded: boolean, source: DataSource, definition: object) {
-=======
-    constructor(id: string, name: string, source: LayerSource, definition: object) {
->>>>>>> 29fa132b
+    constructor(id: string, isGroupExpanded: boolean, source: LayerSource, definition: object) {
         this.id = id;
         this.source = source;
         this.isGroupExpanded = isGroupExpanded;
