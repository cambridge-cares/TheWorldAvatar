/**
	Next.js can be configured through a next.config.js file in the
	root of your project directory (for example, by package.json). 
	
	next.config.js is a regular Node.js module, not a JSON file.
	It gets used by the Next.js server and build phases, and it's
	not included in the browser build.
**/

const nextConfig = {
	reactStrictMode: true,
	assetPrefix: process.env.ASSET_PREFIX ?? "",
	compiler: { removeConsole: false },
<<<<<<< HEAD
	env: {
		KEYCLOAK: process.env.KEYCLOAK ?? "false",
=======
	images: {
		loader: 'custom',
		loaderFile: './image-loader.js',
	},

	env: {
		KEYCLOAK: process.env.KEYCLOAK ?? "false",
		ASSET_PREFIX: process.env.ASSET_PREFIX ?? ""
>>>>>>> e9da0e2e
	}
};


export default nextConfig;<|MERGE_RESOLUTION|>--- conflicted
+++ resolved
@@ -11,10 +11,6 @@
 	reactStrictMode: true,
 	assetPrefix: process.env.ASSET_PREFIX ?? "",
 	compiler: { removeConsole: false },
-<<<<<<< HEAD
-	env: {
-		KEYCLOAK: process.env.KEYCLOAK ?? "false",
-=======
 	images: {
 		loader: 'custom',
 		loaderFile: './image-loader.js',
@@ -23,7 +19,6 @@
 	env: {
 		KEYCLOAK: process.env.KEYCLOAK ?? "false",
 		ASSET_PREFIX: process.env.ASSET_PREFIX ?? ""
->>>>>>> e9da0e2e
 	}
 };
 
