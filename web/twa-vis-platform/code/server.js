--- conflicted
+++ resolved
@@ -18,13 +18,10 @@
 // Configure the server port; default to 3000 if not specified in environment variables
 if (process.env.PORT) {console.log('port specified in .env: ', process.env.PORT);}
 const port = process.env.PORT || 3000;
-<<<<<<< HEAD
-=======
 const keycloakEnabled = process.env.KEYCLOAK === 'true';
 console.log('keycloak authorisation required: ', keycloakEnabled ? colorYellow : colorGreen, process.env.KEYCLOAK, colorReset)
 console.log('the following pages require keycloak authentication', process.env.PROTECTED_PAGES ? colorYellow : colorRed, process.env.PROTECTED_PAGES, colorReset)
 console.log('the following pages require the', process.env.ROLE ? colorYellow : colorRed, process.env.ROLE, colorReset, 'role: ', process.env.ROLE_PROTECTED_PAGES ? colorYellow : colorRed, process.env.ROLE_PROTECTED_PAGES, colorReset)
->>>>>>> c62fbd45
 
 // Determine the deployment mode based on NODE_ENV; default to 'development' mode if not specified
 const dev = process.env.NODE_ENV !== "production";
@@ -37,8 +34,6 @@
 app.prepare().then(() => {
   const server = express();
 
-<<<<<<< HEAD
-=======
   if (keycloakEnabled) { // do keycloak auth stuff if env var is set
     server.set('trust proxy', true);
     const memoryStore = new MemoryStore();
@@ -76,7 +71,6 @@
     });
   }
 
->>>>>>> c62fbd45
   // Serve static files from the 'uploads' directory, allowing for runtime configuration via the environment variable
   server.use(
     "/uploads",
