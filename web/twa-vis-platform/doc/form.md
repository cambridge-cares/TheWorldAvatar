# Knowledge Graph-backed Form UI

In meeting the demand for a generalisable Knowledge Graph approach to form UI generation, The World Avatar (TWA) Visualisation Platform have implemented such an approach based on [SHACL](https://www.w3.org/TR/shacl/). [SHACL](https://www.w3.org/TR/shacl/) is generally a language for validating RDF graphs against a set of conditions. As a description of a valid data graph, they can also be implemented to generate forms in a generalisable knowledge graph enabled approach. This section will describe the form template required from the backend so that The World Avatar (TWA) Visualisation Platform can parse it into the corresponding form UI.

The form template must be in the `JSON-LD` format, with a sample format as follows. Do note that the overall form template structure does not necessarily follow a real ontology, but is intended to structure the template. The template must contain a list of either a property group or property themselves. Properties in a property group are grouped together as fieldsets in the form, whereas property are listed separately.

```json
{
  "@context": {
    "prefix": "namespace",
    "PropertyGroup": "http://www.w3.org/ns/shacl#PropertyGroup",
    "PropertyShape": "http://www.w3.org/ns/shacl#PropertyShape",
    "class": "http://www.w3.org/ns/shacl#class",
    "comment": "http://www.w3.org/2000/01/rdf-schema#comment",
    "datatype": "http://www.w3.org/ns/shacl#datatype",
    "defaultValue": "http://www.w3.org/ns/shacl#defaultValue",
    "description": "http://www.w3.org/ns/shacl#description",
    "group": "http://www.w3.org/ns/shacl#group",
    "in": "http://www.w3.org/ns/shacl#in",
    "label": "http://www.w3.org/2000/01/rdf-schema#label",
    "name": "http://www.w3.org/ns/shacl#name",
    "order": "http://www.w3.org/ns/shacl#order",
    "property": "http://www.w3.org/ns/shacl#property",
    "qualifiedValueShape": "http://www.w3.org/ns/shacl#qualifiedValueShape"
  },
  "property": [
    {
      "@id": "iri",
      "@type": "http://www.w3.org/ns/shacl#PropertyShape",
      "name": { "@value": "field name" },
      "description": { "@value": "The field's description." }
    },
    {
      "@id": "groupiri",
      "@type": "http://www.w3.org/ns/shacl#PropertyGroup",
      "label": { "@value": "The fieldset's name" },
      "comment": { "@value": "The fieldset's description" },
      "property": [
        {
          "@id": "group field 1 iri",
          "@type": "http://www.w3.org/ns/shacl#PropertyShape",
          "name": { "@value": "group subfield 1 name" },
          "description": { "@value": "The field's description." }
        },
        {
          "@id": "group field 2 iri",
          "@type": "http://www.w3.org/ns/shacl#PropertyShape",
          "name": { "@value": "group subfield 2 name" },
          "description": { "@value": "The field's description." }
        }
      ]
    },
    {
      "@id": "iri",
      "@type": "http://www.w3.org/ns/shacl#PropertyShape",
      "name": { "@value": "field name" },
      "description": { "@value": "The field's description." }
    },
    {
      "@id": "scheduleiri",
      "@type": "http://www.w3.org/ns/shacl#PropertyGroup",
      "label": { "@value": "schedule" },
      "comment": {
        "@value": "A property group that requires a schedule UI. Label must include schedule in the name"
      }
    }
  ]
}
```

## 1. Property Groups

In general, property groups are intended to group related fields into a fieldset in the form UI and requires the following format:

```json
 {
  "@id": "groupiri",
  "@type": "http://www.w3.org/ns/shacl#PropertyGroup",
  "label": { "@value": "The fieldset's name" },
  "comment": { "@value": "The fieldset's description" },
  "property": [
    property shapes...
  ]
 }
```

There is also a special Schedule UI section, providing users the ability to choose a schedule (day of week, interval). This can be invoked with a `Property Group` fieldset that must include `schedule` in its `label` key () `"label": { "@value": "any schedule" }`. Note that any other fields/keys are ignored in this case.

```json
{
  "@id": "scheduleiri",
  "@type": "http://www.w3.org/ns/shacl#PropertyGroup",
  "label": { "@value": "schedule" },
  "comment": {
    "@value": "A property group that requires a schedule UI. Label must include schedule in the name"
  },
  "property": [
    property shapes...
  ]
}
```

## 2. Property Shapes

With that said, the properties `PropertyShape` themselves must comply with [SHACL](https://www.w3.org/TR/shacl/) restrictions. All fields/shapes must contain a `@type`, `name`, and `description` at the minimum. The following sections highlights how the associated `SHACL` property is used in generating the form.

### 2.1. Form section/field representation

1. `datatype`: Generates form input types from the associated value of data type specified in the `xsd` namespace

- **Text**: `string`
- **Number**: `decimal`, `integer`
- **Date**: `date`, `time`, `dateTime`

2. `in`: Generates a select input field with options containing the **subclasses** on the associated class `{"@id": "class"}`
3. `class`: Generates a form section based on a select input field, containing the **instances** of the associated class `{"@id": "class"}`. Additional buttons are available to either add a new instance or view more details about the selected instance. This property can be used as a standalone without any dependency capabilities enabled. In enabling dependencies, please also include the following properties:

- `qualifiedValueShape`: An optional property that must be included with `class` to enable dependencies between two fields. For instance, an employee must always be linked to a specific employer. This property must contain an array of the associated node shape instances in the format `{"@id": "node shape"}`. Note that one property may have as many node shapes as possible using the `sh:and` property in the original `SHACL` format.
- `nodeKind`: An optional property that must be included with `class` and `qualifiedValueShape` to denote if the property is a dependent property, that is dependent on a separate (independent) field with the same node shape. If `nodeKind` is not added, we assume that the property is an independent field that other dependent fields will require.

### 2.2. Form utilities

The following fields are optional utility fields that does not affect the category of form components/fields generated, but supports the overall form functionality.

1. `order`: A `number` that can be set at either the group and property level to arrange the form accordingly
2. `defaultValue`: An optional `string` at each `property` that contains the corresponding value of the specific entity instance

### 2.3. Form validation

For form validation purposes, several SHACL restrictions can also be utilised in the following combinations:

1. Required form field: `minCount: 1`, `maxCount: 1`
2. Number form field >= value: `minInclusive: number`
3. Number form field > value: `minExclusive: number`
4. Number form field <= value: `maxInclusive: number`
5. Number form field < value: `maxExclusive: number`
6. Text form field with a minimum length: `minLength: string`
7. Text form field with a maximum length: `maxLength: string`
<<<<<<< HEAD
8. Text form field that contains only digits: `pattern: "\\d+"`
=======
8. Text form field that contains only digits: `pattern: "^\d+$"`
>>>>>>> 9743482f
9. Text form field conforming to a specified regex pattern: `pattern: string`<|MERGE_RESOLUTION|>--- conflicted
+++ resolved
@@ -136,9 +136,5 @@
 5. Number form field < value: `maxExclusive: number`
 6. Text form field with a minimum length: `minLength: string`
 7. Text form field with a maximum length: `maxLength: string`
-<<<<<<< HEAD
-8. Text form field that contains only digits: `pattern: "\\d+"`
-=======
 8. Text form field that contains only digits: `pattern: "^\d+$"`
->>>>>>> 9743482f
 9. Text form field conforming to a specified regex pattern: `pattern: string`