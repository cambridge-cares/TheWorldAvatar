services:
  keycloak-dev:
    restart: always
    container_name: "keycloak-dev-server"
    image: keycloak/keycloak:latest
    ports:
      - "8080:8080"
      - "8443:8443"
    environment:
<<<<<<< HEAD
      KEYCLOAK_ADMIN: ${KEYCLOAK_ADMIN:-admin}
      KEYCLOAK_ADMIN_PASSWORD: ${KEYCLOAK_ADMIN_PASSWORD:-theworldavatar}
=======
      KC_BOOTSTRAP_ADMIN_USERNAME: ${KC_BOOTSTRAP_ADMIN_USERNAME:-admin}    
      KC_BOOTSTRAP_ADMIN_PASSWORD: ${KC_BOOTSTRAP_ADMIN_PASSWORD:-theworldavatar}
>>>>>>> 15dd284a
      KC_LOG: console,file
      KC_LOG_LEVEL: info
      KC_LOG_CONSOLE_COLOR: true
      KC_LOG_FILE_DIR: /log/keycloak.log
      KC_DB: postgres
      KC_DB_USERNAME: postgres
      KC_DB_PASSWORD: ${POSTGRES_PASSWORD:-theworldavatar}
      KC_DB_POOL_MAX_SIZE: 50
      KC_DB_URL_HOST: postgres
    command: start-dev --import-realm
    volumes:
      - ./realm:/opt/keycloak/data/import:ro # the realm to import
    depends_on:
      - postgres
    networks:
      - auth-network

<<<<<<< HEAD
  dragonfly:
    image: 'docker.dragonflydb.io/dragonflydb/dragonfly'
    container_name: "session-store"
=======
  keycloak-server:
    container_name: "keycloak-server"
    image: keycloak/keycloak:26.0
    ports:
      - "8080:8080"
    environment:
      TZ: Europe/London
      KC_BOOTSTRAP_ADMIN_USERNAME: ${KC_BOOTSTRAP_ADMIN_USERNAME}
      KC_BOOTSTRAP_ADMIN_PASSWORD: ${KC_BOOTSTRAP_ADMIN_PASSWORD}
      ###################################################
      KC_LOG: console,file
      KC_LOG_CONSOLE_LEVEL: info
      KC_LOG_CONSOLE_COLOR: true
      KC_LOG_FILE_LEVEL: trace
      ###################################################
      KC_HOSTNAME: ## set hostname as configured in reverse proxy here
      KC_HOSTNAME_ADMIN: ## optionally set hostname as configured in reverse proxy here
      # KC_HOSTNAME_DEBUG: true # if necessary
      KC_HOSTNAME_BACKCHANNEL_DYNAMIC: false # not needed to allow other containers to commumicate with keycloak server-side
      ###################################################
      KC_DB_URL_HOST: postgres
      KC_DB_USERNAME: postgres
      KC_DB: postgres
      KC_DB_PASSWORD: ${POSTGRES_PASSWORD}
      KC_DB_POOL_MAX_SIZE: 50
      ###################################################
      KC_HEALTH_ENABLED: true
      KC_HTTP_ENABLED: true ## this replaces the prox  y mode (whether to forward in SSL or not), works if we assume this is edge server
      KC_PROXY_HEADERS: xforwarded ## this replaces the proxy mode (whether to forward in SSL or not)
      # KC_TLS_HOSTNAME_VERIFIER: ANY
    command: start --import-realm #--optimized
    volumes:
      - ./realm:/opt/keycloak/data/import:ro # the realm to import
    networks:
      - auth-network

  redis:
>>>>>>> 15dd284a
    restart: always
    ulimits:
      memlock: -1
    ports:
      - "6379:6379"
    networks:
      - auth-network
    healthcheck:
      test: [ "CMD", "redis-cli", "--raw", "incr", "healthcheck" ]
      interval: 1s
      timeout: 5s
      retries: 10
    volumes:
      - dragonfly-data:/data

  postgres:
    restart: always
    container_name: "postgres"
    image: postgres:latest
    environment:
      POSTGRES_USER: postgres # default user for the container os
      PGUSER: postgres # default user for psql
      POSTGRES_DB: keycloak
      POSTGRES_PASSWORD: ${POSTGRES_PASSWORD:-theworldavatar}
      # POSTGRES_PASSWORD_FILE: /run/secrets/postgres-password
    secrets:
      - postgres-password
    healthcheck:
      test: [ "CMD-SHELL", "pg_isready -d keycloak -U postgres" ]
      interval: 1s
      timeout: 5s
      retries: 10
    ports:
      - "5432:5432"
    volumes:
      - postgres-data:/var/lib/postgresql/data
    networks:
      - auth-network

  pgadmin:
    restart: always
    container_name: "pgadmin"
    image: dpage/pgadmin4:latest
    environment:
      PGADMIN_DEFAULT_EMAIL: ${PGADMIN_LOGIN_EMAIL:-user@example.com}
      PGADMIN_DEFAULT_PASSWORD: ${POSTGRES_PASSWORD:-theworldavatar}
      HOSTNAME: postgres
      DATABASE: keycloak
    ports:
      - "5050:80"
    depends_on:
      - postgres
    networks:
      - auth-network

networks:
  auth-network:
    driver: bridge

secrets:
  postgres-password:
    file: ./postgres-password

volumes:
<<<<<<< HEAD
  dragonfly-data:
=======
  dragonflydata:
>>>>>>> 15dd284a
  postgres-data:<|MERGE_RESOLUTION|>--- conflicted
+++ resolved
@@ -7,13 +7,8 @@
       - "8080:8080"
       - "8443:8443"
     environment:
-<<<<<<< HEAD
-      KEYCLOAK_ADMIN: ${KEYCLOAK_ADMIN:-admin}
-      KEYCLOAK_ADMIN_PASSWORD: ${KEYCLOAK_ADMIN_PASSWORD:-theworldavatar}
-=======
       KC_BOOTSTRAP_ADMIN_USERNAME: ${KC_BOOTSTRAP_ADMIN_USERNAME:-admin}    
       KC_BOOTSTRAP_ADMIN_PASSWORD: ${KC_BOOTSTRAP_ADMIN_PASSWORD:-theworldavatar}
->>>>>>> 15dd284a
       KC_LOG: console,file
       KC_LOG_LEVEL: info
       KC_LOG_CONSOLE_COLOR: true
@@ -31,11 +26,6 @@
     networks:
       - auth-network
 
-<<<<<<< HEAD
-  dragonfly:
-    image: 'docker.dragonflydb.io/dragonflydb/dragonfly'
-    container_name: "session-store"
-=======
   keycloak-server:
     container_name: "keycloak-server"
     image: keycloak/keycloak:26.0
@@ -72,8 +62,9 @@
     networks:
       - auth-network
 
-  redis:
->>>>>>> 15dd284a
+  dragonfly:
+    image: 'docker.dragonflydb.io/dragonflydb/dragonfly'
+    container_name: "session-store"
     restart: always
     ulimits:
       memlock: -1
@@ -138,9 +129,5 @@
     file: ./postgres-password
 
 volumes:
-<<<<<<< HEAD
   dragonfly-data:
-=======
-  dragonflydata:
->>>>>>> 15dd284a
   postgres-data: