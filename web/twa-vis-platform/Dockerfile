#
# This Dockerfile copies in the node project's source, and sets the 
# Docker starting command to run when the container launches. 
#
# Note that it does not actually build the project until the container
# is actually executed. This is because Next.js performs its Static
# Site Generation (server-side rendering) at build time; building
# during the Image build process would mean that no data in any mounted
# volumes could be used, so instead we build when the container launches,
# so that volumed data can be used.
#

# ---- Base Image ----
FROM node:22.4-slim AS base
RUN corepack enable
WORKDIR /twa
ENV NEXT_TELEMETRY_DISABLED 1
COPY ./code/package.json ./code/pnpm-lock.yaml ./

<<<<<<< HEAD
CMD [ "/bin/bash", "-c", "npm run dev-docker" ]
=======
# ---- Development Image ----
FROM base AS develop
RUN --mount=type=cache,id=pnpm,target=/pnpm/store pnpm install --frozen-lockfile
COPY ./code ./
CMD [ "/bin/bash", "-c", "pnpm run dev-docker" ]
>>>>>>> c62fbd45

# ---- Production Image ----
FROM base AS production
RUN --mount=type=cache,id=pnpm,target=/pnpm/store pnpm install --prod --frozen-lockfile
COPY ./code ./
COPY check-build-start.sh /twa/check-build-start.sh
RUN chmod +x /twa/check-build-start.sh
EXPOSE 3000
ENV HOSTNAME "0.0.0.0"
CMD [ "/twa/check-build-start.sh" ]<|MERGE_RESOLUTION|>--- conflicted
+++ resolved
@@ -17,15 +17,11 @@
 ENV NEXT_TELEMETRY_DISABLED 1
 COPY ./code/package.json ./code/pnpm-lock.yaml ./
 
-<<<<<<< HEAD
-CMD [ "/bin/bash", "-c", "npm run dev-docker" ]
-=======
 # ---- Development Image ----
 FROM base AS develop
 RUN --mount=type=cache,id=pnpm,target=/pnpm/store pnpm install --frozen-lockfile
 COPY ./code ./
 CMD [ "/bin/bash", "-c", "pnpm run dev-docker" ]
->>>>>>> c62fbd45
 
 # ---- Production Image ----
 FROM base AS production
