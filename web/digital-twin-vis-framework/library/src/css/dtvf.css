/**
* CSS settings for generic framework components.
*
* TODO: This stylesheet needs a major clean-up, there's styles for a
* bunch of obsolete ids and classes in here. Unfortunatly I can't find
* a tool that can do it for me, looks like it'll beed to be done manually.
*/

html,
body {
    width: 100%;
    height: 100%;
    margin: 0px;
    padding: 0px;
    overflow: hidden;
    font-family: "Inter", sans-serif !important;
    font-size: 12pt;
}

h1,
h2,
h3,
h4,
h5,
h6 {
    font-weight: 700;
}

/* Mapbox Elements */
#map {
    width: calc(100% - 500px);
    height: 100%;
    float: left;
    z-index: 0;
    background-color: #cad2d3;
}

.mapboxgl-popup-content {
    text-align: left;
    font-size: 8pt;
    width: auto;
    max-width: 400px;
    pointer-events: none;
    background: linear-gradient(180deg,
            rgba(245, 245, 255, 1) 80%,
            rgba(230, 230, 240, 1) 100%);
}

.mapboxgl-popup-content p {
    font-style: italic;
    color: grey;
}
.thumbnail {
    margin-left: 40px;
    width: 300px;
    height: 200px;
    object-fit: cover;
}


/* Side Panel */
#sidePanel {
    z-index: 999;
    background-color: white;
    box-sizing: border-box;
    border: 1px solid grey;
    font-family: "Inter", sans-serif !important;
    font-size: 11pt;
    height: 100%;
}

#slideButtonContainer {
    width: 15px;
    height: 15px;
    text-align: center;
    margin: 6px;
}
#expandButtonContainer {
    width: 15px;
    height: 15px;
    text-align: center;
    margin: 6px;
}


#sidePanel.small {
    position: relative;
    width: 500px;
    height: 100%;
    float: right;
    border-width: 0px 0px 0px 1px;
}

#sidePanel.large {
    position: absolute;
    top: 50px;
    left: 50px;
    width: calc(100% - 100px);
    height: calc(100% - 100px);
    border-width: 1px;
    border-radius: 8px;
}

#expandButtonContainer {
    float: right;
}

#sidePanel.large #expandButtonContainer {
    margin-top: -8px;
    margin-right: 20px;
    margin-left: calc(100% - 32px);
    width: 24px;
    height: 24px;
}

#sidePanel.collapsed {
    width: 28px;
}

#sidePanel.collapsed img.leftButton {
    margin: 6px;
    -webkit-transform: rotate(90deg);
    -moz-transform: rotate(90deg);
    -o-transform: rotate(90deg);
    -ms-transform: rotate(90deg);
    transform: rotate(90deg);
}

/* Side Panel Components */
#content-before {
    border-top: 1px solid lightgray;
    border-bottom: 1px solid lightgray;
    padding-top: 10px;
    padding-bottom: 10px;
    margin-bottom: 20px;
}

#sidePanelInner {
    width: 100%;
    display: flex;
    flex-direction: column;
    height: calc(100% - 27px);
}

#titleContainer {
    width: 100%;
    height: 50px;
    text-align: center;
    margin-bottom: 15px;
    border-bottom: 1px solid lightgray;
    display: table;
}
#titleContainer h1, h2, h3, p {
    display: table-cell;
    vertical-align: middle;
}
#titleContainer.clickable:hover {
    opacity: 80%;
    cursor: pointer;
}

.description {
    padding-right: 5px;
    padding-bottom: 10px;
    border-bottom: 1px solid lightgray;
    font-size: 10pt;
    min-height: 50px;
    max-height: 250px;
    overflow-y: auto;
}

#contentContainer {
    width: 100%;
<<<<<<< HEAD
    height: calc(100% - 80px);
=======
    height: calc(100% - 115px);
>>>>>>> 55473ddb
    margin-bottom: 70px;
    flex: 1 1 auto;
    display: flex;
    flex-direction: column;
    overflow-x: hidden;
<<<<<<< HEAD
    overflow-y: hidden;
=======
    overflow-y: auto;
>>>>>>> 55473ddb
}

#meta-tree {
    flex: 1;
    overflow-y: scroll;
}

#legendContainer {
    width: 100%;
    height: 300px;
    min-height: 300px;
    margin-bottom: 10px;
    border: 1px solid grey;
}

#footerContainer {
    text-align: center;
    height: 40px;
    position: absolute;
    bottom: 30;
    left: 0;
    right: 0;
}

#returnContainer {
    width: 25%;
    height: 35px;
    position: absolute;
    bottom: 0;
    right: 10;
    text-align: right;
    display: table;
}
#innerReturnContainer {
    display: table-cell;
    vertical-align: middle;
}
#returnContainer a {
    color: grey !important;
    text-decoration: none !important;
}

#footerContent {
    width: 100%;
    height: 100%;
}

/* W3 Legend component */
#legend {
    width: 150px !important;
    height: 298px !important;
    font-size: 10pt;

    -webkit-transform: rotate(0deg);
    -moz-transform: rotate(0deg);
    -o-transform: rotate(0deg);
    -ms-transform: rotate(0deg);
    transform: rotate(0deg);

    box-shadow: none;
}

.legend-right {
    height: 300px;
    width: calc(100% - 150px);
    float: right;
    position: relative;
}

.legend-right img {
    width: auto;
    height: auto;
    max-height: 100%;
    max-width: 100%;
    position: absolute;
    top: 0;
    bottom: 0;
    left: 0;
    right: 0;
    margin: auto;
    -webkit-transform: rotate(0deg) !important;
    -moz-transform: rotate(0deg) !important;
    -o-transform: rotate(0deg) !important;
    -ms-transform: rotate(0deg) !important;
    transform: rotate(0deg) !important;
}

/* Tooltip handling */
.tooltip {
    position: relative;
    display: inline-block;
}

.tooltip .tooltiptext {
    visibility: hidden;
    width: 120px;
    background-color: #232323;
    color: #fff;
    text-align: center;
    padding: 5px 0;
    border-radius: 6px;
    font-size: 9pt;

    position: absolute;
    z-index: 1;
    top: 100%;
    right: 50%;
}

.tooltip:hover .tooltiptext {
    visibility: visible;
}

/* Time Series components */
#time-series-container {
    flex: 1;
    font-size: 10pt;
}

#time-series-table-container {
    margin-top: 10px;
    border: 1px solid grey;
    height: calc(100% - 25px - 335px);
    overflow-y: scroll;

}

#time-series-chart-container {
    margin-top: 15px;
    margin-bottom: 15px;
    height: 300px;
}

#time-series-control {
    width: 100%;
    height: 25px;
}
#time-series-control label {
    width: 39%;
    height: 100%;
    font-family: Inter, sans-serif !important;
    font-size: 10pt;
    display: inline-block;
}
#time-series-control select {
    width: 59%;
    height: 100%;
    display: inline-block;
    font-size: 10pt;
}

#time-series-title {
    width: 100%;
    height: 25px;
    margin-bottom: 10px;
    border-bottom: 1px solid lightgrey;
}

#time-series-container label {
    width: calc(35% - 10px);
    height: 25px !important;
    float: left;
    text-align: right;
}

#time-series-container select {
    width: 65%;
    height: 25px !important;
    float: right;
    font-size: 9pt;
    text-align: right;
}

.time-series-table {
    border-spacing: 0px;
    border-collapse: separate;
}

.time-series-table th {
    background-color: #e1e1e1;
    border-bottom: 1px solid grey;
    color: #333333;
    height: 35px;
}

.time-series-table td {
    text-align: center;
    padding: 0px;
    font-size: 9pt;
    height: 25px;
}

.time-series-table tr:hover {
    background-color: #f5f5ff !important;
}

.time-series-table tr:nth-child(even) {
    background-color: #fafafa;
}

/* Group controls */
#selectionsContainer {
    background-color: rgba(0, 0, 0, 0.4);
    border-radius: 8px;
    padding: 10px;
    margin-top: 10px;
    min-height: 100px;
}

#selectionsContainer p {
    margin-bottom: 10px;
}

#selectContainer {
    height: 25px;
    margin-top: 5px;
}

#selectContainer label {
    display: inline-block;
    width: 29%;
    height: 25px;
}

#selectContainer select {
    width: 69%;
    height: 25px;
    font-size: 9pt;
}

#rootSelectContainer {
    height: 25px;
    margin-top: 5px;
}

#rootSelectContainer label {
    display: inline-block;
    width: 29%;
    height: 25px;
}

#rootSelectContainer select {
    width: 69%;
    height: 25px;
    font-size: 9pt;
}

#chart-canvas {
    height: 100% !important;
    width: 100% !important;
}

.empty-icon {
    width: 12px !important;
    min-width: 12px !important;
}

.fa-caret-right:before {
    content: "" !important;
}

.fa-caret-down:before {
    content: "" !important;
}



#metaTabs {
    margin-top: 20px;
    width: 100%;
}
#metaTabs button {
    border: 1px solid #cccccc;
    background-color: #dddddd;
    float: left;
    outline: none;
    cursor: pointer;
    transition: 0.3s;
    width: 50%;
    font-size: 10pt;
    height: 40px;
}
#treeButton {
    border-radius: 10px 0px 0px 10px;
}
#timeButton {
    border-radius: 0px 10px 10px 0px;
}
#metaTabs button.active {
    background-color: #cccccc;
}
#metaContainer {
    width: 100%;
    margin-top: 10px;
    overflow-y: hidden;
}
#metaTreeContainer {
    height: 100%;
<<<<<<< HEAD
    overflow-x: hidden;
=======
>>>>>>> 55473ddb
    overflow-y: scroll;
}
#metaTimeContainer {
    overflow-x: hidden;
    overflow-y: hidden;
    height: 100%;
}


/* Style the tab content */
.json-tree-tabscontent {
    display: none;
    padding: 6px 12px;
    border: 1px solid #ccc;
    border-top: none;
}

#no-meta-container {
    background-color: rgb(240, 240, 240);
    color: rgb(100, 100, 100);
    text-align: center;
    height: 100%;
    width: 100%;
    display: table;
}

#no-meta-container p {
    display: table-cell;
    vertical-align: middle;
}

.infoContainer {
    color: #FFFFFF !important;
    font-family: Inter, sans-serif !important;
    font-size: 9pt !important;
}

#linkedFilesContainer {
    background-color: rgba(0, 0, 0, 0.05);
    border-radius: 8px;
    padding: 10px;
}

#controlTitle {
    width: 100%;
    height: 24px;
    margin-bottom: 5px;
}

#controlTitle p {
    width: 50%;
    float: left;
}

#controlTitle .tooltip {
    padding-right: 5px;
    float: right;
}

#controlTitle .tooltip p {
    text-align: left;
    width: 20px;
    height: 18px;
    line-height: 18px;
    padding-top: 0px;
}

.switch {
    position: relative;
    display: block;
    width: 30px;
    height: 16px;
    float: right;
    margin-top: 2px;
    margin-right: 16px;
}

.switch input {
    opacity: 0;
    width: 0;
    height: 0;
}

.slider {
    position: absolute;
    cursor: pointer;
    top: 0;
    left: 0;
    right: 0;
    bottom: 0;
    background-color: #ccc;
    -webkit-transition: 0.4s;
    transition: 0.4s;
}

.slider:before {
    position: absolute;
    content: "";
    height: 12px;
    width: 12px;
    left: 2px;
    bottom: 2px;
    background-color: white;
    -webkit-transition: 0.4s;
    transition: 0.4s;
}

input:checked+.slider {
    background-color: #2196f3;
}

input:focus+.slider {
    box-shadow: 0 0 1px #2196f3;
}

input:checked+.slider:before {
    -webkit-transform: translateX(13px);
    -ms-transform: translateX(13px);
    transform: translateX(13px);
}

.slider.round {
    border-radius: 34px;
}

.slider.round p {
    float: right;
    padding-left: 34px;
    padding-top: 2px;
    font-size: 8pt !important;
}

.slider.round:before {
    border-radius: 50%;
}

#tiltShift {
    display: block;
    position: absolute;
    top: 0;
    right: 0;
    bottom: 0;
    left: 0;
    z-index: 0;
    pointer-events: none;
}

#select-feature {
    height: 30px;
    width: calc(85% - 50px);
    float: right;
    margin-right: 25px;
}

label[for="select-feature"] {
    height: 30px;
    width: 15%;
    float: left;
    margin-left: 25px;
    line-height: 30px;
}

#animationIntro {
    width: calc(100% - 20px);
    height: 100px;
    margin: 10px;
    font-size: 10pt;
    border-bottom: 1px solid rgb(230, 230, 230);
}

#animationContainer {
    width: 100%;
    height: calc(100% - 160px);
    display: flex;
    overflow-y: auto;
}

#animationLeft {
    width: 30%;
    padding: 10px;
    margin: 10px 5px 10px 10px;
    flex: 0 1 auto;
    background-color: rgb(240, 240, 240);
    border-radius: 8px;
}

#animationRight {
    position: relative;
    width: 70%;
    margin: 10px 10px 10px 5px;
    padding: 10px;
    flex: 0 1 auto;
    background-color: rgb(240, 240, 240);
    border-radius: 12px;
}

#animationLeft table {
    margin: auto;
    border-collapse: separate;
    border-spacing: 5px;
    font-size: 11pt;
}

#animationLeft tr {
    height: 25px;
}

#animationLeft tr input {
    width: 100%;
    height: 25px;
}

#animationRow {
    height: 30px;
    margin-bottom: 6px;
}

#animationRow select {
    height: 30px;
    width: 10%;
    font-size: 9pt;
    float: left;
    margin-right: 3px;
}

#animationRow input {
    height: 25px;
    width: 7%;
    font-size: 9pt;
}

#animationRow input.long {
    width: 14%;
}

#deleteRow {
    width: 30px;
    height: 30px;
    float: right;
    cursor: pointer;
    display: flex;
    justify-content: center;
}

#deleteRow img {
    display: block;
    margin: auto;
}

#animationAddButton {
    height: 25px;
    width: calc(100% - 60px);
    border-radius: 6px;
    background-color: rgb(200, 200, 200);
    text-align: center;
    cursor: pointer;
    font-size: 16pt !important;
    position: absolute;
    bottom: 10px;
    left: 30px;
}

#animationBottom {
    display: block;
    width: calc(100% - 10px);
    margin-right: 10px;
    height: 30px;
}

#animationBottom p {
    float: left;
    width: calc(100% - 300px);
    margin: 0px;
    height: 30px;
    line-height: 30px;
    font-size: 9pt;
    font-style: italic;
    text-align: right;
}

#animationBottom button {
    width: 120px;
    height: 30px;
    display: inline-block;
    margin-left: 10px;
}

#overlay {
    background-color: rgba(0, 0, 0, 0);
    bottom: 0;
    left: 0;
    position: fixed;
    right: 0;
    top: 0;
    z-index: 999;
}

.ui-widget {
    font-family: "Inter", sans-serif !important;
}


#loadingOverlay {
    position: fixed;
    display: flex;
    z-index: 999;

    bottom: 0;
    left: 0;
    right: 0;
    top: 0;

    background-color: rgba(255, 255, 255, 0.66);
}

#loadingInner {
    width: 250px;
    height: 250px;
    margin: auto;
    vertical-align: top;
    display: inline-block;
    text-align: center;
}


/* ===== Scrollbar CSS ===== */

/* Firefox */
* {
    scrollbar-width: auto;
    scrollbar-color: #4b4b4b #c8c8c8;
}
/* Chrome, Edge, and Safari */
*::-webkit-scrollbar {
    width: 12px;
    height: 12px;
}
*::-webkit-scrollbar-track {
    background: transparent;
    border-radius: 10px;
    border: 1px solid rgb(220, 220, 220);
}
*::-webkit-scrollbar-thumb {
    background-color: rgb(180, 180, 180);
    border-radius: 10px;
    border: 2px solid transparent;
    background-clip: padding-box;
}

/**
 * CSS for JSON tree library.
 */
.json-container {
    font-family: 'Open Sans';
    font-size: 16px;
    background-color: #fff;
    color: #808080;
    box-sizing: border-box;
}
.json-container .line {
    margin: 4px 0;
    display: flex;
    justify-content: flex-start;
}
.json-container .caret-icon {
    width: 18px;
    text-align: center;
    cursor: pointer;
    padding-top: 4px;
}
.json-container .empty-icon {
    width: 18px;
}
.json-container .json-type {
    margin-right: 4px;
    margin-left: 4px;
}
.json-container .json-key {
    color: #444;
    margin-right: 4px;
    margin-left: 4px;
}
.json-container .json-index {
    margin-right: 4px;
    margin-left: 4px;
}
.json-container .json-value {
    margin-left: 8px;
}
.json-container .json-number {
    color: #f9ae58;
}
.json-container .json-boolean {
    color: #ec5f66;
}
.json-container .json-string {
    color: #86b25c;
}
.json-container .json-size {
    margin-right: 4px;
    margin-left: 4px;
}
.json-container .hide {
    display: none;
}
.json-container .fas {
    display: inline-block;
    width: 0;
    height: 0;
    border-style: solid;
}
.json-container .fa-caret-down {
    border-width: 6px 5px 0 5px;
    border-color: #808080 transparent;
}
.json-container .fa-caret-right {
    border-width: 5px 0 5px 6px;
    border-color: transparent transparent transparent #808080;
}
.json-key {
    font-weight: bold;
    margin-right: 0px !important;
    font-size: 9pt !important;
    font-family: "Inter", sans-serif !important;
    color: black !important;
}
.json-value {
    color: navy !important;
    font-size: 9pt !important;
    font-family: "Inter", sans-serif !important;
    margin-left: 4px !important;
}
.json-separator {
    font-weight: bold;
    font-size: 9pt !important;
    font-family: "Inter", sans-serif !important;
}
.json-size {
    font-size: 9pt !important;
    font-family: "Inter", sans-serif !important;
    color: rgb(100, 100, 100) !important;
}

/* Selection box for multiple feature clicks */
#featureSelectContainer {
    width: 100%;
    height: 30px;
}
#featureSelectContainer select {
    width: 100%;
    height: 100%;
}

#sidePanelLegend {
    height: 100%;
    overflow-x: hidden;
    overflow-y: auto;
    display: block;
    padding: 5px;
    margin: 0px 20px 40px 20px;
}
.ui-tabs-anchor {
    font-size: 10pt;
    font-weight: bold;
}
#sidePanelInner .ui-widget-header {
    background: rgb(240, 240, 240);
    border: none;
    border-radius: 0px;
    padding: 5px 5px 0px 5px;

}
#sidePanelInner .ui-tabs-nav { 
    position: absolute; 
    left: 0; 
    right: 0; 
    bottom: 0; 
    border: none;
    padding-top: 0px;
    height: 35px;
} 
.ui-widget-content {
    border: none !important;
}
.ui-widget.ui-widget-content {
    border: none !important;
}
.ui-tabs {
    padding: 0em !important;
}

#sidePanelInner .ui-tabs-nav li { 
    border-top: none; 
    border-bottom: 1px solid #ccc; 
    -moz-border-radius: 0px 0px 4px 4px; 
    -webkit-border-radius: 0px 0px 4px 4px; 
    border-radius: 0px 0px 4px 4px; 
    height: 25px;
} 
#sidePanelInner .ui-tabs-nav li.ui-tabs-selected, 
#sidePanelInner .ui-tabs-nav li.ui-state-active { 
    top: -1px; 
}
#sidePanelGeneral {
    height: calc(100% - 50px);
}
#sidePanelLinks {
    height: calc(100% - 50px);
    font-size: 10pt;
   
}
#sidePanelLinks a {
    color: blue;
}
#sidePanelLinks li {
    list-style-type: disc !important;
    padding-left: 10px;
}

.ui-tabs .ui-tabs-nav .ui-tabs-anchor {
    font-size: 9pt;
}


#controlContainer {
    width: 250px;
    height: auto;
    position: fixed;
    top: 0;
    left: 0;
    margin: 20px;
    z-index: 1;

    color: white;
    font-family: "Inter", sans-serif !important;
    font-size: 10pt;
}

#controlContainer p {
    margin: 0 0 5px 0;
    font-weight: bold;
    font-size: 12pt;
}
#controlContainer a {
    color: white;
    text-decoration: none;
    padding-left: 10px;
}
#controlContainer a:hover {
    color: lightskyblue;
    text-decoration: underline;
}
#controlContainer label:hover {
    color: lightskyblue;
    text-decoration: underline;
}

.controlBlock {
    background-color: rgba(0, 0, 0, 0.4);
    border-radius: 8px;
    margin-bottom: 10px;
    padding: 10px;
    line-height: 14pt;
}
.controlBlock:hover {
    background-color: rgba(0, 0, 0, 0.6);
}

.controlBlock.collapsed {
    height: 20px;
}

.collapsed > .controlContents {
    display: none;
}

.controlTitle p {
    cursor: pointer;
}

#layerContainer {
    max-height: 550px;
}

#layerTree {
    padding-left: 0px;
}
#layerTree ul {
    padding-left: 15px;
}
#layerTree ul, li {
    list-style-type: none;
}


#layerTreeContainer {
    min-height: 30vh;
    max-height: 50vh;
    overflow-y: auto;
}

@media only screen and (max-height: 900px) {
    #layerTreeContainer {
        max-height: 25vh;
        overflow-y: auto;
    }
}
.hummingbird-treeview label {
    background-color: transparent !important;
    color: white !important;
    font-family: "Inter", sans-serif !important;
<<<<<<< HEAD
    font-size: 9pt !important;
=======
    font-size: 8pt !important;
>>>>>>> 55473ddb

    display: inline-block;
    white-space: nowrap;
}

.hummingbird-base {
    padding-inline-start: 0px !important;
}

.hummingbird-treeview ul {
    margin: 0 !important;
    padding-inline-start: 15px;
}
.end-node {
    padding-inline-start: 15px;
}

.fa-chevron-down {
<<<<<<< HEAD
    font-size: 10pt !important;
    line-height: inherit !important;
    vertical-align: middle;
    padding-right: 4px;
    padding-bottom: 4px;
}
.fa-chevron-up {
    font-size: 10pt !important;
    line-height: inherit !important;
    vertical-align: middle;
    padding-right: 4px;
    padding-bottom: 4px;
=======
    font-size: 8pt !important;
    line-height: inherit !important;
    vertical-align: middle;
    padding-right: 4px;
    translate: 0px 2px;
}
.fa-chevron-up {
    font-size: 8pt !important;
    line-height: inherit !important;
    vertical-align: middle;
    padding-right: 4px;
    translate: 0px 2px;
>>>>>>> 55473ddb
}

.hummingbird-treeview, .hummingbird-treeview * {
    line-height: 18px !important;
}
.hummingbird-treeview input[type=checkbox] {
    margin-right: 4px !important;
    vertical-align: middle;
    width: 14px !important;
    height: 14px !important;
}
.hummingbird-treeview  span {
    vertical-align: middle;
<<<<<<< HEAD
    font-size: 9pt !important;
}

#finderContainer {
=======
    font-size: 8pt !important;
}



#finderContainer {
    display: table;
>>>>>>> 55473ddb
    position: absolute;
    bottom: 30;
    left: 20;
    height: 40px;
<<<<<<< HEAD
}
#finderContainer.expanded {
    width: calc(100% - 560px);
}
#finderContainer.collapsed {
    width: calc(100% - 90px);
=======
    width: calc(100% - 540px);

    background-color: rgba(0,0,0,.4);
    border-radius: 8px;
}
#finderContainer label {
    color: #fff;
    padding-left: 10px;
    font-weight: 700;
    font-size: 12pt;
    display: table-cell;
    height: 40px;
    width: 15%;
    min-width: 175px;
    vertical-align: middle;
}
.finderSelectClass {
    height: 30px;
    font-size: 10pt;
    background-color: rgba(0, 0, 0, 0.25);
    color: white;
    text-align: center;
    display: table-cell;
    width: 20%;
    margin-top: 5px;
}
.finderSelectClass option {
    background-color: rgba(0, 0, 0, 0.5) !important;
}

#finderRangeSelect {
    margin-left: 10px;
}
#finderField {
    display: table-cell;
    height: 30px;
    margin-top: 5px;
    margin-left: 10px;
    width: 54%;
    padding-left: 10px;
}

#cesiumMetaBox {
    width: 200px;
    min-height: 30px;
    bottom: 100px;
    left: 100px;

    font-family: "Inter", sans-serif !important;
    font-size: 10pt;
    text-align: center;
    line-height: 30px;

    border-radius: 3px;
    background-color: rgb(235, 235, 245);
    color: black;
    position: absolute;
    box-shadow: 3px 3px 3px black;
  
    display: none;
}

.searchButton {
    color: #fff;
    float: right;
    height: 40px;
    margin-right: 10px;
    cursor: pointer;
    line-height: 40px;
    text-align: center;
    display: table-cell;
    width: 20px;
}
.searchButton i {
    line-height: 40px;  
}
.tooltiptext.lower {
    position: absolute;
    z-index: 1;
    top: -100%;
    right: 50%;
    width: 175px;
    height: 20px;
    line-height: 20px;
}


.cesium-viewer-bottom {
    display: none;
}

#attributionContainer {
    background-color: rgba(0,0,0,.4);
    color: white;

    position: absolute;
    left: 20px;
    bottom: 0px;
    border-radius: 8px 8px 0px 0px;

    font-size: 9pt !important;
    font-family: "Inter", sans-serif !important;
    text-align: center;
    line-height: 30px;
}
#attributionContainer span {
    float: left;
    padding-left: 10px;
    margin: 0px !important;
}
#attributionContainer i {
    translate: 0px;
    font-size: 10pt !important;
    float: right;
    padding-right: 10px;
}
#attributionContainer:hover {
    background-color: rgba(0, 0, 0, 0.6);
}
#attributionContainer.collapsed {
    width: 250px;
    height: 30px;
}
#attributionContainer.expanded {
    width: 500px;
    height: 300px;
}
#attributionTitle {
    height: 30px;
    cursor: pointer;
    font-size: 10pt !important;
}

#helpContainer {
    width: 20px;
    text-align: center;
    cursor: pointer;
}

.tooltiptext.right {
    position: absolute;
    z-index: 1;
    right: -75px;
    width: 75px;
    height: 20px;
    line-height: 20px;
}

.mapboxgl-ctrl-bottom-left {
    top: 5px !important;
    right: 5px !important;
    left: revert;
    bottom: revert;
>>>>>>> 55473ddb
}<|MERGE_RESOLUTION|>--- conflicted
+++ resolved
@@ -171,21 +171,13 @@
 
 #contentContainer {
     width: 100%;
-<<<<<<< HEAD
-    height: calc(100% - 80px);
-=======
     height: calc(100% - 115px);
->>>>>>> 55473ddb
     margin-bottom: 70px;
     flex: 1 1 auto;
     display: flex;
     flex-direction: column;
     overflow-x: hidden;
-<<<<<<< HEAD
-    overflow-y: hidden;
-=======
     overflow-y: auto;
->>>>>>> 55473ddb
 }
 
 #meta-tree {
@@ -484,10 +476,6 @@
 }
 #metaTreeContainer {
     height: 100%;
-<<<<<<< HEAD
-    overflow-x: hidden;
-=======
->>>>>>> 55473ddb
     overflow-y: scroll;
 }
 #metaTimeContainer {
@@ -1099,11 +1087,7 @@
     background-color: transparent !important;
     color: white !important;
     font-family: "Inter", sans-serif !important;
-<<<<<<< HEAD
-    font-size: 9pt !important;
-=======
     font-size: 8pt !important;
->>>>>>> 55473ddb
 
     display: inline-block;
     white-space: nowrap;
@@ -1122,20 +1106,6 @@
 }
 
 .fa-chevron-down {
-<<<<<<< HEAD
-    font-size: 10pt !important;
-    line-height: inherit !important;
-    vertical-align: middle;
-    padding-right: 4px;
-    padding-bottom: 4px;
-}
-.fa-chevron-up {
-    font-size: 10pt !important;
-    line-height: inherit !important;
-    vertical-align: middle;
-    padding-right: 4px;
-    padding-bottom: 4px;
-=======
     font-size: 8pt !important;
     line-height: inherit !important;
     vertical-align: middle;
@@ -1148,7 +1118,6 @@
     vertical-align: middle;
     padding-right: 4px;
     translate: 0px 2px;
->>>>>>> 55473ddb
 }
 
 .hummingbird-treeview, .hummingbird-treeview * {
@@ -1162,12 +1131,6 @@
 }
 .hummingbird-treeview  span {
     vertical-align: middle;
-<<<<<<< HEAD
-    font-size: 9pt !important;
-}
-
-#finderContainer {
-=======
     font-size: 8pt !important;
 }
 
@@ -1175,19 +1138,10 @@
 
 #finderContainer {
     display: table;
->>>>>>> 55473ddb
     position: absolute;
     bottom: 30;
     left: 20;
     height: 40px;
-<<<<<<< HEAD
-}
-#finderContainer.expanded {
-    width: calc(100% - 560px);
-}
-#finderContainer.collapsed {
-    width: calc(100% - 90px);
-=======
     width: calc(100% - 540px);
 
     background-color: rgba(0,0,0,.4);
@@ -1341,5 +1295,4 @@
     right: 5px !important;
     left: revert;
     bottom: revert;
->>>>>>> 55473ddb
 }