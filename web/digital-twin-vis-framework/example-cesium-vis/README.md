# Example Visualisation (Cesium)

This example visualisation has been put together to demonstrate the intended use of the centralised Digital Twin Visualisation Framework (DTVF). This framework has been designed to make it easier for users not experienced with Typescript (or the mapping libraries) to quickly & easily put together a new Digital Twin visualisation. It is intended for developers to use this example visualisation to gain an understanding of the DTVF before attempting to create their own visualisation; to do that, this example can be copied and used as a starting point.

<<<<<<< HEAD
It is recommended that you read the [Digital Twin Visualisations](https://github.com/cambridge-cares/TheWorldAvatar/wiki/Digital-Twin-Visualisations) page of the GitHub wiki before continuing with this document. It's also worth noting that this example uses version 3.5.1 of the DTVF, hosted on a remote CMCL server and not the raw TypeScript files within the library directory.
=======
It is recommended that you read the [Digital Twin Visualisations](https://github.com/cambridge-cares/TheWorldAvatar/wiki/Digital-Twin-Visualisations) page of the GitHub wiki before continuing with this document. It's also worth noting that this example uses version 3.6.0 of the DTVF, hosted on a remote CMCL server and not the raw TypeScript files within the library directory.
>>>>>>> 73db231c

<img src="readme-example.JPG" alt="Example of 3D data on a Cesium JS visualisation" width="100%"/>

## Restrictions

It should be noted that this example uses the CesiumJS library, and makes no use of Cesium's premium offering, Cesium ion. Use of Cesium ion, or the features it offers, for commercial or funded educational use is prohibited without a paid-for licence.

At the time of writing, this means that anything that requires the use of a Cesium ion API key should be avoided (this has been confirmed by Cesium's support team). To be fully sure no premium features are being used, it is suggested that no API key is even used within the code. Premium features to be avoided include the following:

- Using the satellite imagery provided by Cesium
- Using the terrain elevation provided by Cesium

Alternatives to this paid-for features are detailed below. For more details read their licencing page [here](https://cesium.com/platform/cesium-ion/pricing/).

## Mapping Capabilities

Unlike the DTVF capabilities with the 2D mapping provider (Mapbox), not all Cesium JS features are supported within the DTVF. This is because Cesium JS requires explicit method calls for each type of data, rather than the more generic approach of passing in JSON configuration objects.

At the time of writing, the following 3D data formats are supported within the DTVF:

- KML files:
  - One, or more, KML files can be loaded but **cannot** be tiled. This means that the visualisation will generally handle total KML data up to ~100MB. Any more and performance suffers enough that other formats should likely be used.
- glTF files:
  - One, or more, non-tiled glTF or glB files.
- WMS endpoint:
  - 2D data can be loaded from WMS endpoints.
- 3D tiles:
  - 3D tiles can be loaded via their JSON index file. See the [Cesium 3D Tiles page](https://cesium.com/why-cesium/3d-tiles/) for more details.

Additional formats, provided they are supported by Cesium JS, can be added but will require development resource from the team at CMCL. Get in touch with them for details.

At the time of writing, client-side styling is limited to 3D tilesets and must be expressed in literal JSON objects using [Cesium's styling API](https://cesium.com/learn/cesiumjs-learn/cesiumjs-3d-tiles-styling/). More complex style options for 3D data should be baked into the associated model files, whilst all styling for 2D data (provided via WMS) should be carried out on the server (more information on server-side styling can be found [here](https://docs.geoserver.org/stable/en/user/styling/index.html)).

## Configuration

Configuration for the visualisation is provided via a number of local JSON files. Each of these is detailed below.

- `data.json`:
  - This required file contains a hierarchal specification of data groups. Each group can either house sub-groups, or individual data sources and layers for display. The structure of these groups defines the layer selection tree to the left of the visualisation. The required format for this file (when specifying 3D data) is listed below.

- `settings.json`:
  - This required file contains global settings (i.e. not specific to data sets) for the visualisation as a whole. Items like the map's starting location, available imagery layers, and fields available for feature searching are set here. For more details please see the [GitHub wiki page](https://github.com/cambridge-cares/TheWorldAvatar/wiki/Digital-Twin-Visualisations). 

- `icons.json`:
  - This optional file is used to list any image files required by the mapping library. Each image is specified with a unique name and a URL to the image file (which can be local or remote).

- `links.json`:
  - This optional file is used to provide links to additional resources; if present these are shown in the side panel of the visualisation.

In addition to these JSON files, areas of the `index.html` file can also be adjusted to change the default side panel content of the visualisation. Please note however that not all areas of this file are configurable, some HTML elements are required by the framework and had to be setup here rather than dynamically injected by the framework itself. Areas that are considered configurable are clearly commented within the HTML file.

Please note that the `index.html` file also required users to input their Mapbox API key, this is so that the terrain imagery can be pulled from Mapbox's free API rather than using imagery from Cesium ion (which would require a licence).
### Credentials 

In addition to the aforementioned configuration files, two additional files are required to house a Mapbox username and associated API key. Note these are required, even in Cesium visualisations, as the base map imagery is still provided by Mapbox.

To set these two files, either create and populate `mapbox_username`, and `mapbox-api-key` files within the hosted webspace, or use the stack infrastructure to provide these as Docker secrets. You can learn more about the latter by reading [the stack's documentation](https://github.com/cambridge-cares/TheWorldAvatar/tree/main/Deploy/stacks/dynamic/stack-manager).

Once present, these files are queried by the DTVF, loading in the required credentials. Note that previous versions of the DTVF required these parameters to be set within each visualisation's `index.html` file, this is no longer required (see the example visualisations to learn about the new format).

### Data Specification File

The `data.json` file is a core configuration file for the visualisation and defines what data is loaded and shown, so it's worth explaining its formatting a little. Each node represents a group of data. Each group can contain data sources and layers and/or sub-groups. The hierarchy of these groups is completely up to the writer of the file and is used to build the selection tree within the visualisation. The `name` parameter specifies the group's user-facing name, and the `stack` parameter is the base URL for the stack containing that group's metadata (note that if not using the metadata, this parameter can be any old URL).

Each group can then contain a number of `sources`, representing individual data files/endpoints that will be loaded into memory/queried by the mapping library. Each source node requires a unique `id` parameter, this is used within the DTVF to keep track of sources. In addition to `sources`, each group can define a number of `layers`. These are the visual representations of the aforementioned sources. Whilst Cesium JS does not have a internal division between data sources and visual representations, this approach is still used within the configuration file for consistency with other mapping providers.

Each group can also (optionally) contain an `expanded` boolean field. If set to false, then this group (and all of its children) will be collapsed by default within the selectable layers tree; any other value, or no field at all, will default to expanded. Note that this does not affect the default selection state of individual layers.

#### Sources

Source nodes need to provide a unique `id` field, a `type` field (`kml|gltf|wms|tiles`), and a `uri` field pointing towards the data file to be loaded. Some types of sources also require additional parameters:

- For `gltf` sources, an additional `position` field is required.
  - The `position` field is a three value array of the form `[longitude, latitude, height]`.
- For `wms` sources, additional `wmsLayer`, `transparency`, and `format` fields are required.
- For `tiles` sources, optional `position` and `rotation` fields can also be set.
  - The `position` field is a three value array of the form `[longitude, latitude, height]`.
  - The `rotation` field requires the `position` field to be present, and is a three value array of the form `[roll, pitch, heading]`. Cesium defines Roll as the rotation about the positive X axis, Pitch as the rotation about the negative Y axis, and Heading as the rotation about the negative Z axis

#### Layers

Layer nodes also need to provide a unique `id` field, a `source` field (listing the id of the source to use), and an public facing `name` field to use within the selection tree. Note that the `name` field can be shared with other layers, these entries will be combined into a single tree selection. A `visibility` field with values of `visible|none` can also be added to change the default selection state of that layer.

Layers can also optionally include an integer `order` field (which defaults to 0 if not specified). Before visualising, all layers (across all groups) are sorted by their order from lowest to highest; this allows users to specify the Z order of their data, regardless of grouping.

Layer nodes for 3D tileset sources can also specify a `style` object defining a data-driven expression to change the visual look of features or to filter out specific ones. Note that this only supports a basic styling system that can be expressed within literal JSON keys & values, more complex styling should be carried out within the actual model files. For details on how to write a Cesium style expression, see their [web page](https://cesium.com/learn/cesiumjs-learn/cesiumjs-3d-tiles-styling/) detailing the process. In addition, the example TWA Cesium visualisation shows a style used to color buildings based on their distance from a point, and how to filter out a specific building based on one of its properties.

Note that, at the time of writing, all `source` and `layer` nodes must be within a `group` (i.e. data cannot be loaded unless within a group), and a single top-level group must exist (i.e. the `data.json` file must be a JSON object, rather than a JSON array).

For developers creating their first visualisation, it is recommended to take a copy of this example and play around with the `data.json`, perhaps changing the hierarchy and/or getting comfortable with the Mapbox styling format. 

<p align="center">
<img src="readme-styling.JPG" alt="Example of 3D data with simple styling" width="50%"/>
</p>

### Global Settings & Advanced Features

Configuration settings for features not specifically tied to an individual mapping library can be read on the [GitHub wiki](https://github.com/cambridge-cares/TheWorldAvatar/wiki/DTVF:-Settings), features specific to CesiumJS are detailed in the sections below.

These features currently include:

- [Changing the available (and default) map imagery](https://github.com/cambridge-cares/TheWorldAvatar/wiki/DTVF:-Settings#map-imagery)
- [Overriding expected feature property names](https://github.com/cambridge-cares/TheWorldAvatar/wiki/DTVF:-Settings#feature-fields)
- [Defining custom attribution text](https://github.com/cambridge-cares/TheWorldAvatar/wiki/DTVF:-Settings#attribution)

#### Map Position

The default position of the map can be specified via the start field of the settings file. The specific fields within this node differ depending on the map provider; an example the CesiumJS version can be seen below. Note that these settings represent the position of the camera itself, not what it is looking at. In this Cesium JS case, the opacity of the globe itself can also be set here.

```json
"start": {
    "center": [7.621435, 49.180285, 50],
    "heading": 90,
    "pitch": -45,
    "roll": 0.0,
    "opacity": 0.5
}
```

#### Terrain Elevation

Terrain elevation data can also be provided via use of a `terrain` variable in the `settings.json` file. The value this variable is passed directly to a new [CesiumTerrainProvider](https://cesium.com/learn/cesiumjs/ref-doc/CesiumTerrainProvider.html) instance, as such users need to ensure that their settings conform with the CesiumJS API.

An example specification of terrain elevation is shown below. Note that in this case, the data is pulled from quantized mesh tiles provided by [MapTiler](https://cloud.maptiler.com/), a service that is **not permitted for commercial use** without a paid-for licence.

```json
"terrain": {
    "url": "https://api.maptiler.com/tiles/terrain-quantized-mesh-v2/?key=API_KEY",
    "requestVertexNormals": true
}
```

#### Clipping Planes

For 3D tileset sources, clipping planes can also be added that allow the user to effectively slice the model, revealing its interior at a specific height; Cesium has an online example of this [here](https://sandcastle.cesium.com/?src=3D%20Tiles%20Clipping%20Planes.html); a demonstration of this feature has also been added to this example visualisation.

To enable clipping planes, within the specification of a 3D tileset layer in the `data.json` file, add a `clipping` object to specify the height range (above sea level, in metres), and an optional array of labelled increments; this can be done for as many tilesets as the developer requires. An example of the specification format is shown below:

```json
  "clipping": {
        "min": 0,
        "max": 10,
        "start": 10,
        "labels": {
            "0": "Ground level",
            "2.9": "Bottom floor",
            "5.78": "Top floor",
            "9.14": "Roof"
        }
    }    
```

There are a few caveats to mention however:
- This feature is only supported on 3D tileset sources.
- Cesium only seems to support clipping planes on the _entire_ tileset.
- The size of the clipping plane is based on the bounds of the tileset itself.
- The feature can currently only be active on one tileset at any given time.
- If adding planes to an existing visualisation, ensure the version of DTVF JS and CSS files used in the `index.html` file are _at least_ 3.6.0.
- If adding planes to an existing visualisation, ensure the version of Cesium JS and CSS files used in the `index.html` file are _at least_ 1.105.

<p align="center">
    <img src="readme-clipping.JPG" alt="Example of a clipping plane on a 3D tileset" width="75%"/>
</p>

## Sample Data

A small amount of sample data has been committed to demonstrate the power of the DTVF to visualise different data types. Please do not make changes to the sample data without consulting the original developer. At the time of writing, the sample data sets include:

- **New York**:
  - Tiled 3D buildings, loaded from a remote CMCL server.
  - 2D river data from a WMS endpoint provided by Cornell University.
  - No metadata or timeseries present in this data set.
  - Styling based on distance from Castle Clinton
  - Filtering to hide the Whitehall Ferry terminal

It's worth noting that with this sample data, no stack is running so no support for dynamic metadata or timeseries is available. This is something that we plan to work on in future, no true generic solution exists for this so far.

## Building the Image

The `docker` folder contains the required files to build a Docker Image for the example visualisation. This uses the `dtvf-base-image` image as a base then adds the contents of the `webspace` directory to a volume mounted at `/var/www/html` within the container.

- Files to be hosted must be contained within the `webspace` directory.
- A valid Mapbox API token must be provided in your `index.html` file.
- A connection to the internet is required to contact remote resources and use the mapping libraries.

Once the requirements have been addressed, the image can be built using the below methods. If changing the visualisation, you'll need to rebuild and rerun the Docker image after and adjustments, or setup a Docker bind mount so that local changes are reflected within the container.

- To build the Image:
  - `docker-compose -f ./docker/docker-compose.yml build --force-rm`
- To generate a Container (i.e. run the Image):
  - `docker-compose -f ./docker/docker-compose.yml up -d --force-recreate`

## Troubleshooting

For details on common issues/questions that may appear when using Cesium JS, please see the dedicated [Troubleshooting](https://github.com/cambridge-cares/TheWorldAvatar/wiki/DTVF:-Troubleshooting) page on the GitHub wiki.<|MERGE_RESOLUTION|>--- conflicted
+++ resolved
@@ -2,11 +2,7 @@
 
 This example visualisation has been put together to demonstrate the intended use of the centralised Digital Twin Visualisation Framework (DTVF). This framework has been designed to make it easier for users not experienced with Typescript (or the mapping libraries) to quickly & easily put together a new Digital Twin visualisation. It is intended for developers to use this example visualisation to gain an understanding of the DTVF before attempting to create their own visualisation; to do that, this example can be copied and used as a starting point.
 
-<<<<<<< HEAD
-It is recommended that you read the [Digital Twin Visualisations](https://github.com/cambridge-cares/TheWorldAvatar/wiki/Digital-Twin-Visualisations) page of the GitHub wiki before continuing with this document. It's also worth noting that this example uses version 3.5.1 of the DTVF, hosted on a remote CMCL server and not the raw TypeScript files within the library directory.
-=======
 It is recommended that you read the [Digital Twin Visualisations](https://github.com/cambridge-cares/TheWorldAvatar/wiki/Digital-Twin-Visualisations) page of the GitHub wiki before continuing with this document. It's also worth noting that this example uses version 3.6.0 of the DTVF, hosted on a remote CMCL server and not the raw TypeScript files within the library directory.
->>>>>>> 73db231c
 
 <img src="readme-example.JPG" alt="Example of 3D data on a Cesium JS visualisation" width="100%"/>
 
