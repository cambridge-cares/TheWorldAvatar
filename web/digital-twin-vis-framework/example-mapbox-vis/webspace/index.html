<html>
    <head>
        <!-- ===== CUSTOMISABLE ===== -->
        <title>DTVF v3.4.0</title>
        <!-- ===== CUSTOMISABLE ===== -->

        <!-- JS -->
        <script src='https://ajax.googleapis.com/ajax/libs/jquery/3.5.1/jquery.min.js'></script>
        <script src="https://ajax.googleapis.com/ajax/libs/jqueryui/1.12.1/jquery-ui.min.js"></script>
        <script src='https://api.mapbox.com/mapbox-gl-js/v2.9.1/mapbox-gl.js'></script>
        <script src='https://unpkg.com/@turf/turf@6/turf.min.js'></script>
        <script src="https://cdn.jsdelivr.net/gh/hummingbird-dev/hummingbird-treeview@v3.0.4/hummingbird-treeview.js"></script>
		<script src="https://cdnjs.cloudflare.com/ajax/libs/Chart.js/3.5.1/chart.js"></script>
        <script src="https://cdnjs.cloudflare.com/ajax/libs/moment.js/2.29.4/moment.min.js" ></script>
		<script src="https://cdnjs.cloudflare.com/ajax/libs/chartjs-adapter-moment/1.0.0/chartjs-adapter-moment.js"></script>
<<<<<<< HEAD
        <script src="https://kg.cmclinnovations.com/cdn/dtvf/test/dtvf.min.js" charset="UTF-8"></script>
=======
        <script src="https://kg.cmclinnovations.com/cdn/dtvf/3.4.0/dtvf.min.js"></script>
>>>>>>> 9f6a878e

        <!-- ===== CUSTOMISABLE ===== -->
        <!-- JavaScript files to provide functionality specifically for this visualisation instance can go here. -->
        <!-- ===== CUSTOMISABLE ===== -->

        <!-- CSS -->
        <link href="https://api.tiles.mapbox.com/mapbox-gl-js/v2.9.1/mapbox-gl.css" rel="stylesheet" />
        <link href="https://cdnjs.cloudflare.com/ajax/libs/font-awesome/5.15.4/css/all.min.css" rel="stylesheet">
        <link href="https://cdn.jsdelivr.net/gh/hummingbird-dev/hummingbird-treeview@v3.0.4/hummingbird-treeview.min.css" rel="stylesheet">
        <link href="https://ajax.googleapis.com/ajax/libs/jqueryui/1.12.1/themes/smoothness/jquery-ui.css" rel="stylesheet">
        <link href="https://kg.cmclinnovations.com/cdn/dtvf/3.4.0/dtvf.min.css" rel="stylesheet" />

        <!-- ===== CUSTOMISABLE ===== -->
        <!-- CSS files to provide styling specifically for this visualisation instance can go here. -->
        <link href="./local.css" rel="stylesheet" />
        <!-- ===== CUSTOMISABLE ===== -->

    </head>
    <body>
        <!-- Container the map will be added to -->
        <div id="map"></div>

        <!-- Element for depth of field overlay -->
        <div id="tiltShift"></div>

        <!-- Element the map controls will be added to (normally on the left) -->
        <div id="controlsContainer">
            <div id="controlContainer">

                <!-- Camera controls -->
                <div id="cameraContainer" class="controlBlock">
                    <div id="controlTitle" class="controlTitle">
                        <p>Camera</p>
                        <div class="tooltip">
                            <label class="switch"><input type="checkbox" onclick="MapboxUtils.setTiltshift(this.checked)"><span class="slider round"><p>DoF</p></label>
                            <span class="tooltiptext">Toggle depth of field effect</span>
                        </div>
                    </div>
                    <div class="controlContents">
                        <a href="#" onclick="MapboxUtils.resetCamera()">Reset to default</a><br/>
                    </div>
                </div>

                <!-- Terrain controls -->
                <div id="terrainContainer" class="controlBlock">
                    <div id="controlTitle" class="controlTitle">
                        <p>Imagery</p>
                        <div class="tooltip">
                            <label class="switch"><input type="checkbox" onclick="MapboxUtils.set3DTerrain(this.checked)"><span class="slider round"><p>3D</p></label>
                            <span class="tooltiptext">Toggle 3D terrain</span>
                        </div>
                    </div>
                    <div id="imageryContainer" class="controlContents">
                    </div>
                </div>

                <!-- Layer controls -->
                <div id="layerContainer" class="controlBlock">
                    <div id="controlTitle"  class="controlTitle">
                        <p>Layers</p>
                        <div class="tooltip" id="placenameContainer">
                            <label class="switch"><input type="checkbox" onclick="MapboxUtils.setPlacenames(this.checked)" checked><span class="slider round"><p>PNs</p></label>
                            <span class="tooltiptext">Toggle place names, labels, and roads </span>
                        </div>
                    </div>
                    <div class="controlContents">
                        <div id="layerTreeContainer">
                            <div class="hummingbird-treeview-converter"></div>
                        </div>
                    </div>
                </div>

                <!-- Help icon -->
                <div id="helpContainer" class="controlBlock expanded" onclick="openHelpURL()">
                    <div class="tooltip" id="coordEditor">
                        <i class="fas fa-question fa-lg"></i>
                        <span class="tooltiptext right">Help</span>
                    </div>
                </div>

                <!-- Container for developer info -->
                <div id="developerContainer" class="controlBlock" style="display: none;">
                    <div class="tooltip" id="coordEditor" style="float: right;">
                        <i class="fas fa-pencil-alt" onclick="event.stopPropagation(); manager.getControlHandler().editInfoPanel()"></i>
                        <span class="tooltiptext">Change map position</span>
                    </div>
                    <div id="coordsContainer" style="width: 100%; height: 100%;"></div>
                </div>
            </div>
        </div>

        <!-- Side panel for content and metdata -->
        <div id="sidePanel" class="large expanded">
            <div class="tooltip" id="slideButtonContainer">
                <i class="fas fa-chevron-right" id="slideButton" width="16px" class="leftButton" height="16px" onclick="manager.getPanelHandler().toggleExpansion()"></i>
                <span class="tooltiptext">Show/Hide</span>
            </div>
            <div class="tooltip" id="expandButtonContainer">
                <i class="fas fa-compress-alt" id="expandButton" width="16px" class="rightButton" height="16px" onclick="manager.getPanelHandler().toggleMode()"></i>
                <span class="tooltiptext">Expand/Collapse</span>
            </div>
            <div id="sidePanelInner">
                <ul>
                    <li><a href="#sidePanelGeneral">General</a></li>
                    <li><a href="#sidePanelLegend">Legend</a></li>
                    <li><a href="#sidePanelLinks">Links</a></li>
                </ul>
                <div id="sidePanelGeneral">
                    <div id="titleContainer" onclick="manager.moveMapToFeature()"></div>
                    <div id="contentContainer"></div>
                    <div id="legendContainer"></div>
                    <div id="footerContainer">
                        <div id="footerContent"></div>
                    </div>
                </div>
                <div id="sidePanelLegend"></div>
                <div id="sidePanelLinks"></div>
            </div>
            <div id="returnContainer" style="display: none;">
                <div id="innerReturnContainer">
                    <a href="#" onclick="manager.getPanelHandler().returnToDefault()"><i class="fas fa-arrow-left" width="16px" height="16px"></i> Return</a>
                </div>
            </div>
        </div>

        <!-- Code entry point -->
        <script>
            $("#sidePanelInner").tabs();

            // ===== CUSTOMISABLE =====
            // Enter Mapbox account name and API key here!
			MapHandler.MAP_USER = "cmclinnovations";
            MapHandler.MAP_API = "pk.eyJ1IjoiY21jbGlubm92YXRpb25zIiwiYSI6ImNrbGdqa3RoNDFnanIyem1nZXR3YzVhcmwifQ.hVk983r6YYlmFE8kSMbzhA";
            // ===== CUSTOMISABLE =====

            // Create a new manager instance
            var manager = new Manager(MapProvider.MAPBOX);
            window.manager = manager;

            // Only start the map after data definitions have been read.
            var dataPromise = manager.loadDefinitions();
            dataPromise.then(() => start());

            /**
             * Starts the visualisation setup process.
             */
            function start() {
                // Initialise the map object
                manager.initialiseMap();
               
                // ===== CUSTOMISABLE =====
                // Set the default content in the "General" tab of the side panel
                manager.getPanelHandler().setTitle("<h1>NHS GP Practices</h1>");
                manager.getPanelHandler().setContent(`
<<<<<<< HEAD
                    <p>This sample visualisation has been produced as part of a tutorial on creating Mapbox visualisations with the Digital Twin Visualisation Framework (DTVF).</p>
                    <p>It utilises publically accessible data from NHS England and shows the locations of all active GP Practices within the country.</p>
                    <p>For more details on this data set, please see the NHS England website.</p>
=======
                    <p>This example visualisation has been put together to demonstrate the intended use of the centralised Digital Twin Visualisation Framework (DTVF).
                    This framework has been designed to make it easier for users not experienced with Typescript (or the mapping libraries) to quickly & easily put 
                    together a new Digital Twin visualisation. It is intended for developers to use this example visualisation to gain an understanding of the DTVF 
                    before attempting to create their own visualisation; to do that, this example can be copied and used as a starting point.</p>
                    <p>Note that this example has no version number as it is not intended for release; instead it should be updated to reflect version 3.4.0 of
                    the framework itself hosted on a remote CMCL server not the files within the repository.</p>
                    <p>For more information, please see the associated README file within the TWA repository or contact the CMCL technical team.</p>
>>>>>>> 9f6a878e
                `);
                
                // Use the local.js file to build the legend

                manager.getPanelHandler().setFooter("The World Avatar, " + new Date().getFullYear());
                // ===== CUSTOMISABLE =====

                // Save general tab state as default
                manager.getPanelHandler().storeDefault();

                // Once the underlying style has loaded...
                MapHandler.MAP.on("style.load", function() {
                    // Load registered images and linked files
                    manager.loadImagesAndLinks().then(() => {

                        // TODO: This SHOULD only kick in after all images have bee loaded and added to the map,
                        // but I cannot get the nest Promises to wait for each other properly. As it doesn't
                        // seem to be causing any issues, I'm leaving it as is for the time being. - Michael

                        // Plot the default visible data
                        manager.plotData();
                    });
                });
            }
          
        </script>
    </body>
</html><|MERGE_RESOLUTION|>--- conflicted
+++ resolved
@@ -13,11 +13,7 @@
 		<script src="https://cdnjs.cloudflare.com/ajax/libs/Chart.js/3.5.1/chart.js"></script>
         <script src="https://cdnjs.cloudflare.com/ajax/libs/moment.js/2.29.4/moment.min.js" ></script>
 		<script src="https://cdnjs.cloudflare.com/ajax/libs/chartjs-adapter-moment/1.0.0/chartjs-adapter-moment.js"></script>
-<<<<<<< HEAD
-        <script src="https://kg.cmclinnovations.com/cdn/dtvf/test/dtvf.min.js" charset="UTF-8"></script>
-=======
         <script src="https://kg.cmclinnovations.com/cdn/dtvf/3.4.0/dtvf.min.js"></script>
->>>>>>> 9f6a878e
 
         <!-- ===== CUSTOMISABLE ===== -->
         <!-- JavaScript files to provide functionality specifically for this visualisation instance can go here. -->
@@ -172,11 +168,6 @@
                 // Set the default content in the "General" tab of the side panel
                 manager.getPanelHandler().setTitle("<h1>NHS GP Practices</h1>");
                 manager.getPanelHandler().setContent(`
-<<<<<<< HEAD
-                    <p>This sample visualisation has been produced as part of a tutorial on creating Mapbox visualisations with the Digital Twin Visualisation Framework (DTVF).</p>
-                    <p>It utilises publically accessible data from NHS England and shows the locations of all active GP Practices within the country.</p>
-                    <p>For more details on this data set, please see the NHS England website.</p>
-=======
                     <p>This example visualisation has been put together to demonstrate the intended use of the centralised Digital Twin Visualisation Framework (DTVF).
                     This framework has been designed to make it easier for users not experienced with Typescript (or the mapping libraries) to quickly & easily put 
                     together a new Digital Twin visualisation. It is intended for developers to use this example visualisation to gain an understanding of the DTVF 
@@ -184,7 +175,6 @@
                     <p>Note that this example has no version number as it is not intended for release; instead it should be updated to reflect version 3.4.0 of
                     the framework itself hosted on a remote CMCL server not the files within the repository.</p>
                     <p>For more information, please see the associated README file within the TWA repository or contact the CMCL technical team.</p>
->>>>>>> 9f6a878e
                 `);
                 
                 // Use the local.js file to build the legend
