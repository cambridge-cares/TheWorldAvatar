--- conflicted
+++ resolved
@@ -13,11 +13,7 @@
 		<script src="https://cdnjs.cloudflare.com/ajax/libs/Chart.js/3.5.1/chart.js"></script>
         <script src="https://cdnjs.cloudflare.com/ajax/libs/moment.js/2.29.4/moment.min.js" ></script>
 		<script src="https://cdnjs.cloudflare.com/ajax/libs/chartjs-adapter-moment/1.0.0/chartjs-adapter-moment.js"></script>
-<<<<<<< HEAD
-        <script src="https://kg.cmclinnovations.com/cdn/dtvf/test/dtvf.min.js" charset="UTF-8"></script>
-=======
         <script src="https://kg.cmclinnovations.com/cdn/dtvf/3.5.0/dtvf.min.js" charset="UTF-8"></script>
->>>>>>> 0bba0f90
 
         <!-- ===== CUSTOMISABLE ===== -->
         <!-- JavaScript files to provide functionality specifically for this visualisation instance can go here. -->
@@ -29,11 +25,7 @@
         <link href="https://cdnjs.cloudflare.com/ajax/libs/font-awesome/5.15.4/css/all.min.css" rel="stylesheet">
         <link href="https://cdn.jsdelivr.net/gh/hummingbird-dev/hummingbird-treeview@v3.0.4/hummingbird-treeview.min.css" rel="stylesheet">
         <link href="https://ajax.googleapis.com/ajax/libs/jqueryui/1.12.1/themes/smoothness/jquery-ui.css" rel="stylesheet">
-<<<<<<< HEAD
-        <link href="https://kg.cmclinnovations.com/cdn/dtvf/test/dtvf.min.css" rel="stylesheet" />
-=======
         <link href="https://kg.cmclinnovations.com/cdn/dtvf/3.5.0/dtvf.min.css" rel="stylesheet" />
->>>>>>> 0bba0f90
 
         <!-- ===== CUSTOMISABLE ===== -->
         <!-- CSS files to provide styling specifically for this visualisation instance can go here. -->
@@ -156,7 +148,6 @@
             var manager = new Manager(MapProvider.MAPBOX);
             window.manager = manager;
 
-<<<<<<< HEAD
             // Read credentials
             manager.readCredentials().then(() => {
             
@@ -170,31 +161,6 @@
                 function start() {
                     // Initialise the map object
                     manager.initialiseMap();
-=======
-            // Only start the map after data definitions have been read.
-            var dataPromise = manager.loadDefinitions();
-            dataPromise.then(() => start());
-
-            /**
-             * Starts the visualisation setup process.
-             */
-            function start() {
-                // Initialise the map object
-                manager.initialiseMap();
-               
-                // ===== CUSTOMISABLE =====
-                // Set the default content in the "General" tab of the side panel
-                manager.getPanelHandler().setTitle("<h1>Example Visualisation</h1>");
-                manager.getPanelHandler().setContent(`
-                    <p>This example visualisation has been put together to demonstrate the intended use of the centralised Digital Twin Visualisation Framework (DTVF).
-                    This framework has been designed to make it easier for users not experienced with Typescript (or the mapping libraries) to quickly & easily put 
-                    together a new Digital Twin visualisation. It is intended for developers to use this example visualisation to gain an understanding of the DTVF 
-                    before attempting to create their own visualisation; to do that, this example can be copied and used as a starting point.</p>
-                    <p>Note that this example has no version number as it is not intended for release; instead it should be updated to reflect version 3.5.0 of
-                    the framework itself hosted on a remote CMCL server not the files within the repository.</p>
-                    <p>For more information, please see the associated README file within the TWA repository or contact the CMCL technical team.</p>
-                `);
->>>>>>> 0bba0f90
                 
                     // ===== CUSTOMISABLE =====
                     // Set the default content in the "General" tab of the side panel
@@ -204,7 +170,7 @@
                         This framework has been designed to make it easier for users not experienced with Typescript (or the mapping libraries) to quickly & easily put 
                         together a new Digital Twin visualisation. It is intended for developers to use this example visualisation to gain an understanding of the DTVF 
                         before attempting to create their own visualisation; to do that, this example can be copied and used as a starting point.</p>
-                        <p>Note that this example has no version number as it is not intended for release; instead it should be updated to reflect version 3.3.4 of
+                    <p>Note that this example has no version number as it is not intended for release; instead it should be updated to reflect version 3.5.0 of
                         the framework itself hosted on a remote CMCL server not the files within the repository.</p>
                         <p>For more information, please see the associated README file within the TWA repository or contact the CMCL technical team.</p>
                     `);
