[//]: # (Note that version headers need to start with "# " characters to be picked up by some automated scripts)

<<<<<<< HEAD
# 3.4.0
### Features:
* New clippling planes feature to allow `vertical` slicing of 3D tile sets.
* Added new sample data to example Cesium visualisation.
### Bug Fixes:
* Reduced size of sample NYC data loaded into example Cesium visualisation.
* Added missing `moment.js` library to example visualisations.
* Moved Pylon visualisation out of DTVF directory.
* Minor CSS tweaks to UI components.
* Minor formatting tweaks to automated release email.
=======
# 3.3.5
### Features:
* _No features present._
### Bug Fixes:
* Fixed issue when using numerical digits in searching feature.
>>>>>>> 4cb74b52

# 3.3.4
### Features:
* Can now make use of SDF icons in Mapbox visualisations.
* Create a base Docker image for visualisations, with pre-configured bind mount for content.
* Added files required for integration with The Stack.
### Bug Fixes:
* Improved formatting of JSON response from FeatureInfoAgent.
* CSS tweaks for pop-up content when mousing over assets.
* Added character set specification to JS import.
* Fixed issue with visibility of metadata and timeseries panels.

# 3.3.3
### Features:
* _No features present._
### Bug Fixes:
* Additional logging to FIA and a minor error check when awaiting the response in the DTVF.
* Changed error handling in agent calling code to remove reliance on Promise objects.

# 3.3.2
### Features:
* _No features present._
### Bug Fixes:
* If set, each asset's `endpoint` parameter is now sent to the FeatureInfoAgent.

# 3.3.1
### Features:
* _No features present._
### Bug Fixes:
* Fixed issue in Cesium visualiations that prevented a selected asset's `stack` parameter from being determined.

# 3.3.0
### Features:
* Added search functionality to Mapbox visualisations.
* Added seperate page for "Visualisation Help".
### Bug Fixes:
* Fixed null pointers occuring when selecting features (Mapbox).
* Fix identification of original layer when selecting features (Cesium).
* Fixed issues with Attribution visibility when maximising the side panel.

# 3.2.1
### Features:
* _No features present._
### Bug Fixes:
* Added additional null checks for selected assets with missing `properties` nodes.

# 3.2.0
### Features:
* Added ability to use custom terrain providers in Cesium visualisations.
* Added ability to set globe opacity in Cesium visualisations.
### Bug Fixes:
* Fixed issue with null exceptions when attempting to zoom to specific features.
* Fixed type in example Mapbox visualisation.

# 3.1.0
### Features:
* Added new imagery layer for Cesium visualisations (Satellite without labels).
* Added ability to define default expansion states in the layer tree.
* Added Ability to define layer order globally (i.e. irrespective of grouping).
* Can now use PAGE_UP and PAGE_DOWN buttons to zoom in Cesium visualisations.
* Can now click the asset name in the side panel to fly to it in Cesium visualisations.
* Refined camera options.
### Bug Fixes:
* Fixed scroll bar sizing in the Layers tree.
* Default visibility of layers in Cesium visualisations now functions.
* Fixed issues with toggling visibility for KML layers in Cesium visualisations.
* Allowed specification of positions for 3D tile data sources.
* Fixed hover effects for features containing properties with null values.<|MERGE_RESOLUTION|>--- conflicted
+++ resolved
@@ -1,6 +1,5 @@
 [//]: # (Note that version headers need to start with "# " characters to be picked up by some automated scripts)
 
-<<<<<<< HEAD
 # 3.4.0
 ### Features:
 * New clippling planes feature to allow `vertical` slicing of 3D tile sets.
@@ -11,13 +10,12 @@
 * Moved Pylon visualisation out of DTVF directory.
 * Minor CSS tweaks to UI components.
 * Minor formatting tweaks to automated release email.
-=======
+
 # 3.3.5
 ### Features:
 * _No features present._
 ### Bug Fixes:
 * Fixed issue when using numerical digits in searching feature.
->>>>>>> 4cb74b52
 
 # 3.3.4
 ### Features:
