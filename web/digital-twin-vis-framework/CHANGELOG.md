[//]: # (Note that version headers need to start with "# " characters to be picked up by some automated scripts)
<<<<<<< HEAD
# 3.6.0
### Features:
* Location of configuration file can now be passed into DTVF.
### Bug Fixes:
* _No bug fixes present._
=======

# 3.5.0
### Features:
* Added ability to specify client-side styling & filtering options for Cesium 3D tilesets.
* Updated sample NYC data used in example Cesium visualisation.
### Bug Fixes:
* Restored missing JS file used to build legends in example visualisations.
* Minor CSS tweaks to UI components.

>>>>>>> 0bba0f90
# 3.4.0
### Features:
* New clipping planes feature to allow `horizontal` slicing of 3D tile sets.
* Added new sample data to example Cesium visualisation.
### Bug Fixes:
* Reduced size of sample NYC data loaded into example Cesium visualisation.
* Added missing `moment.js` library to example visualisations.
* Moved Pylon visualisation out of DTVF directory.
* Minor CSS tweaks to UI components.
* Minor formatting tweaks to automated release email.

# 3.3.5
### Features:
* _No features present._
### Bug Fixes:
* Fixed issue when using numerical digits in searching feature.

# 3.3.4
### Features:
* Can now make use of SDF icons in Mapbox visualisations.
* Create a base Docker image for visualisations, with pre-configured bind mount for content.
* Added files required for integration with The Stack.
### Bug Fixes:
* Improved formatting of JSON response from FeatureInfoAgent.
* CSS tweaks for pop-up content when hovering over assets.
* Added character set specification to JS import.
* Fixed issue with visibility of metadata and timeseries panels.

# 3.3.3
### Features:
* _No features present._
### Bug Fixes:
* Additional logging to FIA and a minor error check when awaiting the response in the DTVF.
* Changed error handling in agent calling code to remove reliance on Promise objects.

# 3.3.2
### Features:
* _No features present._
### Bug Fixes:
* If set, each asset's `endpoint` parameter is now sent to the FeatureInfoAgent.

# 3.3.1
### Features:
* _No features present._
### Bug Fixes:
* Fixed issue in Cesium visualiations that prevented a selected asset's `stack` parameter from being determined.

# 3.3.0
### Features:
* Added search functionality to Mapbox visualisations.
* Added separate page for "Visualisation Help".
### Bug Fixes:
* Fixed null pointers occurring when selecting features (Mapbox).
* Fix identification of original layer when selecting features (Cesium).
* Fixed issues with Attribution visibility when maximising the side panel.

# 3.2.1
### Features:
* _No features present._
### Bug Fixes:
* Added additional null checks for selected assets with missing `properties` nodes.

# 3.2.0
### Features:
* Added ability to use custom terrain providers in Cesium visualisations.
* Added ability to set globe opacity in Cesium visualisations.
### Bug Fixes:
* Fixed issue with null exceptions when attempting to zoom to specific features.
* Fixed type in example Mapbox visualisation.

# 3.1.0
### Features:
* Added new imagery layer for Cesium visualisations (Satellite without labels).
* Added ability to define default expansion states in the layer tree.
* Added Ability to define layer order globally (i.e. irrespective of grouping).
* Can now use PAGE_UP and PAGE_DOWN buttons to zoom in Cesium visualisations.
* Can now click the asset name in the side panel to fly to it in Cesium visualisations.
* Refined camera options.
### Bug Fixes:
* Fixed scroll bar sizing in the Layers tree.
* Default visibility of layers in Cesium visualisations now functions.
* Fixed issues with toggling visibility for KML layers in Cesium visualisations.
* Allowed specification of positions for 3D tile data sources.
* Fixed hover effects for features containing properties with null values.<|MERGE_RESOLUTION|>--- conflicted
+++ resolved
@@ -1,12 +1,9 @@
 [//]: # (Note that version headers need to start with "# " characters to be picked up by some automated scripts)
-<<<<<<< HEAD
 # 3.6.0
 ### Features:
 * Location of configuration file can now be passed into DTVF.
 ### Bug Fixes:
 * _No bug fixes present._
-=======
-
 # 3.5.0
 ### Features:
 * Added ability to specify client-side styling & filtering options for Cesium 3D tilesets.
@@ -15,7 +12,6 @@
 * Restored missing JS file used to build legends in example visualisations.
 * Minor CSS tweaks to UI components.
 
->>>>>>> 0bba0f90
 # 3.4.0
 ### Features:
 * New clipping planes feature to allow `horizontal` slicing of 3D tile sets.
