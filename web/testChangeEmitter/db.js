/**
 * Created by Shaocong on 6/7/2017.
 * A mock db for this template
 */
var fs = require('fs');
var util = require('util');

var config = require('./config');

var xml2js = require("xml2js");
var xmlparser = new xml2js.Parser();



function db(){
    var file= config.fileLocation;
 var self = this;


 getData = function(callback){

     fs.readFile(file, function(err, data) {

         if(err){
             callback(err);
             return;
         }
         xmlparser.parseString(data, function (err, result) {
             if(err){
                 callback(err);
                 return;
             }
             //retreive all value data
             let values = result['rdf:RDF']["system:ScalarValue"];


             //now sort according to id contains in name
              values.sort(function (a, b) {
                  //retreive id

                  return getIDfromName(a['$']['rdf:ID']) - getIDfromName(b['$']['rdf:ID']);


                  function getIDfromName(nameStr){
                      var nameArr =nameStr.split("_");

                      return parseInt(  nameArr[nameArr.length - 1]);

                  }
              });

              console.log(util.inspect(values));
              let scaValues = values.map((item) => {
                  console.log(JSON.stringify(item));
                  let dateStr = item['system:isObservedAgainstBackdrop'][0]['coordinate_system:CoordinateValue'][0]['system:numericalValue'][0]['_'];
                 return {value : item['system:numericalValue'][0]['_'], time :ddmmyy2utc(dateStr)};
              });

              callback(null, scaValues);
         });
     });



    };

 /*utility function to transfer date from ddmmyy format to utc format*/
    function ddmmyy2utc(datestring){
// 6- 8-2017 21:58:38

        var parts = datestring.match(/(\d{1,2})- (\d{1,2})-(\d{4}) (\d{2}):(\d{2}):(\d{2})/);

        console.log(JSON.stringify(parts));

<<<<<<< HEAD
        return Date.UTC(parts[3], parts[1] - 1, parts[2], parseInt(parts[4]) - 8, parts[5], parts[6]);
=======
        return Date.UTC(+parts[3], parts[1]-1, +parts[2], +parts[4]-8, +parts[5], parts[6]);
>>>>>>> e4525a54

    }


 return {getData };

}

//db().getData(function () {});
module.exports = db;



<|MERGE_RESOLUTION|>--- conflicted
+++ resolved
@@ -72,11 +72,7 @@
 
         console.log(JSON.stringify(parts));
 
-<<<<<<< HEAD
-        return Date.UTC(parts[3], parts[1] - 1, parts[2], parseInt(parts[4]) - 8, parts[5], parts[6]);
-=======
         return Date.UTC(+parts[3], parts[1]-1, +parts[2], +parts[4]-8, +parts[5], parts[6]);
->>>>>>> e4525a54
 
     }
 
