{
    "name": "twavf-devel",
    "version": "1.0.0",
    "scripts": {
        "tsc": "tsc"
    },
    "devDependencies": {
        "@types/jquery": "^3.5.29",
        "@types/jqueryui": "^1.12.16",
        "@types/mapbox-gl": "^2.7.0",
        "@types/turf": "^3.5.32",
        "geojson": "^0.5.0",
        "grunt": "^1.4.1",
        "grunt-contrib-clean": "^2.0.1",
        "grunt-contrib-concat": "^2.1.0",
        "grunt-contrib-copy": "^1.0.0",
        "grunt-contrib-cssmin": "^4.0.0",
        "grunt-contrib-jshint": "^3.2.0",
        "grunt-contrib-uglify": "^5.1.0",
        "sizzle": "^2.3.10",
        "typescript": "^4.9.5"
    },
    "dependencies": {
<<<<<<< HEAD
        "mapbox-gl": "^2.8.2",
        "tsc": "^2.0.4",
=======
        "mapbox-gl": "^2.15.0",
        "sass": "^1.69.7",
>>>>>>> 682410e4
        "turf": "^3.0.14"
    }
}<|MERGE_RESOLUTION|>--- conflicted
+++ resolved
@@ -21,13 +21,8 @@
         "typescript": "^4.9.5"
     },
     "dependencies": {
-<<<<<<< HEAD
-        "mapbox-gl": "^2.8.2",
-        "tsc": "^2.0.4",
-=======
         "mapbox-gl": "^2.15.0",
         "sass": "^1.69.7",
->>>>>>> 682410e4
         "turf": "^3.0.14"
     }
 }