--- conflicted
+++ resolved
@@ -132,10 +132,6 @@
     text-align: center;
     margin: 6px;
     float: right
-<<<<<<< HEAD
-
-=======
->>>>>>> 604f2862
 }
 
 #sidePanel.small {
