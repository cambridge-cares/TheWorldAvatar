/**
* CSS settings for generic framework components.
*
* TODO: This stylesheet needs a major clean-up, there's styles for a
* bunch of obsolete ids and classes in here. Unfortunatly I can't find
* a tool that can do it for me, looks like it'll beed to be done manually.
*/

@media (prefers-color-scheme: light) {
    :root {
        /* Background colors */
        --cmcl-blue: #18677a;
    }
}

@media (prefers-color-scheme: dark) {
    :root {
        /* Background colors */
        --cmcl-blue: #18677a;
    }
}

html,
body {
    width: 100%;
    height: 100%;
    margin: 0;
    padding: 0;
    overflow: hidden;
    font-family: Inter, sans-serif !important;
    font-size: 12pt;
    color: #3f464f;
    background-color: #f6f8fa
}

h1,
h2,
h3,
h4,
h5,
h6 {
    font-weight: 700
}

#map {
    width: calc(100% - 500px);
    height: 100%;
    float: left;
    z-index: 0;
    background-color: #cad2d3
}

.mapboxgl-popup-content {
    text-align: left;
    width: min-content;
    min-width: 175px;
    min-height: 20px;
    pointer-events: none;
    background: linear-gradient(180deg, #f5f5ff 80%, #e6e6f0 100%);
    font-family: Inter, sans-serif !important;
    font-size: 10pt;
    padding: 5px
}

.mapboxgl-popup-content h3 {
    width: max-content !important;
    min-width: calc(100% - 10px);
    padding: 5px !important;
    margin: 0 !important;
    white-space: nowrap;
    display: inline-block
}

.mapboxgl-popup-content .long-popup {
    min-width: 400px
}

#cesiumMetaBox {
    width: min-content;
    min-width: 175px;
    min-height: 20px;
    pointer-events: none;
    background: linear-gradient(180deg, #f5f5ff 80%, #e6e6f0 100%);
    font-family: Inter, sans-serif !important;
    font-size: 10pt;
    padding: 5px;
    position: absolute;
    bottom: 100px;
    left: 100px;
    border-radius: 3px;
    box-shadow: 3px 3px 3px gray
}

#cesiumMetaBox h3 {
    width: max-content !important;
    min-width: calc(100% - 10px);
    padding: 5px !important;
    margin: 0 !important;
    white-space: nowrap;
    display: inline-block
}

#cesiumMetaBox .desc-popup {
    margin-top: 20px
}

#cesiumMetaBox .long-popup {
    min-width: 400px
}

#sidePanel {
    z-index: 999;
    background-color: var(--cmcl-blue);
    box-sizing: border-box;
    border: 1px solid var(--cmcl-blue);
    box-shadow: 0 4px 8px 0 var(--cmcl-blue);
    font-family: Inter, sans-serif !important;
    font-size: 11pt;
    height: 100%
}

#slideButtonContainer {
    width: 15px;
    height: 15px;
    text-align: center;
    margin: 6px
}

#expandButtonContainer {
    width: 15px;
    height: 15px;
    text-align: center;
    margin: 6px;
    float: right
}

#sidePanel.small {
    position: relative;
    width: 500px;
    height: 100%;
    float: right;
    border-width: 0 0 0 1px
}

#sidePanel.large {
    position: absolute;
    top: 100px;
    left: 100px;
    width: calc(100% - 200px);
    height: calc(100% - 200px);
    border-width: 1px;
    border-radius: 8px
}

#sidePanel.large #expandButtonContainer {
    margin-top: -8px;
    margin-right: 20px;
    margin-left: calc(100% - 32px);
    width: 24px;
    height: 24px
}

#sidePanel.collapsed {
    width: 28px
}

#sidePanel.collapsed img.leftButton {
    margin: 6px;
    -webkit-transform: rotate(90deg);
    -moz-transform: rotate(90deg);
    -o-transform: rotate(90deg);
    -ms-transform: rotate(90deg);
    transform: rotate(90deg)
}

#content-before {
    border-top: 1px solid #d3d3d3;
    border-bottom: 1px solid #d3d3d3;
    padding-top: 10px;
    padding-bottom: 10px;
    margin-bottom: 20px
}

#sidePanelInner {
    width: 100%;
    display: flex;
    flex-direction: column;
    height: calc(100% - 27px)
}

#titleContainer {
    width: 100%;
    height: 50px;
    text-align: center;
    margin-bottom: 15px;
    border-bottom: 1px solid #d3d3d3;
    display: table
}

#titleContainer h1,
h2,
h3,
p {
    display: table-cell;
    vertical-align: middle
}

#titleContainer.clickable:hover {
    opacity: 80%;
    cursor: pointer
}

.description {
    padding-right: 5px;
    padding-bottom: 10px;
    border-bottom: 1px solid #d3d3d3;
    font-size: 10pt;
    min-height: 50px;
    max-height: 250px;
    overflow-y: auto
}

#meta-tree {
    flex: 1;
    overflow-y: scroll
}

#legendContainer {
    width: 100%;
    height: 300px;
    min-height: 300px;
    margin-bottom: 10px;
}

#footerContainer {
    text-shadow: 2px 2px 3px #000;
    font-family: Verdana, sans-serif;
    color: #51b7a6;
    text-align: center;
    height: 40px;
    position: absolute;
    bottom: 30;
    left: 0;
    right: 0
}

#returnContainer {
    width: 25%;
    height: 35px;
    position: absolute;
    bottom: 0;
    right: 10;
    text-align: right;
    display: none
}

#innerReturnContainer {
    display: table-cell;
    vertical-align: middle
}

#returnContainer a {
    color: grey !important;
    text-decoration: none !important
}

#footerContent {
    width: 100%;
    height: 100%
}

#legend {
    width: 150px !important;
    height: 298px !important;
    font-size: 10pt;
    -webkit-transform: rotate(0);
    -moz-transform: rotate(0);
    -o-transform: rotate(0);
    -ms-transform: rotate(0);
    transform: rotate(0);
    box-shadow: none
}

.legend-right {
    height: 300px;
    width: calc(100% - 150px);
    float: right;
    position: relative
}

.legend-right img {
    width: auto;
    height: auto;
    max-height: 100%;
    max-width: 100%;
    position: absolute;
    top: 0;
    bottom: 0;
    left: 0;
    right: 0;
    margin: auto;
    -webkit-transform: rotate(0) !important;
    -moz-transform: rotate(0) !important;
    -o-transform: rotate(0) !important;
    -ms-transform: rotate(0) !important;
    transform: rotate(0) !important
}

.tooltip {
    position: relative;
    display: inline-block
}

.tooltip .tooltiptext {
    visibility: hidden;
    width: 120px;
    background-color: #232323;
    color: #fff;
    text-align: center;
    padding: 5px 0;
    border-radius: 6px;
    font-size: 9pt;
    position: absolute;
    z-index: 1;
    top: 100%;
    right: 50%
}

.tooltip:hover .tooltiptext {
    visibility: visible
}

#time-series-container {
    flex: 1;
    font-size: 10pt
}

#time-series-table-container {
    margin-top: 10px;
    border: 1px solid grey;
    height: calc(100% - 25px - 335px);
    overflow-y: scroll
}

#time-series-chart-container {
    margin-top: 15px;
    margin-bottom: 15px;
    height: 300px
}

#time-series-control {
    width: 100%;
    height: 25px
}

#time-series-control label {
    width: 39%;
    height: 100%;
    font-family: Inter, sans-serif !important;
    font-size: 10pt;
    display: inline-block
}

#time-series-control select {
    width: 59%;
    height: 100%;
    display: inline-block;
    font-size: 10pt
}

#time-series-title {
    width: 100%;
    height: 25px;
    margin-bottom: 10px;
    border-bottom: 1px solid #d3d3d3
}

#time-series-container label {
    width: calc(35% - 10px);
    height: 25px !important;
    float: left;
    text-align: right
}

#time-series-container select {
    width: 65%;
    height: 25px !important;
    float: right;
    font-size: 9pt;
    text-align: right
}

.time-series-table {
    border-spacing: 0px;
    border-collapse: separate
}

.time-series-table th {
    background-color: #e1e1e1;
    border-bottom: 1px solid grey;
    color: #333;
    height: 35px
}

.time-series-table td {
    text-align: center;
    padding: 0;
    font-size: 9pt;
    height: 25px
}

.time-series-table tr:hover {
    background-color: #f5f5ff !important
}

.time-series-table tr:nth-child(2n) {
    background-color: #fafafa
}

#selectionsContainer {
    background-color: rgba(0, 0, 0, .4);
    border-radius: 8px;
    padding: 10px;
    margin-top: 10px;
    min-height: 100px
}

#selectionsContainer p {
    margin-bottom: 10px
}

#selectContainer {
    height: 25px;
    margin-top: 5px
}

#selectContainer label {
    display: inline-block;
    width: 29%;
    height: 25px
}

#selectContainer select {
    width: 69%;
    height: 25px;
    font-size: 9pt
}

#rootSelectContainer {
    height: 25px;
    margin-top: 5px
}

#rootSelectContainer label {
    display: inline-block;
    width: 29%;
    height: 25px
}

#rootSelectContainer select {
    width: 69%;
    height: 25px;
    font-size: 9pt
}

#chart-canvas {
    height: 100% !important;
    width: 100% !important
}

.empty-icon {
    width: 12px !important;
    min-width: 12px !important
}

.fa-caret-right:before {
    content: "" !important
}

.fa-caret-down:before {
    content: "" !important
}

#metaTabs {
    margin-top: 20px;
    width: 100%
}

#metaTabs button {
    border: 1px solid #ccc;
    background-color: #ddd;
    float: left;
    outline: 0;
    cursor: pointer;
    transition: .3s;
    width: 50%;
    font-size: 10pt;
    height: 40px
}

#treeButton {
    border-radius: 10px 0 0 10px
}

#timeButton {
    border-radius: 0 10px 10px 0
}

#metaTabs button.active {
    background-color: #ccc
}

#metaContainer {
    width: 100%;
    margin-top: 10px;
    overflow-y: hidden;
    flex-grow: 1
}

#metaTreeContainer {
    height: 100%;
    overflow-y: scroll
}

#metaTimeContainer {
    overflow-x: hidden;
    overflow-y: hidden;
    height: 100%
}

.json-tree-tabscontent {
    display: none;
    padding: 6px 12px;
    border: 1px solid #ccc;
    border-top: none
}

#no-meta-container {
    background-color: #f0f0f0;
    color: #646464;
    text-align: center;
    height: 100%;
    width: 100%;
    display: table
}

#no-meta-container p {
    display: table-cell;
    vertical-align: middle
}

.infoContainer {
    color: #fff !important;
    font-family: Inter, sans-serif !important;
    font-size: 9pt !important
}

#linkedFilesContainer {
    background-color: rgba(0, 0, 0, .05);
    border-radius: 8px;
    padding: 10px
}

#controlTitle {
    width: 100%;
    height: 24px;
    margin-bottom: 5px;
    font-weight: 700;
    font-size: 12pt
}

#controlTitle p {
    width: 50%;
    float: left
}

#controlTitle .tooltip {
    padding-right: 5px;
    float: right
}

#controlTitle .tooltip p {
    text-align: left;
    width: 20px;
    height: 18px;
    line-height: 18px;
    padding-top: 0
}

.switch {
    position: relative;
    display: block;
    width: 30px;
    height: 16px;
    float: right;
    margin-top: 2px;
    margin-right: 16px
}

.switch input {
    opacity: 0;
    width: 0;
    height: 0
}

.slider {
    position: absolute;
    cursor: pointer;
    top: 0;
    left: 0;
    right: 0;
    bottom: 0;
    background-color: #ccc;
    -webkit-transition: .4s;
    transition: .4s
}

.slider:before {
    position: absolute;
    content: "";
    height: 12px;
    width: 12px;
    left: 2px;
    bottom: 2px;
    background-color: #fff;
    -webkit-transition: .4s;
    transition: .4s
}

input:checked+.slider {
    background-color: #2196f3
}

input:focus+.slider {
    box-shadow: 0 0 1px #2196f3
}

input:checked+.slider:before {
    -webkit-transform: translateX(13px);
    -ms-transform: translateX(13px);
    transform: translateX(13px)
}

.slider.round {
    border-radius: 34px
}

.slider.round p {
    float: right;
    padding-left: 34px;
    padding-top: 2px;
    font-size: 8pt !important
}

.slider.round:before {
    border-radius: 50%
}

#tiltShift {
    display: block;
    position: absolute;
    top: 0;
    right: 0;
    bottom: 0;
    left: 0;
    z-index: 0;
    pointer-events: none
}

#select-feature {
    height: 30px;
    width: calc(85% - 50px);
    float: right;
    margin-right: 25px
}

label[for=select-feature] {
    height: 30px;
    width: 15%;
    float: left;
    margin-left: 25px;
    line-height: 30px
}

#animationIntro {
    width: calc(100% - 20px);
    height: 100px;
    margin: 10px;
    font-size: 10pt;
    border-bottom: 1px solid #e6e6e6
}

#animationContainer {
    width: 100%;
    height: calc(100% - 160px);
    display: flex;
    overflow-y: auto
}

#animationLeft {
    width: 30%;
    padding: 10px;
    margin: 10px 5px 10px 10px;
    flex: 0 1 auto;
    background-color: #f0f0f0;
    border-radius: 8px
}

#animationRight {
    position: relative;
    width: 70%;
    margin: 10px 10px 10px 5px;
    padding: 10px;
    flex: 0 1 auto;
    background-color: #f0f0f0;
    border-radius: 12px
}

#animationLeft table {
    margin: auto;
    border-collapse: separate;
    border-spacing: 5px;
    font-size: 11pt
}

#animationLeft tr {
    height: 25px
}

#animationLeft tr input {
    width: 100%;
    height: 25px
}

#animationRow {
    height: 30px;
    margin-bottom: 6px
}

#animationRow select {
    height: 30px;
    width: 10%;
    font-size: 9pt;
    float: left;
    margin-right: 3px
}

#animationRow input {
    height: 25px;
    width: 7%;
    font-size: 9pt
}

#animationRow input.long {
    width: 14%
}

#deleteRow {
    width: 30px;
    height: 30px;
    float: right;
    cursor: pointer;
    display: flex;
    justify-content: center
}

#deleteRow img {
    display: block;
    margin: auto
}

#animationAddButton {
    height: 25px;
    width: calc(100% - 60px);
    border-radius: 6px;
    background-color: #c8c8c8;
    text-align: center;
    cursor: pointer;
    font-size: 16pt !important;
    position: absolute;
    bottom: 10px;
    left: 30px
}

#animationBottom {
    display: block;
    width: calc(100% - 10px);
    margin-right: 10px;
    height: 30px
}

#animationBottom p {
    float: left;
    width: calc(100% - 300px);
    margin: 0;
    height: 30px;
    line-height: 30px;
    font-size: 9pt;
    font-style: italic;
    text-align: right
}

#animationBottom button {
    width: 120px;
    height: 30px;
    display: inline-block;
    margin-left: 10px
}

#overlay {
    background-color: rgba(0, 0, 0, 0);
    bottom: 0;
    left: 0;
    position: fixed;
    right: 0;
    top: 0;
    z-index: 999
}

.ui-widget {
    font-family: Inter, sans-serif !important
}

#loadingOverlay {
    position: fixed;
    display: flex;
    z-index: 999;
    bottom: 0;
    left: 0;
    right: 0;
    top: 0;
    background-color: rgba(255, 255, 255, .66)
}

#loadingInner {
    width: 250px;
    height: 250px;
    margin: auto;
    vertical-align: top;
    display: inline-block;
    text-align: center
}

* {
    scrollbar-width: auto;
    scrollbar-color: #4b4b4b #c8c8c8
}

::-webkit-scrollbar {
    width: 12px;
    height: 12px
}

::-webkit-scrollbar-track {
    background: 0 0;
    border-radius: 10px;
    border: 1px solid #dcdcdc
}

::-webkit-scrollbar-thumb {
    background-color: #b4b4b4;
    border-radius: 10px;
    border: 2px solid transparent;
    background-clip: padding-box
}

.json-container {
    font-family: 'Open Sans', sans-serif;
    font-size: 16px;
    background-color: #fff;
    color: grey;
    box-sizing: border-box
}

.json-container .line {
    margin: 4px 0;
    display: flex;
    justify-content: flex-start
}

.json-container .caret-icon {
    width: 18px;
    text-align: center;
    cursor: pointer;
    padding-top: 4px
}

.json-container .empty-icon {
    width: 18px
}

.json-container .json-type {
    margin-right: 4px;
    margin-left: 4px
}

.json-container .json-key {
    color: #444;
    margin-right: 4px;
    margin-left: 4px
}

.json-container .json-index {
    margin-right: 4px;
    margin-left: 4px
}

.json-container .json-value {
    margin-left: 8px
}

.json-container .json-number {
    color: #f9ae58
}

.json-container .json-boolean {
    color: #ec5f66
}

.json-container .json-string {
    color: #86b25c
}

.json-container .json-size {
    margin-right: 4px;
    margin-left: 4px
}

.json-container .hide {
    display: none
}

.json-container .fas {
    display: inline-block;
    width: 0;
    height: 0;
    border-style: solid
}

.json-container .fa-caret-down {
    border-width: 6px 5px 0 5px;
    border-color: grey transparent
}

.json-container .fa-caret-right {
    border-width: 5px 0 5px 6px;
    border-color: transparent transparent transparent grey
}

.json-key {
    font-weight: 700;
    margin-right: 0 !important;
    font-size: 9pt !important;
    font-family: Inter, sans-serif !important;
    color: #000 !important
}

.json-value {
    color: navy !important;
    font-size: 9pt !important;
    font-family: Inter, sans-serif !important;
    margin-left: 4px !important
}

.json-separator {
    font-weight: 700;
    font-size: 9pt !important;
    font-family: Inter, sans-serif !important
}

.json-size {
    font-size: 9pt !important;
    font-family: Inter, sans-serif !important;
    color: #646464 !important
}

#featureSelectContainer {
    width: 100%;
    height: 30px
}

#featureSelectContainer select {
    width: 100%;
    height: 100%
}



.ui-tabs-anchor {
    font-size: 10pt;
    font-weight: 700
}

#sidePanelInner .ui-widget-header {
    background: var(--cmcl-blue);
    border: none;
    border-radius: 0;
    padding: 5px 5px 0 5px
}

#sidePanelInner .ui-tabs-nav {
    position: absolute;
    left: 0;
    right: 0;
    bottom: 0;
    border: none;
    padding-top: 0;
    height: 35px
}

.ui-widget-content {
    border: none !important;
    background: #f6f8fa !important;
    color: #3e464f !important
}

.ui-widget.ui-widget-content {
    border: none !important
}

.ui-tabs {
    padding: 0 !important
}

#sidePanelInner .ui-tabs-nav li {
    top: 2px;
    -moz-border-radius: 4px 4px 4px 4px;
    -webkit-border-radius: 4px 4px 4px 4px;
    border-radius: 4px 4px 4px 4px;
    height: 25px
}

#sidePanelInner .ui-tabs-nav li.ui-state-active,
#sidePanelInner .ui-tabs-nav li.ui-tabs-selected {
    top: -7px;
    background: #628f9d !important;
    box-shadow: 0 4px 8px 0 #222
}


#sidePanelGeneral,
#sidePanelLegend,
#sidePanelLinks,
#sidePanelAck,
#sidePanelFailure {
    position: relative;
    overflow: auto;
    /* background: linear-gradient(white, rgba(255, 255, 255, 0));
    -webkit-mask-image: linear-gradient(to bottom, black 90%, transparent);        <-- nice effect but messing with the scroll bar. Can't rn figure how to fix 
    mask-image: linear-gradient(to bottom, black 95%, transparent); 
    margin-bottom: 35px; */
    padding: 1em 1em 3em
}

#contentContainer {
    flex: 1 1 auto;
    display: flex;
    flex-direction: column;
    padding-bottom: 150px;
}

#sidePanelLinks {
    height: calc(100% - 50px);
    font-size: 10pt
}

#sidePanelLinks a {
    color: #2a6779;
    text-decoration: none
}

#sidePanelLinks li {
    list-style-type: disc !important;
    padding-left: 10px
}

#sidePanelLinks ul:hover a {
    transition: .45s ease;
    color: #ccc
}

#sidePanelLinks ul:hover a:hover {
    color: var(--cmcl-blue);
    text-shadow: #333;
}

.ui-tabs .ui-tabs-nav .ui-tabs-anchor {
    font-size: 9pt
}

#controlContainer {
    width: 250px;
    height: auto;
    position: fixed;
    left: 0;
    margin: 20px;
    z-index: 1;
    color: #fff;
    font-family: Inter, sans-serif !important;
    font-size: 10pt
}

#controlContainer p {
    margin: 0 0 5px 0
}

#controlContainer a {
    color: #fff;
    text-decoration: none;
    padding-left: 10px
}

#controlContainer a:hover {
    color: #87cefa;
    text-decoration: underline
}

#controlContainer label:hover {
    color: #87cefa;
    text-decoration: underline
}

.controlBlock {
    background-color: rgba(0, 0, 0, .4);
    border-radius: 8px;
    margin-bottom: 10px;
    padding: 10px;
    line-height: 14pt
}

.controlBlock:hover {
    background-color: rgba(0, 0, 0, .6)
}

.controlBlock.collapsed {
    height: 20px
}

.collapsed>.controlContents {
    display: none
}

.controlTitle p {
    cursor: pointer
}

#layerContainer {
    max-height: 550px;
    display: flex;
    flex-flow: column;
    overflow: hidden
}

#layerContainer .controlContents {
    display: flex;
    flex-flow: column;
    overflow: hidden;
    flex-grow: 1;
}

#layerTree {
    padding-left: 0
}

#layerTree ul {
    padding-left: 15px
}

#layerTree ul,
li {
    list-style-type: none
}

#layerTreeContainer {
    min-height: 30vh;
    max-height: 50vh;
    overflow: auto
}

@media only screen and (max-height:900px) {
    #layerTreeContainer {
        max-height: 25vh;
        overflow-y: auto
    }
}

.hummingbird-treeview label {
    background-color: transparent !important;
    color: #fff !important;
    font-family: Inter, sans-serif !important;
    font-size: 8pt !important;
    display: inline-block;
    white-space: nowrap
}

.hummingbird-base {
    padding-inline-start: 0px !important
}

.hummingbird-treeview ul {
    margin: 0 !important;
    padding-inline-start: 15px
}

.end-node {
    padding-inline-start: 15px
}

.fa-chevron-down {
    font-size: 8pt !important;
    line-height: inherit !important;
    vertical-align: middle;
    padding-right: 4px;
    translate: 0px 2px
}

.fa-chevron-up {
    font-size: 8pt !important;
    line-height: inherit !important;
    vertical-align: middle;
    padding-right: 4px;
    translate: 0px 2px
}

.hummingbird-treeview,
.hummingbird-treeview * {
    line-height: 18px !important
}

.hummingbird-treeview input[type=checkbox] {
    margin-right: 4px !important;
    vertical-align: middle;
    width: 14px !important;
    height: 14px !important
}

.hummingbird-treeview span {
    vertical-align: middle;
    font-size: 8pt !important
}

#finderContainer {
    display: table;
    position: absolute;
    bottom: 30;
    left: 20;
    height: 40px;
    width: calc(100% - 540px);
    background-color: rgba(0, 0, 0, .4);
    border-radius: 8px
}

#finderContainer label {
    color: #fff;
    padding-left: 10px;
    font-weight: 700;
    font-size: 12pt;
    display: table-cell;
    height: 40px;
    width: 15%;
    min-width: 175px;
    vertical-align: middle
}

.finderSelectClass {
    height: 30px;
    font-size: 10pt;
    background-color: rgba(0, 0, 0, .25);
    color: #fff;
    text-align: center;
    display: table-cell;
    width: 20%;
    margin-top: 5px
}

.finderSelectClass option {
    background-color: rgba(0, 0, 0, .5) !important
}

#finderRangeSelect {
    margin-left: 10px
}

#finderField {
    display: table-cell;
    height: 30px;
    margin-top: 5px;
    margin-left: 10px;
    width: 54%;
    padding-left: 10px
}

.searchButton {
    color: #fff;
    float: right;
    height: 40px;
    margin-right: 10px;
    cursor: pointer;
    line-height: 40px;
    text-align: center;
    display: table-cell;
    width: 20px
}

.searchButton i {
    line-height: 40px
}

.tooltiptext.lower {
    position: absolute;
    z-index: 1;
    top: -100%;
    right: 50%;
    width: 175px;
    height: 20px;
    line-height: 20px
}

.cesium-viewer-bottom {
    display: none
}

#attributionContainer {
    background-color: rgba(0, 0, 0, .4);
    color: #fff;
    position: absolute;
    left: 20px;
    bottom: 0;
    border-radius: 8px 8px 0 0;
    font-size: 9pt !important;
    font-family: Inter, sans-serif !important;
    text-align: center;
    line-height: 30px
}

#attributionContainer span {
    float: left;
    padding-left: 10px;
    margin: 0 !important
}

#attributionContainer i {
    translate: 0px;
    font-size: 10pt !important;
    float: right;
    padding-right: 10px
}

#attributionContainer:hover {
    background-color: rgba(0, 0, 0, .6)
}

#attributionContainer.collapsed {
    width: 250px;
    height: 30px
}

#attributionContainer.expanded {
    width: 500px;
    height: 300px
}

#attributionTitle {
    height: 30px;
    cursor: pointer;
    font-size: 10pt !important
}

#helpContainer {
    width: 20px;
    text-align: center;
    cursor: pointer
}

.tooltiptext.right {
    position: absolute;
    z-index: 1;
    right: -75px;
    width: 75px;
    height: 20px;
    line-height: 20px
}

.mapboxgl-ctrl-bottom-left {
    top: 5px !important;
    right: 5px !important;
    left: revert;
    bottom: revert
}

#sliderParent {
    width: 125px;
    height: calc(100% - 80px);
    position: absolute;
    top: 20px;
    display: flex;
    flex-direction: column;
    color: #fff;
    background-color: rgba(0, 0, 0, .4);
    border-radius: 8px;
    padding: 20px
}

#sliderParent.expanded {
    right: 520px
}

#sliderParent.collapsed {
    right: 50px
}

#sliderTop {
    flex-grow: 1;
    display: flex;
    flex-direction: row
}

#sliderLeft {
    flex-grow: 1
}

#sliderRight {
    flex-grow: 0;
    height: calc(100% - 20px);
    width: 12px
}

#sliderBottom {
    height: 40px;
    flex-grow: 0
}

.sliderStep {
    position: absolute;
    width: 70%;
    height: 20px;
    right: 30px;
    margin-left: 20px;
    padding-top: 2px;
    font-size: 10pt;
    border: 1px solid #fff;
    border-width: 1px 0 0 0;
    cursor: pointer
}

.sliderStep:hover {
    text-decoration: underline
}

#sliderInput {
    width: calc(100% - 20px);
    height: calc(100% - 10px);
    float: left;
    text-align: right;
    margin-top: 10px
}

#clipControlContainer {
    display: flex;
    flex-direction: column
}

#clipEnableContainer {
    width: 100%;
    height: 30px
}

#clipEnableContainer p {
    font-size: 9pt;
    font-weight: 400;
    float: left;
    line-height: 30px
}

#clipEnableContainer input {
    float: right;
    margin-top: 8px
}

#clipShowContainer {
    width: 100%;
    height: 30px
}

#clipShowContainer p {
    font-size: 9pt;
    font-weight: 400;
    float: left;
    line-height: 30px
}

#clipShowContainer input {
    float: right;
    margin-top: 8px
}

#clipSelectContainer {
    width: 100%;
    height: 60px;
    margin-top: 10px
}

#clipSelectContainer p {
    font-size: 9pt;
    font-weight: 400;
    line-height: 30px
}

#clipSelectContainer select {
    width: 100%;
    height: 25px;
    font-size: 9pt
}

.ui-slider-handler {
    border-radius: 50% !important;
    background: #b8b8b8;
    background-color: #b8b8b8
}

#helpandsearchandlogout {
    display: flex;
}

#searchIconContainer {
    display: block;
    width: 20px;
    text-align: center;
    cursor: pointer;
    margin-right: 10px
}

#popup {
    display: none;
    overflow: auto;
    position: absolute;
    min-width: 50px;
    max-width: 400px;
    background-color: rgba(0, 0, 0, .4);
    color: #fff;
    border-radius: 8px;
    padding: 10px;
    text-align: left
}

#popup b {
    font-size: 11pt
}

#popup p {
    font-size: 10pt
}

.thumbnail {
    min-width: 100px;
    max-width: 360px;
    padding: 20px;
    object-fit: cover
}

#scenario-container {
    width: 100%;
    height: 100%;
    position: absolute
}

#scenario-blocker {
    width: 100%;
    height: 100%;
    background-color: rgba(0, 0, 0, .75);
    z-index: 1000;
    position: absolute;
    pointer-events: none
}

#scenario-popup {
    position: absolute;
    background-color: #fff;
    top: 15%;
    left: 15%;
    right: 15%;
    bottom: 15%;
    border-radius: 20px;
    z-index: 1001
}

#scenario-close {
    position: absolute;
    width: 25px;
    height: 25px;
    top: 15px;
    right: 15px;
    text-align: center;
    display: table
}

#scenario-close i {
    vertical-align: middle;
    display: table-cell;
    color: grey
}

#scenario-header {
    position: absolute;
    top: 25px;
    left: 15px;
    height: 75px;
    right: 15px;
    font-family: Inter, sans-serif !important;
    font-size: 1.1em
}

#scenario-inner {
    position: absolute;
    left: 15px;
    right: 15px;
    bottom: 30px;
    top: 120px;
    border: 1px solid gray;
    overflow-y: auto
}

#scenario-loading {
    display: flex !important;
    flex-direction: column;
    height: 100%;
    justify-content: center;
    flex-wrap: wrap;
    align-items: center
}

.scenario-element {
    height: 100px;
    padding: 10px;
    border-style: solid;
    border-width: 0 0 1 0;
    border-color: #d3d3d3;
    background-color: #fff;
    font-size: 80%;
    line-height: 110%;
    position: relative
}

.scenario-element:hover {
    background-color: #add8e6
}

.scenario-element .scenario-button {
    visibility: hidden;
    position: absolute;
    right: 25px;
    bottom: 10px;
    width: 100px;
    height: 25px
}

.scenario-element:hover .scenario-button {
    visibility: visible
}

#scenarioChangeContainer {
    cursor: pointer;
    text-decoration: inherit;
    display: none
}

#scenarioChangeContainer:hover {
    text-decoration: underline
}

#scenarioChangeContainer p {
    font-size: 10pt;
    font-weight: 400
}

#dashButtonContainer {
    cursor: pointer
}

#dashButtonContainer p {
    font-size: 10pt !important;
    font-weight: 400 !important;
    text-decoration: none
}

#dashButtonContainer:hover {
    text-decoration: underline
}

.ui-tabs-active,
.ui-tabs-tab {
    background-color: #f6f8fa
}

.ui-tabs-default,
.ui-tabs-tab {
    box-shadow: 0 4px 8px 0 #000;
    background: unset;
    background-color: #f6f8fa
}

/* override jquery-ui.css styling for hovering over sidebar tabs */

.ui-state-hover,
.ui-state-active,
.ui-widget-content .ui-state-hover,
.ui-widget-header .ui-state-hover,
.ui-state-focus,
.ui-widget-content .ui-state-focus,
.ui-widget-header .ui-state-focus,
.ui-button,
.ui-button:hover,
.ui-button:focus,
.ui-state-default,
.ui-widget-content .ui-state-default,
.ui-widget-header .ui-state-default,
html .ui-button.ui-state-disabled:hover,
html .ui-button.ui-state-disabled:active {
    border: unset;
    z-index: 1;
}

/* zoom and compass element shifted down below the mapbox logo */
.mapboxgl-ctrl-top-right {
<<<<<<< HEAD
    top: 30px
}

#logout-button {
    display: block;
    width: 60px;
    text-align: center;
    cursor: pointer;
    margin-right: 10px;
=======
    top: 30px;
}

#waveAnimationContainer {
    bottom: 0;
    position: absolute;
    width: 100%;
>>>>>>> cc19942a
}<|MERGE_RESOLUTION|>--- conflicted
+++ resolved
@@ -1722,8 +1722,13 @@
 
 /* zoom and compass element shifted down below the mapbox logo */
 .mapboxgl-ctrl-top-right {
-<<<<<<< HEAD
-    top: 30px
+    top: 30px;
+}
+
+#waveAnimationContainer {
+    bottom: 0;
+    position: absolute;
+    width: 100%;
 }
 
 #logout-button {
@@ -1732,13 +1737,13 @@
     text-align: center;
     cursor: pointer;
     margin-right: 10px;
-=======
     top: 30px;
 }
 
-#waveAnimationContainer {
-    bottom: 0;
-    position: absolute;
-    width: 100%;
->>>>>>> cc19942a
+#logout-button {
+    display: block;
+    width: 60px;
+    text-align: center;
+    cursor: pointer;
+    margin-right: 10px;
 }