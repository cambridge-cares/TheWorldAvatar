--- conflicted
+++ resolved
@@ -328,14 +328,6 @@
 					
 					//logger.info("---------------------------------------");
 					
-<<<<<<< HEAD
-					System.out.println("Node Type --> : " + nodetype);
-					
-					System.out.println("---------------------------------------");
-					
-					nodename = nodename.split("#")[1];
-=======
->>>>>>> 8dacc928
 					
 					if(nodetype.toLowerCase().contains("unit"))
 					{
