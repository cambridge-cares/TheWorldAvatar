--- conflicted
+++ resolved
@@ -115,26 +115,15 @@
 																																	// for
 																																	// Arcgis
 																																	// service!!!!
-<<<<<<< HEAD
-//	public static String[] DEVICE_TYPE_MAP_LOCATIONS = { "map/map.txt","map/map2.txt", "map/map3.txt","map/map_zeon.txt" };// list
-
-	public static String[] DEVICE_TYPE_MAP_LOCATIONS = { "map/map.txt" };// list
-// of
-=======
 		private static final String DEVICE_MAP_LOCATION = "map/map.txt";
 
 																					// of
->>>>>>> b20d2441
 																					// device-type
 																					// map
 																					// location
 
-<<<<<<< HEAD
-//	public static String[] PLANT_OWL_FILE_NAME = { "owl/BiodieselPlant3.owl","owl/BiodieselPlant2WWHR.owl", "owl/BiodieselPlant1WOWHR.owl","owl/zeonplant.owl" };// list
-=======
 	//public static String[] PLANT_OWL_FILE_NAME = { "owl/BiodieselPlant3.owl","owl/BiodieselPlant2WWHR.owl", "owl/BiodieselPlant1WOWHR.owl","owl/zeonplant.owl" };// list
 	
->>>>>>> b20d2441
 	
 	public static String[] PLANT_OWL_FILE_NAME = { "owl/BiodieselPlant3.owl" };// list
 																										// of
@@ -460,12 +449,6 @@
 
 		 SimpleLineSymbol outline = new SimpleLineSymbol(new Color(255, 244, 0), 500);
 		 SimpleFillSymbol symbol = new SimpleFillSymbol(new Color(0, 0, 0, 255), outline);
-<<<<<<< HEAD
-		 /////////////// construct layerFactories for each layer///////////////////////////////////
-		 List<LayerFactory> layerFactories = new ArrayList<LayerFactory>();
-/*
-		 layerFactories.add(new LayerFactory("Landlots", "owl/JParkLandLots.owl", "kml/Landlots.kml", FeatureServiceUpdater.LayerType.POLYGON, "^LandLotID_\\d+$", user,symbol));
-=======
 		 
 			// ===============read owl list for each entity===========================================================================
 			entityListFromOWL = OWLReader.getEntityFromOWL();
@@ -511,7 +494,6 @@
 
 			 /////TODO:Deprecated, to be deleted
  	   //  layerFactories.add(new LayerFactory("Landlots", "owl/JParkLandLots.owl", "kml/Landlots.kml", FeatureServiceUpdater.LayerType.POLYGON, "^LandLotID_\\d+$", user,symbol));
->>>>>>> b20d2441
 	
  	//     layerFactories.add(new LayerFactory("EHTLines", "owl/updated electrical network.owl", "kml/EHT Lines.kml", FeatureServiceUpdater.LayerType.POLYLINE, "^EHT-\\d+$", user,symbol));
    //  layerFactories.add(new LayerFactory("HTLines", "owl/updated electrical network.owl", "kml/HT Lines.kml", FeatureServiceUpdater.LayerType.POLYLINE, "^HT-\\d+$", user,symbol));
