package cam.dev.zhouxiaochi;

import java.awt.EventQueue;

import javax.swing.JButton;
import javax.swing.JCheckBox;
import javax.swing.JComboBox;
import javax.swing.JComponent;
import javax.swing.JFrame;
import javax.swing.JOptionPane;
import javax.xml.parsers.ParserConfigurationException;

import org.json.JSONException;
import org.xml.sax.SAXException;

import java.awt.BorderLayout;
import java.awt.Color;
import java.awt.Component;
import java.awt.Dimension;
import java.awt.event.ActionEvent;
import java.awt.event.ActionListener;
import java.awt.event.ItemEvent;
import java.awt.event.ItemListener;
import java.awt.event.KeyEvent;
import java.awt.event.MouseEvent;
import java.awt.event.WindowAdapter;
import java.awt.event.WindowEvent;
import java.io.BufferedReader;
import java.io.DataOutputStream;
import java.io.FileReader;
import java.io.FileWriter;
import java.io.IOException;
import java.io.OutputStreamWriter;
import java.net.HttpURLConnection;
import java.net.URISyntaxException;
import java.net.URL;
import java.net.URLEncoder;
import java.util.ArrayList;
import java.util.Arrays;
import java.util.HashMap;
import java.util.Iterator;
import java.util.LinkedHashMap;
import java.util.List;
import java.util.Map;
import java.util.Set;
import java.util.TreeSet;

import com.esri.core.geometry.CoordinateConversion;
import com.esri.core.geometry.Envelope;
import com.esri.core.geometry.Geometry;
import com.esri.core.geometry.GeometryEngine;
import com.esri.core.geometry.Line;
import com.esri.core.geometry.Point;
import com.esri.core.geometry.Polygon;
import com.esri.core.geometry.Polyline;
import com.esri.core.geometry.SpatialReference;
import com.esri.core.geometry.Transformation2D;
import com.esri.core.io.UserCredentials;
import com.esri.core.map.CallbackListener;
import com.esri.core.map.Feature;
import com.esri.core.map.FeatureEditResult;
import com.esri.core.map.FeatureSet;
import com.esri.core.map.Graphic;
import com.esri.core.portal.Portal;
import com.esri.core.portal.WebMap;
import com.esri.core.renderer.SimpleRenderer;
import com.esri.core.symbol.SimpleFillSymbol;
import com.esri.core.symbol.SimpleLineSymbol;
import com.esri.core.tasks.ags.query.Query;
import com.esri.map.ArcGISFeatureLayer;
import com.esri.map.ArcGISFeatureLayer.SELECTION_METHOD;
import com.esri.map.ArcGISTiledMapServiceLayer;
import com.esri.map.GroupLayer;
import com.esri.map.JMap;
import com.esri.map.Layer;
import com.esri.map.LayerEvent;
import com.esri.map.LayerList;
import com.esri.map.LayerListEventListenerAdapter;
import com.esri.map.MapOptions;
import com.esri.map.MapOptions.MapType;
import com.esri.map.MapOverlay;
import com.esri.map.QueryMode;
import com.esri.map.popup.*;
import com.esri.toolkit.overlays.HitTestEvent;
import com.esri.toolkit.overlays.HitTestListener;
import com.esri.toolkit.overlays.HitTestOverlay;
import com.esri.toolkit.overlays.InfoPopupOverlay;
/****
 * ENTITY : including device && non -device
 * DEVICE : M-401.. + storageTank.   created in such a way:   [Visual: coords from OWL + kml Prefab] [Attributes : OWL], Note that each device is put in one layer
 * NON - DEVICE : landlort, buildings...  created in such a way:   [Visual: KML] [Attributes : OWL], Note that entites of each type are put in one layer
 * 
 * 
 *
 */
public class App {
	
	 enum LineType{
		WATER(0),
		GAS(1),
		MATERIAL(2),
		AIR(3);
	    private LineType(int id) {
	        this.id = id;
	    }
		private final int id;
	    public int getId() {
	        return id;
	    }
	    
	}

<<<<<<< HEAD
	 public static final String BASE_URL = "http://services5.arcgis.com/9i99ftvHsa6nxRGj/arcgis/rest/services/TST024/FeatureServer";
=======
	 public static final String BASE_URL = "http://services5.arcgis.com/9i99ftvHsa6nxRGj/arcgis/rest/services/TEST024/FeatureServer";
>>>>>>> cc13c0d0

																																	// url
																																	// for
																																	// Arcgis
																																	// service!!!!
		private static final String DEVICE_MAP_LOCATION = "map/map.txt";

																					// of
																					// device-type
																					// map
																					// location

	


	private static        ArrayList<String> nonDeviceLayersNames = new ArrayList<String>();
	private static        ArrayList<EntityInfo> nonDeviceLayersInfo = new ArrayList<EntityInfo>();


	public static int layerID;
	public static ArcGISFeatureLayer Layer;

    public static ArrayList<String>  AllDeviceLayerNameList = new ArrayList<String>();
	// public static String target;
	public static ArrayList<DeviceInfo> deviceInfoList =new ArrayList<DeviceInfo>();

	public static double[] x_array;
	public static double[] y_array;

	public static Map<String, ArcGISFeatureLayer> LayerMap;
	//public static ArcGISFeatureLayer linelayer;//TODO: ONLY PUT FOR FUTURE USE: EXTRACTING LINE FROM OWL

	public static ArcGISFeatureLayer[] linelayers;


	public static ArrayList<Graphic[]> all_features = new ArrayList<Graphic[]>();
	public static ArrayList<ArcGISFeatureLayer> all_layers = new ArrayList<ArcGISFeatureLayer>();

	public static final Map<String, ArcGISFeatureLayer> editlayer = new LinkedHashMap<>();
	private static FeatureServiceUpdater featureUpdater = new FeatureServiceUpdater(BASE_URL);
	//TODO: this might be deleted, this symbol does not affect the final map
	static SimpleLineSymbol lineSymbolMaterial = new SimpleLineSymbol(Color.RED, 500);
	static SimpleLineSymbol lineSymbolWater = new SimpleLineSymbol(Color.BLUE, 500);
	static SimpleLineSymbol lineSymbolGas = new SimpleLineSymbol(Color.ORANGE, 500);
	static SimpleLineSymbol lineSymbolAir = new SimpleLineSymbol(Color.BLACK, 500);

	static SimpleLineSymbol[] lineSymbols = {lineSymbolWater,lineSymbolGas,lineSymbolMaterial,lineSymbolAir};
	 static DeviceInfo storageInfo = null;

	 private static UserCredentials user;
	/**
	 * DeviceInfo, stores name, type and plantID of one device.
	 * @author Shaocong
	 *
	 */
	public static class DeviceInfo {
		public String name;
		public String type;
		public String owlSource;

		public DeviceInfo(String name, String type, String owlSource) {
			super();
			this.name = name;
			this.type = type;
			this.owlSource = owlSource;
		}
		public DeviceInfo(String name,  String owlSource) {
			super();
			this.name = name;
			this.owlSource = owlSource;
		}

	}

	/**
	 * ////Add A device feature to Arcgis Server: A wrapper to call
	 * featureWriter function
	 * 
	 * @param x
	 *            coordi x
	 * @param y
	 *            coordi y
	 * @param thisLayer
	 *            arcgis feature layer to add to
	 * @param type
	 *            type of this device(ex: Reactor)
	 * @param name
	 *            name of this feature
	 * @param owlSource 
	 * @throws Exception
	 */
	public static void create_object(double x, double y, ArcGISFeatureLayer thisLayer, String type, String name, String owlSource)
			throws Exception {

		thisLayer.setOperationMode(QueryMode.SELECTION_ONLY);

		FeatureWriter featurewriter = new FeatureWriter();
		if (thisLayer.getDefaultSpatialReference() == null) {
			JOptionPane.showMessageDialog(null, "Sorry, the layer is not yet fully loaded");
		} else {
			/**
			 * call feature writer to get the packed up graphic array(info of
			 * features to be added)
			 **/
			Graphic[] g = featurewriter.createFeature(type, x, y, thisLayer.getDefaultSpatialReference(), name, owlSource);
			// rect_list.add(featurewriter.obstacle);
			thisLayer.applyEdits(g, null, null, new ApplyEditCallback(name));// add the new features to
														// layer
			all_layers.add(thisLayer);
			all_features.add(g);
		}
	}

	/***
	 * Add ALL storage tank features to Arcgis Server: A wrapper to call
	 * featureWriter function
	 * 
	 * @param thisLayer
	 *            layer to add to, should be storage tank layer
	 * @throws Exception
	 */
	public static void createStorageTank(ArcGISFeatureLayer thisLayer) throws Exception {
		
		FeatureWriter featurewriter = new FeatureWriter();
		if (thisLayer.getDefaultSpatialReference() == null) {
			JOptionPane.showMessageDialog(null, "Sorry, the layer is not yet fully loaded");
		} else {
			/**
			 * call feature writer to get the packed up graphic array(info of
			 * features to be added)
			 **/
			Graphic[] g = featurewriter.createFeatureStorage();
			thisLayer.applyEdits(g, null, null, new ApplyEditCallback("storageTank"));// add the new features to
														// layer
			all_layers.add(thisLayer);
			all_features.add(g);
		}
	}

	/***
	 * Add A line feature to Arcgis Server
	 * function
	 * 
	 * @param pipeInfo
	 *            info required to draw a pipe feature, struct with 2 members:
	 *            point list & attribute list.
	 */
	
	/*
	public static void create_line(PipeReader.PipeInfo pipeInfo) {
		// linelayer.setOperationMode(QueryMode.SELECTION_ONLY);

		List<Point> points = pipeInfo.path;
		//TODO
		if (linelayers[0].getDefaultSpatialReference() == null) {
			JOptionPane.showMessageDialog(null, "Sorry, the layer is not yet fully loaded");
		} else {
			///////// Construct polyline from point list////////////
			Polyline line = new Polyline();
			line.startPath((Point) (points.get(0)));
			for (int idxP = 1; idxP < points.size(); idxP++) {
				Point mPt = (Point) (points.get(idxP));
				line.lineTo(mPt);
				System.out.println("+++++draw point" + mPt.getX() + "," + mPt.getY());
			}

			///////////////////////////////////////////////////////////////////

			Graphic polylineGraphic = new Graphic(line, lineSymbolMaterial, pipeInfo.attriList);// construct
																						// graphic
																						// object
																						// with
																						// polyline
																						// ob
																						// &
																						// attribute
																						// list

			Graphic[] adds = { polylineGraphic };// construct graphic array

			//TODO
			linelayers[0].applyEdits(adds, null, null, new ApplyEditCallback());// add graphics to line
															// layer

		}
	}
	*/


	final static SimpleFillSymbol testcolor = new SimpleFillSymbol(Color.black, new SimpleLineSymbol(Color.cyan, 1),
			SimpleFillSymbol.Style.SOLID);
	final static SimpleLineSymbol linecolor = new SimpleLineSymbol(Color.pink, 3);

	static final String ElECTRICAL_OWL_FILE_NAME = "owl/updated electrical network.owl";


	private JFrame window;
	private static JMap map;
	 static List<LayerFactory> layerFactories = new ArrayList<LayerFactory>();

	private static List<EntityInfo> entityListFromOWL;//THE ONE AND ONLY DEVICE LIST FROM OWL
	public App() throws Exception {
				
		
		// ----------------CONSTRUCT GUI---------------------------------------------------------------------------------------------------------
		JButton Load_feature = new JButton("Load Feature From OWL");
		Load_feature.setLocation(0, 0);
		Load_feature.setSize(190, 30);

		JButton Draw_connections = new JButton("Draw the connections");
		Draw_connections.setLocation(0, 30);
		Draw_connections.setSize(190, 30);

		JButton Delete = new JButton("Delete the features");
		Delete.setLocation(0, 60);
		Delete.setSize(190, 30);

		window = new JFrame();
		window.setSize(190, 130);
		window.setLocationRelativeTo(null); // center on screen
		window.setDefaultCloseOperation(JFrame.EXIT_ON_CLOSE);
		window.getContentPane().setLayout(new BorderLayout(0, 0));

		window.add(Load_feature);
		window.add(Draw_connections);
		window.add(Delete);

		// dispose map just before application window is closed.

		window.addWindowListener(new WindowAdapter() {
			@Override
			public void windowClosing(WindowEvent windowEvent) {
				super.windowClosing(windowEvent);
				map.dispose();
			}
		});

		// -------------------------------------------------------------------------------------------------------------------------

		/****
		 * Event Handler when load_button feature clicked. +++++Lines, devices,
		 * storage Tank features are generated into already generated layers on
		 * Arcgis Server.
		 */
		Load_feature.addActionListener(new ActionListener() {
			
			
			
			@Override
			public void actionPerformed(ActionEvent arg0) {
				
				
		
				try {
					// drawLines(); // load line feature from owl, currently commented out
					drawLinesFromKML();//generate line features from kml directly
					System.out.println("draw line from KML finished");
					
					/////////-1 because the last one is storage tank, which is taken care of separately
					for (int i = 0; i < deviceInfoList.size()-1; i++) {// loop through each device in deviceInfoList
																	
						if (!deviceInfoList.get(i).name.equals(storageInfo.name)) {//Is device storage tank?
							DeviceInfo info = deviceInfoList.get(i);//=>NO! Then call create_object to load features into arcgis service
							create_object(x_array[i], y_array[i], LayerMap.get(info.name), info.type, info.name,  info.owlSource);
						}

					}
					
					
					createStorageTank(LayerMap.get(storageInfo.name)); // Modified by ZHOU XIAOCHI 2017-2-24
					//ArcGISFeatureLayer storage = new ArcGISFeatureLayer(BASE_URL + "/" + storageInfo.name, user);
					//createStorageTank(storage); // Modified by ZHOU XIAOCHI 2017-2-24
					
					
																	// load
																	// //storage
																	// // tank
																	// features individually
				} catch (SAXException | IOException | ParserConfigurationException e) {
					// TODO Auto-generated catch block

					e.printStackTrace();
				} catch (Exception e) {
					// TODO Auto-generated catch block
					e.printStackTrace();
				}

				
				
				try {
					JParkSim.restartApplication();
				} catch (URISyntaxException | IOException e) {
					// TODO Auto-generated catch block
					e.printStackTrace();
				} catch (Exception e) {
					// TODO Auto-generated catch block
					e.printStackTrace();
				} catch (Throwable e) {
					// TODO Auto-generated catch block
					e.printStackTrace();
			}

				
				

			}

		});


		// TODO: does this still work?
		Delete.addActionListener(new ActionListener() {
			@Override
			public void actionPerformed(ActionEvent arg0) {

				for (double point : x_array) {
					System.out.println("x --->" + point);
				}

				System.out.println("Delete Clicked 1 ");
				delete();

			}
		});

		// ---------------------------------------------------Initiate EntityList----------------------------------------------------------------------
		readAllEntityList();
		for (EntityInfo d :nonDeviceLayersInfo){
			System.out.println("final entity++++++++++++++++"+d.getName());
		}
		// -------------------------------------------------------------------------------------------------------------------------
		MapOptions mapOptions = new MapOptions(MapType.TOPO);
		map = new JMap(mapOptions);

		ArcGISTiledMapServiceLayer tiledLayer = new ArcGISTiledMapServiceLayer(
				"http://services.arcgisonline.com/ArcGIS/rest/services/World_Topo_Map/MapServer");

		LayerList layerList = new LayerList();
		layerList.add(tiledLayer);
	    user = new UserCredentials();
		user.setUserAccount("kleinelanghorstmj", "h3OBhT0gR4u2k22XZjQltp"); // Access
																			// secure
																			// feature
																			// layer
																			// service
																			// using
																			// login
																			// username
																			// and
																			// password

		// ================================================================

		LayerMap = new HashMap<String, ArcGISFeatureLayer>();
		
		/////TODO: symbol does not matter anyway here, define one and use one for all?

    	


		 SimpleLineSymbol outline = new SimpleLineSymbol(new Color(255, 244, 0), 500);
		 SimpleFillSymbol symbol = new SimpleFillSymbol(new Color(0, 0, 0, 255), outline);
		 


         PointObjectsGenerator.layer_factory(0,"Load",null,"Load_Point",true); // Load Points
         PointObjectsGenerator.layer_factory(0,"Coupler",null,"Bus_Coupler",false); // Load Points
         PointObjectsGenerator.layer_factory(0,"Transformer","^.*EHT.*$","EHT_Station",true);
         PointObjectsGenerator.layer_factory(0,"Transformer","^.*UHT.*$","UHT_Station_2",true);
         PointObjectsGenerator.layer_factory(0,"Transformer","^.*HT.*$","HT_Station",true);
         PointObjectsGenerator.layer_factory(0,"Transformer","^.*LT.*$","LT_Station",true);             

		

		createLayer("waterline", "", LineType.WATER);
		createLayer("gasline", "",LineType.GAS);
		createLayer("materialline", "",LineType.MATERIAL);
		createLayer("airline", "",LineType.AIR);

		
		linelayers = new ArcGISFeatureLayer[4];
		for(int idxLineLayer = 0;  idxLineLayer < linelayers.length; idxLineLayer++){	
		linelayers[idxLineLayer]=new ArcGISFeatureLayer(BASE_URL + "/" + idxLineLayer, user);
		}
		
		
		 readDeviceType();//read device info list into deviceInffoList
		x_array = new double[deviceInfoList.size()];
		y_array = new double[deviceInfoList.size()];
		//TODO: exclude storage layer for testing ,delete -1 after testing
		for (int i = 0; i < deviceInfoList.size(); i++) {

			DeviceInfo mDeviceInfo = deviceInfoList.get(i);
			String target = mDeviceInfo.name;
			createLayer(target, mDeviceInfo.owlSource);
			String idx = FeatureServiceUpdater.layerID;

			System.out.println("#######################################################");


			ArcGISFeatureLayer newLayer = new ArcGISFeatureLayer(BASE_URL + "/" + target, user);

			all_layers.add(newLayer);
			LayerMap.put(target, newLayer);
			
			OWLReader.read_owl_file(mDeviceInfo.owlSource, target);
			
			x_array[i] = OWLReader.x;//TODO: WHAT IS THIS? IF IS STILL USEFUL NEED TO THINK OF CASE OF STORAGE TANK
			y_array[i] = OWLReader.y;

			SimpleRenderer renderer = new SimpleRenderer(testcolor);
			newLayer.setRenderer(renderer);
			layerList.add(newLayer);

			map.getLayers().add(newLayer);

			editlayer.put(target, newLayer);

		}

		// ================================================================

		//TODO: what does this do, need to put it back?
		//LayerMap.put("linelayer", linelayer);
		//SimpleRenderer renderer2 = new SimpleRenderer(linecolor);
		//linelayer.setRenderer(renderer2);
		
		
		for(ArcGISFeatureLayer linelayer : linelayers){
		layerList.add(linelayer);
		map.getLayers().add(linelayer);
		}
		layerList.add(tiledLayer);

		Point mapCenter = new Point(11543665, 141400);
		map.setExtent(new Envelope(mapCenter, 7200, 5400));

		window.getContentPane().add(map);

	   	/************create and load layer for each type of entities(kml+owl generation)*****************/			 
			 

//			 TODO: COMMENT FOR TESTING
	   	for(LayerFactory aLayerF:layerFactories){
	   		aLayerF.createLoadLayer();
	   		
	   	}

	 

	}

	/**
	 * Starting point of this application.
	 * 
	 * @param args
	 * @throws Exception
	 * @throws IOException
	 */
	public static void main(String[] args) throws IOException, Exception {

		EventQueue.invokeLater(new Runnable() {

			@Override
			public void run() {
				try {
					App application = new App();
					application.window.setVisible(true);
				} catch (Exception e) {
					e.printStackTrace();
				}
			}
		});
	}

	public static void createLayer(String targetName, String owlSource) throws IOException, Exception {
		createLayer(targetName, owlSource, LineType.WATER);
	}
	/****
	 * Create layer into Arcgis Service.
	 * 
	 * @param targetName
	 *            name of the device,required for reading Owl file. "linelayer"
	 *            for all line features. "storagetank" for all storage tanks.
	 * @throws IOException
	 * @throws Exception
	 */
	public static void createLayer(String targetName, String owlSource,LineType lineType) throws IOException, Exception {
		/////// case: storage tank//////////////////////////////////////
		if (targetName.toLowerCase().contains("storagetank")) {
			System.out.println("Creating storage tank layer");
			StorageTankReader reader = StorageTankReader.getInstance();
			int length = reader.attributes.size();

			String[] typeList = new String[length];
			String[] nameList = new String[length];

			System.out.println("--------------------------------------");

			for (int i = 0; i < length; i++) {
				typeList[i] = "esriFieldTypeString";
			}

			int idxNameList = 0;
			for (Iterator iter = reader.attributes.iterator(); iter.hasNext();) {
				nameList[idxNameList] = (String) iter.next();
				System.out.println("atrri:++++++++   " + nameList[idxNameList]);
				idxNameList++;
			}

			// construct name map of lists
			Map<String, String[]> attrLists = new HashMap<String, String[]>();

			attrLists.put("name", nameList);
			attrLists.put("type", typeList);
			attrLists.put("alias", nameList);
			featureUpdater.generateLayer(length, FeatureServiceUpdater.LayerType.POLYGON, attrLists, targetName);

		}
		/////// case: devices//////////////////////////////////////
		else if (!targetName.contains("line")) {
			// TODO
			OWLReader.read_owl_file(owlSource, targetName);

			int lengthChemAttris = OWLReader.name_list.size();

			String[] nameListChemicalAttris = new String[lengthChemAttris];

			System.out.println("--------------------------------------");

			for (int i = 0; i < lengthChemAttris; i++) {
				nameListChemicalAttris[i] = OWLReader.name_list.get(i).replace('.', '_');
; // get
																		// the
																		// attributes
																		// name
																		// list
																		// (header)
																		// from
																		// the
																		// owl
																		// file

			}
			// Now read electrical owl file
			OWLReader.read_owl_file(ElECTRICAL_OWL_FILE_NAME, targetName);
			int lengthElectricalAttris = OWLReader.name_list.size();

			String[] nameListElectricalAttris = new String[lengthElectricalAttris];
			for (int i = 0; i < lengthElectricalAttris; i++) {
				nameListElectricalAttris[i] = OWLReader.name_list.get(i).replace('.', '_');
; // get
																			// the
																			// attributes
																			// name
																			// list
																			// (header)
																			// from
																			// the
																			// owl
																			// file

			}

			String[] typeList = new String[lengthElectricalAttris + lengthChemAttris];

			for (int i = 0; i < typeList.length; i++) {
				typeList[i] = "esriFieldTypeString";
			}

			String[] nameList = concatArr(nameListChemicalAttris, nameListElectricalAttris);
			// construct name map of lists
			Map<String, String[]> attrLists = new HashMap<String, String[]>();

			attrLists.put("name", nameList);
			attrLists.put("type", typeList);
			attrLists.put("alias", nameList);
			int lengthOfEachList = nameList.length;
			featureUpdater.generateLayer(lengthOfEachList, FeatureServiceUpdater.LayerType.POLYGON, attrLists,
					targetName);
		}
		/////// case: lines//////////////////////////////////////
		else if (targetName.contains("line")) {// generate layer list
			// TODO: UNCOMMENT WHEN USING OWL, TEMPERARYLY USING KML
			// PipeReader reader = PipeReader.getInstance();
			// int length = reader.getAttriNameSet().size();

			LineKMLReader reader = LineKMLReader.getInstance(lineType);
			int length = reader.attriNameList.size();
			String[] typeList = new String[length];
			// TODO: COMMENT WHEN USING OWL, TEMPERARYLY USING KML
			// String[] nameList = (String[])
			// reader.getAttriNameSet().toArray(new String[length]);
			String[] nameList = (String[]) reader.attriNameList.toArray(new String[length]);

			System.out.println("--------------------------------------");

			for (int i = 0; i < length; i++) {
				typeList[i] = "esriFieldTypeString";
			}

			Map<String, String[]> attrLists = new HashMap<String, String[]>();

			attrLists.put("name", nameList);
			attrLists.put("type", typeList);
			attrLists.put("alias", nameList);
			featureUpdater.generateLayer(length, FeatureServiceUpdater.LayerType.POLYLINE, attrLists, targetName);// generate
																												// line
																												// layer

		}

	}

	/****
	 * Utility function to concat two array
	 * 
	 * @param a, array a
	 * @param b  array b
	 * @return concated array a+b
	 */
	public static String[] concatArr(String[] a, String[] b) {
		int aLen = a.length;
		int bLen = b.length;
		String[] c = new String[aLen + bLen];
		System.arraycopy(a, 0, c, 0, aLen);
		System.arraycopy(b, 0, c, aLen, bLen);
		return c;
	}

	/***
	 * Read device name and type from txt files
	 * @return 
	 */
	private static void readDeviceType() {
		Map<String, String> typeDictionary = new HashMap<String, String>();	
		try (BufferedReader br = new BufferedReader(new FileReader(DEVICE_MAP_LOCATION))) {

				String sCurrentLine;

				while ((sCurrentLine = br.readLine()) != null) {//for each line
					// temp.add(sCurrentLine);
					String name = sCurrentLine.split("#")[0];
					String type = sCurrentLine.split("#")[1];
				typeDictionary.put(name, type);
				}

			} catch (IOException e) {
				e.printStackTrace();
			}
		
		//loop through deviceInfoList to find type of each in dictionary, if type not found ,noted down the id for later removal
		ArrayList<Integer> ids2Remove = new ArrayList<Integer>();
              for(int idxD = 0; idxD < deviceInfoList.size(); idxD++){
            	  DeviceInfo device = deviceInfoList.get(idxD);
            	  String dType = typeDictionary.get(device.name);
            	  if(dType==null){
            		  System.out.println("ERR: CAN NOT FIND TYPE FOR DEVICE "+device.name+" in "+DEVICE_MAP_LOCATION+" , this device will be removed from list");
            		  ids2Remove.add(idxD);
                   
            	  } else{
            		  device.type = dType;
            	  }
              }
              
              //remove all devices without type defined in map
     		 for(int idxID = ids2Remove.size() - 1; idxID >= 0; idxID--){//You need to remove in sequence from one with highest id to lowest
    			 int idxD = ids2Remove.get(idxID);
    			 deviceInfoList.remove(idxD);
    		 }
              
//TODO: do storage tank
		deviceInfoList.add(storageInfo);//add storagetank separately
		
		//add all other layers seperately
	}
	public static String[] allEntityList = null;
	public static String[]  readAllEntityList() throws IOException, Exception{
		if(allEntityList == null){//lazy initiation, make sure this happens only once
		
		UserCredentials user = new UserCredentials();
		user.setUserAccount("kleinelanghorstmj", "h3OBhT0gR4u2k22XZjQltp"); 
		 SimpleLineSymbol outline = new SimpleLineSymbol(new Color(255, 244, 0), 500);
		 SimpleFillSymbol symbol = new SimpleFillSymbol(new Color(0, 0, 0, 255), outline);
		 
		// ===============read owl list for each entity===========================================================================
		entityListFromOWL = OWLReader.getEntityFromOWL();

		////// divide it into plant - device generation && non-device layer, create&&load for each
		for(EntityInfo entity : entityListFromOWL){
			if(entity.getOwlSource()!=null){
			if(entity.getName().toLowerCase().contains("storage")){//storage tank is a special case, do it seperately
				storageInfo = new DeviceInfo(entity.getName(), entity.getName(), entity.getOwlSource());
			} 
			else{
			if(entity.getName().matches("^\\w+-\\d+$")){//then it is a device

				deviceInfoList.add(new DeviceInfo(entity.getName(), entity.getOwlSource()));
				
				
			} else{//it is a non device layer
				nonDeviceLayersInfo.add(entity);
			}
			}
		}
		}
			
		
		///For non device list 
		//////loop through LayerFactoryInfoDictionary to find its info
		Map<String, LayerFactoryInfo> dic = LayerFactoryInfoDictionary.getDictionary();
		 /////////////// construct layerFactories for each layer///////////////////////////////////
	     //construct a full layerInfo
		
		ArrayList<Integer> ids2Remove = new ArrayList<Integer>();
		 for(int idxE = 0; idxE < nonDeviceLayersInfo.size(); idxE++){
			 
			 EntityInfo entity =nonDeviceLayersInfo.get(idxE);
	    	 LayerFactoryInfo info = dic.get(entity.getName());
	    	 
	    	 if(info ==null){
	    		System.out.println("entity: "+entity.getName()+" not exists in LayerFactory dictionary, will be deleted from layer list");
	    		nonDeviceLayersInfo.remove(entity);
	    	 }else{
	    	 info.setOwlSource(entity.getOwlSource() );
	    	 layerFactories.add(new LayerFactory(info, user, symbol));
	    	 }
	    	 }
		 
		 //remove all entities not defined in dictionary
		 for(int idxID = ids2Remove.size() - 1; idxID >= 0; idxID--){//You need to remove in sequence from one with highest id to lowest
			 int idxE = ids2Remove.get(idxID);
			 nonDeviceLayersInfo.remove(idxE);
		 }
		 
		 //extract from filtered nonDeviceLayersInfo the  name list of layers
		 for(EntityInfo entity : nonDeviceLayersInfo){
			 nonDeviceLayersNames.add(entity.getName());
		 }
		 
		
		String[] returnStr = new String[deviceInfoList.size()];	
		
		int idxStr = 0;
		for(DeviceInfo dInfo :deviceInfoList ){
			returnStr[idxStr] = dInfo.name;
		idxStr++;
		}
		allEntityList = concatArr(returnStr, nonDeviceLayersNames.toArray(new String[nonDeviceLayersNames.size()]));
	}
		return allEntityList;
	}

	// currently not able to be used because no indication of type in owl file
	// TODO: future with changed owl file (subsystem should has type indication)
	public static void readDeviceListFromOwl() throws IOException, Exception {

	}

	/***
	 * Currently not used.
	 * Funtion to Draw lines on layer Read line info from PipeReader and feed to
	 * info to create_line to create each line as feature on linelayer
	 * 
	 * @throws IOException
	 * @throws Exception
	 */
	public static void drawLines() throws IOException, Exception {
/*
		List linelist = PipeReader.getInstance().getPipelist();
		for (Object lineInfo : linelist) {
			create_line((PipeReader.PipeInfo) lineInfo);
		}
*/
	}

	// todo: delete this when segment pipe owl is completed
	/***
	 * Tmp function to draw line from kml(instead of owl) Read coordinates from
	 * LineKMLReader and add to linelayer
	 * 
	 * @throws Exception
	 * @throws IOException
	 */
	public static void drawLinesFromKML() throws IOException, Exception {
		
		for(LineType linetype: LineType.values()){
		int idxPipe = 0;
		LineKMLReader reader = LineKMLReader.getInstance(linetype);
		Graphic[] adds = new Graphic[reader.coordinates.size()];
		List<Map<String, Object>> AttriMap = reader.dataTables;

		for (List<Point> pipe : reader.coordinates) {
			Polyline pipeLine = new Polyline();
			Map<String, Object> attributes = AttriMap.get(idxPipe);

			pipeLine.startPath(pipe.get(0)); // set

			for (int idxPoint = 1; idxPoint < pipe.size(); idxPoint++) {
				pipeLine.lineTo(pipe.get(idxPoint).getX(), pipe.get(idxPoint).getY());
			}
			Graphic polyglineGraphic = new Graphic(pipeLine, lineSymbols[linetype.getId()], attributes);
			adds[idxPipe] = polyglineGraphic;
			idxPipe++;
		}

		linelayers[linetype.getId()].applyEdits(adds, null, null, new ApplyEditCallback(linetype.name()));
		}
	}

	public static int getIndex(String[] array, String item) {
		int index = 0;

		return index;
	}

	public static void delete() {

		for(ArcGISFeatureLayer linelayer : linelayers){
		all_layers.add(linelayer);
		}
		for (int i = 0; i < all_layers.size(); i++) {
			// all_layers.get(i).applyEdits(null, all_features.get(i), null,
			// null);
			int[] ids = all_layers.get(i).getGraphicIDs();
			for (int id : ids) {
				System.out.println(id);
			}

			all_layers.get(i).setSelectionIDs(ids, true);

			all_layers.get(i).applyEdits(null, all_layers.get(i).getSelectedFeatures(), null, new ApplyEditCallback("delete"));
		}
	}

	public static void writeToLayer(String target,ArcGISFeatureLayer layer ,double x, double y,String type) throws Exception
	{
		
		
 
			for (int i = 0; i < deviceInfoList.size(); i++) {// loop through each device in deviceInfoList
															
				if (!deviceInfoList.get(i).name.equals("storageTank")) {//Is device storage tank?
					
					DeviceInfo info = deviceInfoList.get(i);//=>NO! Then call create_object to load features into arcgis service
					if(info.name.contentEquals(target)){
					create_object( x, y,layer ,type, info.name ,info.owlSource);
					}
				}

			}
		 System.out.println("finished");
		
	}
	

	public static void removeElement(Object[] a, int del) {
		System.arraycopy(a, del + 1, a, del, a.length - 1 - del);
	}

}

//<|MERGE_RESOLUTION|>--- conflicted
+++ resolved
@@ -110,11 +110,7 @@
 	    
 	}
 
-<<<<<<< HEAD
 	 public static final String BASE_URL = "http://services5.arcgis.com/9i99ftvHsa6nxRGj/arcgis/rest/services/TST024/FeatureServer";
-=======
-	 public static final String BASE_URL = "http://services5.arcgis.com/9i99ftvHsa6nxRGj/arcgis/rest/services/TEST024/FeatureServer";
->>>>>>> cc13c0d0
 
 																																	// url
 																																	// for
