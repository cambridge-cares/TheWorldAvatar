package cam.dev.zhouxiaochi;

import java.awt.EventQueue;

import javax.swing.JButton;
import javax.swing.JCheckBox;
import javax.swing.JComboBox;
import javax.swing.JComponent;
import javax.swing.JFrame;
import javax.swing.JOptionPane;
import javax.xml.parsers.ParserConfigurationException;

import org.json.JSONException;
import org.xml.sax.SAXException;

import java.awt.BorderLayout;
import java.awt.Color;
import java.awt.Component;
import java.awt.Dimension;
import java.awt.event.ActionEvent;
import java.awt.event.ActionListener;
import java.awt.event.ItemEvent;
import java.awt.event.ItemListener;
import java.awt.event.KeyEvent;
import java.awt.event.MouseEvent;
import java.awt.event.WindowAdapter;
import java.awt.event.WindowEvent;
import java.io.BufferedReader;
import java.io.DataOutputStream;
import java.io.FileReader;
import java.io.FileWriter;
import java.io.IOException;
import java.io.OutputStreamWriter;
import java.net.HttpURLConnection;
import java.net.URL;
import java.net.URLEncoder;
import java.util.ArrayList;
import java.util.Arrays;
import java.util.HashMap;
import java.util.Iterator;
import java.util.LinkedHashMap;
import java.util.List;
import java.util.Map;
import java.util.Set;
import java.util.TreeSet;

import com.esri.core.geometry.CoordinateConversion;
import com.esri.core.geometry.Envelope;
import com.esri.core.geometry.Geometry;
import com.esri.core.geometry.GeometryEngine;
import com.esri.core.geometry.Line;
import com.esri.core.geometry.Point;
import com.esri.core.geometry.Polygon;
import com.esri.core.geometry.Polyline;
import com.esri.core.geometry.SpatialReference;
import com.esri.core.geometry.Transformation2D;
import com.esri.core.io.UserCredentials;
import com.esri.core.map.CallbackListener;
import com.esri.core.map.Feature;
import com.esri.core.map.FeatureEditResult;
import com.esri.core.map.FeatureSet;
import com.esri.core.map.Graphic;
import com.esri.core.portal.Portal;
import com.esri.core.portal.WebMap;
import com.esri.core.renderer.SimpleRenderer;
import com.esri.core.symbol.SimpleFillSymbol;
import com.esri.core.symbol.SimpleLineSymbol;
import com.esri.core.tasks.ags.query.Query;
import com.esri.map.ArcGISFeatureLayer;
import com.esri.map.ArcGISFeatureLayer.SELECTION_METHOD;
import com.esri.map.ArcGISTiledMapServiceLayer;
import com.esri.map.GroupLayer;
import com.esri.map.JMap;
import com.esri.map.Layer;
import com.esri.map.LayerEvent;
import com.esri.map.LayerList;
import com.esri.map.LayerListEventListenerAdapter;
import com.esri.map.MapOptions;
import com.esri.map.MapOptions.MapType;
import com.esri.map.MapOverlay;
import com.esri.map.QueryMode;
import com.esri.map.popup.*;
import com.esri.toolkit.overlays.HitTestEvent;
import com.esri.toolkit.overlays.HitTestListener;
import com.esri.toolkit.overlays.HitTestOverlay;
import com.esri.toolkit.overlays.InfoPopupOverlay;

public class App {
	
	 enum LineType{
		WATER(0),
		GAS(1),
		MATERIAL(2),
		AIR(3);
	    private LineType(int id) {
	        this.id = id;
	    }
		private final int id;
	    public int getId() {
	        return id;
	    }
	    
	}

<<<<<<< HEAD
	public final static String BASE_URL = "http://services5.arcgis.com/9i99ftvHsa6nxRGj/arcgis/rest/services/TEST021/FeatureServer";// Base
=======
	public final static String BASE_URL = "http://services5.arcgis.com/9i99ftvHsa6nxRGj/arcgis/rest/services/TEST015/FeatureServer";// Base
>>>>>>> 5daa3389
																																	// url
																																	// for
																																	// Arcgis
																																	// service!!!!
	public static String[] DEVICE_TYPE_MAP_LOCATIONS = { "map/map.txt","map/map2.txt", "map/map3.txt","map/map_zeon.txt" };// list
																					// of
																					// device-type
																					// map
																					// location

	public static String[] PLANT_OWL_FILE_NAME = { "owl/BiodieselPlant3.owl","owl/BiodieselPlant2WWHR.owl", "owl/BiodieselPlant1WOWHR.owl","owl/zeonplant.owl" };// list
	
	
																										// of
																										// owl
																										// files,
																										// note
																										// sequence
																										// corrspond
																										// to
																										// device
																										// type
																										// maps

	public final static String ElECTRICAL_OWL_FILE_NAME = "owl/updated electrical network.owl";// owl
																							// file
																							// for
																							// electrical
   public final static String STORAGE_OWL_NAME = "owl/storagetankcomplete.owl";
	private static        String[] nonDeviceLayersNames = {"JurongLandlotsLayer", "EHTLines", "HTLines", "UHTLines","Powergen","PublicRoads","TLPlant(22kV-11kV)"
   		 ,"TLPlant(22kV-3.4kV)","TLPlant(3.4kV-3kV)","TLPlant(3kV-0.4kV)", "TLPlant(main-22kV)","Jurong_WaterNetwork","steam network", "JurongBuildingLayer" };
	
	enum Non_Device_Layer{
		
		LANDLOTS(0),
		EHTLINES(1),
		HTLINES(2),
		UHTLINES(3),
		POWERGEN(4),
		PUBLICROADS(5),
		TLPLANT2211(6),
		TLPLANT2234(7),
		TLPLANT343(8),
		TLPLANT304(9),
		TLPLANTmain22(10),
		WATERNETWORK(11),
		STEAMNETWORK(12);
	    private Non_Device_Layer(int id) {
	        this.id = id;
	    }
		private final int id;
	    public int getId() {
	        return id;
	    }
	}
	public static int layerID;
	public static ArcGISFeatureLayer Layer;
	public static JCheckBox checkbox;
    public static ArrayList<String>  AllDeviceLayerNameList = new ArrayList<String>();
	// public static String target;
	public static ArrayList<DeviceInfo> deviceInfoList;
	public static String[] types;

	public static double[] x_array;
	public static double[] y_array;

	public static Map<String, ArcGISFeatureLayer> LayerMap;
	//public static ArcGISFeatureLayer linelayer;//TODO: ONLY PUT FOR FUTURE USE: EXTRACTING LINE FROM OWL

	public static ArcGISFeatureLayer[] linelayers;

	public static ArrayList<String> combination = new ArrayList<String>();

	public static ArrayList<Graphic[]> all_features = new ArrayList<Graphic[]>();
	public static ArrayList<ArcGISFeatureLayer> all_layers = new ArrayList<ArcGISFeatureLayer>();

	public static int[] count;
	public static final Map<String, ArcGISFeatureLayer> editlayer = new LinkedHashMap<>();
	private static FeatureServiceUpdater featureUpdater;
	//TODO: this might be deleted, this symbol does not affect the final map
	static SimpleLineSymbol lineSymbolMaterial = new SimpleLineSymbol(Color.RED, 500);
	static SimpleLineSymbol lineSymbolWater = new SimpleLineSymbol(Color.BLUE, 500);
	static SimpleLineSymbol lineSymbolGas = new SimpleLineSymbol(Color.ORANGE, 500);
	static SimpleLineSymbol lineSymbolAir = new SimpleLineSymbol(Color.BLACK, 500);

	static SimpleLineSymbol[] lineSymbols = {lineSymbolWater,lineSymbolGas,lineSymbolMaterial,lineSymbolAir};

	/**
	 * DeviceInfo, stores name, type and plantID of one device.
	 * @author Shaocong
	 *
	 */
	public static class DeviceInfo {
		public String name;
		public String type;
		public int plantID;

		public DeviceInfo(String name, String type, int plantID) {
			super();
			this.name = name;
			this.type = type;
			this.plantID = plantID;
		}

	}

	/**
	 * ////Add A device feature to Arcgis Server: A wrapper to call
	 * featureWriter function
	 * 
	 * @param x
	 *            coordi x
	 * @param y
	 *            coordi y
	 * @param thisLayer
	 *            arcgis feature layer to add to
	 * @param type
	 *            type of this device(ex: Reactor)
	 * @param name
	 *            name of this feature
	 * @param plantID 
	 * @throws Exception
	 */
	public static void create_object(double x, double y, ArcGISFeatureLayer thisLayer, String type, String name, int plantID)
			throws Exception {

		thisLayer.setOperationMode(QueryMode.SELECTION_ONLY);

		FeatureWriter featurewriter = new FeatureWriter();
		if (thisLayer.getDefaultSpatialReference() == null) {
			JOptionPane.showMessageDialog(null, "Sorry, the layer is not yet fully loaded");
		} else {
			/**
			 * call feature writer to get the packed up graphic array(info of
			 * features to be added)
			 **/
			Graphic[] g = featurewriter.createFeature(type, x, y, thisLayer.getDefaultSpatialReference(), name, plantID);
			// rect_list.add(featurewriter.obstacle);
			thisLayer.applyEdits(g, null, null, new ApplyEditCallback());// add the new features to
														// layer
			all_layers.add(thisLayer);
			all_features.add(g);
		}
	}

	/***
	 * Add ALL storage tank features to Arcgis Server: A wrapper to call
	 * featureWriter function
	 * 
	 * @param thisLayer
	 *            layer to add to, should be storage tank layer
	 * @throws Exception
	 */
	public static void createStorageTank(ArcGISFeatureLayer thisLayer) throws Exception {

		FeatureWriter featurewriter = new FeatureWriter();
		if (thisLayer.getDefaultSpatialReference() == null) {
			JOptionPane.showMessageDialog(null, "Sorry, the layer is not yet fully loaded");
		} else {
			/**
			 * call feature writer to get the packed up graphic array(info of
			 * features to be added)
			 **/
			Graphic[] g = featurewriter.createFeatureStorage();
			thisLayer.applyEdits(g, null, null, new ApplyEditCallback());// add the new features to
														// layer
			all_layers.add(thisLayer);
			all_features.add(g);
		}
	}

	/***
	 * Add A line feature to Arcgis Server
	 * function
	 * 
	 * @param pipeInfo
	 *            info required to draw a pipe feature, struct with 2 members:
	 *            point list & attribute list.
	 */
	public static void create_line(PipeReader.PipeInfo pipeInfo) {
		// linelayer.setOperationMode(QueryMode.SELECTION_ONLY);

		List<Point> points = pipeInfo.path;
		//TODO
		if (linelayers[0].getDefaultSpatialReference() == null) {
			JOptionPane.showMessageDialog(null, "Sorry, the layer is not yet fully loaded");
		} else {
			///////// Construct polyline from point list////////////
			Polyline line = new Polyline();
			line.startPath((Point) (points.get(0)));
			for (int idxP = 1; idxP < points.size(); idxP++) {
				Point mPt = (Point) (points.get(idxP));
				line.lineTo(mPt);
				System.out.println("+++++draw point" + mPt.getX() + "," + mPt.getY());
			}

			///////////////////////////////////////////////////////////////////

			Graphic polylineGraphic = new Graphic(line, lineSymbolMaterial, pipeInfo.attriList);// construct
																						// graphic
																						// object
																						// with
																						// polyline
																						// ob
																						// &
																						// attribute
																						// list

			Graphic[] adds = { polylineGraphic };// construct graphic array

			//TODO
			linelayers[0].applyEdits(adds, null, null, new ApplyEditCallback());// add graphics to line
															// layer

		}
	}


	final static SimpleFillSymbol testcolor = new SimpleFillSymbol(Color.black, new SimpleLineSymbol(Color.cyan, 1),
			SimpleFillSymbol.Style.SOLID);
	final static SimpleLineSymbol linecolor = new SimpleLineSymbol(Color.pink, 3);

	private JFrame window;
	private static JMap map;

	public App() throws Exception {

		JButton Load_feature = new JButton("Load Feature From OWL");
		Load_feature.setLocation(0, 0);
		Load_feature.setSize(190, 30);

		JButton Draw_connections = new JButton("Draw the connections");
		Draw_connections.setLocation(0, 30);
		Draw_connections.setSize(190, 30);

		JButton Delete = new JButton("Delete the features");
		Delete.setLocation(0, 60);
		Delete.setSize(190, 30);

		window = new JFrame();
		window.setSize(190, 130);
		window.setLocationRelativeTo(null); // center on screen
		window.setDefaultCloseOperation(JFrame.EXIT_ON_CLOSE);
		window.getContentPane().setLayout(new BorderLayout(0, 0));

		window.add(Load_feature);
		window.add(Draw_connections);
		window.add(Delete);

		// dispose map just before application window is closed.

		window.addWindowListener(new WindowAdapter() {
			@Override
			public void windowClosing(WindowEvent windowEvent) {
				super.windowClosing(windowEvent);
				map.dispose();
			}
		});

		// -------------------------------------------------------------------------------------------------------------------------

		/****
		 * Event Handler when load_button feature clicked. +++++Lines, devices,
		 * storage Tank features are generated into already generated layers on
		 * Arcgis Server.
		 */
		Load_feature.addActionListener(new ActionListener() {
			@Override
			public void actionPerformed(ActionEvent arg0) {
				try {
					// drawLines(); // load line feature into Arcgis Server
					drawLinesFromKML();
					System.out.println("draw line from KML finished");
					for (int i = 0; i < deviceInfoList.size(); i++) {// loop through each device in deviceInfoList
																	
						if (!deviceInfoList.get(i).name.equals("storageTank")) {//Is device storage tank?
							DeviceInfo info = deviceInfoList.get(i);//=>NO! Then call create_object to load features into arcgis service
							create_object(x_array[i], y_array[i], LayerMap.get(info.name), info.type, info.name, info.plantID);
						}

					}
					createStorageTank(LayerMap.get("storageTank"));// load
																	// //storage
																	// // tank
																	// features individually
				} catch (SAXException | IOException | ParserConfigurationException e) {
					// TODO Auto-generated catch block

					e.printStackTrace();
				} catch (Exception e) {
					// TODO Auto-generated catch block
					e.printStackTrace();
				}

			}

		});


		// TODO: does this still work?
		Delete.addActionListener(new ActionListener() {
			@Override
			public void actionPerformed(ActionEvent arg0) {

				for (double point : x_array) {
					System.out.println("x --->" + point);
				}

				System.out.println("Delete Clicked 1 ");
				delete();

			}
		});

		// -------------------------------------------------------------------------------------------------------------------------

		// -------------------------------------------------------------------------------------------------------------------------
		MapOptions mapOptions = new MapOptions(MapType.TOPO);
		map = new JMap(mapOptions);

		ArcGISTiledMapServiceLayer tiledLayer = new ArcGISTiledMapServiceLayer(
				"http://services.arcgisonline.com/ArcGIS/rest/services/World_Topo_Map/MapServer");

		LayerList layerList = new LayerList();
		layerList.add(tiledLayer);
		UserCredentials user = new UserCredentials();
		user.setUserAccount("kleinelanghorstmj", "h3OBhT0gR4u2k22XZjQltp"); // Access
																			// secure
																			// feature
																			// layer
																			// service
																			// using
																			// login
																			// username
																			// and
																			// password

		// ================================================================

		LayerMap = new HashMap<String, ArcGISFeatureLayer>();
		
		/////TODO: symbol does not matter anyway here, define one and use one for all?

    	


		 SimpleLineSymbol outline = new SimpleLineSymbol(new Color(255, 244, 0), 500);
		 SimpleFillSymbol symbol = new SimpleFillSymbol(new Color(0, 0, 0, 255), outline);
		 /////////////// construct layerFactories for each layer///////////////////////////////////
		 List<LayerFactory> layerFactories = new ArrayList<LayerFactory>();
 	     layerFactories.add(new LayerFactory("Landlots", "owl/JParkLandLots.owl", "kml/Landlots.kml", FeatureServiceUpdater.LayerType.POLYGON, "^LandLotID_\\d+$", user,symbol));
	
 	     layerFactories.add(new LayerFactory("EHTLines", "owl/updated electrical network.owl", "kml/EHT Lines.kml", FeatureServiceUpdater.LayerType.POLYLINE, "^EHT-\\d+$", user,symbol));
     layerFactories.add(new LayerFactory("HTLines", "owl/updated electrical network.owl", "kml/HT Lines.kml", FeatureServiceUpdater.LayerType.POLYLINE, "^HT-\\d+$", user,symbol));
		 layerFactories.add(new LayerFactory("UHTLines", "owl/updated electrical network.owl", "kml/UHT Lines (230kV).kml", FeatureServiceUpdater.LayerType.POLYLINE, "^UHT-\\d+$", user,symbol));
//		//TODO:WARNING:OWL NUM < KML NUM
	 layerFactories.add(new LayerFactory("Powergen", "owl/updated electrical network.owl", "kml/PowerGen.kml", FeatureServiceUpdater.LayerType.POLYGON, "^PowerGen_\\d+$", user,symbol));
//		//TODO:WARNING:OWL NUM < KML NUM
		 layerFactories.add(new LayerFactory("PublicRoads", "owl/JParkLandLots.owl", "kml/Public Roads.kml", FeatureServiceUpdater.LayerType.POLYGON, "^\\w+Road$", user,symbol));
//
		 layerFactories.add(new LayerFactory("TLPlant(22kV-11kV)", "owl/updated electrical network.owl", "kml/TLPlant(22kV-11kV).kml", FeatureServiceUpdater.LayerType.POLYLINE, "^PHT-[5|6|7|8]$", user,symbol));
		layerFactories.add(new LayerFactory("TLPlant(22kV-3.4kV)", "owl/updated electrical network.owl", "kml/TLPlant(22kV-3.4kV).kml", FeatureServiceUpdater.LayerType.POLYLINE, "^PHT-[9|10|11|12|13|14|15|16]$", user,symbol));
		 layerFactories.add(new LayerFactory("TLPlant(3.4kV-3kV)", "owl/updated electrical network.owl", "kml/TLPlant(3.4kV-3kV).kml", FeatureServiceUpdater.LayerType.POLYLINE, "^PLT-[1|2|3|4|5|6|7|8]$", user,symbol));
		 layerFactories.add(new LayerFactory("TLPlant(3kV-0.4kV)", "owl/updated electrical network.owl", "kml/TLPlant(3kV-0.4kV).kml", FeatureServiceUpdater.LayerType.POLYLINE, "^PLT-[9|10|11|12|13|14|15|16|17|18|19]", user,symbol));
		 layerFactories.add(new LayerFactory("TLPlant(main-22kV)", "owl/updated electrical network.owl", "kml/TLPlant(main-22kV).kml", FeatureServiceUpdater.LayerType.POLYLINE, "^PHT-[1|2|3|4]$", user,symbol));
	
		 layerFactories.add(new LayerFactory("water network", "owl/waternetwork.owl", "kml/WaterNetwork.kml", FeatureServiceUpdater.LayerType.POLYLINE, "^WaterPipe_\\d+$", user,symbol));
		 
		 layerFactories.add(new LayerFactory("steam network", "owl/steamnetwork.owl", "kml/Steam Pipelines.kml", FeatureServiceUpdater.LayerType.POLYLINE, "^SteamLine_\\d+$", user,symbol));
	 	 layerFactories.add(new LayerFactory("working fluid", PLANT_OWL_FILE_NAME[3], "kml/Working_Fluid.kml", FeatureServiceUpdater.LayerType.POLYLINE, "^S\\d+$", user,symbol));
		
		 layerFactories.add(new LayerFactory("buildings", "owl/buildingmodif2.owl", "kml/Buildings.kml", FeatureServiceUpdater.LayerType.POLYGON, "^BuildingID_\\d+$", user,symbol));




		
		
		////construct feature updater//////////////////////////////
		featureUpdater = new FeatureServiceUpdater(BASE_URL);

		createLayer("waterline", -1, LineType.WATER);
		createLayer("gasline", -1,LineType.GAS);
		createLayer("materialline", -1,LineType.MATERIAL);
		createLayer("airline", -1,LineType.AIR);

		
		linelayers = new ArcGISFeatureLayer[4];
		for(int idxLineLayer = 0;  idxLineLayer < linelayers.length; idxLineLayer++){	
		linelayers[idxLineLayer]=new ArcGISFeatureLayer(BASE_URL + "/" + idxLineLayer, user);
		}
		
		
		 deviceInfoList = readDevicelist();//read device info list
		x_array = new double[deviceInfoList.size()];
		y_array = new double[deviceInfoList.size()];
		//TODO: exclude storage layer for testing ,delete -1 after testing
		for (int i = 0; i < deviceInfoList.size(); i++) {

			DeviceInfo mDeviceInfo = deviceInfoList.get(i);
			String target = mDeviceInfo.name;
			createLayer(target, mDeviceInfo.plantID);
			String idx = FeatureServiceUpdater.layerID;

			System.out.println("#######################################################");


			ArcGISFeatureLayer newLayer = new ArcGISFeatureLayer(BASE_URL + "/" + target, user);

			all_layers.add(newLayer);
			LayerMap.put(target, newLayer);
			if(mDeviceInfo.plantID > 0){
			OWLReader.read_owl_file(PLANT_OWL_FILE_NAME[mDeviceInfo.plantID], target);
			}
			x_array[i] = OWLReader.x;//TODO: WHAT IS THIS? IF IS STILL USEFUL NEED TO THINK OF CASE OF STORAGE TANK
			y_array[i] = OWLReader.y;

			SimpleRenderer renderer = new SimpleRenderer(testcolor);
			newLayer.setRenderer(renderer);
			layerList.add(newLayer);

			map.getLayers().add(newLayer);

			editlayer.put(target, newLayer);

		}

		// ================================================================

		//TODO: what does this do, need to put it back?
		//LayerMap.put("linelayer", linelayer);
		//SimpleRenderer renderer2 = new SimpleRenderer(linecolor);
		//linelayer.setRenderer(renderer2);
		
		
		for(ArcGISFeatureLayer linelayer : linelayers){
		layerList.add(linelayer);
		map.getLayers().add(linelayer);
		}
		layerList.add(tiledLayer);

		Point mapCenter = new Point(11543665, 141400);
		map.setExtent(new Envelope(mapCenter, 7200, 5400));

		window.getContentPane().add(map);

	   	/************create and load layer for each type of entities(kml+owl generation)*****************/			 
			 

//			 TODO: COMMENT FOR TESTING
	   	for(LayerFactory aLayerF:layerFactories){
	   		aLayerF.createLoadLayer();
	   		
	   	}

	}

	/**
	 * Starting point of this application.
	 * 
	 * @param args
	 * @throws Exception
	 * @throws IOException
	 */
	public static void main(String[] args) throws IOException, Exception {

		EventQueue.invokeLater(new Runnable() {

			@Override
			public void run() {
				try {
					App application = new App();
					application.window.setVisible(true);
				} catch (Exception e) {
					e.printStackTrace();
				}
			}
		});
	}

	public static void createLayer(String targetName, int plantId) throws IOException, Exception {
		createLayer(targetName, plantId, LineType.WATER);
	}
	/****
	 * Create layer into Arcgis Service.
	 * 
	 * @param targetName
	 *            name of the device,required for reading Owl file. "linelayer"
	 *            for all line features. "storagetank" for all storage tanks.
	 * @throws IOException
	 * @throws Exception
	 */
	public static void createLayer(String targetName, int plantId,LineType lineType) throws IOException, Exception {
		/////// case: storage tank//////////////////////////////////////
		if (targetName.toLowerCase().contains("storagetank")) {
			System.out.println("Creating storage tank layer");
			StorageTankReader reader = StorageTankReader.getInstance();
			int length = reader.attributes.size();

			String[] typeList = new String[length];
			String[] nameList = new String[length];

			System.out.println("--------------------------------------");

			for (int i = 0; i < length; i++) {
				typeList[i] = "esriFieldTypeString";
			}

			int idxNameList = 0;
			for (Iterator iter = reader.attributes.iterator(); iter.hasNext();) {
				nameList[idxNameList] = (String) iter.next();
				System.out.println("atrri:++++++++   " + nameList[idxNameList]);
				idxNameList++;
			}

			// construct name map of lists
			Map<String, String[]> attrLists = new HashMap<String, String[]>();

			attrLists.put("name", nameList);
			attrLists.put("type", typeList);
			attrLists.put("alias", nameList);
			featureUpdater.generateLayer(length, FeatureServiceUpdater.LayerType.POLYGON, attrLists, targetName);

		}
		/////// case: devices//////////////////////////////////////
		else if (!targetName.contains("line")) {
			// TODO
			OWLReader.read_owl_file(PLANT_OWL_FILE_NAME[plantId], targetName);

			int lengthChemAttris = OWLReader.name_list.size();

			String[] nameListChemicalAttris = new String[lengthChemAttris];

			System.out.println("--------------------------------------");

			for (int i = 0; i < lengthChemAttris; i++) {
				nameListChemicalAttris[i] = OWLReader.name_list.get(i); // get
																		// the
																		// attributes
																		// name
																		// list
																		// (header)
																		// from
																		// the
																		// owl
																		// file

			}
			// Now read electrical owl file
			OWLReader.read_owl_file(ElECTRICAL_OWL_FILE_NAME, targetName);
			int lengthElectricalAttris = OWLReader.name_list.size();

			String[] nameListElectricalAttris = new String[lengthElectricalAttris];
			for (int i = 0; i < lengthElectricalAttris; i++) {
				nameListElectricalAttris[i] = OWLReader.name_list.get(i); // get
																			// the
																			// attributes
																			// name
																			// list
																			// (header)
																			// from
																			// the
																			// owl
																			// file

			}

			String[] typeList = new String[lengthElectricalAttris + lengthChemAttris];

			for (int i = 0; i < typeList.length; i++) {
				typeList[i] = "esriFieldTypeString";
			}

			String[] nameList = concatArr(nameListChemicalAttris, nameListElectricalAttris);
			// construct name map of lists
			Map<String, String[]> attrLists = new HashMap<String, String[]>();

			attrLists.put("name", nameList);
			attrLists.put("type", typeList);
			attrLists.put("alias", nameList);
			int lengthOfEachList = nameList.length;
			featureUpdater.generateLayer(lengthOfEachList, FeatureServiceUpdater.LayerType.POLYGON, attrLists,
					targetName);
		}
		/////// case: lines//////////////////////////////////////
		else if (targetName.contains("line")) {// generate layer list
			// TODO: UNCOMMENT WHEN USING OWL, TEMPERARYLY USING KML
			// PipeReader reader = PipeReader.getInstance();
			// int length = reader.getAttriNameSet().size();

			LineKMLReader reader = LineKMLReader.getInstance(lineType);
			int length = reader.attriNameList.size();
			String[] typeList = new String[length];
			// TODO: COMMENT WHEN USING OWL, TEMPERARYLY USING KML
			// String[] nameList = (String[])
			// reader.getAttriNameSet().toArray(new String[length]);
			String[] nameList = (String[]) reader.attriNameList.toArray(new String[length]);

			System.out.println("--------------------------------------");

			for (int i = 0; i < length; i++) {
				typeList[i] = "esriFieldTypeString";
			}

			Map<String, String[]> attrLists = new HashMap<String, String[]>();

			attrLists.put("name", nameList);
			attrLists.put("type", typeList);
			attrLists.put("alias", nameList);
			featureUpdater.generateLayer(length, FeatureServiceUpdater.LayerType.POLYLINE, attrLists, targetName);// generate
																												// line
																												// layer

		}

	}

	/****
	 * Utility function to concat two array
	 * 
	 * @param a, array a
	 * @param b  array b
	 * @return concated array a+b
	 */
	public static String[] concatArr(String[] a, String[] b) {
		int aLen = a.length;
		int bLen = b.length;
		String[] c = new String[aLen + bLen];
		System.arraycopy(a, 0, c, 0, aLen);
		System.arraycopy(b, 0, c, aLen, bLen);
		return c;
	}

	/***
	 * Read device name and type from txt files
	 * @return 
	 */
	private static ArrayList<DeviceInfo> readDevicelist() {
		ArrayList<DeviceInfo> mDeviceInfoList = new ArrayList<DeviceInfo>();
		int idxPlant = 0;
		for (String deviceMapLocation : DEVICE_TYPE_MAP_LOCATIONS) {//for each device name/type list(one for each plant)
			try (BufferedReader br = new BufferedReader(new FileReader(deviceMapLocation))) {

				String sCurrentLine;

				while ((sCurrentLine = br.readLine()) != null) {//for each line
					// temp.add(sCurrentLine);
					String name = sCurrentLine.split("#")[0];
					String type = sCurrentLine.split("#")[1];
					mDeviceInfoList.add(new DeviceInfo(name, type, idxPlant));//pack info into DeviceInfo object,then store into list
				}

			} catch (IOException e) {
				e.printStackTrace();
			}
			idxPlant++;
		}


		mDeviceInfoList.add(new DeviceInfo("storageTank", "storagetank", -1));//add storagetank separately
		
		return mDeviceInfoList;
		//add all other layers seperately
	}
	
	public static String[]  readAllEntityList(){
		ArrayList<DeviceInfo> readDeviceInfoList = readDevicelist();
		String[] returnStr = new String[readDeviceInfoList.size()];	
		
		int idxStr = 0;
		for(DeviceInfo dInfo :readDeviceInfoList ){
			returnStr[idxStr] = dInfo.name;
		idxStr++;
		}
		return concatArr(returnStr, nonDeviceLayersNames);
	}

	// currently not able to be used because no indication of type in owl file
	// TODO: future with changed owl file (subsystem should has type indication)
	public static void readDeviceListFromOwl() throws IOException, Exception {

	}

	/***
	 * Currently not used.
	 * Funtion to Draw lines on layer Read line info from PipeReader and feed to
	 * info to create_line to create each line as feature on linelayer
	 * 
	 * @throws IOException
	 * @throws Exception
	 */
	public static void drawLines() throws IOException, Exception {

		List linelist = PipeReader.getInstance().getPipelist();
		for (Object lineInfo : linelist) {
			create_line((PipeReader.PipeInfo) lineInfo);
		}

	}

	// todo: delete this when segment pipe owl is completed
	/***
	 * Tmp function to draw line from kml(instead of owl) Read coordinates from
	 * LineKMLReader and add to linelayer
	 * 
	 * @throws Exception
	 * @throws IOException
	 */
	public static void drawLinesFromKML() throws IOException, Exception {
		
		for(LineType linetype: LineType.values()){
		int idxPipe = 0;
		LineKMLReader reader = LineKMLReader.getInstance(linetype);
		Graphic[] adds = new Graphic[reader.coordinates.size()];
		List<Map<String, Object>> AttriMap = reader.dataTables;

		for (List<Point> pipe : reader.coordinates) {
			Polyline pipeLine = new Polyline();
			Map<String, Object> attributes = AttriMap.get(idxPipe);

			pipeLine.startPath(pipe.get(0)); // set

			for (int idxPoint = 1; idxPoint < pipe.size(); idxPoint++) {
				pipeLine.lineTo(pipe.get(idxPoint).getX(), pipe.get(idxPoint).getY());
			}
			Graphic polyglineGraphic = new Graphic(pipeLine, lineSymbols[linetype.getId()], attributes);
			adds[idxPipe] = polyglineGraphic;
			idxPipe++;
		}

		linelayers[linetype.getId()].applyEdits(adds, null, null, new ApplyEditCallback());
		}
	}

	public static int getIndex(String[] array, String item) {
		int index = 0;

		return index;
	}

	public static void delete() {

		for(ArcGISFeatureLayer linelayer : linelayers){
		all_layers.add(linelayer);
		}
		for (int i = 0; i < all_layers.size(); i++) {
			// all_layers.get(i).applyEdits(null, all_features.get(i), null,
			// null);
			int[] ids = all_layers.get(i).getGraphicIDs();
			for (int id : ids) {
				System.out.println(id);
			}

			all_layers.get(i).setSelectionIDs(ids, true);

			all_layers.get(i).applyEdits(null, all_layers.get(i).getSelectedFeatures(), null, new ApplyEditCallback());
		}
	}

	public static void removeElement(Object[] a, int del) {
		System.arraycopy(a, del + 1, a, del, a.length - 1 - del);
	}

}

//<|MERGE_RESOLUTION|>--- conflicted
+++ resolved
@@ -102,11 +102,7 @@
 	    
 	}
 
-<<<<<<< HEAD
-	public final static String BASE_URL = "http://services5.arcgis.com/9i99ftvHsa6nxRGj/arcgis/rest/services/TEST021/FeatureServer";// Base
-=======
-	public final static String BASE_URL = "http://services5.arcgis.com/9i99ftvHsa6nxRGj/arcgis/rest/services/TEST015/FeatureServer";// Base
->>>>>>> 5daa3389
+
 																																	// url
 																																	// for
 																																	// Arcgis
