--- conflicted
+++ resolved
@@ -86,12 +86,6 @@
 
 public class App {
 	
-<<<<<<< HEAD
-	public final static String BASE_URL = "http://services5.arcgis.com/9i99ftvHsa6nxRGj/arcgis/rest/services/TEST017/FeatureServer";//Base url for service!!!!
-    public final static String DEVICE_NAME_MAP_LOCATION = "map.txt";//location of device name map[type dictionary]
-    public final static String PLANT_OWL_FILE_NAME = "BiodieselPlant3.owl";//main owl file 
-    public final static String ElECTRICAL_OWL_FILE_NAME = "updated electrical network.owl";//owl file for electrical
-=======
 	 enum LineType{
 		WATER(0),
 		GAS(1),
@@ -134,7 +128,6 @@
 																							// file
 																							// for
 																							// electrical
->>>>>>> 16d73467
 
 	public static int layerID;
 	public static ArcGISFeatureLayer Layer;
@@ -430,13 +423,9 @@
 		// ================================================================
 
 		LayerMap = new HashMap<String, ArcGISFeatureLayer>();
-<<<<<<< HEAD
-	     ArcGISFeatureLayer buildinglayer = new ArcGISFeatureLayer("http://services5.arcgis.com/9i99ftvHsa6nxRGj/arcgis/rest/services/TEST017/FeatureServer/Buildings", user);
-=======
 		ArcGISFeatureLayer buildinglayer = new ArcGISFeatureLayer(
 				"http://services5.arcgis.com/9i99ftvHsa6nxRGj/arcgis/rest/services/TEST020/FeatureServer/Buildings",
 				user);
->>>>>>> 16d73467
 		readlist();
 
 		relationship_array = new ArrayList<ArrayList<String>>();
