package cam.dev.zhouxiaochi;

import java.awt.EventQueue;

import javax.swing.JButton;
import javax.swing.JCheckBox;
import javax.swing.JComboBox;
import javax.swing.JComponent;
import javax.swing.JFrame;
import javax.swing.JOptionPane;
import javax.xml.parsers.ParserConfigurationException;

import org.json.JSONException;
import org.xml.sax.SAXException;

import java.awt.BorderLayout;
import java.awt.Color;
import java.awt.Component;
import java.awt.Dimension;
import java.awt.event.ActionEvent;
import java.awt.event.ActionListener;
import java.awt.event.ItemEvent;
import java.awt.event.ItemListener;
import java.awt.event.KeyEvent;
import java.awt.event.MouseEvent;
import java.awt.event.WindowAdapter;
import java.awt.event.WindowEvent;
import java.io.BufferedReader;
import java.io.DataOutputStream;
import java.io.FileReader;
import java.io.FileWriter;
import java.io.IOException;
import java.io.OutputStreamWriter;
import java.net.HttpURLConnection;
import java.net.URISyntaxException;
import java.net.URL;
import java.net.URLEncoder;
import java.util.ArrayList;
import java.util.Arrays;
import java.util.HashMap;
import java.util.Iterator;
import java.util.LinkedHashMap;
import java.util.List;
import java.util.Map;
import java.util.Set;
import java.util.TreeSet;

import com.esri.core.geometry.CoordinateConversion;
import com.esri.core.geometry.Envelope;
import com.esri.core.geometry.Geometry;
import com.esri.core.geometry.GeometryEngine;
import com.esri.core.geometry.Line;
import com.esri.core.geometry.Point;
import com.esri.core.geometry.Polygon;
import com.esri.core.geometry.Polyline;
import com.esri.core.geometry.SpatialReference;
import com.esri.core.geometry.Transformation2D;
import com.esri.core.io.UserCredentials;
import com.esri.core.map.CallbackListener;
import com.esri.core.map.Feature;
import com.esri.core.map.FeatureEditResult;
import com.esri.core.map.FeatureSet;
import com.esri.core.map.Graphic;
import com.esri.core.portal.Portal;
import com.esri.core.portal.WebMap;
import com.esri.core.renderer.SimpleRenderer;
import com.esri.core.symbol.SimpleFillSymbol;
import com.esri.core.symbol.SimpleLineSymbol;
import com.esri.core.tasks.ags.query.Query;
import com.esri.map.ArcGISFeatureLayer;
import com.esri.map.ArcGISFeatureLayer.SELECTION_METHOD;
import com.esri.map.ArcGISTiledMapServiceLayer;
import com.esri.map.GroupLayer;
import com.esri.map.JMap;
import com.esri.map.Layer;
import com.esri.map.LayerEvent;
import com.esri.map.LayerList;
import com.esri.map.LayerListEventListenerAdapter;
import com.esri.map.MapOptions;
import com.esri.map.MapOptions.MapType;
import com.esri.map.MapOverlay;
import com.esri.map.QueryMode;
import com.esri.map.popup.*;
import com.esri.toolkit.overlays.HitTestEvent;
import com.esri.toolkit.overlays.HitTestListener;
import com.esri.toolkit.overlays.HitTestOverlay;
import com.esri.toolkit.overlays.InfoPopupOverlay;
/****
 * ENTITY : including device && non -device
 * DEVICE : M-401.. + storageTank.   created in such a way:   [Visual: coords from OWL + kml Prefab] [Attributes : OWL], Note that each device is put in one layer
 * NON - DEVICE : landlort, buildings...  created in such a way:   [Visual: KML] [Attributes : OWL], Note that entites of each type are put in one layer
 * 
 * 
 *
 */
public class App {
	
	 enum LineType{
		WATER(0),
		GAS(1),
		MATERIAL(2),
		AIR(3);
	    private LineType(int id) {
	        this.id = id;
	    }
		private final int id;
	    public int getId() {
	        return id;
	    }
	    
	}

	 public static final String BASE_URL = "http://services5.arcgis.com/9i99ftvHsa6nxRGj/arcgis/rest/services/TEST019/FeatureServer";
<<<<<<< HEAD
	 
=======

>>>>>>> 12739f18
																																	// url
																																	// for
																																	// Arcgis
																																	// service!!!!
		private static final String DEVICE_MAP_LOCATION = "map/mapTest.txt";

																					// of
																					// device-type
																					// map
																					// location

	


	private static        ArrayList<String> nonDeviceLayersNames = new ArrayList<String>();
	private static        ArrayList<EntityInfo> nonDeviceLayersInfo = new ArrayList<EntityInfo>();


	public static int layerID;
	public static ArcGISFeatureLayer Layer;

    public static ArrayList<String>  AllDeviceLayerNameList = new ArrayList<String>();
	// public static String target;
	public static ArrayList<DeviceInfo> deviceInfoList =new ArrayList<DeviceInfo>();

	public static double[] x_array;
	public static double[] y_array;

	public static Map<String, ArcGISFeatureLayer> LayerMap;
	//public static ArcGISFeatureLayer linelayer;//TODO: ONLY PUT FOR FUTURE USE: EXTRACTING LINE FROM OWL

	public static ArcGISFeatureLayer[] linelayers;


	public static ArrayList<Graphic[]> all_features = new ArrayList<Graphic[]>();
	public static ArrayList<ArcGISFeatureLayer> all_layers = new ArrayList<ArcGISFeatureLayer>();

	public static final Map<String, ArcGISFeatureLayer> editlayer = new LinkedHashMap<>();
	private static FeatureServiceUpdater featureUpdater = new FeatureServiceUpdater(BASE_URL);
	//TODO: this might be deleted, this symbol does not affect the final map
	static SimpleLineSymbol lineSymbolMaterial = new SimpleLineSymbol(Color.RED, 500);
	static SimpleLineSymbol lineSymbolWater = new SimpleLineSymbol(Color.BLUE, 500);
	static SimpleLineSymbol lineSymbolGas = new SimpleLineSymbol(Color.ORANGE, 500);
	static SimpleLineSymbol lineSymbolAir = new SimpleLineSymbol(Color.BLACK, 500);

	static SimpleLineSymbol[] lineSymbols = {lineSymbolWater,lineSymbolGas,lineSymbolMaterial,lineSymbolAir};
	 static DeviceInfo storageInfo = null;

	 private static UserCredentials user;
	/**
	 * DeviceInfo, stores name, type and plantID of one device.
	 * @author Shaocong
	 *
	 */
	public static class DeviceInfo {
		public String name;
		public String type;
		public String owlSource;

		public DeviceInfo(String name, String type, String owlSource) {
			super();
			this.name = name;
			this.type = type;
			this.owlSource = owlSource;
		}
		public DeviceInfo(String name,  String owlSource) {
			super();
			this.name = name;
			this.owlSource = owlSource;
		}

	}

	/**
	 * ////Add A device feature to Arcgis Server: A wrapper to call
	 * featureWriter function
	 * 
	 * @param x
	 *            coordi x
	 * @param y
	 *            coordi y
	 * @param thisLayer
	 *            arcgis feature layer to add to
	 * @param type
	 *            type of this device(ex: Reactor)
	 * @param name
	 *            name of this feature
	 * @param owlSource 
	 * @throws Exception
	 */
	public static void create_object(double x, double y, ArcGISFeatureLayer thisLayer, String type, String name, String owlSource)
			throws Exception {

		thisLayer.setOperationMode(QueryMode.SELECTION_ONLY);

		FeatureWriter featurewriter = new FeatureWriter();
		if (thisLayer.getDefaultSpatialReference() == null) {
			JOptionPane.showMessageDialog(null, "Sorry, the layer is not yet fully loaded");
		} else {
			/**
			 * call feature writer to get the packed up graphic array(info of
			 * features to be added)
			 **/
			Graphic[] g = featurewriter.createFeature(type, x, y, thisLayer.getDefaultSpatialReference(), name, owlSource);
			// rect_list.add(featurewriter.obstacle);
			thisLayer.applyEdits(g, null, null, new ApplyEditCallback(name));// add the new features to
														// layer
			all_layers.add(thisLayer);
			all_features.add(g);
		}
	}

	/***
	 * Add ALL storage tank features to Arcgis Server: A wrapper to call
	 * featureWriter function
	 * 
	 * @param thisLayer
	 *            layer to add to, should be storage tank layer
	 * @throws Exception
	 */
	public static void createStorageTank(ArcGISFeatureLayer thisLayer) throws Exception {
		
		FeatureWriter featurewriter = new FeatureWriter();
		if (thisLayer.getDefaultSpatialReference() == null) {
			JOptionPane.showMessageDialog(null, "Sorry, the layer is not yet fully loaded");
		} else {
			/**
			 * call feature writer to get the packed up graphic array(info of
			 * features to be added)
			 **/
			Graphic[] g = featurewriter.createFeatureStorage();
			thisLayer.applyEdits(g, null, null, new ApplyEditCallback("storageTank"));// add the new features to
														// layer
			all_layers.add(thisLayer);
			all_features.add(g);
		}
	}

	/***
	 * Add A line feature to Arcgis Server
	 * function
	 * 
	 * @param pipeInfo
	 *            info required to draw a pipe feature, struct with 2 members:
	 *            point list & attribute list.
	 */
	
	/*
	public static void create_line(PipeReader.PipeInfo pipeInfo) {
		// linelayer.setOperationMode(QueryMode.SELECTION_ONLY);

		List<Point> points = pipeInfo.path;
		//TODO
		if (linelayers[0].getDefaultSpatialReference() == null) {
			JOptionPane.showMessageDialog(null, "Sorry, the layer is not yet fully loaded");
		} else {
			///////// Construct polyline from point list////////////
			Polyline line = new Polyline();
			line.startPath((Point) (points.get(0)));
			for (int idxP = 1; idxP < points.size(); idxP++) {
				Point mPt = (Point) (points.get(idxP));
				line.lineTo(mPt);
				System.out.println("+++++draw point" + mPt.getX() + "," + mPt.getY());
			}

			///////////////////////////////////////////////////////////////////

			Graphic polylineGraphic = new Graphic(line, lineSymbolMaterial, pipeInfo.attriList);// construct
																						// graphic
																						// object
																						// with
																						// polyline
																						// ob
																						// &
																						// attribute
																						// list

			Graphic[] adds = { polylineGraphic };// construct graphic array

			//TODO
			linelayers[0].applyEdits(adds, null, null, new ApplyEditCallback());// add graphics to line
															// layer

		}
	}
	*/


	final static SimpleFillSymbol testcolor = new SimpleFillSymbol(Color.black, new SimpleLineSymbol(Color.cyan, 1),
			SimpleFillSymbol.Style.SOLID);
	final static SimpleLineSymbol linecolor = new SimpleLineSymbol(Color.pink, 3);

	static final String ElECTRICAL_OWL_FILE_NAME = "owl/updated electrical network.owl";


	private JFrame window;
	private static JMap map;
	 static List<LayerFactory> layerFactories = new ArrayList<LayerFactory>();

	private static List<EntityInfo> entityListFromOWL;//THE ONE AND ONLY DEVICE LIST FROM OWL
	public App() throws Exception {
				
		
		// ----------------CONSTRUCT GUI---------------------------------------------------------------------------------------------------------
		JButton Load_feature = new JButton("Load Feature From OWL");
		Load_feature.setLocation(0, 0);
		Load_feature.setSize(190, 30);

		JButton Draw_connections = new JButton("Draw the connections");
		Draw_connections.setLocation(0, 30);
		Draw_connections.setSize(190, 30);

		JButton Delete = new JButton("Delete the features");
		Delete.setLocation(0, 60);
		Delete.setSize(190, 30);

		window = new JFrame();
		window.setSize(190, 130);
		window.setLocationRelativeTo(null); // center on screen
		window.setDefaultCloseOperation(JFrame.EXIT_ON_CLOSE);
		window.getContentPane().setLayout(new BorderLayout(0, 0));

		window.add(Load_feature);
		window.add(Draw_connections);
		window.add(Delete);

		// dispose map just before application window is closed.

		window.addWindowListener(new WindowAdapter() {
			@Override
			public void windowClosing(WindowEvent windowEvent) {
				super.windowClosing(windowEvent);
				map.dispose();
			}
		});

		// -------------------------------------------------------------------------------------------------------------------------

		/****
		 * Event Handler when load_button feature clicked. +++++Lines, devices,
		 * storage Tank features are generated into already generated layers on
		 * Arcgis Server.
		 */
		Load_feature.addActionListener(new ActionListener() {
			
			
			
			@Override
			public void actionPerformed(ActionEvent arg0) {
				
				
		
				try {
					// drawLines(); // load line feature from owl, currently commented out
					drawLinesFromKML();//generate line features from kml directly
					System.out.println("draw line from KML finished");
					
					/////////-1 because the last one is storage tank, which is taken care of separately
					for (int i = 0; i < deviceInfoList.size()-1; i++) {// loop through each device in deviceInfoList
																	
						if (!deviceInfoList.get(i).name.equals(storageInfo.name)) {//Is device storage tank?
							DeviceInfo info = deviceInfoList.get(i);//=>NO! Then call create_object to load features into arcgis service
							create_object(x_array[i], y_array[i], LayerMap.get(info.name), info.type, info.name,  info.owlSource);
						}

					}
					
					
					createStorageTank(LayerMap.get(storageInfo.name)); // Modified by ZHOU XIAOCHI 2017-2-24
					//ArcGISFeatureLayer storage = new ArcGISFeatureLayer(BASE_URL + "/" + storageInfo.name, user);
					//createStorageTank(storage); // Modified by ZHOU XIAOCHI 2017-2-24
					
					
																	// load
																	// //storage
																	// // tank
																	// features individually
				} catch (SAXException | IOException | ParserConfigurationException e) {
					// TODO Auto-generated catch block

					e.printStackTrace();
				} catch (Exception e) {
					// TODO Auto-generated catch block
					e.printStackTrace();
				}

				
				
				try {
					JParkSim.restartApplication();
				} catch (URISyntaxException | IOException e) {
					// TODO Auto-generated catch block
					e.printStackTrace();
				} catch (Exception e) {
					// TODO Auto-generated catch block
					e.printStackTrace();
				} catch (Throwable e) {
					// TODO Auto-generated catch block
					e.printStackTrace();
			}

				
				

			}

		});


		// TODO: does this still work?
		Delete.addActionListener(new ActionListener() {
			@Override
			public void actionPerformed(ActionEvent arg0) {

				for (double point : x_array) {
					System.out.println("x --->" + point);
				}

				System.out.println("Delete Clicked 1 ");
				delete();

			}
		});

		// ---------------------------------------------------Initiate EntityList----------------------------------------------------------------------
		readAllEntityList();
		for (EntityInfo d :nonDeviceLayersInfo){
			System.out.println("final entity++++++++++++++++"+d.getName());
		}
		// -------------------------------------------------------------------------------------------------------------------------
		MapOptions mapOptions = new MapOptions(MapType.TOPO);
		map = new JMap(mapOptions);

		ArcGISTiledMapServiceLayer tiledLayer = new ArcGISTiledMapServiceLayer(
				"http://services.arcgisonline.com/ArcGIS/rest/services/World_Topo_Map/MapServer");

		LayerList layerList = new LayerList();
		layerList.add(tiledLayer);
	    user = new UserCredentials();
		user.setUserAccount("kleinelanghorstmj", "h3OBhT0gR4u2k22XZjQltp"); // Access
																			// secure
																			// feature
																			// layer
																			// service
																			// using
																			// login
																			// username
																			// and
																			// password

		// ================================================================

		LayerMap = new HashMap<String, ArcGISFeatureLayer>();
		
		/////TODO: symbol does not matter anyway here, define one and use one for all?

    	


		 SimpleLineSymbol outline = new SimpleLineSymbol(new Color(255, 244, 0), 500);
		 SimpleFillSymbol symbol = new SimpleFillSymbol(new Color(0, 0, 0, 255), outline);
		 


         PointObjectsGenerator.layer_factory(0,"Load",null,"Load_Point",true); // Load Points
         PointObjectsGenerator.layer_factory(0,"Coupler",null,"Bus_Coupler",false); // Load Points
         PointObjectsGenerator.layer_factory(0,"Transformer","^.*EHT.*$","EHT_Station",true);
         PointObjectsGenerator.layer_factory(0,"Transformer","^.*UHT.*$","UHT_Station",true);
         PointObjectsGenerator.layer_factory(0,"Transformer","^.*HT.*$","HT_Station",true);
         PointObjectsGenerator.layer_factory(0,"Transformer","^.*LT.*$","LT_Station",true);             

	

		createLayer("waterline", "", LineType.WATER);
		createLayer("gasline", "",LineType.GAS);
		createLayer("materialline", "",LineType.MATERIAL);
		createLayer("airline", "",LineType.AIR);
	
		
		linelayers = new ArcGISFeatureLayer[4];
		for(int idxLineLayer = 0;  idxLineLayer < linelayers.length; idxLineLayer++){	
		linelayers[idxLineLayer]=new ArcGISFeatureLayer(BASE_URL + "/" + idxLineLayer, user);
		}
		
		
		 readDeviceType();//read device info list into deviceInffoList
		x_array = new double[deviceInfoList.size()];
		y_array = new double[deviceInfoList.size()];
		
		//TODO: 
		for (int i = 0; i < deviceInfoList.size() ; i++) {

			DeviceInfo mDeviceInfo = deviceInfoList.get(i);
			String target = mDeviceInfo.name;
			createLayer(target, mDeviceInfo.owlSource);
			String idx = FeatureServiceUpdater.layerID;

			System.out.println("#######################################################");


			ArcGISFeatureLayer newLayer = new ArcGISFeatureLayer(BASE_URL + "/" + target, user);

			all_layers.add(newLayer);
			LayerMap.put(target, newLayer);
			
			OWLReader.read_owl_file(mDeviceInfo.owlSource, target);
			
			x_array[i] = OWLReader.x;//TODO: WHAT IS THIS? IF IS STILL USEFUL NEED TO THINK OF CASE OF STORAGE TANK
			y_array[i] = OWLReader.y;

			SimpleRenderer renderer = new SimpleRenderer(testcolor);
			newLayer.setRenderer(renderer);
			layerList.add(newLayer);

			map.getLayers().add(newLayer);

			editlayer.put(target, newLayer);

		}

		// ================================================================

		//TODO: what does this do, need to put it back?
		//LayerMap.put("linelayer", linelayer);
		//SimpleRenderer renderer2 = new SimpleRenderer(linecolor);
		//linelayer.setRenderer(renderer2);
		
		
		for(ArcGISFeatureLayer linelayer : linelayers){
		layerList.add(linelayer);
		map.getLayers().add(linelayer);
		}
		layerList.add(tiledLayer);

		Point mapCenter = new Point(11543665, 141400);
		map.setExtent(new Envelope(mapCenter, 7200, 5400));

		window.getContentPane().add(map);

	   	/************create and load layer for each type of entities(kml+owl generation)*****************/			 
			 

//			 TODO: COMMENT FOR TESTING
	   	for(LayerFactory aLayerF:layerFactories){
	   		aLayerF.createLoadLayer();
	   		
	   	}

	 

	}

	/**
	 * Starting point of this application.
	 * 
	 * @param args
	 * @throws Exception
	 * @throws IOException
	 */
	public static void main(String[] args) throws IOException, Exception {

		EventQueue.invokeLater(new Runnable() {

			@Override
			public void run() {
				try {
					App application = new App();
					application.window.setVisible(true);
				} catch (Exception e) {
					e.printStackTrace();
				}
			}
		});
	}

	public static void createLayer(String targetName, String owlSource) throws IOException, Exception {
		createLayer(targetName, owlSource, LineType.WATER);
	}
	/****
	 * Create layer into Arcgis Service.
	 * 
	 * @param targetName
	 *            name of the device,required for reading Owl file. "linelayer"
	 *            for all line features. "storagetank" for all storage tanks.
	 * @throws IOException
	 * @throws Exception
	 */
	public static void createLayer(String targetName, String owlSource,LineType lineType) throws IOException, Exception {
		/////// case: storage tank//////////////////////////////////////
		if (targetName.toLowerCase().contains("storagetank")) {
			System.out.println("Creating storage tank layer");
			StorageTankReader reader = StorageTankReader.getInstance();
			int length = reader.attributes.size();

			String[] typeList = new String[length];
			String[] nameList = new String[length];

			System.out.println("--------------------------------------");

			for (int i = 0; i < length; i++) {
				typeList[i] = "esriFieldTypeString";
			}

			int idxNameList = 0;
			for (Iterator iter = reader.attributes.iterator(); iter.hasNext();) {
				nameList[idxNameList] = (String) iter.next();
				System.out.println("atrri:++++++++   " + nameList[idxNameList]);
				idxNameList++;
			}

			// construct name map of lists
			Map<String, String[]> attrLists = new HashMap<String, String[]>();

			attrLists.put("name", nameList);
			attrLists.put("type", typeList);
			attrLists.put("alias", nameList);
			featureUpdater.generateLayer(length, FeatureServiceUpdater.LayerType.POLYGON, attrLists, targetName);

		}
		/////// case: devices//////////////////////////////////////
		else if (!targetName.contains("line")) {
			// TODO
			OWLReader.read_owl_file(owlSource, targetName);

			int lengthChemAttris = OWLReader.name_list.size();

			String[] nameListChemicalAttris = new String[lengthChemAttris];

			System.out.println("--------------------------------------");

			for (int i = 0; i < lengthChemAttris; i++) {
				nameListChemicalAttris[i] = OWLReader.name_list.get(i).replace('.', '_');
; // get
																		// the
																		// attributes
																		// name
																		// list
																		// (header)
																		// from
																		// the
																		// owl
																		// file

			}
			// Now read electrical owl file
			OWLReader.read_owl_file(ElECTRICAL_OWL_FILE_NAME, targetName);
			int lengthElectricalAttris = OWLReader.name_list.size();

			String[] nameListElectricalAttris = new String[lengthElectricalAttris];
			for (int i = 0; i < lengthElectricalAttris; i++) {
				nameListElectricalAttris[i] = OWLReader.name_list.get(i).replace('.', '_');
; // get
																			// the
																			// attributes
																			// name
																			// list
																			// (header)
																			// from
																			// the
																			// owl
																			// file

			}

			String[] typeList = new String[lengthElectricalAttris + lengthChemAttris];

			for (int i = 0; i < typeList.length; i++) {
				typeList[i] = "esriFieldTypeString";
			}

			String[] nameList = concatArr(nameListChemicalAttris, nameListElectricalAttris);
			// construct name map of lists
			Map<String, String[]> attrLists = new HashMap<String, String[]>();

			attrLists.put("name", nameList);
			attrLists.put("type", typeList);
			attrLists.put("alias", nameList);
			int lengthOfEachList = nameList.length;
			featureUpdater.generateLayer(lengthOfEachList, FeatureServiceUpdater.LayerType.POLYGON, attrLists,
					targetName);
		}
		/////// case: lines//////////////////////////////////////
		else if (targetName.contains("line")) {// generate layer list
			// TODO: UNCOMMENT WHEN USING OWL, TEMPERARYLY USING KML
			// PipeReader reader = PipeReader.getInstance();
			// int length = reader.getAttriNameSet().size();

			LineKMLReader reader = LineKMLReader.getInstance(lineType);
			int length = reader.attriNameList.size();
			String[] typeList = new String[length];
			// TODO: COMMENT WHEN USING OWL, TEMPERARYLY USING KML
			// String[] nameList = (String[])
			// reader.getAttriNameSet().toArray(new String[length]);
			String[] nameList = (String[]) reader.attriNameList.toArray(new String[length]);

			System.out.println("--------------------------------------");

			for (int i = 0; i < length; i++) {
				typeList[i] = "esriFieldTypeString";
			}

			Map<String, String[]> attrLists = new HashMap<String, String[]>();

			attrLists.put("name", nameList);
			attrLists.put("type", typeList);
			attrLists.put("alias", nameList);
			featureUpdater.generateLayer(length, FeatureServiceUpdater.LayerType.POLYLINE, attrLists, targetName);// generate
																												// line
																												// layer

		}

	}

	/****
	 * Utility function to concat two array
	 * 
	 * @param a, array a
	 * @param b  array b
	 * @return concated array a+b
	 */
	public static String[] concatArr(String[] a, String[] b) {
		int aLen = a.length;
		int bLen = b.length;
		String[] c = new String[aLen + bLen];
		System.arraycopy(a, 0, c, 0, aLen);
		System.arraycopy(b, 0, c, aLen, bLen);
		return c;
	}

	/***
	 * Read device name and type from txt files
	 * @return 
	 */
	private static void readDeviceType() {
		Map<String, String> typeDictionary = new HashMap<String, String>();	
		try (BufferedReader br = new BufferedReader(new FileReader(DEVICE_MAP_LOCATION))) {

				String sCurrentLine;

				while ((sCurrentLine = br.readLine()) != null) {//for each line
					// temp.add(sCurrentLine);
					String name = sCurrentLine.split("#")[0];
					String type = sCurrentLine.split("#")[1];
				typeDictionary.put(name, type);
				}

			} catch (IOException e) {
				e.printStackTrace();
			}
		
		//loop through deviceInfoList to find type of each in dictionary, if type not found ,noted down the id for later removal
		ArrayList<Integer> ids2Remove = new ArrayList<Integer>();
              for(int idxD = 0; idxD < deviceInfoList.size(); idxD++){
            	  DeviceInfo device = deviceInfoList.get(idxD);
            	  String dType = typeDictionary.get(device.name);
            	  if(dType==null){
            		  System.out.println("ERR: CAN NOT FIND TYPE FOR DEVICE "+device.name+" in "+DEVICE_MAP_LOCATION+" , this device will be removed from list");
            		  ids2Remove.add(idxD);
                   
            	  } else{
            		  device.type = dType;
            	  }
              }
              
              //remove all devices without type defined in map
     		 for(int idxID = ids2Remove.size() - 1; idxID >= 0; idxID--){//You need to remove in sequence from one with highest id to lowest
    			 int idxD = ids2Remove.get(idxID);
    			 deviceInfoList.remove(idxD);
    		 }
              
//TODO: do storage tank
		deviceInfoList.add(storageInfo);//add storagetank separately
		
		//add all other layers seperately
	}
	public static String[] allEntityList = null;
	
	
	public static String[]  readAllEntityList() throws IOException, Exception{
		if(allEntityList == null){//lazy initiation, make sure this happens only once
		
		UserCredentials user = new UserCredentials();
		user.setUserAccount("kleinelanghorstmj", "h3OBhT0gR4u2k22XZjQltp"); 
		 SimpleLineSymbol outline = new SimpleLineSymbol(new Color(255, 244, 0), 500);
		 SimpleFillSymbol symbol = new SimpleFillSymbol(new Color(0, 0, 0, 255), outline);
		 
		// ===============read owl list for each entity===========================================================================
		entityListFromOWL = OWLReader.getEntityFromOWL();

		////// divide it into plant - device generation && non-device layer, create&&load for each
		for(EntityInfo entity : entityListFromOWL){
			if(entity.getOwlSource()!=null && entity.getName()!=null){
			if(entity.getName().toLowerCase().contains("storage")){//storage tank is a special case, do it seperately
				storageInfo = new DeviceInfo(entity.getName(), entity.getName(), entity.getOwlSource());
			} 
			else{
			if(entity.getName().matches("^\\w+-\\d+$")){//then it is a device

				deviceInfoList.add(new DeviceInfo(entity.getName(), entity.getOwlSource()));
				
				
			} else{//it is a non device layer
				nonDeviceLayersInfo.add(entity);
			}
			}
		}
		}
		
		///For non device list 
		//////loop through LayerFactoryInfoDictionary to find its info
		Map<String, LayerFactoryInfo> dic = LayerFactoryInfoDictionary.getDictionary();
		 /////////////// construct layerFactories for each layer///////////////////////////////////
	     //construct a full layerInfo
		
		ArrayList<Integer> ids2Remove = new ArrayList<Integer>();
		 for(int idxE = 0; idxE < nonDeviceLayersInfo.size(); idxE++){
			 
			 EntityInfo entity =nonDeviceLayersInfo.get(idxE);
	    	 LayerFactoryInfo info = dic.get(entity.getName());
	    	 
	    	 if(info ==null){
	    		System.out.println("entity: "+entity.getName()+" not exists in LayerFactory dictionary, will be deleted from layer list");
	    		ids2Remove.add(idxE);
	    	 }else{
	    	 info.setOwlSource(entity.getOwlSource() );
	    	 layerFactories.add(new LayerFactory(info, user, symbol));
	    	 }
	    	 }
		 
		 //remove all entities not defined in dictionary
		 for(int idxID = ids2Remove.size() - 1; idxID >= 0; idxID--){//You need to remove in sequence from one with highest id to lowest
			 int idxE = ids2Remove.get(idxID);
			 nonDeviceLayersInfo.remove(idxE);
		 }
		 
		 //extract from filtered nonDeviceLayersInfo the  name list of layers
		 for(EntityInfo entity : nonDeviceLayersInfo){
			 nonDeviceLayersNames.add(entity.getName());
		 }
		 
		
		String[] returnStr = new String[deviceInfoList.size()];	
		
		int idxStr = 0;
		for(DeviceInfo dInfo :deviceInfoList ){
			returnStr[idxStr] = dInfo.name;
		idxStr++;
		}
		allEntityList = concatArr(returnStr, nonDeviceLayersNames.toArray(new String[nonDeviceLayersNames.size()]));
	}
		return allEntityList;
	}

	// currently not able to be used because no indication of type in owl file
	// TODO: future with changed owl file (subsystem should has type indication)
	public static void readDeviceListFromOwl() throws IOException, Exception {

	}

	/***
	 * Currently not used.
	 * Funtion to Draw lines on layer Read line info from PipeReader and feed to
	 * info to create_line to create each line as feature on linelayer
	 * 
	 * @throws IOException
	 * @throws Exception
	 */
	public static void drawLines() throws IOException, Exception {
/*
		List linelist = PipeReader.getInstance().getPipelist();
		for (Object lineInfo : linelist) {
			create_line((PipeReader.PipeInfo) lineInfo);
		}
*/
	}

	// todo: delete this when segment pipe owl is completed
	/***
	 * Tmp function to draw line from kml(instead of owl) Read coordinates from
	 * LineKMLReader and add to linelayer
	 * 
	 * @throws Exception
	 * @throws IOException
	 */
	public static void drawLinesFromKML() throws IOException, Exception {
		
		for(LineType linetype: LineType.values()){
		int idxPipe = 0;
		LineKMLReader reader = LineKMLReader.getInstance(linetype);
		Graphic[] adds = new Graphic[reader.coordinates.size()];
		List<Map<String, Object>> AttriMap = reader.dataTables;

		for (List<Point> pipe : reader.coordinates) {
			Polyline pipeLine = new Polyline();
			Map<String, Object> attributes = AttriMap.get(idxPipe);

			pipeLine.startPath(pipe.get(0)); // set

			for (int idxPoint = 1; idxPoint < pipe.size(); idxPoint++) {
				pipeLine.lineTo(pipe.get(idxPoint).getX(), pipe.get(idxPoint).getY());
			}
			Graphic polyglineGraphic = new Graphic(pipeLine, lineSymbols[linetype.getId()], attributes);
			adds[idxPipe] = polyglineGraphic;
			idxPipe++;
		}

		linelayers[linetype.getId()].applyEdits(adds, null, null, new ApplyEditCallback(linetype.name()));
		}
	}

	public static int getIndex(String[] array, String item) {
		int index = 0;

		return index;
	}

	public static void delete() {

		for(ArcGISFeatureLayer linelayer : linelayers){
		all_layers.add(linelayer);
		}
		for (int i = 0; i < all_layers.size(); i++) {
			// all_layers.get(i).applyEdits(null, all_features.get(i), null,
			// null);
			int[] ids = all_layers.get(i).getGraphicIDs();
			for (int id : ids) {
				System.out.println(id);
			}

			all_layers.get(i).setSelectionIDs(ids, true);

			all_layers.get(i).applyEdits(null, all_layers.get(i).getSelectedFeatures(), null, new ApplyEditCallback("delete"));
		}
	}

	public static void writeToLayer(String target,ArcGISFeatureLayer layer ,double x, double y,String type) throws Exception
	{
		
		
 
			for (int i = 0; i < deviceInfoList.size(); i++) {// loop through each device in deviceInfoList
															
				if (!deviceInfoList.get(i).name.equals("storageTank")) {//Is device storage tank?
					
					DeviceInfo info = deviceInfoList.get(i);//=>NO! Then call create_object to load features into arcgis service
					if(info.name.contentEquals(target)){
					create_object( x, y,layer ,type, info.name ,info.owlSource);
					}
				}

			}
		 System.out.println("finished");
		
	}
	

	public static void removeElement(Object[] a, int del) {
		System.arraycopy(a, del + 1, a, del, a.length - 1 - del);
	}

}

//<|MERGE_RESOLUTION|>--- conflicted
+++ resolved
@@ -111,11 +111,7 @@
 	}
 
 	 public static final String BASE_URL = "http://services5.arcgis.com/9i99ftvHsa6nxRGj/arcgis/rest/services/TEST019/FeatureServer";
-<<<<<<< HEAD
 	 
-=======
-
->>>>>>> 12739f18
 																																	// url
 																																	// for
 																																	// Arcgis
