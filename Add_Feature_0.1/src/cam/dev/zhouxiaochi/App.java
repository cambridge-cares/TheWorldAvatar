package cam.dev.zhouxiaochi;

import java.awt.EventQueue;

import javax.swing.JButton;
import javax.swing.JCheckBox;
import javax.swing.JComboBox;
import javax.swing.JComponent;
import javax.swing.JFrame;
import javax.swing.JOptionPane;
import javax.xml.parsers.ParserConfigurationException;

import org.json.JSONException;
import org.xml.sax.SAXException;

import java.awt.BorderLayout;
import java.awt.Color;
import java.awt.Component;
import java.awt.Dimension;
import java.awt.event.ActionEvent;
import java.awt.event.ActionListener;
import java.awt.event.ItemEvent;
import java.awt.event.ItemListener;
import java.awt.event.KeyEvent;
import java.awt.event.MouseEvent;
import java.awt.event.WindowAdapter;
import java.awt.event.WindowEvent;
import java.io.BufferedReader;
import java.io.DataOutputStream;
import java.io.FileReader;
import java.io.FileWriter;
import java.io.IOException;
import java.io.OutputStreamWriter;
import java.net.HttpURLConnection;
import java.net.URL;
import java.net.URLEncoder;
import java.util.ArrayList;
import java.util.Arrays;
import java.util.HashMap;
import java.util.Iterator;
import java.util.LinkedHashMap;
import java.util.List;
import java.util.Map;
import java.util.Set;
import java.util.TreeSet;

import com.esri.core.geometry.CoordinateConversion;
import com.esri.core.geometry.Envelope;
import com.esri.core.geometry.Geometry;
import com.esri.core.geometry.GeometryEngine;
import com.esri.core.geometry.Line;
import com.esri.core.geometry.Point;
import com.esri.core.geometry.Polygon;
import com.esri.core.geometry.Polyline;
import com.esri.core.geometry.SpatialReference;
import com.esri.core.geometry.Transformation2D;
import com.esri.core.io.UserCredentials;
import com.esri.core.map.CallbackListener;
import com.esri.core.map.Feature;
import com.esri.core.map.FeatureEditResult;
import com.esri.core.map.FeatureSet;
import com.esri.core.map.Graphic;
import com.esri.core.portal.Portal;
import com.esri.core.portal.WebMap;
import com.esri.core.renderer.SimpleRenderer;
import com.esri.core.symbol.SimpleFillSymbol;
import com.esri.core.symbol.SimpleLineSymbol;
import com.esri.core.tasks.ags.query.Query;
import com.esri.map.ArcGISFeatureLayer;
import com.esri.map.ArcGISFeatureLayer.SELECTION_METHOD;
import com.esri.map.ArcGISTiledMapServiceLayer;
import com.esri.map.GroupLayer;
import com.esri.map.JMap;
import com.esri.map.Layer;
import com.esri.map.LayerEvent;
import com.esri.map.LayerList;
import com.esri.map.LayerListEventListenerAdapter;
import com.esri.map.MapOptions;
import com.esri.map.MapOptions.MapType;
import com.esri.map.MapOverlay;
import com.esri.map.QueryMode;
import com.esri.map.popup.*;
import com.esri.toolkit.overlays.HitTestEvent;
import com.esri.toolkit.overlays.HitTestListener;
import com.esri.toolkit.overlays.HitTestOverlay;
import com.esri.toolkit.overlays.InfoPopupOverlay;
/****
 * ENTITY : including device && non -device
 * DEVICE : M-401.. + storageTank.   created in such a way:   [Visual: coords from OWL + kml Prefab] [Attributes : OWL], Note that each device is put in one layer
 * NON - DEVICE : landlort, buildings...  created in such a way:   [Visual: KML] [Attributes : OWL], Note that entites of each type are put in one layer
 * 
 * 
 *
 */
public class App {
	
	 enum LineType{
		WATER(0),
		GAS(1),
		MATERIAL(2),
		AIR(3);
	    private LineType(int id) {
	        this.id = id;
	    }
		private final int id;
	    public int getId() {
	        return id;
	    }
	    
	}

<<<<<<< HEAD
	 public static final String BASE_URL = "http://services5.arcgis.com/9i99ftvHsa6nxRGj/arcgis/rest/services/TEST022/FeatureServer";
=======
	 public static final String BASE_URL = "http://services5.arcgis.com/9i99ftvHsa6nxRGj/arcgis/rest/services/TEST023/FeatureServer";
>>>>>>> 5d312243

																																	// url
																																	// for
																																	// Arcgis
																																	// service!!!!
		private static final String DEVICE_MAP_LOCATION = "map/map.txt";

																					// of
																					// device-type
																					// map
																					// location

	


	private static        ArrayList<String> nonDeviceLayersNames = new ArrayList<String>();
	private static        ArrayList<EntityInfo> nonDeviceLayersInfo = new ArrayList<EntityInfo>();


	public static int layerID;
	public static ArcGISFeatureLayer Layer;

    public static ArrayList<String>  AllDeviceLayerNameList = new ArrayList<String>();
	// public static String target;
	public static ArrayList<DeviceInfo> deviceInfoList =new ArrayList<DeviceInfo>();

	public static double[] x_array;
	public static double[] y_array;

	public static Map<String, ArcGISFeatureLayer> LayerMap;
	//public static ArcGISFeatureLayer linelayer;//TODO: ONLY PUT FOR FUTURE USE: EXTRACTING LINE FROM OWL

	public static ArcGISFeatureLayer[] linelayers;


	public static ArrayList<Graphic[]> all_features = new ArrayList<Graphic[]>();
	public static ArrayList<ArcGISFeatureLayer> all_layers = new ArrayList<ArcGISFeatureLayer>();

	public static final Map<String, ArcGISFeatureLayer> editlayer = new LinkedHashMap<>();
	private static FeatureServiceUpdater featureUpdater = new FeatureServiceUpdater(BASE_URL);
	//TODO: this might be deleted, this symbol does not affect the final map
	static SimpleLineSymbol lineSymbolMaterial = new SimpleLineSymbol(Color.RED, 500);
	static SimpleLineSymbol lineSymbolWater = new SimpleLineSymbol(Color.BLUE, 500);
	static SimpleLineSymbol lineSymbolGas = new SimpleLineSymbol(Color.ORANGE, 500);
	static SimpleLineSymbol lineSymbolAir = new SimpleLineSymbol(Color.BLACK, 500);

	static SimpleLineSymbol[] lineSymbols = {lineSymbolWater,lineSymbolGas,lineSymbolMaterial,lineSymbolAir};
	 static DeviceInfo storageInfo = null;

	/**
	 * DeviceInfo, stores name, type and plantID of one device.
	 * @author Shaocong
	 *
	 */
	public static class DeviceInfo {
		public String name;
		public String type;
		public String owlSource;

		public DeviceInfo(String name, String type, String owlSource) {
			super();
			this.name = name;
			this.type = type;
			this.owlSource = owlSource;
		}
		public DeviceInfo(String name,  String owlSource) {
			super();
			this.name = name;
			this.owlSource = owlSource;
		}

	}

	/**
	 * ////Add A device feature to Arcgis Server: A wrapper to call
	 * featureWriter function
	 * 
	 * @param x
	 *            coordi x
	 * @param y
	 *            coordi y
	 * @param thisLayer
	 *            arcgis feature layer to add to
	 * @param type
	 *            type of this device(ex: Reactor)
	 * @param name
	 *            name of this feature
	 * @param owlSource 
	 * @throws Exception
	 */
	public static void create_object(double x, double y, ArcGISFeatureLayer thisLayer, String type, String name, String owlSource)
			throws Exception {

		thisLayer.setOperationMode(QueryMode.SELECTION_ONLY);

		FeatureWriter featurewriter = new FeatureWriter();
		if (thisLayer.getDefaultSpatialReference() == null) {
			JOptionPane.showMessageDialog(null, "Sorry, the layer is not yet fully loaded");
		} else {
			/**
			 * call feature writer to get the packed up graphic array(info of
			 * features to be added)
			 **/
			Graphic[] g = featurewriter.createFeature(type, x, y, thisLayer.getDefaultSpatialReference(), name, owlSource);
			// rect_list.add(featurewriter.obstacle);
			thisLayer.applyEdits(g, null, null, new ApplyEditCallback());// add the new features to
														// layer
			all_layers.add(thisLayer);
			all_features.add(g);
		}
	}

	/***
	 * Add ALL storage tank features to Arcgis Server: A wrapper to call
	 * featureWriter function
	 * 
	 * @param thisLayer
	 *            layer to add to, should be storage tank layer
	 * @throws Exception
	 */
	public static void createStorageTank(ArcGISFeatureLayer thisLayer) throws Exception {

		FeatureWriter featurewriter = new FeatureWriter();
		if (thisLayer.getDefaultSpatialReference() == null) {
			JOptionPane.showMessageDialog(null, "Sorry, the layer is not yet fully loaded");
		} else {
			/**
			 * call feature writer to get the packed up graphic array(info of
			 * features to be added)
			 **/
			Graphic[] g = featurewriter.createFeatureStorage();
			thisLayer.applyEdits(g, null, null, new ApplyEditCallback());// add the new features to
														// layer
			all_layers.add(thisLayer);
			all_features.add(g);
		}
	}

	/***
	 * Add A line feature to Arcgis Server
	 * function
	 * 
	 * @param pipeInfo
	 *            info required to draw a pipe feature, struct with 2 members:
	 *            point list & attribute list.
	 */
	public static void create_line(PipeReader.PipeInfo pipeInfo) {
		// linelayer.setOperationMode(QueryMode.SELECTION_ONLY);

		List<Point> points = pipeInfo.path;
		//TODO
		if (linelayers[0].getDefaultSpatialReference() == null) {
			JOptionPane.showMessageDialog(null, "Sorry, the layer is not yet fully loaded");
		} else {
			///////// Construct polyline from point list////////////
			Polyline line = new Polyline();
			line.startPath((Point) (points.get(0)));
			for (int idxP = 1; idxP < points.size(); idxP++) {
				Point mPt = (Point) (points.get(idxP));
				line.lineTo(mPt);
				System.out.println("+++++draw point" + mPt.getX() + "," + mPt.getY());
			}

			///////////////////////////////////////////////////////////////////

			Graphic polylineGraphic = new Graphic(line, lineSymbolMaterial, pipeInfo.attriList);// construct
																						// graphic
																						// object
																						// with
																						// polyline
																						// ob
																						// &
																						// attribute
																						// list

			Graphic[] adds = { polylineGraphic };// construct graphic array

			//TODO
			linelayers[0].applyEdits(adds, null, null, new ApplyEditCallback());// add graphics to line
															// layer

		}
	}


	final static SimpleFillSymbol testcolor = new SimpleFillSymbol(Color.black, new SimpleLineSymbol(Color.cyan, 1),
			SimpleFillSymbol.Style.SOLID);
	final static SimpleLineSymbol linecolor = new SimpleLineSymbol(Color.pink, 3);

	static final String ElECTRICAL_OWL_FILE_NAME = "owl/updated electrical network.owl";


	private JFrame window;
	private static JMap map;
	 static List<LayerFactory> layerFactories = new ArrayList<LayerFactory>();

	private static List<EntityInfo> entityListFromOWL;//THE ONE AND ONLY DEVICE LIST FROM OWL
	public App() throws Exception {
				
		
		// ----------------CONSTRUCT GUI---------------------------------------------------------------------------------------------------------
		JButton Load_feature = new JButton("Load Feature From OWL");
		Load_feature.setLocation(0, 0);
		Load_feature.setSize(190, 30);

		JButton Draw_connections = new JButton("Draw the connections");
		Draw_connections.setLocation(0, 30);
		Draw_connections.setSize(190, 30);

		JButton Delete = new JButton("Delete the features");
		Delete.setLocation(0, 60);
		Delete.setSize(190, 30);

		window = new JFrame();
		window.setSize(190, 130);
		window.setLocationRelativeTo(null); // center on screen
		window.setDefaultCloseOperation(JFrame.EXIT_ON_CLOSE);
		window.getContentPane().setLayout(new BorderLayout(0, 0));

		window.add(Load_feature);
		window.add(Draw_connections);
		window.add(Delete);

		// dispose map just before application window is closed.

		window.addWindowListener(new WindowAdapter() {
			@Override
			public void windowClosing(WindowEvent windowEvent) {
				super.windowClosing(windowEvent);
				map.dispose();
			}
		});

		// -------------------------------------------------------------------------------------------------------------------------

		/****
		 * Event Handler when load_button feature clicked. +++++Lines, devices,
		 * storage Tank features are generated into already generated layers on
		 * Arcgis Server.
		 */
		Load_feature.addActionListener(new ActionListener() {
			@Override
			public void actionPerformed(ActionEvent arg0) {
				try {
					// drawLines(); // load line feature from owl, currently commented out
					drawLinesFromKML();//generate line features from kml directly
					System.out.println("draw line from KML finished");
					
					for (int i = 0; i < deviceInfoList.size(); i++) {// loop through each device in deviceInfoList
																	
						if (!deviceInfoList.get(i).name.equals("storageTank")) {//Is device storage tank?
							DeviceInfo info = deviceInfoList.get(i);//=>NO! Then call create_object to load features into arcgis service
							create_object(x_array[i], y_array[i], LayerMap.get(info.name), info.type, info.name,  info.owlSource);
						}

					}
					createStorageTank(LayerMap.get("storageTank"));// load
																	// //storage
																	// // tank
																	// features individually
				} catch (SAXException | IOException | ParserConfigurationException e) {
					// TODO Auto-generated catch block

					e.printStackTrace();
				} catch (Exception e) {
					// TODO Auto-generated catch block
					e.printStackTrace();
				}

			}

		});


		// TODO: does this still work?
		Delete.addActionListener(new ActionListener() {
			@Override
			public void actionPerformed(ActionEvent arg0) {

				for (double point : x_array) {
					System.out.println("x --->" + point);
				}

				System.out.println("Delete Clicked 1 ");
				delete();

			}
		});

		// ---------------------------------------------------Initiate EntityList----------------------------------------------------------------------
		readAllEntityList();
		
		// -------------------------------------------------------------------------------------------------------------------------
		MapOptions mapOptions = new MapOptions(MapType.TOPO);
		map = new JMap(mapOptions);

		ArcGISTiledMapServiceLayer tiledLayer = new ArcGISTiledMapServiceLayer(
				"http://services.arcgisonline.com/ArcGIS/rest/services/World_Topo_Map/MapServer");

		LayerList layerList = new LayerList();
		layerList.add(tiledLayer);
		UserCredentials user = new UserCredentials();
		user.setUserAccount("kleinelanghorstmj", "h3OBhT0gR4u2k22XZjQltp"); // Access
																			// secure
																			// feature
																			// layer
																			// service
																			// using
																			// login
																			// username
																			// and
																			// password

		// ================================================================

		LayerMap = new HashMap<String, ArcGISFeatureLayer>();
		
		/////TODO: symbol does not matter anyway here, define one and use one for all?

    	


		 SimpleLineSymbol outline = new SimpleLineSymbol(new Color(255, 244, 0), 500);
		 SimpleFillSymbol symbol = new SimpleFillSymbol(new Color(0, 0, 0, 255), outline);
		 



         PointObjectsGenerator.layer_factory(0,"Load",null,"Load_Point",true); // Load Points
         PointObjectsGenerator.layer_factory(0,"Coupler",null,"Bus_Coupler",false); // Load Points
         PointObjectsGenerator.layer_factory(0,"Transformer","^.*EHT.*$","EHT_Station",true);
         PointObjectsGenerator.layer_factory(0,"Transformer","^.*UHT.*$","UHT_Station_2",true);
         PointObjectsGenerator.layer_factory(0,"Transformer","^.*HT.*$","HT_Station",true);
         PointObjectsGenerator.layer_factory(0,"Transformer","^.*LT.*$","LT_Station",true);             

		

		createLayer("waterline", "", LineType.WATER);
		createLayer("gasline", "",LineType.GAS);
		createLayer("materialline", "",LineType.MATERIAL);
		createLayer("airline", "",LineType.AIR);

		
		linelayers = new ArcGISFeatureLayer[4];
		for(int idxLineLayer = 0;  idxLineLayer < linelayers.length; idxLineLayer++){	
		linelayers[idxLineLayer]=new ArcGISFeatureLayer(BASE_URL + "/" + idxLineLayer, user);
		}
		
		
		 readDeviceType();//read device info list into deviceInffoList
		x_array = new double[deviceInfoList.size()];
		y_array = new double[deviceInfoList.size()];
		//TODO: exclude storage layer for testing ,delete -1 after testing
		for (int i = 0; i < deviceInfoList.size(); i++) {

			DeviceInfo mDeviceInfo = deviceInfoList.get(i);
			String target = mDeviceInfo.name;
			createLayer(target, mDeviceInfo.owlSource);
			String idx = FeatureServiceUpdater.layerID;

			System.out.println("#######################################################");


			ArcGISFeatureLayer newLayer = new ArcGISFeatureLayer(BASE_URL + "/" + target, user);

			all_layers.add(newLayer);
			LayerMap.put(target, newLayer);
			
			OWLReader.read_owl_file(mDeviceInfo.owlSource, target);
			
			x_array[i] = OWLReader.x;//TODO: WHAT IS THIS? IF IS STILL USEFUL NEED TO THINK OF CASE OF STORAGE TANK
			y_array[i] = OWLReader.y;

			SimpleRenderer renderer = new SimpleRenderer(testcolor);
			newLayer.setRenderer(renderer);
			layerList.add(newLayer);

			map.getLayers().add(newLayer);

			editlayer.put(target, newLayer);

		}

		// ================================================================

		//TODO: what does this do, need to put it back?
		//LayerMap.put("linelayer", linelayer);
		//SimpleRenderer renderer2 = new SimpleRenderer(linecolor);
		//linelayer.setRenderer(renderer2);
		
		
		for(ArcGISFeatureLayer linelayer : linelayers){
		layerList.add(linelayer);
		map.getLayers().add(linelayer);
		}
		layerList.add(tiledLayer);

		Point mapCenter = new Point(11543665, 141400);
		map.setExtent(new Envelope(mapCenter, 7200, 5400));

		window.getContentPane().add(map);

	   	/************create and load layer for each type of entities(kml+owl generation)*****************/			 
			 

//			 TODO: COMMENT FOR TESTING
	   	for(LayerFactory aLayerF:layerFactories){
	   		aLayerF.createLoadLayer();
	   		
	   	}

	}

	/**
	 * Starting point of this application.
	 * 
	 * @param args
	 * @throws Exception
	 * @throws IOException
	 */
	public static void main(String[] args) throws IOException, Exception {

		EventQueue.invokeLater(new Runnable() {

			@Override
			public void run() {
				try {
					App application = new App();
					application.window.setVisible(true);
				} catch (Exception e) {
					e.printStackTrace();
				}
			}
		});
	}

	public static void createLayer(String targetName, String owlSource) throws IOException, Exception {
		createLayer(targetName, owlSource, LineType.WATER);
	}
	/****
	 * Create layer into Arcgis Service.
	 * 
	 * @param targetName
	 *            name of the device,required for reading Owl file. "linelayer"
	 *            for all line features. "storagetank" for all storage tanks.
	 * @throws IOException
	 * @throws Exception
	 */
	public static void createLayer(String targetName, String owlSource,LineType lineType) throws IOException, Exception {
		/////// case: storage tank//////////////////////////////////////
		if (targetName.toLowerCase().contains("storagetank")) {
			System.out.println("Creating storage tank layer");
			StorageTankReader reader = StorageTankReader.getInstance();
			int length = reader.attributes.size();

			String[] typeList = new String[length];
			String[] nameList = new String[length];

			System.out.println("--------------------------------------");

			for (int i = 0; i < length; i++) {
				typeList[i] = "esriFieldTypeString";
			}

			int idxNameList = 0;
			for (Iterator iter = reader.attributes.iterator(); iter.hasNext();) {
				nameList[idxNameList] = (String) iter.next();
				System.out.println("atrri:++++++++   " + nameList[idxNameList]);
				idxNameList++;
			}

			// construct name map of lists
			Map<String, String[]> attrLists = new HashMap<String, String[]>();

			attrLists.put("name", nameList);
			attrLists.put("type", typeList);
			attrLists.put("alias", nameList);
			featureUpdater.generateLayer(length, FeatureServiceUpdater.LayerType.POLYGON, attrLists, targetName);

		}
		/////// case: devices//////////////////////////////////////
		else if (!targetName.contains("line")) {
			// TODO
			OWLReader.read_owl_file(owlSource, targetName);

			int lengthChemAttris = OWLReader.name_list.size();

			String[] nameListChemicalAttris = new String[lengthChemAttris];

			System.out.println("--------------------------------------");

			for (int i = 0; i < lengthChemAttris; i++) {
				nameListChemicalAttris[i] = OWLReader.name_list.get(i); // get
																		// the
																		// attributes
																		// name
																		// list
																		// (header)
																		// from
																		// the
																		// owl
																		// file

			}
			// Now read electrical owl file
			OWLReader.read_owl_file(ElECTRICAL_OWL_FILE_NAME, targetName);
			int lengthElectricalAttris = OWLReader.name_list.size();

			String[] nameListElectricalAttris = new String[lengthElectricalAttris];
			for (int i = 0; i < lengthElectricalAttris; i++) {
				nameListElectricalAttris[i] = OWLReader.name_list.get(i); // get
																			// the
																			// attributes
																			// name
																			// list
																			// (header)
																			// from
																			// the
																			// owl
																			// file

			}

			String[] typeList = new String[lengthElectricalAttris + lengthChemAttris];

			for (int i = 0; i < typeList.length; i++) {
				typeList[i] = "esriFieldTypeString";
			}

			String[] nameList = concatArr(nameListChemicalAttris, nameListElectricalAttris);
			// construct name map of lists
			Map<String, String[]> attrLists = new HashMap<String, String[]>();

			attrLists.put("name", nameList);
			attrLists.put("type", typeList);
			attrLists.put("alias", nameList);
			int lengthOfEachList = nameList.length;
			featureUpdater.generateLayer(lengthOfEachList, FeatureServiceUpdater.LayerType.POLYGON, attrLists,
					targetName);
		}
		/////// case: lines//////////////////////////////////////
		else if (targetName.contains("line")) {// generate layer list
			// TODO: UNCOMMENT WHEN USING OWL, TEMPERARYLY USING KML
			// PipeReader reader = PipeReader.getInstance();
			// int length = reader.getAttriNameSet().size();

			LineKMLReader reader = LineKMLReader.getInstance(lineType);
			int length = reader.attriNameList.size();
			String[] typeList = new String[length];
			// TODO: COMMENT WHEN USING OWL, TEMPERARYLY USING KML
			// String[] nameList = (String[])
			// reader.getAttriNameSet().toArray(new String[length]);
			String[] nameList = (String[]) reader.attriNameList.toArray(new String[length]);

			System.out.println("--------------------------------------");

			for (int i = 0; i < length; i++) {
				typeList[i] = "esriFieldTypeString";
			}

			Map<String, String[]> attrLists = new HashMap<String, String[]>();

			attrLists.put("name", nameList);
			attrLists.put("type", typeList);
			attrLists.put("alias", nameList);
			featureUpdater.generateLayer(length, FeatureServiceUpdater.LayerType.POLYLINE, attrLists, targetName);// generate
																												// line
																												// layer

		}

	}

	/****
	 * Utility function to concat two array
	 * 
	 * @param a, array a
	 * @param b  array b
	 * @return concated array a+b
	 */
	public static String[] concatArr(String[] a, String[] b) {
		int aLen = a.length;
		int bLen = b.length;
		String[] c = new String[aLen + bLen];
		System.arraycopy(a, 0, c, 0, aLen);
		System.arraycopy(b, 0, c, aLen, bLen);
		return c;
	}

	/***
	 * Read device name and type from txt files
	 * @return 
	 */
	private static void readDeviceType() {
		Map<String, String> typeDictionary = new HashMap<String, String>();	
		try (BufferedReader br = new BufferedReader(new FileReader(DEVICE_MAP_LOCATION))) {

				String sCurrentLine;

				while ((sCurrentLine = br.readLine()) != null) {//for each line
					// temp.add(sCurrentLine);
					String name = sCurrentLine.split("#")[0];
					String type = sCurrentLine.split("#")[1];
				typeDictionary.put(name, type);
				}

			} catch (IOException e) {
				e.printStackTrace();
			}
		
              for(DeviceInfo device: deviceInfoList){
            	  
            	  String dType = typeDictionary.get(device.name);
            	  if(dType==null){
            		  System.out.println("ERR: CAN NOT FIND TYPE FOR DEVICE "+device.name+" in "+DEVICE_MAP_LOCATION);
                   
            	  } else{
            		  device.type = dType;
            	  }
              }
//TODO: do storage tank
		deviceInfoList.add(storageInfo);//add storagetank separately
		
		//add all other layers seperately
	}
	public static String[] allEntityList = null;
	public static String[]  readAllEntityList() throws IOException, Exception{
		if(allEntityList == null){//lazy initiation, make sure this happens only once
		
		UserCredentials user = new UserCredentials();
		user.setUserAccount("kleinelanghorstmj", "h3OBhT0gR4u2k22XZjQltp"); 
		 SimpleLineSymbol outline = new SimpleLineSymbol(new Color(255, 244, 0), 500);
		 SimpleFillSymbol symbol = new SimpleFillSymbol(new Color(0, 0, 0, 255), outline);
		 
		// ===============read owl list for each entity===========================================================================
		entityListFromOWL = OWLReader.getEntityFromOWL();

		////// divide it into plant - device generation && non-device layer, create&&load for each
		for(EntityInfo entity : entityListFromOWL){
			if(entity.getOwlSource()!=null){
			if(entity.getName().toLowerCase().contains("storage")){//storage tank is a special case, do it seperately
				storageInfo = new DeviceInfo(entity.getName(), entity.getName(), entity.getOwlSource());
			} 
			else{
			if(entity.getName().matches("^\\w+-\\d+$")){//then it is a device

				deviceInfoList.add(new DeviceInfo(entity.getName(), entity.getOwlSource()));
				
				
			} else{//it is a non device layer
				nonDeviceLayersInfo.add(entity);
			}
			}
		}
		}
			
		
		///For non device list 
		//////loop through LayerFactoryInfoDictionary to find its info
		Map<String, LayerFactoryInfo> dic = LayerFactoryInfoDictionary.getDictionary();
		 /////////////// construct layerFactories for each layer///////////////////////////////////
	     //construct a full layerInfo
		 for(int idxE = 0; idxE < nonDeviceLayersInfo.size(); idxE++){
			 
			 EntityInfo entity =nonDeviceLayersInfo.get(idxE);
	    	 LayerFactoryInfo info = dic.get(entity.getName());
	    	 
	    	 if(info ==null){
	    		System.out.println("entity: "+entity.getName()+" not exists in LayerFactory dictionary, will be deleted from layer list");
	    		nonDeviceLayersInfo.remove(entity);
	    	 }else{
	    	 info.setOwlSource(entity.getOwlSource() );
	    	 layerFactories.add(new LayerFactory(info, user, symbol));
	    	 }
	    	 }
		 
		 
		 //extract from filtered nonDeviceLayersInfo the  name list of layers
		 for(EntityInfo entity : nonDeviceLayersInfo){
			 nonDeviceLayersNames.add(entity.getName());
		 }
		 
		
		String[] returnStr = new String[deviceInfoList.size()];	
		
		int idxStr = 0;
		for(DeviceInfo dInfo :deviceInfoList ){
			returnStr[idxStr] = dInfo.name;
		idxStr++;
		}
		allEntityList = concatArr(returnStr, nonDeviceLayersNames.toArray(new String[nonDeviceLayersNames.size()]));
	}
		return allEntityList;
	}

	// currently not able to be used because no indication of type in owl file
	// TODO: future with changed owl file (subsystem should has type indication)
	public static void readDeviceListFromOwl() throws IOException, Exception {

	}

	/***
	 * Currently not used.
	 * Funtion to Draw lines on layer Read line info from PipeReader and feed to
	 * info to create_line to create each line as feature on linelayer
	 * 
	 * @throws IOException
	 * @throws Exception
	 */
	public static void drawLines() throws IOException, Exception {

		List linelist = PipeReader.getInstance().getPipelist();
		for (Object lineInfo : linelist) {
			create_line((PipeReader.PipeInfo) lineInfo);
		}

	}

	// todo: delete this when segment pipe owl is completed
	/***
	 * Tmp function to draw line from kml(instead of owl) Read coordinates from
	 * LineKMLReader and add to linelayer
	 * 
	 * @throws Exception
	 * @throws IOException
	 */
	public static void drawLinesFromKML() throws IOException, Exception {
		
		for(LineType linetype: LineType.values()){
		int idxPipe = 0;
		LineKMLReader reader = LineKMLReader.getInstance(linetype);
		Graphic[] adds = new Graphic[reader.coordinates.size()];
		List<Map<String, Object>> AttriMap = reader.dataTables;

		for (List<Point> pipe : reader.coordinates) {
			Polyline pipeLine = new Polyline();
			Map<String, Object> attributes = AttriMap.get(idxPipe);

			pipeLine.startPath(pipe.get(0)); // set

			for (int idxPoint = 1; idxPoint < pipe.size(); idxPoint++) {
				pipeLine.lineTo(pipe.get(idxPoint).getX(), pipe.get(idxPoint).getY());
			}
			Graphic polyglineGraphic = new Graphic(pipeLine, lineSymbols[linetype.getId()], attributes);
			adds[idxPipe] = polyglineGraphic;
			idxPipe++;
		}

		linelayers[linetype.getId()].applyEdits(adds, null, null, new ApplyEditCallback());
		}
	}

	public static int getIndex(String[] array, String item) {
		int index = 0;

		return index;
	}

	public static void delete() {

		for(ArcGISFeatureLayer linelayer : linelayers){
		all_layers.add(linelayer);
		}
		for (int i = 0; i < all_layers.size(); i++) {
			// all_layers.get(i).applyEdits(null, all_features.get(i), null,
			// null);
			int[] ids = all_layers.get(i).getGraphicIDs();
			for (int id : ids) {
				System.out.println(id);
			}

			all_layers.get(i).setSelectionIDs(ids, true);

			all_layers.get(i).applyEdits(null, all_layers.get(i).getSelectedFeatures(), null, new ApplyEditCallback());
		}
	}

	public static void removeElement(Object[] a, int del) {
		System.arraycopy(a, del + 1, a, del, a.length - 1 - del);
	}

}

//<|MERGE_RESOLUTION|>--- conflicted
+++ resolved
@@ -109,11 +109,7 @@
 	    
 	}
 
-<<<<<<< HEAD
 	 public static final String BASE_URL = "http://services5.arcgis.com/9i99ftvHsa6nxRGj/arcgis/rest/services/TEST022/FeatureServer";
-=======
-	 public static final String BASE_URL = "http://services5.arcgis.com/9i99ftvHsa6nxRGj/arcgis/rest/services/TEST023/FeatureServer";
->>>>>>> 5d312243
 
 																																	// url
 																																	// for
