--- conflicted
+++ resolved
@@ -39,12 +39,7 @@
 import java.util.HashMap;
 import java.util.LinkedHashMap;
 import java.util.Map;
-<<<<<<< HEAD
-import java.util.stream.Stream;
-=======
-import java.util.function.Function;
->>>>>>> 5daa3389
-
+import java.util.stream.Stream;import java.util.function.Function;
 import javax.swing.BorderFactory;
 import javax.swing.Box;
 import javax.swing.BoxLayout;
@@ -67,12 +62,9 @@
 import javax.xml.parsers.ParserConfigurationException;
 import javax.xml.transform.TransformerException;
 
-<<<<<<< HEAD
-import org.jfree.util.ArrayUtilities;
-=======
 import org.slf4j.Logger;
 import org.slf4j.LoggerFactory;
->>>>>>> 5daa3389
+import org.jfree.util.ArrayUtilities;
 import org.xml.sax.SAXException;
 
 import com.esri.core.geometry.Envelope;
@@ -232,12 +224,8 @@
     for(int idxLayer = 0; idxLayer < linelayers.length; idxLayer++){
     linelayers[idxLayer] = new ArcGISFeatureLayer(App.BASE_URL+"/"+idxLayer, user);
     }
-<<<<<<< HEAD
-    ArcGISFeatureLayer buildinglayer = new ArcGISFeatureLayer("http://services5.arcgis.com/9i99ftvHsa6nxRGj/arcgis/rest/services/TEST019/FeatureServer/Buildingsx", user);
-=======
-    ArcGISFeatureLayer buildinglayer = new ArcGISFeatureLayer(App.BASE_URL+"/Buildings", user);
->>>>>>> 5daa3389
-    // testLayer = new ArcGISFeatureLayer("http://services5.arcgis.com/9i99ftvHsa6nxRGj/arcgis/rest/services/TEST017/FeatureServer/9", user);
+
+    ArcGISFeatureLayer buildinglayer = new ArcGISFeatureLayer(App.BASE_URL+"/Buildings", user);    // testLayer = new ArcGISFeatureLayer("http://services5.arcgis.com/9i99ftvHsa6nxRGj/arcgis/rest/services/TEST017/FeatureServer/9", user);
 
     ArcGISFeatureLayer[] pointlayers = new    ArcGISFeatureLayer[PointObjectsGenerator.layers.length];
     
@@ -246,19 +234,7 @@
     }
  
    //================================================================
-<<<<<<< HEAD
-    App.readlist();
-   
-    
-    
-    String[] targets = new String[App.deviceInfoList.size()];//Pack device name into a string array
-   for(int idx = 0; idx < targets.length; idx++){
-	   targets[idx] = App.deviceInfoList.get(idx).name;
-   }
-=======
    String[] targets = App.readAllEntityList();//Pack device name into a string array
->>>>>>> 5daa3389
-
    layer_name_map = new LinkedHashMap<>();
    
  //  ArcGISFeatureLayer[] completeLayerList =  {testLayer};
@@ -805,7 +781,6 @@
 		};
 		contentPane.add(QueryButton);
 		contentPane.add(map, BorderLayout.CENTER);
-<<<<<<< HEAD
 		
     JLayeredPane menuPanel = new JLayeredPane();
     menuPanel.setLayout(new BorderLayout(0,0));
@@ -824,10 +799,6 @@
             }
         }           
     });   
-=======
-    //contentPane.add(legend, BorderLayout.WEST);
-    
->>>>>>> 5daa3389
     
        
 
