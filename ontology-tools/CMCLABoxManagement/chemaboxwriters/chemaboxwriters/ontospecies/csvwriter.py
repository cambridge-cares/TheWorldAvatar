--- conflicted
+++ resolved
@@ -53,7 +53,7 @@
     csvfile = StringIO(newline='')
 
     spamwriter = csv.writer(csvfile, delimiter=',',
-                                quotechar='"', quoting=csv.QUOTE_MINIMAL)
+                            quotechar='"', quoting=csv.QUOTE_MINIMAL)
 
     out_id = data[globals.ENTRY_IRI]
 
@@ -138,12 +138,8 @@
         spamwriter.writerow([onto_spec+'#units','Data Property','Charge_' + gen_id,'','e','String'])
         spamwriter.writerow(['MolecularFormula_'+ gen_id,'Instance',onto_spec + '#MolecularFormula','','',''])
         spamwriter.writerow([out_id,'Instance','MolecularFormula_'+gen_id,onto_spec + '#hasMolecularFormula','',''])
-<<<<<<< HEAD
-        
-=======
 
 
->>>>>>> 504ebc8f
 def write_atoms(spamwriter,gen_id,out_id,data):
     atom_list = data[ATOM_LIST]
     atom_counts = data[ATOM_COUNTS]
@@ -162,9 +158,6 @@
         spamwriter.writerow(['MolecularWeight_'+ gen_id,'Instance',onto_spec + '#MolecularWeight','','',''])
         spamwriter.writerow([out_id,'Instance','MolecularWeight_'+ gen_id,onto_spec + '#hasMolecularWeight','',''])
         spamwriter.writerow([onto_spec + '#value','Data Property','MolecularWeight_' + gen_id,'',molwt,'String'])
-<<<<<<< HEAD
-        spamwriter.writerow([onto_spec + '#units','Data Property','MolecularWeight_' + gen_id,'','g/mol','String'])
-=======
         spamwriter.writerow([onto_spec + '#units','Data Property','MolecularWeight_' + gen_id,'','g/mol','String'])
 
 def write_enth(spamwriter,gen_id,out_id,data):
@@ -185,5 +178,4 @@
         spamwriter.writerow(['Reference_' + gen_id, 'Instance',kin_pref + '#Reference','','',''])
         spamwriter.writerow(['StandardEnthalpyOfFormation_'+ gen_id,'Instance',
         'Reference_'+ gen_id, onto_spec + '#hasProvenance','',''])
-        spamwriter.writerow(['http://www.w3.org/2000/01/rdf-schema#label','Data Property', 'Reference_'+ gen_id,'',data[ENTH_PROV],'String'])
->>>>>>> 504ebc8f
+        spamwriter.writerow(['http://www.w3.org/2000/01/rdf-schema#label','Data Property', 'Reference_'+ gen_id,'',data[ENTH_PROV],'String'])