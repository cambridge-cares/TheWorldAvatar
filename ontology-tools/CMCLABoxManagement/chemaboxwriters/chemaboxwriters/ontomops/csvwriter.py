# -*- coding: utf-8 -*-
"""
Created on Thu Mar  4 16:10:02 2021

@author: angir
"""

import json
import csv
from chemaboxwriters.kgoperations.querytemplates import get_assembly_iri
from io import StringIO
import chemaboxwriters.common.globals as globals
from chemaboxwriters.common import PREFIXES

onto_spec = PREFIXES["onto_spec"]
onto_mops = PREFIXES["onto_mops"]
mops_pref = PREFIXES["mops_pref"]
rdf_pref = PREFIXES["rdf_pref"]
uom_pref = PREFIXES["uom_pref"]
unres_pref = PREFIXES["unres_pref"]


def om_csvwriter(file_path):

    with open(file_path, 'r') as file_handle:
        data = json.load(file_handle)

<<<<<<< HEAD

def om_csvwriter(data):
    data = json.loads(data)
    gen_id = data[commonv.ENTRY_UUID]
=======
    gen_id = data[globals.ENTRY_UUID]
>>>>>>> 504ebc8f

    csvfile = StringIO(newline='')

    spamwriter = csv.writer(csvfile, delimiter=',',
                            quotechar='"', quoting=csv.QUOTE_MINIMAL)

<<<<<<< HEAD
    mops_id = data[commonv.ENTRY_IRI]
    
    
    search1 = get_assembly_iri(data["Mops_Chemical_Building_Units"][0]["GenericUnitModularity"],
                               data["Mops_Chemical_Building_Units"][0]["GenericUnitPlanarity"],
                               data["Mops_Chemical_Building_Units"][0]["GenericUnitNumber"],
                               data["Mops_Symmetry_Point_Group"]) 
    
    search2 = get_assembly_iri(data["Mops_Chemical_Building_Units"][1]["GenericUnitModularity"],
                            data["Mops_Chemical_Building_Units"][1]["GenericUnitPlanarity"],
                            data["Mops_Chemical_Building_Units"][1]["GenericUnitNumber"],
                            data["Mops_Symmetry_Point_Group"]) 
    
    assemblymodel = None
    if search1 and search2:
        assemblymodel = list(set(search1).intersection(search2))[0]
    assemblymod = len(list(set(search1).intersection(search2)))
    print(assemblymodel)
    print(assemblymod)
=======
    mops_id = data[globals.ENTRY_IRI]


    search1 = get_assembly_iri(data["Mops_Chemical_Building_Units"][0]["GenericUnitModularity"],
                               data["Mops_Chemical_Building_Units"][0]["GenericUnitPlanarity"],
                               data["Mops_Chemical_Building_Units"][0]["GenericUnitNumber"],
                               data["Mops_Symmetry_Point_Group"])

    search2 = get_assembly_iri(data["Mops_Chemical_Building_Units"][1]["GenericUnitModularity"],
                            data["Mops_Chemical_Building_Units"][1]["GenericUnitPlanarity"],
                            data["Mops_Chemical_Building_Units"][1]["GenericUnitNumber"],
                            data["Mops_Symmetry_Point_Group"])

    assemblymodel = None

    if search1 and search2:
        assemblymodel = list(set(search1).intersection(search2))[0]

>>>>>>> 504ebc8f
    spamwriter = csv.writer(csvfile, delimiter=',',
                                quotechar='|', quoting=csv.QUOTE_MINIMAL)
    spamwriter.writerow(['Source', 'Type', 'Target', 'Relation','Value','Data Type'])

    #Write the main initialization for now.
    spamwriter.writerow(['ABoxOntoMOPs','Ontology',onto_mops,'http://www.w3.org/2002/07/owl#imports','',''])
    spamwriter.writerow(['ABoxOntoMOPs','Ontology',mops_pref,'base','',''])
    spamwriter.writerow([mops_pref + mops_id,'Instance',onto_mops + '#MetalOrganicPolyhedra',
                            '','',''])

    #Write the properties directly connected to MOPS instance that then terminate.
    spamwriter.writerow([rdf_pref + '#label','Data Property',mops_pref +  mops_id,
    '',data["Mops_Label"],'String']) #label for the MOP
    spamwriter.writerow([onto_mops + '#hasMOPFormula','Data Property',mops_pref +  mops_id,
    '',data["Mops_Formula"],'String']) #Chemical formula for the MOP
    spamwriter.writerow([onto_mops + '#hasCCDCNumber','Data Property',mops_pref + mops_id,
    '',data["Mops_CCDC_Number"],'String']) #CCDC No. for the MOP
    #spamwriter.writerow([onto_mops + '#hasXYZGeometry','Data Property',mops_pref + mops_id,
    #'',data["Mops_Geometry"],'String']) #XYZ Geometry in string form for the MOP.

    #Write the Provenance of the MOPs.
    spamwriter.writerow([mops_pref + 'Provenance_' + gen_id, 'Instance', onto_mops + '#Provenance',
    '','','']) #Initialize the Provenance object for the MOPs.
    spamwriter.writerow([mops_pref +  mops_id,'Instance',mops_pref + 'Provenance_' + gen_id,
    onto_mops + '#hasProvenance','','']) # Connect the Provenance to the MOPs instance.
    spamwriter.writerow([onto_mops + '#hasReferenceDOI','Data Property',mops_pref + 'Provenance_' + gen_id,
    '',data["Mops_Reference_DOI"],'String'])

    #Write the Molecular Weight section for the MOPs.
    spamwriter.writerow([mops_pref + 'MolecularWeight_' + gen_id, 'Instance', onto_spec + '#MolecularWeight',
    '','','']) #Initialize the Molecular Weight object for the MOPs.
    spamwriter.writerow([mops_pref + mops_id, 'Instance', mops_pref + 'MolecularWeight_' + gen_id,
    onto_spec + '#hasMolecularWeight','','']) #Link the Molecular Weight object to the MOPs.
    spamwriter.writerow([uom_pref + 'Measure_MolecularWeight_' + gen_id, 'Instance', uom_pref + 'Measure',
     '','','']) #This is the Measure from the Ontology of Units of Measure that we will use for Molecular Weight.
    spamwriter.writerow([mops_pref + 'MolecularWeight_' + gen_id, 'Instance',uom_pref + 'Measure_MolecularWeight_' + gen_id,
     uom_pref + 'hasValue','','']) #Link the Measure to the Molecular Weight instance.
    spamwriter.writerow([uom_pref + 'hasNumericalValue','Data Property',uom_pref + 'Measure_MolecularWeight_' + gen_id,
    '',data["Mops_Molecular_Weight"],'String']) #Link the Numerical Value of Molecular Weight to the Measure.
    spamwriter.writerow([uom_pref + 'MolarMassUnit', 'Instance', uom_pref + 'Unit',
    '','','']) #Take the MolarMass Unit instance from the UOM ontology.
    spamwriter.writerow([uom_pref + 'Measure_MolecularWeight_' + gen_id, 'Instance',uom_pref + 'MolarMassUnit',
    uom_pref + 'hasUnit','',''])

    #Write the Charge section for the MOPs.
    spamwriter.writerow([mops_pref + 'Charge_' + gen_id, 'Instance', onto_spec + '#Charge',
    '','','']) #Initialize the Charge object for the MOPs.
    spamwriter.writerow([mops_pref + mops_id, 'Instance', mops_pref + 'Charge_' + gen_id,
    onto_spec + '#hasCharge','','']) #Link the Charge object to the MOPs.
    spamwriter.writerow([uom_pref + 'Measure_Charge_' + gen_id, 'Instance', uom_pref + 'Measure',
     '','','']) #This is the Measure from the Ontology of Units of Measure that we will use for Charge.
    spamwriter.writerow([mops_pref + 'Charge_' + gen_id, 'Instance',uom_pref + 'Measure_Charge_' + gen_id,
     uom_pref + 'hasValue','','']) #Link the Measure to the Charge instance.
    spamwriter.writerow([uom_pref + 'hasNumericalValue','Data Property',uom_pref + 'Measure_Charge_' + gen_id,
    '',data["Mops_Charge"],'String']) #Link the Numerical Value of Charge to the Measure.
    spamwriter.writerow([unres_pref + 'elementary_charge', 'Instance', uom_pref + 'Unit',
    '','','']) #Take the elementary charge Unit instance from our extension of the UOM ontology.
    spamwriter.writerow([uom_pref + 'Measure_Charge_' + gen_id, 'Instance',unres_pref + 'elementary_charge',
    uom_pref + 'hasUnit','',''])

    #Write the Cavity section for the MOPs.
    spamwriter.writerow([mops_pref + 'Cavity_' + gen_id, 'Instance', onto_mops + '#Cavity',
    '','','']) #Initialize the Cavity object for the MOPs.
    spamwriter.writerow([mops_pref + mops_id, 'Instance', mops_pref + 'Cavity_' + gen_id,
    onto_mops + '#hasCavity','','']) #Link the Cavity object to the MOPs.
    spamwriter.writerow([mops_pref + 'Volume_' +gen_id, 'Instance', onto_mops + '#Volume',
    '','','']) #Initialize the Volume object for the MOPs.
    spamwriter.writerow([mops_pref + 'Cavity_' + gen_id, 'Instance', mops_pref + 'Volume_' + gen_id,
    onto_mops + '#hasMOPCavityVolume','','']) #Link the Volume object to the cavity.
    spamwriter.writerow([uom_pref + 'Measure_Volume_' + gen_id, 'Instance', uom_pref + 'Measure',
     '','','']) #This is the Measure from the Ontology of Units of Measure that we will use for Volume.
    spamwriter.writerow([mops_pref + 'Volume_' + gen_id, 'Instance',uom_pref + 'Measure_Volume_' + gen_id,
     uom_pref + 'hasValue','','']) #Link the Measure to the Volume instance.
    spamwriter.writerow([uom_pref + 'hasNumericalValue','Data Property',uom_pref + 'Measure_Volume_'  +gen_id,
    '',data["Mops_CavityVolume"],'String']) #Link the Numerical Value of Volume to the Measure.
    spamwriter.writerow([uom_pref + 'cubicNanometre', 'Instance', uom_pref + 'Unit',
    '','','']) #Take the Cubic Nanometre Unit instance from the UOM ontology.
    spamwriter.writerow([uom_pref + 'Measure_Volume_' + gen_id, 'Instance',uom_pref + 'cubicNanometre',
    uom_pref + 'hasUnit','',''])

    #Write the Assembly Model initialization and shape/symmetry related instances.
<<<<<<< HEAD
    
    if assemblymodel is None:    
=======

    if assemblymodel is None:
>>>>>>> 504ebc8f
        spamwriter.writerow([mops_pref + 'AssemblyModel_' + gen_id, 'Instance', onto_mops + '#AssemblyModel',
        '','','']) #Initialize the Assembly Model object for the MOPs.
        spamwriter.writerow([mops_pref + mops_id, 'Instance', mops_pref + 'AssemblyModel_' + gen_id,
        onto_mops + '#hasAssemblyModel','','']) #Connect the MOPs instance to the Assembly Model instance.
        spamwriter.writerow([onto_mops + '#hasSymmetryPointGroup', 'Data Property', mops_pref + 'AssemblyModel_' + gen_id,'',
        data["Mops_Symmetry_Point_Group"],'String']) #Write the Symmetry point group for the MOPs.
        spamwriter.writerow([mops_pref + data["Mops_Polyhedral_Shape"] + '_' + gen_id, 'Instance', onto_mops + '#' + data["Mops_Polyhedral_Shape"],
        '','','']) #Initialize an instance of Polyhedral Shape that is the given shape from the JSON file.
        spamwriter.writerow([mops_pref + 'AssemblyModel_' + gen_id, 'Instance', mops_pref + data["Mops_Polyhedral_Shape"] + '_' + gen_id,
        onto_mops + '#hasPolyhedralShape','','']) #Connect the Assembly model to polyhedral shape.
        spamwriter.writerow([onto_mops + '#hasSymbol','Data Property',mops_pref + data["Mops_Polyhedral_Shape"] + '_' + gen_id,''
        ,data["Mops_Polyhedral_Shape_Symbol"],'String'])
    else:
        assemblymodel_uuid = assemblymodel.split('_')[-1]
        spamwriter.writerow([mops_pref + 'AssemblyModel_' + assemblymodel_uuid, 'Instance', onto_mops + '#AssemblyModel',
        '','','']) #Initialize the Assembly Model object for the MOPs.
        spamwriter.writerow([mops_pref + mops_id, 'Instance', mops_pref + 'AssemblyModel_' + assemblymodel_uuid,
        onto_mops + '#hasAssemblyModel','','']) #Connect the MOPs instance to the Assembly Model instance.
        spamwriter.writerow([onto_mops + '#hasSymmetryPointGroup', 'Data Property', mops_pref + 'AssemblyModel_' + assemblymodel_uuid,'',
        data["Mops_Symmetry_Point_Group"],'String']) #Write the Symmetry point group for the MOPs.
        spamwriter.writerow([mops_pref + data["Mops_Polyhedral_Shape"] + '_' + gen_id, 'Instance', onto_mops + '#' + data["Mops_Polyhedral_Shape"],
        '','','']) #Initialize an instance of Polyhedral Shape that is the given shape from the JSON file.
        spamwriter.writerow([mops_pref + 'AssemblyModel_' + assemblymodel_uuid, 'Instance', mops_pref + data["Mops_Polyhedral_Shape"] + '_' + gen_id,
        onto_mops + '#hasPolyhedralShape','','']) #Connect the Assembly model to polyhedral shape.
        spamwriter.writerow([onto_mops + '#hasSymbol','Data Property',mops_pref + data["Mops_Polyhedral_Shape"] + '_' + gen_id,''
        ,data["Mops_Polyhedral_Shape_Symbol"],'String'])
<<<<<<< HEAD
    
=======

>>>>>>> 504ebc8f
    #Write the information about the Chemical and Generic Building units.
    for i in range(len(data["Mops_Chemical_Building_Units"])): #We will loop through all the building units in the JSON.
        spamwriter.writerow([mops_pref + 'ChemicalBuildingUnit_' + gen_id + '_' + str(i), 'Instance', onto_mops + '#ChemicalBuildingUnit',
        '','','']) #Instantiate the Chemical Building Unit.
        spamwriter.writerow([mops_pref + mops_id, 'Instance', mops_pref + 'ChemicalBuildingUnit_' + gen_id + '_' + str(i),
        onto_mops + '#hasChemicalBuildingUnit','','']) #Connect the CBU instance to the MOPs instance.
        spamwriter.writerow([onto_mops + '#hasCBUFormula','Data Property',mops_pref + 'ChemicalBuildingUnit_' + gen_id + '_' + str(i),
        '',data["Mops_Chemical_Building_Units"][i]["CBU_Formula"],'']) #CBU Formula
        spamwriter.writerow([mops_pref + data["Mops_Chemical_Building_Units"][i]["BindingDirection"] +"Binding_" + gen_id,
        'Instance',onto_mops + '#' +  data["Mops_Chemical_Building_Units"][i]["BindingDirection"] + 'Binding','','','']) #Instantiate the binding direction for the CBU
        spamwriter.writerow([mops_pref + 'ChemicalBuildingUnit_' + gen_id + '_' + str(i), 'Instance',
        mops_pref + data["Mops_Chemical_Building_Units"][i]["BindingDirection"] +"Binding_" + gen_id, onto_mops + '#hasBindingDirection','',''])
        #Connect Binding direction instance to CBU instance.
        spamwriter.writerow([mops_pref + 'ChemicalBuildingUnit_' + gen_id + '_' + str(i), 'Instance',
        data["Mops_Chemical_Building_Units"][i]["OntoSpecies_IRI"],onto_spec + '#hasUniqueSpecies','','']) #Connect CBU to OntoSpecies entry.

        spamwriter.writerow([mops_pref + data["Mops_Chemical_Building_Units"][i]["Binding_Site"] +"Site_" + gen_id,
        'Instance',onto_mops + '#' + data["Mops_Chemical_Building_Units"][i]["Binding_Site"] + 'Site','','','']) #Instantiate the binding site for the CBU.
        spamwriter.writerow([mops_pref + 'ChemicalBuildingUnit_' + gen_id + '_' + str(i), 'Instance',
        mops_pref + data["Mops_Chemical_Building_Units"][i]["Binding_Site"] +"Site_" + gen_id, onto_mops + '#hasBindingSite','',''])
        #Connect Binding site instance to CBU instance.
        spamwriter.writerow([rdf_pref + '#label','Data Property', mops_pref + data["Mops_Chemical_Building_Units"][i]["Binding_Site"] +"Site_" + gen_id,
        '',data["Mops_Chemical_Building_Units"][i]["Binding_Site_Label"],'String']) #label for the Binding Site.
        spamwriter.writerow([onto_mops + '#hasOuterCoordinationNumber','Data Property',mops_pref + data["Mops_Chemical_Building_Units"][i]["Binding_Site"] +"Site_" + gen_id,
        '',data["Mops_Chemical_Building_Units"][i]["Binding_SiteCoordNumber"],'String'])

        spamwriter.writerow([mops_pref + 'Core_' + gen_id + '_' + str(i),'Instance', onto_mops + '#Core','','',''])
        # Instantiate the Core for this CBU.
        spamwriter.writerow([mops_pref + 'ChemicalBuildingUnit_' + gen_id + '_' + str(i), 'Instance',
        mops_pref + 'Core_' + gen_id + '_' + str(i), onto_mops + '#hasCore','','']) #Connect the Core instance to the CBU instance.
        spamwriter.writerow([rdf_pref + '#label','Data Property',mops_pref + 'Core_' + gen_id + '_' + str(i),
        '',data["Mops_Chemical_Building_Units"][i]["CoreLabel"],'String']) #Attach label to Core.
        spamwriter.writerow([mops_pref + 'Substituent_Core_'  + gen_id + '_' + str(i),'Instance', onto_mops + '#Substituent'
        ,'','','']) #Instantiate the Core Substituent.
        spamwriter.writerow([mops_pref + 'Core_' + gen_id + '_' + str(i),'Instance',mops_pref + 'Substituent_Core_'  + gen_id + '_' + str(i)
        ,onto_mops + '#hasSubstituent','','']) #Connect the Core Substituent to the Core.
        spamwriter.writerow([rdf_pref + '#label','Data Property',mops_pref + 'Substituent_Core_'  + gen_id + '_' + str(i),
        '',data["Mops_Chemical_Building_Units"][i]["CoreSubstituentLabel"],'String']) #Attach label to Core Substituent.

        spamwriter.writerow([mops_pref + 'Spacer_' + gen_id + '_' + str(i),'Instance', onto_mops + '#Spacer','','',''])
        # Instantiate the Spacer for this CBU.
        spamwriter.writerow([mops_pref + 'ChemicalBuildingUnit_' + gen_id + '_' + str(i), 'Instance',
        mops_pref + 'Spacer_' + gen_id + '_' + str(i), onto_mops + '#hasSpacer','','']) #Connect the Spacer instance to the CBU instance.
        spamwriter.writerow([rdf_pref + '#label','Data Property',mops_pref + 'Spacer_' + gen_id + '_' + str(i),
        '',data["Mops_Chemical_Building_Units"][i]["SpacerLabel"],'String']) #Attach label to Spacer.
        spamwriter.writerow([mops_pref + 'Substituent_Spacer_'  + gen_id + '_' + str(i),'Instance', onto_mops + '#Substituent'
        ,'','','']) #Instantiate the Spacer Substituent.
        spamwriter.writerow([mops_pref + 'Spacer_' + gen_id + '_' + str(i),'Instance',mops_pref + 'Substituent_Spacer_'  + gen_id + '_' + str(i)
        ,onto_mops + '#hasSubstituent','','']) #Connect the Spacer Substituent to the Core.
        spamwriter.writerow([rdf_pref + '#label','Data Property',mops_pref + 'Substituent_Spacer_'  + gen_id + '_' + str(i),
        '',data["Mops_Chemical_Building_Units"][i]["SpacerSubstituentLabel"],'String']) #Attach label to Spacer Substituent.
    
        if assemblymodel is None:    
            spamwriter.writerow([mops_pref + 'GenericBuildingUnit_' + gen_id + '_' + str(i), 'Instance', onto_mops + '#GenericBuildingUnit',
            '','','']) #Instantiate the corresponding Generic Building Unit.
            spamwriter.writerow([mops_pref + 'AssemblyModel_' + gen_id, 'Instance', mops_pref + 'GenericBuildingUnit_' + gen_id + '_' + str(i),
            onto_mops + '#hasGenericBuildingUnit','','']) #Connect the GBU instance to the Assembly Model instance.
            spamwriter.writerow([onto_mops + '#hasPlanarity','Data Property',mops_pref + 'GenericBuildingUnit_' + gen_id + '_' + str(i),
            '',data["Mops_Chemical_Building_Units"][i]["GenericUnitPlanarity"],'String']) #Planarity of GBU.
            spamwriter.writerow([onto_mops + '#hasModularity','Data Property',mops_pref + 'GenericBuildingUnit_' + gen_id + '_' + str(i),
            '',data["Mops_Chemical_Building_Units"][i]["GenericUnitModularity"],'String']) #Modularity of GBU.
            spamwriter.writerow([mops_pref + 'GenericBuildingUnitNumber_' + gen_id + '_' + str(i), 'Instance', onto_mops + '#GenericBuildingUnitNumber',
            '','','']) #Instantiate the corresponding Generic Building Unit Number.
            spamwriter.writerow([mops_pref + 'AssemblyModel_' + gen_id, 'Instance', mops_pref + 'GenericBuildingUnitNumber_' + gen_id + '_' + str(i),
            onto_mops + '#hasGenericBuildingUnitNumber','','']) #Connect the GBU Number instance to the Assembly Model instance.
            spamwriter.writerow([mops_pref + 'GenericBuildingUnitNumber_' + gen_id + '_' + str(i), 'Instance',
            mops_pref + 'GenericBuildingUnit_' + gen_id + '_' + str(i),onto_mops + '#isNumberOf','','']) #Connect the GBU Number to its GBU.
            spamwriter.writerow([onto_spec + '#value','Data Property',mops_pref + 'GenericBuildingUnitNumber_' + gen_id + '_' + str(i)
            ,'',data["Mops_Chemical_Building_Units"][i]["GenericUnitNumber"],'String']) #Give the GBU Number its value.

            spamwriter.writerow([mops_pref + 'ChemicalBuildingUnit_' + gen_id + '_' + str(i), 'Instance',
            mops_pref + 'GenericBuildingUnit_' + gen_id + '_' + str(i),onto_mops + '#isFunctioningAs','','']) #Connect the CBU to its corresonding GBU
        else:
            assemblymodel_uuid = assemblymodel.split('_')[-1]
            spamwriter.writerow([mops_pref + 'GenericBuildingUnit_' + assemblymodel_uuid + '_' + str(i), 'Instance', onto_mops + '#GenericBuildingUnit',
            '','','']) #Instantiate the corresponding Generic Building Unit.
            spamwriter.writerow([mops_pref + 'AssemblyModel_' + assemblymodel_uuid, 'Instance', mops_pref + 'GenericBuildingUnit_' + assemblymodel_uuid + '_' + str(i),
            onto_mops + '#hasGenericBuildingUnit','','']) #Connect the GBU instance to the Assembly Model instance.
            spamwriter.writerow([onto_mops + '#hasPlanarity','Data Property',mops_pref + 'GenericBuildingUnit_' + assemblymodel_uuid + '_' + str(i),
            '',data["Mops_Chemical_Building_Units"][i]["GenericUnitPlanarity"],'String']) #Planarity of GBU.
            spamwriter.writerow([onto_mops + '#hasModularity','Data Property',mops_pref + 'GenericBuildingUnit_' + assemblymodel_uuid + '_' + str(i),
            '',data["Mops_Chemical_Building_Units"][i]["GenericUnitModularity"],'String']) #Modularity of GBU.
            spamwriter.writerow([mops_pref + 'GenericBuildingUnitNumber_' + assemblymodel_uuid + '_' + str(i), 'Instance', onto_mops + '#GenericBuildingUnitNumber',
            '','','']) #Instantiate the corresponding Generic Building Unit Number.
            spamwriter.writerow([mops_pref + 'AssemblyModel_' + assemblymodel_uuid, 'Instance', mops_pref + 'GenericBuildingUnitNumber_' + assemblymodel_uuid + '_' + str(i),
            onto_mops + '#hasGenericBuildingUnitNumber','','']) #Connect the GBU Number instance to the Assembly Model instance.
            spamwriter.writerow([mops_pref + 'GenericBuildingUnitNumber_' + assemblymodel_uuid + '_' + str(i), 'Instance',
            mops_pref + 'GenericBuildingUnit_' + assemblymodel_uuid + '_' + str(i),onto_mops + '#isNumberOf','','']) #Connect the GBU Number to its GBU.
            spamwriter.writerow([onto_spec + '#value','Data Property',mops_pref + 'GenericBuildingUnitNumber_' + assemblymodel_uuid + '_' + str(i)
            ,'',data["Mops_Chemical_Building_Units"][i]["GenericUnitNumber"],'String']) #Give the GBU Number its value.

            spamwriter.writerow([mops_pref + 'ChemicalBuildingUnit_' + gen_id + '_' + str(i), 'Instance',
            mops_pref + 'GenericBuildingUnit_' + assemblymodel_uuid + '_' + str(i),onto_mops + '#isFunctioningAs','','']) #Connect the CBU to its corresonding GBU

<<<<<<< HEAD
=======
        if assemblymodel is None:
            spamwriter.writerow([mops_pref + 'GenericBuildingUnit_' + gen_id + '_' + str(i), 'Instance', onto_mops + '#GenericBuildingUnit',
            '','','']) #Instantiate the corresponding Generic Building Unit.
            spamwriter.writerow([mops_pref + 'AssemblyModel_' + gen_id, 'Instance', mops_pref + 'GenericBuildingUnit_' + gen_id + '_' + str(i),
            onto_mops + '#hasGenericBuildingUnit','','']) #Connect the GBU instance to the Assembly Model instance.
            spamwriter.writerow([onto_mops + '#hasPlanarity','Data Property',mops_pref + 'GenericBuildingUnit_' + gen_id + '_' + str(i),
            '',data["Mops_Chemical_Building_Units"][i]["GenericUnitPlanarity"],'String']) #Planarity of GBU.
            spamwriter.writerow([onto_mops + '#hasModularity','Data Property',mops_pref + 'GenericBuildingUnit_' + gen_id + '_' + str(i),
            '',data["Mops_Chemical_Building_Units"][i]["GenericUnitModularity"],'String']) #Modularity of GBU.
            spamwriter.writerow([mops_pref + 'GenericBuildingUnitNumber_' + gen_id + '_' + str(i), 'Instance', onto_mops + '#GenericBuildingUnitNumber',
            '','','']) #Instantiate the corresponding Generic Building Unit Number.
            spamwriter.writerow([mops_pref + 'AssemblyModel_' + gen_id, 'Instance', mops_pref + 'GenericBuildingUnitNumber_' + gen_id + '_' + str(i),
            onto_mops + '#hasGenericBuildingUnitNumber','','']) #Connect the GBU Number instance to the Assembly Model instance.
            spamwriter.writerow([mops_pref + 'GenericBuildingUnitNumber_' + gen_id + '_' + str(i), 'Instance',
            mops_pref + 'GenericBuildingUnit_' + gen_id + '_' + str(i),onto_mops + '#isNumberOf','','']) #Connect the GBU Number to its GBU.
            spamwriter.writerow([onto_spec + '#value','Data Property',mops_pref + 'GenericBuildingUnitNumber_' + gen_id + '_' + str(i)
            ,'',data["Mops_Chemical_Building_Units"][i]["GenericUnitNumber"],'String']) #Give the GBU Number its value.

            spamwriter.writerow([mops_pref + 'ChemicalBuildingUnit_' + gen_id + '_' + str(i), 'Instance',
            mops_pref + 'GenericBuildingUnit_' + gen_id + '_' + str(i),onto_mops + '#isFunctioningAs','','']) #Connect the CBU to its corresonding GBU
        else:
            assemblymodel_uuid = assemblymodel.split('_')[-1]
            spamwriter.writerow([mops_pref + 'GenericBuildingUnit_' + assemblymodel_uuid + '_' + str(i), 'Instance', onto_mops + '#GenericBuildingUnit',
            '','','']) #Instantiate the corresponding Generic Building Unit.
            spamwriter.writerow([mops_pref + 'AssemblyModel_' + assemblymodel_uuid, 'Instance', mops_pref + 'GenericBuildingUnit_' + assemblymodel_uuid + '_' + str(i),
            onto_mops + '#hasGenericBuildingUnit','','']) #Connect the GBU instance to the Assembly Model instance.
            spamwriter.writerow([onto_mops + '#hasPlanarity','Data Property',mops_pref + 'GenericBuildingUnit_' + assemblymodel_uuid + '_' + str(i),
            '',data["Mops_Chemical_Building_Units"][i]["GenericUnitPlanarity"],'String']) #Planarity of GBU.
            spamwriter.writerow([onto_mops + '#hasModularity','Data Property',mops_pref + 'GenericBuildingUnit_' + assemblymodel_uuid + '_' + str(i),
            '',data["Mops_Chemical_Building_Units"][i]["GenericUnitModularity"],'String']) #Modularity of GBU.
            spamwriter.writerow([mops_pref + 'GenericBuildingUnitNumber_' + assemblymodel_uuid + '_' + str(i), 'Instance', onto_mops + '#GenericBuildingUnitNumber',
            '','','']) #Instantiate the corresponding Generic Building Unit Number.
            spamwriter.writerow([mops_pref + 'AssemblyModel_' + assemblymodel_uuid, 'Instance', mops_pref + 'GenericBuildingUnitNumber_' + assemblymodel_uuid + '_' + str(i),
            onto_mops + '#hasGenericBuildingUnitNumber','','']) #Connect the GBU Number instance to the Assembly Model instance.
            spamwriter.writerow([mops_pref + 'GenericBuildingUnitNumber_' + assemblymodel_uuid + '_' + str(i), 'Instance',
            mops_pref + 'GenericBuildingUnit_' + assemblymodel_uuid + '_' + str(i),onto_mops + '#isNumberOf','','']) #Connect the GBU Number to its GBU.
            spamwriter.writerow([onto_spec + '#value','Data Property',mops_pref + 'GenericBuildingUnitNumber_' + assemblymodel_uuid + '_' + str(i)
            ,'',data["Mops_Chemical_Building_Units"][i]["GenericUnitNumber"],'String']) #Give the GBU Number its value.

            spamwriter.writerow([mops_pref + 'ChemicalBuildingUnit_' + gen_id + '_' + str(i), 'Instance',
            mops_pref + 'GenericBuildingUnit_' + assemblymodel_uuid + '_' + str(i),onto_mops + '#isFunctioningAs','','']) #Connect the CBU to its corresonding GBU

>>>>>>> 504ebc8f



    csvcontent = csvfile.getvalue()
    csvfile.close()
    return [csvcontent]<|MERGE_RESOLUTION|>--- conflicted
+++ resolved
@@ -25,41 +25,13 @@
     with open(file_path, 'r') as file_handle:
         data = json.load(file_handle)
 
-<<<<<<< HEAD
-
-def om_csvwriter(data):
-    data = json.loads(data)
-    gen_id = data[commonv.ENTRY_UUID]
-=======
     gen_id = data[globals.ENTRY_UUID]
->>>>>>> 504ebc8f
 
     csvfile = StringIO(newline='')
 
     spamwriter = csv.writer(csvfile, delimiter=',',
                             quotechar='"', quoting=csv.QUOTE_MINIMAL)
 
-<<<<<<< HEAD
-    mops_id = data[commonv.ENTRY_IRI]
-    
-    
-    search1 = get_assembly_iri(data["Mops_Chemical_Building_Units"][0]["GenericUnitModularity"],
-                               data["Mops_Chemical_Building_Units"][0]["GenericUnitPlanarity"],
-                               data["Mops_Chemical_Building_Units"][0]["GenericUnitNumber"],
-                               data["Mops_Symmetry_Point_Group"]) 
-    
-    search2 = get_assembly_iri(data["Mops_Chemical_Building_Units"][1]["GenericUnitModularity"],
-                            data["Mops_Chemical_Building_Units"][1]["GenericUnitPlanarity"],
-                            data["Mops_Chemical_Building_Units"][1]["GenericUnitNumber"],
-                            data["Mops_Symmetry_Point_Group"]) 
-    
-    assemblymodel = None
-    if search1 and search2:
-        assemblymodel = list(set(search1).intersection(search2))[0]
-    assemblymod = len(list(set(search1).intersection(search2)))
-    print(assemblymodel)
-    print(assemblymod)
-=======
     mops_id = data[globals.ENTRY_IRI]
 
 
@@ -78,7 +50,6 @@
     if search1 and search2:
         assemblymodel = list(set(search1).intersection(search2))[0]
 
->>>>>>> 504ebc8f
     spamwriter = csv.writer(csvfile, delimiter=',',
                                 quotechar='|', quoting=csv.QUOTE_MINIMAL)
     spamwriter.writerow(['Source', 'Type', 'Target', 'Relation','Value','Data Type'])
@@ -160,13 +131,8 @@
     uom_pref + 'hasUnit','',''])
 
     #Write the Assembly Model initialization and shape/symmetry related instances.
-<<<<<<< HEAD
-    
-    if assemblymodel is None:    
-=======
 
     if assemblymodel is None:
->>>>>>> 504ebc8f
         spamwriter.writerow([mops_pref + 'AssemblyModel_' + gen_id, 'Instance', onto_mops + '#AssemblyModel',
         '','','']) #Initialize the Assembly Model object for the MOPs.
         spamwriter.writerow([mops_pref + mops_id, 'Instance', mops_pref + 'AssemblyModel_' + gen_id,
@@ -193,11 +159,7 @@
         onto_mops + '#hasPolyhedralShape','','']) #Connect the Assembly model to polyhedral shape.
         spamwriter.writerow([onto_mops + '#hasSymbol','Data Property',mops_pref + data["Mops_Polyhedral_Shape"] + '_' + gen_id,''
         ,data["Mops_Polyhedral_Shape_Symbol"],'String'])
-<<<<<<< HEAD
-    
-=======
-
->>>>>>> 504ebc8f
+
     #Write the information about the Chemical and Generic Building units.
     for i in range(len(data["Mops_Chemical_Building_Units"])): #We will loop through all the building units in the JSON.
         spamwriter.writerow([mops_pref + 'ChemicalBuildingUnit_' + gen_id + '_' + str(i), 'Instance', onto_mops + '#ChemicalBuildingUnit',
@@ -249,8 +211,8 @@
         ,onto_mops + '#hasSubstituent','','']) #Connect the Spacer Substituent to the Core.
         spamwriter.writerow([rdf_pref + '#label','Data Property',mops_pref + 'Substituent_Spacer_'  + gen_id + '_' + str(i),
         '',data["Mops_Chemical_Building_Units"][i]["SpacerSubstituentLabel"],'String']) #Attach label to Spacer Substituent.
-    
-        if assemblymodel is None:    
+
+        if assemblymodel is None:
             spamwriter.writerow([mops_pref + 'GenericBuildingUnit_' + gen_id + '_' + str(i), 'Instance', onto_mops + '#GenericBuildingUnit',
             '','','']) #Instantiate the corresponding Generic Building Unit.
             spamwriter.writerow([mops_pref + 'AssemblyModel_' + gen_id, 'Instance', mops_pref + 'GenericBuildingUnit_' + gen_id + '_' + str(i),
@@ -292,51 +254,6 @@
             spamwriter.writerow([mops_pref + 'ChemicalBuildingUnit_' + gen_id + '_' + str(i), 'Instance',
             mops_pref + 'GenericBuildingUnit_' + assemblymodel_uuid + '_' + str(i),onto_mops + '#isFunctioningAs','','']) #Connect the CBU to its corresonding GBU
 
-<<<<<<< HEAD
-=======
-        if assemblymodel is None:
-            spamwriter.writerow([mops_pref + 'GenericBuildingUnit_' + gen_id + '_' + str(i), 'Instance', onto_mops + '#GenericBuildingUnit',
-            '','','']) #Instantiate the corresponding Generic Building Unit.
-            spamwriter.writerow([mops_pref + 'AssemblyModel_' + gen_id, 'Instance', mops_pref + 'GenericBuildingUnit_' + gen_id + '_' + str(i),
-            onto_mops + '#hasGenericBuildingUnit','','']) #Connect the GBU instance to the Assembly Model instance.
-            spamwriter.writerow([onto_mops + '#hasPlanarity','Data Property',mops_pref + 'GenericBuildingUnit_' + gen_id + '_' + str(i),
-            '',data["Mops_Chemical_Building_Units"][i]["GenericUnitPlanarity"],'String']) #Planarity of GBU.
-            spamwriter.writerow([onto_mops + '#hasModularity','Data Property',mops_pref + 'GenericBuildingUnit_' + gen_id + '_' + str(i),
-            '',data["Mops_Chemical_Building_Units"][i]["GenericUnitModularity"],'String']) #Modularity of GBU.
-            spamwriter.writerow([mops_pref + 'GenericBuildingUnitNumber_' + gen_id + '_' + str(i), 'Instance', onto_mops + '#GenericBuildingUnitNumber',
-            '','','']) #Instantiate the corresponding Generic Building Unit Number.
-            spamwriter.writerow([mops_pref + 'AssemblyModel_' + gen_id, 'Instance', mops_pref + 'GenericBuildingUnitNumber_' + gen_id + '_' + str(i),
-            onto_mops + '#hasGenericBuildingUnitNumber','','']) #Connect the GBU Number instance to the Assembly Model instance.
-            spamwriter.writerow([mops_pref + 'GenericBuildingUnitNumber_' + gen_id + '_' + str(i), 'Instance',
-            mops_pref + 'GenericBuildingUnit_' + gen_id + '_' + str(i),onto_mops + '#isNumberOf','','']) #Connect the GBU Number to its GBU.
-            spamwriter.writerow([onto_spec + '#value','Data Property',mops_pref + 'GenericBuildingUnitNumber_' + gen_id + '_' + str(i)
-            ,'',data["Mops_Chemical_Building_Units"][i]["GenericUnitNumber"],'String']) #Give the GBU Number its value.
-
-            spamwriter.writerow([mops_pref + 'ChemicalBuildingUnit_' + gen_id + '_' + str(i), 'Instance',
-            mops_pref + 'GenericBuildingUnit_' + gen_id + '_' + str(i),onto_mops + '#isFunctioningAs','','']) #Connect the CBU to its corresonding GBU
-        else:
-            assemblymodel_uuid = assemblymodel.split('_')[-1]
-            spamwriter.writerow([mops_pref + 'GenericBuildingUnit_' + assemblymodel_uuid + '_' + str(i), 'Instance', onto_mops + '#GenericBuildingUnit',
-            '','','']) #Instantiate the corresponding Generic Building Unit.
-            spamwriter.writerow([mops_pref + 'AssemblyModel_' + assemblymodel_uuid, 'Instance', mops_pref + 'GenericBuildingUnit_' + assemblymodel_uuid + '_' + str(i),
-            onto_mops + '#hasGenericBuildingUnit','','']) #Connect the GBU instance to the Assembly Model instance.
-            spamwriter.writerow([onto_mops + '#hasPlanarity','Data Property',mops_pref + 'GenericBuildingUnit_' + assemblymodel_uuid + '_' + str(i),
-            '',data["Mops_Chemical_Building_Units"][i]["GenericUnitPlanarity"],'String']) #Planarity of GBU.
-            spamwriter.writerow([onto_mops + '#hasModularity','Data Property',mops_pref + 'GenericBuildingUnit_' + assemblymodel_uuid + '_' + str(i),
-            '',data["Mops_Chemical_Building_Units"][i]["GenericUnitModularity"],'String']) #Modularity of GBU.
-            spamwriter.writerow([mops_pref + 'GenericBuildingUnitNumber_' + assemblymodel_uuid + '_' + str(i), 'Instance', onto_mops + '#GenericBuildingUnitNumber',
-            '','','']) #Instantiate the corresponding Generic Building Unit Number.
-            spamwriter.writerow([mops_pref + 'AssemblyModel_' + assemblymodel_uuid, 'Instance', mops_pref + 'GenericBuildingUnitNumber_' + assemblymodel_uuid + '_' + str(i),
-            onto_mops + '#hasGenericBuildingUnitNumber','','']) #Connect the GBU Number instance to the Assembly Model instance.
-            spamwriter.writerow([mops_pref + 'GenericBuildingUnitNumber_' + assemblymodel_uuid + '_' + str(i), 'Instance',
-            mops_pref + 'GenericBuildingUnit_' + assemblymodel_uuid + '_' + str(i),onto_mops + '#isNumberOf','','']) #Connect the GBU Number to its GBU.
-            spamwriter.writerow([onto_spec + '#value','Data Property',mops_pref + 'GenericBuildingUnitNumber_' + assemblymodel_uuid + '_' + str(i)
-            ,'',data["Mops_Chemical_Building_Units"][i]["GenericUnitNumber"],'String']) #Give the GBU Number its value.
-
-            spamwriter.writerow([mops_pref + 'ChemicalBuildingUnit_' + gen_id + '_' + str(i), 'Instance',
-            mops_pref + 'GenericBuildingUnit_' + assemblymodel_uuid + '_' + str(i),onto_mops + '#isFunctioningAs','','']) #Connect the CBU to its corresonding GBU
-
->>>>>>> 504ebc8f
 
 
 
