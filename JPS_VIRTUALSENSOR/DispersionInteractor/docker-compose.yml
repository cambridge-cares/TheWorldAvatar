version: "3.8"

services:
  dispersion-interactor:
<<<<<<< HEAD
    image: ghcr.io/cambridge-cares/dispersion-interactor:1.6.1-dev-scheduler-fix-SNAPSHOT
=======
    image: ghcr.io/cambridge-cares/dispersion-interactor:1.7
>>>>>>> dda63ede
    deploy:
      mode: replicated
      replicas: 1
      restart_policy:
        condition: none
    configs:
      - postgis
      - blazegraph
      - geoserver
    secrets:
      - postgis_password
      - geoserver_password
    networks:
      - stack<|MERGE_RESOLUTION|>--- conflicted
+++ resolved
@@ -2,11 +2,7 @@
 
 services:
   dispersion-interactor:
-<<<<<<< HEAD
-    image: ghcr.io/cambridge-cares/dispersion-interactor:1.6.1-dev-scheduler-fix-SNAPSHOT
-=======
-    image: ghcr.io/cambridge-cares/dispersion-interactor:1.7
->>>>>>> dda63ede
+    image: ghcr.io/cambridge-cares/dispersion-interactor:1.7.1-dev-scheduler-fix-SNAPSHOT
     deploy:
       mode: replicated
       replicas: 1
