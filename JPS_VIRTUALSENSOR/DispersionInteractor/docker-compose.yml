--- conflicted
+++ resolved
@@ -2,11 +2,7 @@
 
 services:
   dispersion-interactor:
-<<<<<<< HEAD
-    image: ghcr.io/cambridge-cares/dispersion-interactor:1.1.2-dev-aermod-agent-aermap-SNAPSHOT
-=======
     image: ghcr.io/cambridge-cares/dispersion-interactor:1.2
->>>>>>> 683b3735
     deploy:
       mode: replicated
       replicas: 1
