--- conflicted
+++ resolved
@@ -2,11 +2,7 @@
 
 services:
   aermod-agent:
-<<<<<<< HEAD
-    image: ghcr.io/nagarajankarthik/aermod-agent:1.0.1-hotfix-aermod-agent-SNAPSHOT
-=======
     image: docker.cmclinnovations.com/aermod-agent:1.0.1
->>>>>>> 7b7f594b
     deploy:
       mode: replicated
       replicas: 1
