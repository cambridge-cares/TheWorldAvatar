--- conflicted
+++ resolved
@@ -2,11 +2,7 @@
 
 services:
   aermod-agent:
-<<<<<<< HEAD
-    image: ghcr.io/cambridge-cares/aermod-agent:1.1.6-dev-aermod-agent-aermap-SNAPSHOT
-=======
     image: ghcr.io/cambridge-cares/aermod-agent:1.2
->>>>>>> 683b3735
     deploy:
       mode: replicated
       replicas: 1
@@ -16,20 +12,11 @@
       - STACK_NAME=${STACK_NAME}
       - PYTHON_SERVICE_URL=http://${STACK_NAME}-python-service:5000/getAermodGeoJSON
       - PYTHON_SERVICE_ELEVATION_URL=http://${STACK_NAME}-python-service:5000/getElevationGeoJSON
-<<<<<<< HEAD
-      - PYTHON_SERVICE_SENSOR_URL=http://${STACK_NAME}-python-service:5000/virtualSensor
-      - PYTHON_SERVICE_RASTER_URL=http://${STACK_NAME}-python-service:5000/getElevationRaster
-      - NUMBER_SOURCES=600
-      - NUMBER_BUILDINGS=10
-=======
->>>>>>> 683b3735
       - AERMAP_EXE=/root/aermod/aermap
       - BPIPPRM_EXE=/root/aermod/bpipprm
       - AERMET_EXE=/root/aermod/aermet # need to match Dockerfile
       - AERMOD_EXE=/root/aermod/aermod # need to match Dockerfile
       - WEATHER_AGENT=http://${STACK_NAME}-weather-agent:8080/WeatherAgent/UpdateStation
-      - OPENMETEO_AGENT_RUN=http://${STACK_NAME}-openmeteo-agent:8080/OpenMeteoAgent/run
-      - OPENMETEO_AGENT_DELETE=http://${STACK_NAME}-openmeteo-agent:8080/OpenMeteoAgent/delete
       - DATABASE=postgres
       - GEOSERVER_WORKSPACE=dispersion
       - DISPERSION_LAYER=dispersion_layer
