{
    "ServiceSpec": {
        "Name": "ship-input-agent",
        "TaskTemplate": {
            "ContainerSpec": {
<<<<<<< HEAD
                "Image": "ghcr.io/cambridge-cares/ship-input-agent:1.7-dev-ship-data-SNAPSHOT",
=======
                "Image": "ghcr.io/cambridge-cares/ship-input-agent:1.6",
>>>>>>> dda63ede
				"Env": [
					"DATABASE=postgres",
					"DATA_DIR=/data",
					"LAST_READ_FILE=/misc/last_read_file",
					"TIME_OFFSET_FILE=/misc/time_offset_file",
					"GEOSERVER_WORKSPACE=dispersion",
					"EMISSIONS_AGENT_URL=http://${STACK_NAME}-emissions-agent:8080/EmissionsAgent/",
					"EMISSIONS_AGENT_IRI=https://www.theworldavatar.com/kg/dispersion/EmissionsAgent",
					"PYTHON_SERVICE_URL=http://${STACK_NAME}-python-service:5000",
					"PARALLELISE_CALCULATIONS=true",
					"USE_LIVE_DATA=false",
					"API_KEY=",
					"BOUNDING_BOXES=[[[1.219097, 103.776165], [1.3096076, 103.9019436]], [[1.2162967, 103.6518113], [1.3067911, 103.741632]]]",
					"UPLOAD_INTERVAL_MINUTES=10",
<<<<<<< HEAD
					"SHIP_DATA_AGENT_URL=http://${STACK_NAME}-ship-data-agent:8080/ShipDataAgent/",
					"SHIP_DATA_AGENT_IRI=https://www.theworldavatar.com/kg/dispersion/ShipDataAgent"
=======
					"SKIP_UPDATE_RDB=true"
>>>>>>> dda63ede
				],
				"Configs": [
					{
						"ConfigName": "postgis"
					},
					{
						"ConfigName": "blazegraph"
					},
					{
						"ConfigName": "ontop"
					},
					{
						"ConfigName": "geoserver"
					}
				],
				"Secrets": [
					{
						"SecretName": "postgis_password"
					},
					{
						"SecretName": "geoserver_password"
					}
				],
                "Mounts": [
					{
                        "Type": "volume",
                        "Source": "misc",
                        "Target": "/misc"
                    }
                ]
            }
        }
    },
    "endpoints": {
        "ship-input-agent": {
            "url": "http://localhost:8080/ShipInputAgent/",
            "externalPath": "/ship-input-agent/"
        }
    }
}<|MERGE_RESOLUTION|>--- conflicted
+++ resolved
@@ -3,11 +3,7 @@
         "Name": "ship-input-agent",
         "TaskTemplate": {
             "ContainerSpec": {
-<<<<<<< HEAD
                 "Image": "ghcr.io/cambridge-cares/ship-input-agent:1.7-dev-ship-data-SNAPSHOT",
-=======
-                "Image": "ghcr.io/cambridge-cares/ship-input-agent:1.6",
->>>>>>> dda63ede
 				"Env": [
 					"DATABASE=postgres",
 					"DATA_DIR=/data",
@@ -22,12 +18,9 @@
 					"API_KEY=",
 					"BOUNDING_BOXES=[[[1.219097, 103.776165], [1.3096076, 103.9019436]], [[1.2162967, 103.6518113], [1.3067911, 103.741632]]]",
 					"UPLOAD_INTERVAL_MINUTES=10",
-<<<<<<< HEAD
-					"SHIP_DATA_AGENT_URL=http://${STACK_NAME}-ship-data-agent:8080/ShipDataAgent/",
-					"SHIP_DATA_AGENT_IRI=https://www.theworldavatar.com/kg/dispersion/ShipDataAgent"
-=======
-					"SKIP_UPDATE_RDB=true"
->>>>>>> dda63ede
+					"SKIP_UPDATE_RDB=true",
+                    "SHIP_DATA_AGENT_URL=http://${STACK_NAME}-ship-data-agent:8080/ShipDataAgent/",
+                    "SHIP_DATA_AGENT_IRI=https://www.theworldavatar.com/kg/dispersion/ShipDataAgent"
 				],
 				"Configs": [
 					{
