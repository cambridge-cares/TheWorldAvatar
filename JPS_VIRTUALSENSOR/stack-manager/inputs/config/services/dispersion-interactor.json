{
	"ServiceSpec": {
		"Name": "dispersion-interactor",
		"TaskTemplate": {
			"ContainerSpec": {
<<<<<<< HEAD
				"Image": "ghcr.io/cambridge-cares/dispersion-interactor:1.1.2-dev-aermod-agent-aermap-SNAPSHOT",
=======
				"Image": "ghcr.io/cambridge-cares/dispersion-interactor:1.2",
>>>>>>> 683b3735
				"Env": [
					"STACK_NAME=${STACK_NAME}",
					"DATABASE=postgres",
					"SCOPE_TABLE_NAME=scopes",
					"AERMOD_AGENT_IRI=http://theworldavatar.com/kg/dispersion/AermodAgent",
					"AERMOD_AGENT_URL=http://ship-stack-aermod-agent:8080/AermodAgent/",
					"WEATHER_AGENT_URL=http://ship-stack-weather-agent:8080/WeatherAgent/CreateStation",
					"SHIP_INPUT_AGENT=http://ship-stack-ship-input-agent:8080/ShipInputAgent/update"
				],
				"Configs": [
					{
						"ConfigName": "postgis"
					},
					{
						"ConfigName": "blazegraph"
					},
					{
						"ConfigName": "geoserver"
					}
				],
				"Secrets": [
					{
						"SecretName": "postgis_password"
					},
					{
						"SecretName": "geoserver_password"
					}
				],
				"Mounts": [
					{
						"Type": "volume",
						"Source": "logs",
						"Target": "/root/.jps"
					}
				]
			}
		}
	},
	"endpoints": {
		"dispersion-interactor": {
			"url": "http://localhost:8080/DispersionInteractor/",
			"externalPath": "/dispersion-interactor/"
		}
	}
}<|MERGE_RESOLUTION|>--- conflicted
+++ resolved
@@ -3,11 +3,7 @@
 		"Name": "dispersion-interactor",
 		"TaskTemplate": {
 			"ContainerSpec": {
-<<<<<<< HEAD
-				"Image": "ghcr.io/cambridge-cares/dispersion-interactor:1.1.2-dev-aermod-agent-aermap-SNAPSHOT",
-=======
 				"Image": "ghcr.io/cambridge-cares/dispersion-interactor:1.2",
->>>>>>> 683b3735
 				"Env": [
 					"STACK_NAME=${STACK_NAME}",
 					"DATABASE=postgres",
