--- conflicted
+++ resolved
@@ -100,7 +100,7 @@
                 "INNER JOIN ship_details sd ON ship.mmsi = sd.ship_mmsi " +
                 "WHERE (lat BETWEEN ? AND ?) " +
                 "AND (lon BETWEEN ? AND ?) " +
-               // "AND (ts >= ? or tst >= ?) " + [patch solution because database is down]
+                "AND (ts >= ? or tst >= ?) " +
                 "ORDER BY ss DESC, al DESC, aw DESC " +
                 "LIMIT 10";
 
@@ -114,15 +114,9 @@
             pstmt.setDouble(2, ymax);
             pstmt.setDouble(3, xmin);
             pstmt.setDouble(4, xmax);
-<<<<<<< HEAD
-           // pstmt.setLong(5, epoch_back); [patch solution because database is down]
-           // pstmt.setLong(6, epoch_back); [patch solution because database is down]
-            results = preparedStatementResultsToJsonArray(pstmt);
-=======
             pstmt.setLong(5, epoch_back);
             pstmt.setLong(6, epoch_back);
             results = preparedStatementResultsToJsonArray(pstmt, true, KEY_MMSI);
->>>>>>> aac17f1d
         } catch (SQLException ex) {
             logger.error(ex.getMessage(), ex);
             throw new JPSRuntimeException(ex.getMessage(), ex);
