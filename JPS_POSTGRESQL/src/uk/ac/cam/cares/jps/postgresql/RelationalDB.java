--- conflicted
+++ resolved
@@ -8,6 +8,7 @@
 import java.sql.SQLException;
 import java.sql.Statement;
 import java.time.Instant;
+import java.util.ArrayList;
 import java.util.HashMap;
 import java.util.Iterator;
 import java.util.Map;
@@ -19,12 +20,6 @@
 import org.slf4j.LoggerFactory;
 
 import uk.ac.cam.cares.jps.base.exception.JPSRuntimeException;
-<<<<<<< HEAD
-import java.sql.*;
-import java.time.Instant;
-import java.util.ArrayList;
-=======
->>>>>>> 15ae16d8
 
 //@todo: use query builder to build queries (there are many reasons for that)
 public class RelationalDB {
@@ -117,12 +112,10 @@
                 "INNER JOIN ship_details sd ON ship.mmsi = sd.ship_mmsi " +
                 "WHERE (lat BETWEEN ? AND ?) " +
                 "AND (lon BETWEEN ? AND ?) " +
-                //"AND (ts >= ? or tst >= ?) " +
+                "AND (ts >= ? or tst >= ?) " +
                 "ORDER BY ss DESC, al DESC, aw DESC " +
                 "LIMIT 300";
 
-   
-        
         try {
             Instant instant = Instant.now();
             long seconds = instant.getEpochSecond();
@@ -133,18 +126,9 @@
             pstmt.setDouble(2, ymax);
             pstmt.setDouble(3, xmin);
             pstmt.setDouble(4, xmax);
-<<<<<<< HEAD
-           // pstmt.setLong(5, epoch_back);
-           // pstmt.setLong(6, epoch_back);
-            results = preparedStatementResultsToJsonArray(pstmt, true, KEY_MMSI);
-=======
             pstmt.setLong(5, epoch_back);
             pstmt.setLong(6, epoch_back);
-            
-            System.out.println(pstmt);
-            
-            results = preparedStatementResultsToJsonArray(pstmt);
->>>>>>> 15ae16d8
+            results = preparedStatementResultsToJsonArray(pstmt, true, KEY_MMSI);
         } catch (SQLException ex) {
             logger.error(ex.getMessage(), ex);
             throw new JPSRuntimeException(ex.getMessage(), ex);
