#
# Checks that the version of the TWA-VF has been updated.
#
# Author: Michael Hillman (mdhillman<@>cmcl.io)
#
name: Check TWA-VF Version


# Trigger this workflow during pull requests to the 'main' branch,
# but ONLY when files within the TWA-VF source code are changed.
on:
  pull_request:
    branches:
      - main
    paths:
<<<<<<< HEAD
      - web/twa-vis-framework/library/**
      - '!**.md'
      - '!**/release.html'
=======
      - 'web/twa-vis-framework/library/**'
      - '!web/twa-vis-framework/**/README.md'
>>>>>>> 3dd51e93


# Job definitions
jobs:

  # Single job to run script
  check-version:
  
    # Run on latest version of Ubuntu
    runs-on: ubuntu-latest

    steps:
      # Checkout the repository
      - name: Checkout repository
        uses: actions/checkout@v2
        
      # Run bash script that checks the version
      - name: Run version check script
        working-directory: ./
        run: |
          chmod +x ./.github/scripts/twa-vf/check-version.sh
          ./.github/scripts/twa-vf/check-version.sh
  <|MERGE_RESOLUTION|>--- conflicted
+++ resolved
@@ -13,14 +13,10 @@
     branches:
       - main
     paths:
-<<<<<<< HEAD
-      - web/twa-vis-framework/library/**
+      - 'web/twa-vis-framework/library/**'
+      - '!web/twa-vis-framework/**/README.md'
       - '!**.md'
       - '!**/release.html'
-=======
-      - 'web/twa-vis-framework/library/**'
-      - '!web/twa-vis-framework/**/README.md'
->>>>>>> 3dd51e93
 
 
 # Job definitions
