--- conflicted
+++ resolved
@@ -49,19 +49,7 @@
         with:
           java-version: "11"
           distribution: "adopt"
-<<<<<<< HEAD
-
-      # Step that does that actual cache save and restore
-      - name: Cache local Maven repository
-        uses: actions/cache@v3
-        with:
-          path: ~/.m2/repository
-          key: ${{ runner.os }}-maven-${{ hashFiles('**/pom.xml') }}
-          restore-keys: |
-            ${{ runner.os }}-maven--
-=======
           cache: "maven"
->>>>>>> c13fc79f
 
       # Build the code without test
       - name: Build code (no tests)
